--- conflicted
+++ resolved
@@ -29,11 +29,7 @@
 public class TestH5Edefault {
     @Rule public TestName testname = new TestName();
 
-<<<<<<< HEAD
-    public static final int ERRSTACK_CNT = 4;
-=======
     public static final int ERRSTACK_CNT = 3;
->>>>>>> 7eb65dba
     public static final int ERRSTACK_MTY_CNT = 0;
 
     @Before
