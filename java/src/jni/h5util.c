/* * * * * * * * * * * * * * * * * * * * * * * * * * * * * * * * * * * * * * *
 * Copyright by The HDF Group.                                               *
 * Copyright by the Board of Trustees of the University of Illinois.         *
 * All rights reserved.                                                      *
 *                                                                           *
 * This file is part of HDF5.  The full HDF5 copyright notice, including     *
 * terms governing use, modification, and redistribution, is contained in    *
 * the COPYING file, which can be found at the root of the source code       *
 * distribution tree, or in https://www.hdfgroup.org/licenses.               *
 * If you do not have access to either file, you may request a copy from     *
 * help@hdfgroup.org.                                                        *
 * * * * * * * * * * * * * * * * * * * * * * * * * * * * * * * * * * * * * * */

/*
 *  For details of the HDF libraries, see the HDF Documentation at:
 *    http://hdfgroup.org/HDF5/doc/
 *
 */

#ifdef __cplusplus
extern "C" {
#endif /* __cplusplus */

#include <jni.h>
#include <stdio.h>
#include <string.h>
#include <stdlib.h>
#include "hdf5.h"
#include "h5util.h"

/* size of hyperslab buffer when a dataset is bigger than H5TOOLS_MALLOCSIZE */
hsize_t H5TOOLS_BUFSIZE    = (32 * 1024 * 1024); /* 32 MB */
int     H5TOOLS_TEXT_BLOCK = 16;                 /* Number of elements on a line in a text export file */

/*
 * Pointer to the JNI's Virtual Machine; used for callback functions.
 */
JavaVM *jvm;

jobject copy_callback;
jobject close_callback;
jobject create_callback;
jobject compare_callback;
jobject get_callback;
jobject set_callback;
jobject delete_callback;

H5E_auto2_t efunc;
void *      edata;

/********************/
/* Local Prototypes */
/********************/

int h5str_region_dataset(JNIEnv *env, h5str_t *out_str, H5R_ref_t *ref_vp, int expand_data);

static int    h5str_dump_region_blocks(JNIEnv *env, h5str_t *str, hid_t region, hid_t region_obj,
                                       int expand_data);
static int    h5str_dump_region_points(JNIEnv *env, h5str_t *str, hid_t region, hid_t region_obj,
                                       int expand_data);
static int    h5str_dump_region_attribute(JNIEnv *env, h5str_t *str, hid_t region_id);
static int    h5str_is_zero(const void *_mem, size_t size);
static hid_t  h5str_get_native_type(hid_t type);
static hid_t  h5str_get_little_endian_type(hid_t type);
static hid_t  h5str_get_big_endian_type(hid_t type);
static htri_t h5str_detect_vlen(hid_t tid);
static htri_t h5str_detect_vlen_str(hid_t tid);
static int    h5str_dump_simple_data(JNIEnv *env, FILE *stream, hid_t container, hid_t type, void *_mem,
                                     hsize_t nelmts);
static int    h5str_render_bin_output(FILE *stream, hid_t container, hid_t tid, void *_mem,
                                      hsize_t block_nelmts);
static int    render_bin_output_region_data_blocks(FILE *stream, hid_t region_id, hid_t container, int ndims,
                                                   hid_t type_id, hssize_t nblocks, hsize_t *ptdata);
static int    render_bin_output_region_blocks(FILE *stream, hid_t region_space, hid_t region_id,
                                              hid_t container);
static int    render_bin_output_region_data_points(FILE *stream, hid_t region_space, hid_t region_id,
                                                   hid_t container, int ndims, hid_t type_id, hssize_t npoints,
                                                   hsize_t *ptdata);
static int    render_bin_output_region_points(FILE *stream, hid_t region_space, hid_t region_id,
                                              hid_t container);

/* Strings for output */
#define H5_TOOLS_GROUP     "GROUP"
#define H5_TOOLS_DATASET   "DATASET"
#define H5_TOOLS_DATATYPE  "DATATYPE"
#define H5_TOOLS_ATTRIBUTE "ATTRIBUTE"

/** frees memory held by array of strings */
void
h5str_array_free(char **strs, size_t len)
{
    size_t i;

    if (!strs || len <= 0)
        return;

    for (i = 0; i < len; i++) {
        if (strs[i])
            free(strs[i]);
    } /* for (i=0; i<n; i++)*/

    free(strs);
} /* end h5str_array_free */

/** allocate a new str with given length */
void
h5str_new(h5str_t *str, size_t len)
{
    if (str && len > 0) {
        str->s    = (char *)malloc(len);
        str->max  = len;
        str->s[0] = '\0';
    } /* end if */
} /* end h5str_new */

/** free string memory */
void
h5str_free(h5str_t *str)
{
    if (str && str->max > 0) {
        free(str->s);
        memset(str, 0, sizeof(h5str_t));
    } /* end if */
} /* end h5str_free */

/** reset the max size of the string */
/*
 * TODO: no error return. malloc can fail.
 */
void
h5str_resize(h5str_t *str, size_t new_len)
{
    char *new_str;

    if (!str || new_len <= 0 || str->max == new_len)
        return;

    if (NULL == (new_str = (char *)malloc(new_len)))
        return;

    if (new_len > str->max) /* increase memory */
        strcpy(new_str, str->s);
    else
        strncpy(new_str, str->s, new_len - 1);

    free(str->s);
    str->s   = new_str;
    str->max = new_len;
} /* end h5str_resize */

/* appends a copy of the string pointed to by cstr to the h5str.
 Return Value:
 the char string point to str->s
 */
char *
h5str_append(h5str_t *str, const char *cstr)
{
    size_t len;

    if (!str)
        return NULL;
    else if (!cstr)
        return str->s;

    len = strlen(str->s) + strlen(cstr);
    while (len >= str->max) /* not enough to hold the new string, double the space */
    {
        h5str_resize(str, str->max * 2);
    }

    return strcat(str->s, cstr);
} /* end h5str_append */

/*
 * Converts the given data point string into a real data point.
 *
 * Returns:
 *        SUCCESS: Length of string token processed
 *        FAILURE: 0
 */
size_t
h5str_convert(JNIEnv *env, char **in_str, hid_t container, hid_t tid, void *out_buf, size_t out_buf_offset)
{
    unsigned char *ucptr = NULL;
    char           fmt_llong[8], fmt_ullong[8];
    H5T_class_t    tclass      = H5T_NO_CLASS;
    const char     delimiter[] = " ," H5_COMPOUND_BEGIN_INDICATOR H5_COMPOUND_END_INDICATOR
        H5_ARRAY_BEGIN_INDICATOR H5_ARRAY_END_INDICATOR H5_VLEN_BEGIN_INDICATOR H5_VLEN_END_INDICATOR;

    size_t retVal   = 0;
    size_t typeSize = 0;
    hid_t  mtid     = H5I_INVALID_HID;
    char * this_str = NULL;
    char * cptr     = NULL;
    char * token;
    int    n;

    if (!in_str)
        H5_NULL_ARGUMENT_ERROR(ENVONLY, "h5str_convert: in_str is NULL");
    if (!out_buf)
        H5_NULL_ARGUMENT_ERROR(ENVONLY, "h5str_convert: out_buf is NULL");

    this_str = *in_str;
    cptr     = &(((char *)out_buf)[out_buf_offset]);
    ucptr    = &(((unsigned char *)out_buf)[out_buf_offset]);

    if (H5T_NO_CLASS == (tclass = H5Tget_class(tid)))
        H5_LIBRARY_ERROR(ENVONLY);
    if (!(typeSize = H5Tget_size(tid)))
        H5_LIBRARY_ERROR(ENVONLY);

    /* Build default formats for long long types */
    if (!fmt_llong[0]) {
        if (snprintf(fmt_llong, sizeof(fmt_llong), "%%%sd", H5_PRINTF_LL_WIDTH) < 0)
            H5_JNI_FATAL_ERROR(ENVONLY, "h5str_convert: snprintf failure");
        if (snprintf(fmt_ullong, sizeof(fmt_ullong), "%%%su", H5_PRINTF_LL_WIDTH) < 0)
            H5_JNI_FATAL_ERROR(ENVONLY, "h5str_convert: snprintf failure");
    } /* end if */

    switch (tclass) {
        case H5T_FLOAT: {
            token = strtok(this_str, delimiter);

            switch (typeSize) {
                case sizeof(float): {
                    float tmp_float = 0.0f;

                    sscanf(token, "%f", &tmp_float);
                    memcpy(cptr, &tmp_float, sizeof(float));
                    break;
                }

                case sizeof(double): {
                    double tmp_double = 0.0;

                    sscanf(token, "%lf", &tmp_double);
                    memcpy(cptr, &tmp_double, sizeof(double));
                    break;
                }
#if H5_SIZEOF_LONG_DOUBLE != H5_SIZEOF_DOUBLE
                case sizeof(long double): {
                    long double tmp_ldouble = 0.0;

                    sscanf(token, "%Lg", &tmp_ldouble);
                    memcpy(cptr, &tmp_ldouble, sizeof(long double));
                    break;
                }
#endif

                default:
                    H5_BAD_ARGUMENT_ERROR(
                        ENVONLY,
                        "h5str_convert: floating-point datatype size didn't match any of expected sizes");
                    break;
            }

            retVal = typeSize;

            break;
        }

        case H5T_STRING: {
            size_t len = strlen(this_str);

            if (len > 0) {
                strncpy(cptr, this_str, typeSize);
                cptr[typeSize - 1] = '\0';

                retVal = typeSize;
            }
            else {
                cptr = NULL;
            }

            break;
        }

        case H5T_INTEGER: {
            H5T_sign_t nsign = H5T_SGN_ERROR;

            if (H5T_SGN_ERROR == (nsign = H5Tget_sign(tid)))
                H5_LIBRARY_ERROR(ENVONLY);

            token = strtok(this_str, delimiter);

            switch (typeSize) {
                case sizeof(char): {
                    unsigned char tmp_uchar = 0;
                    signed char   tmp_char  = 0;

                    if (H5T_SGN_NONE == nsign) {
                        sscanf(token, "%hhu", &tmp_uchar);
                        memcpy(cptr, &tmp_uchar, sizeof(unsigned char));
                    }
                    else {
                        sscanf(token, "%hhd", &tmp_char);
                        memcpy(cptr, &tmp_char, sizeof(char));
                    }

                    break;
                }

                case sizeof(short): {
                    unsigned short tmp_ushort = 0;
                    short          tmp_short  = 0;

                    if (H5T_SGN_NONE == nsign) {
                        sscanf(token, "%hu", &tmp_ushort);
                        memcpy(&tmp_ushort, cptr, sizeof(unsigned short));
                    }
                    else {
                        sscanf(token, "%hd", &tmp_short);
                        memcpy(&tmp_short, cptr, sizeof(short));
                    }

                    break;
                }

                case sizeof(int): {
                    unsigned int tmp_uint = 0;
                    int          tmp_int  = 0;

                    if (H5T_SGN_NONE == nsign) {
                        sscanf(token, "%u", &tmp_uint);
                        memcpy(cptr, &tmp_uint, sizeof(unsigned int));
                    }
                    else {
                        sscanf(token, "%d", &tmp_int);
                        memcpy(cptr, &tmp_int, sizeof(int));
                    }

                    break;
                }

#if H5_SIZEOF_LONG != H5_SIZEOF_INT
                case sizeof(long): {
                    unsigned long tmp_ulong = 0;
                    long          tmp_long  = 0;

                    if (H5T_SGN_NONE == nsign) {
                        sscanf(token, "%lu", &tmp_ulong);
                        memcpy(cptr, &tmp_ulong, sizeof(unsigned long));
                    }
                    else {
                        sscanf(token, "%ld", &tmp_long);
                        memcpy(cptr, &tmp_long, sizeof(long));
                    }

                    break;
                }
#endif
#if H5_SIZEOF_LONG_LONG != H5_SIZEOF_LONG
                case sizeof(long long): {
                    unsigned long long tmp_ullong = 0;
                    long long          tmp_llong  = 0;

                    if (H5T_SGN_NONE == nsign) {
                        sscanf(token, fmt_ullong, &tmp_ullong);
                        memcpy(cptr, &tmp_ullong, sizeof(unsigned long long));
                    }
                    else {
                        sscanf(token, fmt_llong, &tmp_llong);
                        memcpy(cptr, &tmp_llong, sizeof(long long));
                    }

                    break;
                }
#endif

                default:
                    H5_BAD_ARGUMENT_ERROR(
                        ENVONLY, "h5str_convert: integer datatype size didn't match any of expected sizes");
                    break;
            }

            retVal = typeSize;

            break;
        }

        case H5T_COMPOUND: {
            unsigned i;
            size_t   member_offset;

            if ((n = H5Tget_nmembers(tid)) < 0)
                H5_LIBRARY_ERROR(ENVONLY);

            /* Skip whitespace and compound indicators */
            while (*this_str == ' ')
                this_str++;
            if (*this_str == '{')
                this_str++;
            while (*this_str == ' ')
                this_str++;

            for (i = 0; i < (unsigned)n; i++) {
                member_offset = H5Tget_member_offset(tid, i);

                if ((mtid = H5Tget_member_type(tid, i)) < 0)
                    H5_LIBRARY_ERROR(ENVONLY);

                if (!h5str_convert(ENVONLY, &this_str, container, mtid, out_buf, member_offset)) {
                    CHECK_JNI_EXCEPTION(ENVONLY, JNI_FALSE);
                    goto done;
                }

                /* Skip whitespace and commas */
                while (*this_str == ' ')
                    this_str++;
                if (*this_str == ',')
                    this_str++;
                while (*this_str == ' ')
                    this_str++;

                if (H5Tclose(mtid) < 0)
                    H5_LIBRARY_ERROR(ENVONLY);
                mtid = H5I_INVALID_HID;
            }

            /* Skip whitespace and compound indicators */
            while (*this_str == ' ')
                this_str++;
            if (*this_str == '}')
                this_str++;
            while (*this_str == ' ')
                this_str++;

            retVal = typeSize * (size_t)n;

            break;
        }

        /* TODO handle reference writing */
        case H5T_REFERENCE:
            cptr = NULL;
            break;

        case H5T_ENUM: {
            void *value;

            token = strtok(this_str, delimiter);

            switch (typeSize) {
                case sizeof(char): {
                    unsigned char tmp_uchar = 0;
                    value                   = &tmp_uchar;
                    break;
                }

                case sizeof(short): {
                    unsigned short tmp_ushort = 0;
                    value                     = &tmp_ushort;
                    break;
                }
#if H5_SIZEOF_LONG != H5_SIZEOF_INT
                case sizeof(long): {
                    unsigned long tmp_ulong = 0;
                    value                   = &tmp_ulong;
                    break;
                }
#endif
#if H5_SIZEOF_LONG_LONG != H5_SIZEOF_LONG
                case sizeof(long long): {
                    unsigned long long tmp_ullong = 0;
                    value                         = &tmp_ullong;
                    break;
                }
#endif

                default: {
                    unsigned int tmp_uint = 0;
                    value                 = &tmp_uint;
                    break;
                }
            }

            if (H5Tenum_valueof(tid, token, value) < 0)
                H5_LIBRARY_ERROR(ENVONLY);

            memcpy(ucptr, value, typeSize);

            retVal = typeSize;

            break;
        }

        case H5T_ARRAY: {
            hsize_t i, dims[H5S_MAX_RANK], total_elmts;
            size_t  baseTypeSize;
            int     rank = 0;

            /* Skip whitespace and array indicators */
            while (*this_str == ' ')
                this_str++;
            if (*this_str == '[')
                this_str++;
            while (*this_str == ' ')
                this_str++;

            if ((mtid = H5Tget_super(tid)) < 0)
                H5_LIBRARY_ERROR(ENVONLY);

            if (!(baseTypeSize = H5Tget_size(mtid)))
                H5_LIBRARY_ERROR(ENVONLY);

            if ((rank = H5Tget_array_ndims(tid)) < 0)
                H5_LIBRARY_ERROR(ENVONLY);

            if (H5Tget_array_dims2(tid, dims) < 0)
                H5_LIBRARY_ERROR(ENVONLY);

            for (i = 0, total_elmts = 1; i < (hsize_t)rank; i++)
                total_elmts *= dims[i];

            if (NULL == (cptr = (char *)calloc((size_t)total_elmts, baseTypeSize)))
                H5_OUT_OF_MEMORY_ERROR(ENVONLY, "h5str_convert: failed to allocate array buffer");

            for (i = 0; i < total_elmts; i++) {
                if (!(h5str_convert(ENVONLY, &this_str, container, mtid, out_buf, i * baseTypeSize))) {
                    CHECK_JNI_EXCEPTION(ENVONLY, JNI_FALSE);
                    goto done;
                }

                /* Skip whitespace and commas */
                while (*this_str == ' ')
                    this_str++;
                if (*this_str == ',')
                    this_str++;
                while (*this_str == ' ')
                    this_str++;
            }

            if (H5Tclose(mtid) < 0)
                H5_LIBRARY_ERROR(ENVONLY);
            mtid = H5I_INVALID_HID;

            /* Skip whitespace and array indicators */
            while (*this_str == ' ')
                this_str++;
            if (*this_str == ']')
                this_str++;
            while (*this_str == ' ')
                this_str++;

            retVal = typeSize * total_elmts;

            break;
        }

        case H5T_VLEN: {
            size_t i, baseTypeSize;
            hvl_t *vl_buf = (hvl_t *)out_buf;
            char   cur_char;

            if ((mtid = H5Tget_super(tid)) < 0)
                H5_LIBRARY_ERROR(ENVONLY);

            if (!(baseTypeSize = H5Tget_size(mtid)))
                H5_LIBRARY_ERROR(ENVONLY);

            if (NULL == (vl_buf->p = malloc(baseTypeSize)))
                H5_OUT_OF_MEMORY_ERROR(ENVONLY, "h5str_convert: failed to allocate vlen buffer");
            vl_buf->len = 1;

            /* Skip whitespace and vlen indicators */
            while (*this_str == ' ')
                this_str++;
            if (*this_str == '(')
                this_str++;
            while (*this_str == ' ')
                this_str++;

            cur_char = *this_str;
            for (i = 0; cur_char != ')' && cur_char != '\0'; i++) {
                if (i >= vl_buf->len) {
                    char *tmp_realloc;

                    if (NULL == (tmp_realloc = (char *)realloc(vl_buf->p, vl_buf->len * 2 * baseTypeSize)))
                        H5_OUT_OF_MEMORY_ERROR(ENVONLY, "h5str_convert: failed to reallocate vlen buffer");
                    vl_buf->len *= 2;
                    vl_buf->p = tmp_realloc;
                }

                if (!(h5str_convert(ENVONLY, &this_str, container, mtid, vl_buf->p, i * baseTypeSize))) {
                    CHECK_JNI_EXCEPTION(ENVONLY, JNI_FALSE);
                    vl_buf->len = i;
                    goto done;
                }

                /* Skip whitespace and commas */
                while (*this_str == ' ')
                    this_str++;
                if (*this_str == ',')
                    this_str++;
                while (*this_str == ' ')
                    this_str++;
            }

            vl_buf->len = i;

            if (H5Tclose(mtid) < 0)
                H5_LIBRARY_ERROR(ENVONLY);
            mtid = H5I_INVALID_HID;

            /* Skip whitespace and vlen indicators */
            while (*this_str == ' ')
                this_str++;
            if (*this_str == ')')
                this_str++;
            while (*this_str == ' ')
                this_str++;

            retVal = typeSize;

            break;
        }

        case H5T_NCLASSES:
        case H5T_NO_CLASS: {
            H5_BAD_ARGUMENT_ERROR(ENVONLY, "h5str_convert: invalid datatype class");
            break;
        }

        case H5T_TIME:
        case H5T_BITFIELD:
        case H5T_OPAQUE:
        default: {
            /* All other types get copied raw */
            memcpy(ucptr, this_str, typeSize);

            retVal = typeSize;

            break;
        }
    } /* end switch */

done:
    if (mtid >= 0)
        H5Tclose(mtid);

    return retVal;
} /* end h5str_convert */

/*-------------------------------------------------------------------------
 * Function:    h5str_sprint_reference
 *
 * Purpose: Object reference -- show the name of the referenced object.
 *
 * Return:  SUCCEED or FAIL
 *-------------------------------------------------------------------------
 */
int
h5str_sprint_reference(JNIEnv *env, h5str_t *out_str, void *ref_p)
{
    ssize_t    buf_size;
    char *     ref_name = NULL;
    H5R_ref_t *ref_vp   = (H5R_ref_t *)ref_p;

    int ret_value = FAIL;

    buf_size = H5Rget_file_name(ref_vp, NULL, 0);
    if (buf_size) {
        ref_name = (char *)malloc(sizeof(char) * (size_t)buf_size + 1);
        if (H5Rget_file_name(ref_vp, ref_name, buf_size + 1) >= 0) {
            ref_name[buf_size] = '\0';
            if (!h5str_append(out_str, ref_name))
                H5_ASSERTION_ERROR(ENVONLY, "Unable to append string.");
        }
        free(ref_name);
        ref_name = NULL;
    }

    buf_size = H5Rget_obj_name(ref_vp, H5P_DEFAULT, NULL, 0);
    if (buf_size) {
        ref_name = (char *)malloc(sizeof(char) * (size_t)buf_size + 1);
        if (H5Rget_obj_name(ref_vp, H5P_DEFAULT, ref_name, buf_size + 1) >= 0) {
            ref_name[buf_size] = '\0';
            if (!h5str_append(out_str, ref_name))
                H5_ASSERTION_ERROR(ENVONLY, "Unable to append string.");
        }
        free(ref_name);
        ref_name = NULL;
    }

    if (H5Rget_type(ref_vp) == H5R_ATTR) {
        buf_size = H5Rget_attr_name(ref_vp, NULL, 0);
        if (buf_size) {
            ref_name = (char *)malloc(sizeof(char) * (size_t)buf_size + 1);
            if (H5Rget_attr_name(ref_vp, ref_name, buf_size + 1) >= 0) {
                ref_name[buf_size] = '\0';
                if (!h5str_append(out_str, ref_name))
                    H5_ASSERTION_ERROR(ENVONLY, "Unable to append string.");
            }
            free(ref_name);
            ref_name = NULL;
        }
    }

    ret_value = SUCCEED;
done:
    if (ref_name)
        free(ref_name);

    return ret_value;
} /* h5str_sprint_reference */

int
h5str_region_dataset(JNIEnv *env, h5str_t *out_str, H5R_ref_t *ref_vp, int expand_data)
{
    hid_t        new_obj_id  = H5I_INVALID_HID;
    hid_t        new_obj_sid = H5I_INVALID_HID;
    H5S_sel_type region_type;

    int ret_value = FAIL;

    if ((new_obj_id = H5Ropen_object(ref_vp, H5P_DEFAULT, H5P_DEFAULT)) < 0) {
        ret_value = SUCCEED; /* An uncreated region is a valid state */
        goto done;
    }

    if ((new_obj_sid = H5Ropen_region(ref_vp, H5P_DEFAULT, H5P_DEFAULT)) < 0)
        H5_LIBRARY_ERROR(ENVONLY);

    if (expand_data == 0)
        if (h5str_sprint_reference(ENVONLY, out_str, ref_vp) < 0)
            CHECK_JNI_EXCEPTION(ENVONLY, JNI_FALSE);

    if ((region_type = H5Sget_select_type(new_obj_sid)) > H5S_SEL_ERROR) {
        if (H5S_SEL_POINTS == region_type) {
            if (h5str_dump_region_points(ENVONLY, out_str, new_obj_sid, new_obj_id, expand_data) < 0)
                CHECK_JNI_EXCEPTION(ENVONLY, JNI_FALSE);
        }
        else if (H5S_SEL_HYPERSLABS == region_type) {
            if (h5str_dump_region_blocks(ENVONLY, out_str, new_obj_sid, new_obj_id, expand_data) < 0)
                CHECK_JNI_EXCEPTION(ENVONLY, JNI_FALSE);
        }
    }

    ret_value = SUCCEED;
done:
    if (new_obj_sid >= 0)
        if (H5Sclose(new_obj_sid) < 0)
            H5_LIBRARY_ERROR(ENVONLY);
    if (new_obj_id >= 0)
        if (H5Dclose(new_obj_id) < 0)
            H5_LIBRARY_ERROR(ENVONLY);

    return ret_value;
}

/*
 * Prints the value of a data point into a string.
 *
 * Returns:
 *        SUCCESS: Total number of characters printed
 *        FAILURE: 0
 */
size_t
h5str_sprintf(JNIEnv *env, h5str_t *out_str, hid_t container, hid_t tid, void *in_buf, int expand_data)
{
    unsigned char *ucptr = (unsigned char *)in_buf;
    char           fmt_llong[8], fmt_ullong[8];
    H5T_class_t    tclass   = H5T_NO_CLASS;
    size_t         typeSize = 0;
    H5T_sign_t     nsign    = H5T_SGN_ERROR;
    hid_t          mtid     = H5I_INVALID_HID;
    char *         cptr     = (char *)in_buf;
    char *         this_str = NULL;
    int            n;
    size_t         retVal = 0;

    if (!out_str)
        H5_NULL_ARGUMENT_ERROR(ENVONLY, "h5str_sprintf: out_str is NULL");
    if (!in_buf)
        H5_NULL_ARGUMENT_ERROR(ENVONLY, "h5str_sprintf: in_buf is NULL");

    if (H5T_NO_CLASS == (tclass = H5Tget_class(tid)))
        H5_LIBRARY_ERROR(ENVONLY);
    if (!(typeSize = H5Tget_size(tid)))
        H5_LIBRARY_ERROR(ENVONLY);

    /* Build default formats for long long types */
    if (!fmt_llong[0]) {
        if (snprintf(fmt_llong, sizeof(fmt_llong), "%%%sd", H5_PRINTF_LL_WIDTH) < 0)
            H5_JNI_FATAL_ERROR(ENVONLY, "h5str_sprintf: snprintf failure");
        if (snprintf(fmt_ullong, sizeof(fmt_ullong), "%%%su", H5_PRINTF_LL_WIDTH) < 0)
            H5_JNI_FATAL_ERROR(ENVONLY, "h5str_sprintf: snprintf failure");
    } /* end if */
    switch (tclass) {
        case H5T_FLOAT: {
            switch (typeSize) {
                case sizeof(float): {
                    float tmp_float = 0.0f;

                    memcpy(&tmp_float, cptr, sizeof(float));

                    size_t this_len = 25;
                    if (NULL == (this_str = (char *)malloc(this_len)))
                        H5_OUT_OF_MEMORY_ERROR(ENVONLY, "h5str_sprintf: failed to allocate string buffer");

                    if (snprintf(this_str, this_len, "%g", tmp_float) < 0)
                        H5_JNI_FATAL_ERROR(ENVONLY, "h5str_sprintf: snprintf failure");

                    break;
                }

                case sizeof(double): {
                    double tmp_double = 0.0;

                    memcpy(&tmp_double, cptr, sizeof(double));

                    size_t this_len = 25;
                    if (NULL == (this_str = (char *)malloc(this_len)))
                        H5_OUT_OF_MEMORY_ERROR(ENVONLY, "h5str_sprintf: failed to allocate string buffer");

<<<<<<< HEAD
                    if (snprintf(this_str, "%g", this_len, tmp_double) < 0)
                        H5_JNI_FATAL_ERROR(ENVONLY, "h5str_sprintf: snprintf failure");
=======
                    if (HDsnprintf(this_str, this_len, "%g", tmp_double) < 0)
                        H5_JNI_FATAL_ERROR(ENVONLY, "h5str_sprintf: HDsnprintf failure");
>>>>>>> be36ac1d

                    break;
                }
#if H5_SIZEOF_LONG_DOUBLE != H5_SIZEOF_DOUBLE
                case sizeof(long double): {
                    long double tmp_ldouble = 0.0;

                    memcpy(&tmp_ldouble, cptr, sizeof(long double));

                    size_t this_len = 27;
                    if (NULL == (this_str = (char *)malloc(this_len)))
                        H5_OUT_OF_MEMORY_ERROR(ENVONLY, "h5str_sprintf: failed to allocate string buffer");

                    if (snprintf(this_str, this_len, "%Lg", tmp_ldouble) < 0)
                        H5_JNI_FATAL_ERROR(ENVONLY, "h5str_sprintf: snprintf failure");

                    break;
                }
#endif

                default:
                    H5_BAD_ARGUMENT_ERROR(
                        ENVONLY,
                        "h5str_sprintf: floating-point datatype size didn't match any of expected sizes");
                    break;
            }

            break;
        }

        case H5T_STRING: {
            htri_t is_variable;
            char * tmp_str;

            typeSize = 0;

            if ((is_variable = H5Tis_variable_str(tid)) < 0)
                H5_LIBRARY_ERROR(ENVONLY);

            if (is_variable) {
                /* cp_vp is the pointer into the struct where a `char*' is stored. So we have
                 * to dereference the pointer to get the `char*' to pass to strlen(). */
                tmp_str = *(char **)in_buf;
                if (NULL != tmp_str)
                    typeSize = strlen(tmp_str);
            }
            else {
                tmp_str = cptr;
            }

            /* Check for NULL pointer for string */
            if (!tmp_str) {
                if (NULL == (this_str = (char *)malloc(5)))
                    H5_OUT_OF_MEMORY_ERROR(ENVONLY, "h5str_sprintf: failed to allocate string buffer");
                strncpy(this_str, "NULL", 5);
            }
            else {
                if (typeSize > 0) {
                    if (NULL == (this_str = HDstrdup(tmp_str)))
                        H5_OUT_OF_MEMORY_ERROR(ENVONLY, "h5str_sprintf: failed to allocate string buffer");
                }
            }

            break;
        }

        case H5T_INTEGER: {

            if (H5T_SGN_ERROR == (nsign = H5Tget_sign(tid)))
                H5_LIBRARY_ERROR(ENVONLY);

            switch (typeSize) {
                case sizeof(char): {
                    unsigned char tmp_uchar = 0;
                    char          tmp_char  = 0;

                    size_t this_len = 7;
                    if (H5T_SGN_NONE == nsign) {
                        memcpy(&tmp_uchar, cptr, sizeof(unsigned char));

                        if (NULL == (this_str = (char *)malloc(this_len)))
                            H5_OUT_OF_MEMORY_ERROR(ENVONLY,
                                                   "h5str_sprintf: failed to allocate string buffer");

                        if (snprintf(this_str, this_len, "%hhu", tmp_uchar) < 0)
                            H5_JNI_FATAL_ERROR(ENVONLY, "h5str_sprintf: snprintf failure");
                    }
                    else {
                        memcpy(&tmp_char, cptr, sizeof(char));

                        if (NULL == (this_str = (char *)malloc(this_len)))
                            H5_OUT_OF_MEMORY_ERROR(ENVONLY,
                                                   "h5str_sprintf: failed to allocate string buffer");

                        if (snprintf(this_str, this_len, "%hhd", tmp_char) < 0)
                            H5_JNI_FATAL_ERROR(ENVONLY, "h5str_sprintf: snprintf failure");
                    }

                    break;
                }

                case sizeof(short): {
                    unsigned short tmp_ushort = 0;
                    short          tmp_short  = 0;

                    size_t this_len = 9;
                    if (H5T_SGN_NONE == nsign) {
                        memcpy(&tmp_ushort, cptr, sizeof(unsigned short));

                        if (NULL == (this_str = (char *)malloc(this_len)))
                            H5_OUT_OF_MEMORY_ERROR(ENVONLY,
                                                   "h5str_sprintf: failed to allocate string buffer");

                        if (snprintf(this_str, this_len, "%hu", tmp_ushort) < 0)
                            H5_JNI_FATAL_ERROR(ENVONLY, "h5str_sprintf: snprintf failure");
                    }
                    else {
                        memcpy(&tmp_short, cptr, sizeof(short));

                        if (NULL == (this_str = (char *)malloc(this_len)))
                            H5_OUT_OF_MEMORY_ERROR(ENVONLY,
                                                   "h5str_sprintf: failed to allocate string buffer");

                        if (snprintf(this_str, this_len, "%hd", tmp_short) < 0)
                            H5_JNI_FATAL_ERROR(ENVONLY, "h5str_sprintf: snprintf failure");
                    }

                    break;
                }

                case sizeof(int): {
                    unsigned int tmp_uint = 0;
                    int          tmp_int  = 0;

                    size_t this_len = 14;
                    if (H5T_SGN_NONE == nsign) {
                        memcpy(&tmp_uint, cptr, sizeof(unsigned int));

                        if (NULL == (this_str = (char *)malloc(this_len)))
                            H5_OUT_OF_MEMORY_ERROR(ENVONLY,
                                                   "h5str_sprintf: failed to allocate string buffer");

                        if (snprintf(this_str, this_len, "%u", tmp_uint) < 0)
                            H5_JNI_FATAL_ERROR(ENVONLY, "h5str_sprintf: snprintf failure");
                    }
                    else {
                        memcpy(&tmp_int, cptr, sizeof(int));

                        if (NULL == (this_str = (char *)malloc(this_len)))
                            H5_OUT_OF_MEMORY_ERROR(ENVONLY,
                                                   "h5str_sprintf: failed to allocate string buffer");

                        if (snprintf(this_str, this_len, "%d", tmp_int) < 0)
                            H5_JNI_FATAL_ERROR(ENVONLY, "h5str_sprintf: snprintf failure");
                    }

                    break;
                }
#if H5_SIZEOF_LONG != H5_SIZEOF_INT
                case sizeof(long): {
                    unsigned long tmp_ulong = 0;
                    long          tmp_long  = 0;

                    size_t this_len = 23;
                    if (H5T_SGN_NONE == nsign) {
                        memcpy(&tmp_ulong, cptr, sizeof(unsigned long));

                        if (NULL == (this_str = (char *)malloc(this_len)))
                            H5_OUT_OF_MEMORY_ERROR(ENVONLY,
                                                   "h5str_sprintf: failed to allocate string buffer");

                        if (snprintf(this_str, this_len, "%lu", tmp_ulong) < 0)
                            H5_JNI_FATAL_ERROR(ENVONLY, "h5str_sprintf: snprintf failure");
                    }
                    else {
                        memcpy(&tmp_long, cptr, sizeof(long));

                        if (NULL == (this_str = (char *)malloc(this_len)))
                            H5_OUT_OF_MEMORY_ERROR(ENVONLY,
                                                   "h5str_sprintf: failed to allocate string buffer");

                        if (snprintf(this_str, this_len, "%ld", tmp_long) < 0)
                            H5_JNI_FATAL_ERROR(ENVONLY, "h5str_sprintf: snprintf failure");
                    }

                    break;
                }
#endif
#if H5_SIZEOF_LONG_LONG != H5_SIZEOF_LONG
                case sizeof(long long): {
                    unsigned long long tmp_ullong = 0;
                    long long          tmp_llong  = 0;

                    size_t this_len = 25;
                    if (H5T_SGN_NONE == nsign) {
                        memcpy(&tmp_ullong, cptr, sizeof(unsigned long long));

                        if (NULL == (this_str = (char *)malloc(this_len)))
                            H5_OUT_OF_MEMORY_ERROR(ENVONLY,
                                                   "h5str_sprintf: failed to allocate string buffer");

                        if (snprintf(this_str, this_len, fmt_ullong, tmp_ullong) < 0)
                            H5_JNI_FATAL_ERROR(ENVONLY, "h5str_sprintf: snprintf failure");
                    }
                    else {
                        memcpy(&tmp_llong, cptr, sizeof(long long));

                        if (NULL == (this_str = (char *)malloc(this_len)))
                            H5_OUT_OF_MEMORY_ERROR(ENVONLY,
                                                   "h5str_sprintf: failed to allocate string buffer");

                        if (snprintf(this_str, this_len, fmt_llong, tmp_llong) < 0)
                            H5_JNI_FATAL_ERROR(ENVONLY, "h5str_sprintf: snprintf failure");
                    }

                    break;
                }
#endif

                default:
                    H5_BAD_ARGUMENT_ERROR(
                        ENVONLY, "h5str_sprintf: integer datatype size didn't match any of expected sizes");
                    break;
            }

            break;
        }

        case H5T_COMPOUND: {
            unsigned i;
            size_t   offset;

            if ((n = H5Tget_nmembers(tid)) < 0)
                H5_LIBRARY_ERROR(ENVONLY);

            if (!h5str_append(out_str, H5_COMPOUND_BEGIN_INDICATOR))
                H5_ASSERTION_ERROR(ENVONLY, "Unable to append string.");

            for (i = 0; i < (unsigned)n; i++) {
                offset = H5Tget_member_offset(tid, i);

                if ((mtid = H5Tget_member_type(tid, i)) < 0)
                    H5_LIBRARY_ERROR(ENVONLY);

                if (!h5str_sprintf(ENVONLY, out_str, container, mtid, &cptr[offset], expand_data))
                    CHECK_JNI_EXCEPTION(ENVONLY, JNI_FALSE);

                if ((i + 1) < (unsigned)n)
                    if (!h5str_append(out_str, ", "))
                        H5_ASSERTION_ERROR(ENVONLY, "Unable to append string.");

                if (H5Tclose(mtid) < 0)
                    H5_LIBRARY_ERROR(ENVONLY);
                mtid = H5I_INVALID_HID;
            }

            if (!h5str_append(out_str, H5_COMPOUND_END_INDICATOR))
                H5_ASSERTION_ERROR(ENVONLY, "Unable to append string.");

            break;
        }

        case H5T_ENUM: {
            char enum_name[1024];

            if (H5Tenum_nameof(tid, cptr, enum_name, sizeof enum_name) >= 0) {
                if (!h5str_append(out_str, enum_name))
                    H5_ASSERTION_ERROR(ENVONLY, "Unable to append string.");
            }
            else {
                size_t i;

                size_t this_len = 4 * (typeSize + 1);
                if (NULL == (this_str = (char *)malloc(this_len)))
                    H5_OUT_OF_MEMORY_ERROR(ENVONLY, "h5str_sprintf: failed to allocate string buffer");

                if (1 == typeSize) {
                    if (snprintf(this_str, this_len, "%#02x", ucptr[0]) < 0)
                        H5_JNI_FATAL_ERROR(ENVONLY, "h5str_sprintf: snprintf failure");
                }
                else {
                    for (i = 0; i < typeSize; i++)
                        if (snprintf(this_str, this_len, "%s%02x", i ? ":" : "", ucptr[i]) < 0)
                            H5_JNI_FATAL_ERROR(ENVONLY, "h5str_sprintf: snprintf failure");
                }
            }

            break;
        }

        case H5T_REFERENCE: {
            /* H5T_STD_REF */
            hid_t      new_obj_id = H5I_INVALID_HID;
            H5O_type_t obj_type   = -1; /* Object type */
            H5R_type_t ref_type;        /* Reference type */

            H5R_ref_t *ref_vp = (H5R_ref_t *)cptr;

            ref_type = H5Rget_type(ref_vp);
            if (!h5str_is_zero(ref_vp, H5Tget_size(H5T_STD_REF))) {
                switch (ref_type) {
                    case H5R_OBJECT1:
                        if (H5Rget_obj_type3(ref_vp, H5P_DEFAULT, &obj_type) >= 0) {
                            switch (obj_type) {
                                case H5O_TYPE_DATASET:
                                    if (h5str_region_dataset(ENVONLY, out_str, ref_vp, expand_data) < 0)
                                        CHECK_JNI_EXCEPTION(ENVONLY, JNI_FALSE);
                                    break;

                                case H5O_TYPE_GROUP:
                                case H5O_TYPE_NAMED_DATATYPE:
                                case H5O_TYPE_MAP:
                                case H5O_TYPE_UNKNOWN:
                                case H5O_TYPE_NTYPES:
                                default: {
                                    /* Object references -- show the type and OID of the referenced object. */
                                    H5O_info2_t oi;
                                    char *      obj_tok_str = NULL;
                                    if ((new_obj_id = H5Ropen_object(ref_vp, H5P_DEFAULT, H5P_DEFAULT)) >=
                                        0) {
                                        H5Oget_info3(new_obj_id, &oi, H5O_INFO_BASIC);
                                        H5Otoken_to_str(new_obj_id, &oi.token, &obj_tok_str);
                                        if (H5Dclose(new_obj_id) < 0)
                                            H5_LIBRARY_ERROR(ENVONLY);
                                    }
                                    else
                                        H5_LIBRARY_ERROR(ENVONLY);

                                    size_t this_len = 14;
                                    if (NULL == (this_str = (char *)malloc(this_len)))
                                        H5_OUT_OF_MEMORY_ERROR(
                                            ENVONLY, "h5str_sprintf: failed to allocate string buffer");
                                    if (snprintf(this_str, this_len, "%u-", (unsigned)oi.type) < 0)
                                        H5_JNI_FATAL_ERROR(ENVONLY, "h5str_sprintf: snprintf failure");
                                    if (!h5str_append(out_str, this_str))
                                        H5_ASSERTION_ERROR(ENVONLY, "Unable to append string.");
                                    free(this_str);
                                    this_str = NULL;

                                    /* Print OID */
                                    {
                                        char *token_str;

                                        H5Otoken_to_str(tid, &oi.token, &token_str);

<<<<<<< HEAD
                                        size_t this_len = 64 + strlen(token_str) + 1;
                                        if (NULL == (this_str = (char *)malloc(this_len)))
                                            H5_OUT_OF_MEMORY_ERROR(
                                                ENVONLY, "h5str_sprintf: failed to allocate string buffer");
                                        if (snprintf(this_str, this_len, "%lu:%s", oi.fileno, token_str) < 0)
                                            H5_JNI_FATAL_ERROR(ENVONLY, "h5str_sprintf: snprintf failure");
=======
                                        size_t that_len = 64 + strlen(token_str) + 1;
                                        if (NULL == (this_str = HDmalloc(that_len)))
                                            H5_OUT_OF_MEMORY_ERROR(
                                                ENVONLY, "h5str_sprintf: failed to allocate string buffer");
                                        if (HDsnprintf(this_str, that_len, "%lu:%s", oi.fileno, token_str) <
                                            0)
                                            H5_JNI_FATAL_ERROR(ENVONLY, "h5str_sprintf: HDsnprintf failure");
>>>>>>> be36ac1d

                                        H5free_memory(token_str);
                                    }
                                } break;
                            } /* end switch */
                        }
                        else
                            H5_LIBRARY_ERROR(ENVONLY);
                        break;
                    case H5R_DATASET_REGION1:
                        if (h5str_region_dataset(ENVONLY, out_str, ref_vp, expand_data) < 0)
                            CHECK_JNI_EXCEPTION(ENVONLY, JNI_FALSE);
                        break;
                    case H5R_OBJECT2:
                        if (H5Rget_obj_type3(ref_vp, H5P_DEFAULT, &obj_type) >= 0) {
                            switch (obj_type) {
                                case H5O_TYPE_GROUP:
                                    break;

                                case H5O_TYPE_DATASET:
                                    if (h5str_region_dataset(ENVONLY, out_str, ref_vp, expand_data) < 0)
                                        CHECK_JNI_EXCEPTION(ENVONLY, JNI_FALSE);
                                    break;

                                case H5O_TYPE_NAMED_DATATYPE:
                                    break;

                                case H5O_TYPE_MAP:
                                case H5O_TYPE_UNKNOWN:
                                case H5O_TYPE_NTYPES:
                                default:
                                    break;
                            } /* end switch */
                        }
                        else
                            H5_ASSERTION_ERROR(ENVONLY, "h5str_sprintf: H5R_OBJECT2 failed");
                        break;
                    case H5R_DATASET_REGION2:
                        if (h5str_region_dataset(ENVONLY, out_str, ref_vp, expand_data) < 0)
                            CHECK_JNI_EXCEPTION(ENVONLY, JNI_FALSE);
                        break;
                    case H5R_ATTR:
                        if ((new_obj_id = H5Ropen_attr(ref_vp, H5P_DEFAULT, H5P_DEFAULT)) >= 0) {
                            if (h5str_dump_region_attribute(ENVONLY, out_str, new_obj_id) < 0)
                                CHECK_JNI_EXCEPTION(ENVONLY, JNI_FALSE);
                            if (H5Aclose(new_obj_id) < 0)
                                H5_LIBRARY_ERROR(ENVONLY);
                        }
                        break;
                    case H5R_BADTYPE:
                    case H5R_MAXTYPE:
                    default:
                        break;
                } /* end switch */
            }

            if (H5Rdestroy(ref_vp) < 0)
                H5_LIBRARY_ERROR(ENVONLY);

            break;
        }

        case H5T_ARRAY: {
            hsize_t dims[H5S_MAX_RANK], i, total_elmts;
            size_t  baseSize;
            int     rank = 0;

            if (!h5str_append(out_str, H5_ARRAY_BEGIN_INDICATOR))
                H5_ASSERTION_ERROR(ENVONLY, "Unable to append string.");

            if ((mtid = H5Tget_super(tid)) < 0)
                H5_LIBRARY_ERROR(ENVONLY);

            if (!(baseSize = H5Tget_size(mtid)))
                H5_LIBRARY_ERROR(ENVONLY);

            if ((rank = H5Tget_array_ndims(tid)) < 0)
                H5_LIBRARY_ERROR(ENVONLY);

            if (H5Tget_array_dims2(tid, dims) < 0)
                H5_LIBRARY_ERROR(ENVONLY);

            for (i = 0, total_elmts = 1; i < (hsize_t)rank; i++)
                total_elmts *= dims[i];

            for (i = 0; i < total_elmts; i++) {
                if (!h5str_sprintf(ENVONLY, out_str, container, mtid, &(cptr[i * baseSize]), expand_data))
                    CHECK_JNI_EXCEPTION(ENVONLY, JNI_FALSE);

                if ((i + 1) < total_elmts)
                    if (!h5str_append(out_str, ", "))
                        H5_ASSERTION_ERROR(ENVONLY, "Unable to append string.");
            }

            if (!h5str_append(out_str, H5_ARRAY_END_INDICATOR))
                H5_ASSERTION_ERROR(ENVONLY, "Unable to append string.");

            if (H5Tclose(mtid) < 0)
                H5_LIBRARY_ERROR(ENVONLY);
            mtid = H5I_INVALID_HID;

            break;
        }

        case H5T_VLEN: {
            unsigned int i;
            size_t       baseSize;
            hvl_t *      vl_buf = (hvl_t *)in_buf;

            if ((mtid = H5Tget_super(tid)) < 0)
                H5_LIBRARY_ERROR(ENVONLY);

            if (!(baseSize = H5Tget_size(mtid)))
                H5_LIBRARY_ERROR(ENVONLY);

            if (!h5str_append(out_str, H5_VLEN_BEGIN_INDICATOR))
                H5_ASSERTION_ERROR(ENVONLY, "Unable to append string.");

            for (i = 0; i < (unsigned)vl_buf->len; i++) {
                if (!h5str_sprintf(ENVONLY, out_str, container, mtid, &(((char *)vl_buf->p)[i * baseSize]),
                                   expand_data))
                    CHECK_JNI_EXCEPTION(ENVONLY, JNI_FALSE);

                if ((i + 1) < (unsigned)vl_buf->len)
                    if (!h5str_append(out_str, ", "))
                        H5_ASSERTION_ERROR(ENVONLY, "Unable to append string.");
            }

            if (!h5str_append(out_str, H5_VLEN_END_INDICATOR))
                H5_ASSERTION_ERROR(ENVONLY, "Unable to append string.");

            if (H5Tclose(mtid) < 0)
                H5_LIBRARY_ERROR(ENVONLY);
            mtid = H5I_INVALID_HID;

            break;
        }

        case H5T_NO_CLASS:
        case H5T_NCLASSES: {
            H5_BAD_ARGUMENT_ERROR(ENVONLY, "h5str_sprintf: invalid datatype class");
            break;
        }

        case H5T_TIME:
        case H5T_BITFIELD:
        case H5T_OPAQUE:
        default: {
            size_t i;

            /* All other types get printed as hexadecimal */

            size_t this_len = 4 * (typeSize + 1);
            if (NULL == (this_str = (char *)malloc(this_len)))
                H5_OUT_OF_MEMORY_ERROR(ENVONLY, "h5str_sprintf: failed to allocate string buffer");

            if (1 == typeSize) {
                if (snprintf(this_str, this_len, "%#02x", ucptr[0]) < 0)
                    H5_JNI_FATAL_ERROR(ENVONLY, "h5str_sprintf: snprintf failure");
            }
            else {
                for (i = 0; i < typeSize; i++)
                    if (snprintf(this_str, this_len, "%s%02x", i ? ":" : "", ucptr[i]) < 0)
                        H5_JNI_FATAL_ERROR(ENVONLY, "h5str_sprintf: snprintf failure");
            }

            break;
        }
    }

    if (this_str) {
        if (!h5str_append(out_str, this_str))
            H5_ASSERTION_ERROR(ENVONLY, "Unable to append string.");

        free(this_str);
        this_str = NULL;
    } /* end if */

    retVal = strlen(out_str->s);

done:
    if (mtid >= 0)
        H5Tclose(mtid);

    return retVal;
} /* end h5str_sprintf */

/*-------------------------------------------------------------------------
 * Purpose: Print the data values from a dataset referenced by region blocks.
 *
 * Description:
 *      This is a special case subfunction to print the data in a region reference of type blocks.
 *
 * Return:
 *      The function returns FAIL if there was an error, otherwise SUCCEED
 *-------------------------------------------------------------------------
 */
static int
h5str_print_region_data_blocks(JNIEnv *env, hid_t region_id, h5str_t *str, int ndims, hid_t type_id,
                               hssize_t nblocks, hsize_t *ptdata)
{
    unsigned indx;
    hsize_t *dims1 = NULL;
    hsize_t *start = NULL;
    hsize_t *count = NULL;
    hsize_t  blkndx;
    hsize_t  total_size[H5S_MAX_RANK];
    hsize_t  numelem;
    hsize_t  numindex;
    size_t   jndx;
    size_t   type_size;
    hid_t    mem_space  = H5I_INVALID_HID;
    hid_t    sid1       = H5I_INVALID_HID;
    void *   region_buf = NULL;
    int      ret_value  = FAIL;

    if (ndims < 0)
        H5_BAD_ARGUMENT_ERROR(ENVONLY, "h5str_print_region_data_blocks: ndims < 0");
    if (nblocks < 0)
        H5_BAD_ARGUMENT_ERROR(ENVONLY, "h5str_print_region_data_blocks: nblocks < 0");

    /* Get the dataspace of the dataset */
    if ((sid1 = H5Dget_space(region_id)) < 0)
        H5_LIBRARY_ERROR(ENVONLY);

    /* Allocate space for the dimension array */
    if (NULL == (dims1 = (hsize_t *)malloc(sizeof(hsize_t) * (size_t)ndims)))
        H5_OUT_OF_MEMORY_ERROR(ENVONLY,
                               "h5str_print_region_data_blocks: failed to allocate dimension array buffer");

    /* Find the dimensions of each data space from the block coordinates */
    for (jndx = 0, numelem = 1; jndx < (size_t)ndims; jndx++) {
        dims1[jndx] = ptdata[jndx + (size_t)ndims] - ptdata[jndx] + 1;
        numelem     = dims1[jndx] * numelem;
    } /* end for */

    /* Create dataspace for reading buffer */
    if ((mem_space = H5Screate_simple(ndims, dims1, NULL)) < 0)
        H5_LIBRARY_ERROR(ENVONLY);

    if (!(type_size = H5Tget_size(type_id)))
        H5_LIBRARY_ERROR(ENVONLY);

    if (NULL == (region_buf = malloc(type_size * (size_t)numelem)))
        H5_OUT_OF_MEMORY_ERROR(ENVONLY, "h5str_print_region_data_blocks: failed to allocate region buffer");

    /* Select (x , x , ..., x ) x (y , y , ..., y ) hyperslab for reading memory dataset */
    /*         1   2        n      1   2        n                                        */
    if (NULL == (start = (hsize_t *)malloc(sizeof(hsize_t) * (size_t)ndims)))
        H5_OUT_OF_MEMORY_ERROR(ENVONLY,
                               "h5str_print_region_data_blocks: failed to allocate hyperslab start buffer");

    if (NULL == (count = (hsize_t *)malloc(sizeof(hsize_t) * (size_t)ndims)))
        H5_OUT_OF_MEMORY_ERROR(ENVONLY,
                               "h5str_print_region_data_blocks: failed to allocate hyperslab count buffer");

    for (blkndx = 0; blkndx < (hsize_t)nblocks; blkndx++) {
        for (indx = 0; indx < (unsigned)ndims; indx++) {
            start[indx] = ptdata[indx + blkndx * (hsize_t)ndims * 2];
            count[indx] = dims1[indx];
        } /* end for */

        if (H5Sselect_hyperslab(sid1, H5S_SELECT_SET, start, NULL, count, NULL) < 0)
            H5_LIBRARY_ERROR(ENVONLY);

        if (H5Dread(region_id, type_id, mem_space, sid1, H5P_DEFAULT, region_buf) < 0)
            H5_LIBRARY_ERROR(ENVONLY);

        if (H5Sget_simple_extent_dims(mem_space, total_size, NULL) < 0)
            H5_LIBRARY_ERROR(ENVONLY);

        for (numindex = 0; numindex < numelem; numindex++) {
            if (!h5str_sprintf(ENVONLY, str, region_id, type_id, ((char *)region_buf + numindex * type_size),
                               1))
                CHECK_JNI_EXCEPTION(ENVONLY, JNI_FALSE);

            if (numindex + 1 < numelem)
                if (!h5str_append(str, ", "))
                    H5_ASSERTION_ERROR(ENVONLY, "Unable to append string.");
        } /* end for (jndx = 0; jndx < numelem; jndx++, region_elmtno++, ctx.cur_elmt++) */
    }     /* end for (blkndx = 0; blkndx < nblocks; blkndx++) */

    ret_value = SUCCEED;

done:
    if (count)
        free(count);
    if (start)
        free(start);
    if (region_buf)
        free(region_buf);
    if (mem_space >= 0)
        H5Sclose(mem_space);
    if (dims1)
        free(dims1);
    if (sid1 >= 0)
        H5Sclose(sid1);

    return ret_value;
} /* end h5str_print_region_data_blocks */

int
h5str_dump_region_blocks(JNIEnv *env, h5str_t *str, hid_t region_space, hid_t region_id, int expand_data)
{
    hssize_t nblocks;
    hsize_t  alloc_size;
    hsize_t *ptdata    = NULL;
    hid_t    dtype     = H5I_INVALID_HID;
    hid_t    type_id   = H5I_INVALID_HID;
    int      ndims     = -1;
    int      ret_value = FAIL;
    int      i;
    char     tmp_str[256];

    /*
     * This function fails if the region does not have blocks.
     */
    H5E_BEGIN_TRY
    {
        nblocks = H5Sget_select_hyper_nblocks(region_space);
    }
    H5E_END_TRY;

    if (nblocks <= 0) {
        ret_value = SUCCEED;
        goto done;
    }
    if ((ndims = H5Sget_simple_extent_ndims(region_space)) < 0)
        H5_LIBRARY_ERROR(ENVONLY);

    /* Print block information */
    alloc_size = (hsize_t)nblocks * (hsize_t)ndims * 2 * (hsize_t)sizeof(ptdata[0]);
    if (NULL == (ptdata = (hsize_t *)malloc((size_t)alloc_size)))
        H5_OUT_OF_MEMORY_ERROR(ENVONLY, "h5str_dump_region_blocks: failed to allocate region block buffer");

    if (H5Sget_select_hyper_blocklist(region_space, (hsize_t)0, (hsize_t)nblocks, ptdata) < 0)
        H5_LIBRARY_ERROR(ENVONLY);

    if (expand_data) {
        if ((dtype = H5Dget_type(region_id)) < 0)
            H5_LIBRARY_ERROR(ENVONLY);

        if ((type_id = H5Tget_native_type(dtype, H5T_DIR_DEFAULT)) < 0)
            H5_LIBRARY_ERROR(ENVONLY);

        if (h5str_print_region_data_blocks(ENVONLY, region_id, str, ndims, type_id, nblocks, ptdata) < 0)
            CHECK_JNI_EXCEPTION(ENVONLY, JNI_FALSE);
    }
    else {
        if (!h5str_append(str, " REGION_TYPE BLOCK"))
            H5_ASSERTION_ERROR(ENVONLY, "Unable to append string.");

        if (!h5str_append(str, " {"))
            H5_ASSERTION_ERROR(ENVONLY, "Unable to append string.");

        for (i = 0; i < nblocks; i++) {
            int j;

            if (!h5str_append(str, " "))
                H5_ASSERTION_ERROR(ENVONLY, "Unable to append string.");

            /* Start coordinates and opposite corner */
            for (j = 0; j < ndims; j++) {
                tmp_str[0] = '\0';

                if (snprintf(tmp_str, sizeof(tmp_str), "%s%lu", j ? "," : "(",
                             (unsigned long)ptdata[i * 2 * ndims + j]) < 0)
                    H5_JNI_FATAL_ERROR(ENVONLY, "h5str_dump_region_blocks: snprintf failure");

                if (!h5str_append(str, tmp_str))
                    H5_ASSERTION_ERROR(ENVONLY, "Unable to append string.");
            }

            for (j = 0; j < ndims; j++) {
                tmp_str[0] = '\0';

                if (snprintf(tmp_str, sizeof(tmp_str), "%s%lu", j ? "," : ")-(",
                             (unsigned long)ptdata[i * 2 * ndims + j + ndims]) < 0)
                    H5_JNI_FATAL_ERROR(ENVONLY, "h5str_dump_region_blocks: snprintf failure");

                if (!h5str_append(str, tmp_str))
                    H5_ASSERTION_ERROR(ENVONLY, "Unable to append string.");
            }

            if (!h5str_append(str, ") "))
                H5_ASSERTION_ERROR(ENVONLY, "Unable to append string.");

            tmp_str[0] = '\0';
        }

        if (!h5str_append(str, " }"))
            H5_ASSERTION_ERROR(ENVONLY, "Unable to append string.");
    }
    ret_value = SUCCEED;

done:
    if (type_id >= 0)
        H5Tclose(type_id);
    if (dtype >= 0)
        H5Tclose(dtype);
    if (ptdata)
        free(ptdata);

    return ret_value;
} /* end h5str_dump_region_blocks */

/*-------------------------------------------------------------------------
 * Purpose: Print the data values from a dataset referenced by region points.
 *
 * Description:
 *      This is a special case subfunction to print the data in a region reference of type points.
 *
 * Return:
 *      The function returns FAIL on error, otherwise SUCCEED
 *-------------------------------------------------------------------------
 */
static int
h5str_print_region_data_points(JNIEnv *env, hid_t region_space, hid_t region_id, h5str_t *str, int ndims,
                               hid_t type_id, hssize_t npoints, hsize_t *ptdata)
{
    hsize_t *dims1 = NULL;
    hsize_t  total_size[H5S_MAX_RANK];
    size_t   jndx;
    size_t   type_size;
    hid_t    mem_space  = H5I_INVALID_HID;
    void *   region_buf = NULL;
    int      ret_value  = FAIL;

    UNUSED(ptdata);

    if (npoints < 0)
        H5_BAD_ARGUMENT_ERROR(ENVONLY, "h5str_print_region_data_points: npoints < 0");

    /* Allocate space for the dimension array */
    if (NULL == (dims1 = (hsize_t *)malloc(sizeof(hsize_t) * (size_t)ndims)))
        H5_OUT_OF_MEMORY_ERROR(ENVONLY,
                               "h5str_print_region_data_points: failed to allocate dimension array buffer");

    dims1[0] = (hsize_t)npoints;

    /* Create dataspace for reading buffer */
    if ((mem_space = H5Screate_simple(1, dims1, NULL)) < 0)
        H5_LIBRARY_ERROR(ENVONLY);

    if (!(type_size = H5Tget_size(type_id)))
        H5_LIBRARY_ERROR(ENVONLY);

    if (NULL == (region_buf = malloc(type_size * (size_t)npoints)))
        H5_OUT_OF_MEMORY_ERROR(ENVONLY, "h5str_print_region_data_points: failed to allocate region buffer");

    if (H5Dread(region_id, type_id, mem_space, region_space, H5P_DEFAULT, region_buf) < 0)
        H5_LIBRARY_ERROR(ENVONLY);

    for (jndx = 0; jndx < (size_t)npoints; jndx++) {
        if (H5Sget_simple_extent_dims(mem_space, total_size, NULL) < 0)
            H5_LIBRARY_ERROR(ENVONLY);

        if (!h5str_sprintf(ENVONLY, str, region_id, type_id, ((char *)region_buf + jndx * type_size), 1))
            CHECK_JNI_EXCEPTION(ENVONLY, JNI_FALSE);

        if (jndx + 1 < (size_t)npoints)
            if (!h5str_append(str, ", "))
                H5_ASSERTION_ERROR(ENVONLY, "Unable to append string.");
    } /* end for (jndx = 0; jndx < npoints; jndx++, elmtno++) */

    ret_value = SUCCEED;

done:
    if (region_buf)
        free(region_buf);
    if (mem_space >= 0)
        H5Sclose(mem_space);
    if (dims1)
        free(dims1);

    return ret_value;
} /* end h5str_print_region_data_points */

int
h5str_dump_region_points(JNIEnv *env, h5str_t *str, hid_t region_space, hid_t region_id, int expand_data)
{
    hsize_t  alloc_size;
    hssize_t npoints   = -1;
    hsize_t *ptdata    = NULL;
    hid_t    dtype     = H5I_INVALID_HID;
    hid_t    type_id   = H5I_INVALID_HID;
    int      ndims     = -1;
    int      ret_value = FAIL;
    int      i;
    char     tmp_str[256];

    /*
     * This function fails if the region does not have points.
     */
    H5E_BEGIN_TRY
    {
        npoints = H5Sget_select_elem_npoints(region_space);
    }
    H5E_END_TRY;

    if (npoints <= 0) {
        ret_value = SUCCEED;
        goto done;
    }
    if ((ndims = H5Sget_simple_extent_ndims(region_space)) < 0)
        H5_LIBRARY_ERROR(ENVONLY);

    /* Print point information */
    alloc_size = (hsize_t)npoints * (hsize_t)ndims * (hsize_t)sizeof(ptdata[0]);
    if (NULL == (ptdata = (hsize_t *)malloc((size_t)alloc_size)))
        H5_OUT_OF_MEMORY_ERROR(ENVONLY,
                               "h5str_dump_region_points: failed to allocate region point data buffer");

    if (H5Sget_select_elem_pointlist(region_space, (hsize_t)0, (hsize_t)npoints, ptdata) < 0)
        H5_LIBRARY_ERROR(ENVONLY);

    if (expand_data) {
        if ((dtype = H5Dget_type(region_id)) < 0)
            H5_LIBRARY_ERROR(ENVONLY);

        if ((type_id = H5Tget_native_type(dtype, H5T_DIR_DEFAULT)) < 0)
            H5_LIBRARY_ERROR(ENVONLY);

        if (h5str_print_region_data_points(ENVONLY, region_space, region_id, str, ndims, type_id, npoints,
                                           ptdata) < 0)
            CHECK_JNI_EXCEPTION(ENVONLY, JNI_FALSE);
    }
    else {
        if (!h5str_append(str, " REGION_TYPE POINT"))
            H5_ASSERTION_ERROR(ENVONLY, "Unable to append string.");

        if (!h5str_append(str, " {"))
            H5_ASSERTION_ERROR(ENVONLY, "Unable to append string.");

        for (i = 0; i < npoints; i++) {
            int j;

            if (!h5str_append(str, " "))
                H5_ASSERTION_ERROR(ENVONLY, "Unable to append string.");

            for (j = 0; j < ndims; j++) {
                tmp_str[0] = '\0';

                if (snprintf(tmp_str, sizeof(tmp_str), "%s%lu", j ? "," : "(",
                             (unsigned long)(ptdata[i * ndims + j])) < 0)
                    H5_JNI_FATAL_ERROR(ENVONLY, "h5str_dump_region_points: snprintf failure");

                if (!h5str_append(str, tmp_str))
                    H5_ASSERTION_ERROR(ENVONLY, "Unable to append string.");
            } /* end for (j = 0; j < ndims; j++) */

            if (!h5str_append(str, ") "))
                H5_ASSERTION_ERROR(ENVONLY, "Unable to append string.");
        } /* end for (i = 0; i < npoints; i++) */

        if (!h5str_append(str, " }"))
            H5_ASSERTION_ERROR(ENVONLY, "Unable to append string.");
    }
    ret_value = SUCCEED;

done:
    if (type_id >= 0)
        H5Tclose(type_id);
    if (dtype >= 0)
        H5Tclose(dtype);
    if (ptdata)
        free(ptdata);

    return ret_value;
} /* end h5str_dump_region_points */

static int
h5str_is_zero(const void *_mem, size_t size)
{
    const unsigned char *mem = (const unsigned char *)_mem;

    while (size-- > 0)
        if (mem[size])
            return 0;

    return 1;
} /* end h5str_is_zero */

/*-------------------------------------------------------------------------
 * Function: h5str_detect_vlen
 *
 * Purpose: Recursive check for any variable length data in given type.
 *
 * Return:
 *    1 : type contains any variable length data
 *    0 : type doesn't contain any variable length data
 *    Negative value: error occurred
 *-------------------------------------------------------------------------
 */
static htri_t
h5str_detect_vlen(hid_t tid)
{
    htri_t ret = FAIL;

    /* Recursively detect any vlen data values in type (compound, array ...) */
    ret = H5Tdetect_class(tid, H5T_VLEN);
    if ((ret == 1) || (ret < 0))
        goto done;

    /* Recursively detect any vlen string in type (compound, array ...) */
    ret = h5str_detect_vlen_str(tid);
    if ((ret == 1) || (ret < 0))
        goto done;

done:
    return ret;
} /* end h5str_detect_vlen */

/*-------------------------------------------------------------------------
 * Function: h5str_detect_vlen_str
 *
 * Purpose: Recursive check for variable length string of a datatype.
 *
 * Return:
 *    TRUE : type contains any variable length string
 *    FALSE : type doesn't contain any variable length string
 *    Negative value: error occur
 *
 *-------------------------------------------------------------------------
 */
static htri_t
h5str_detect_vlen_str(hid_t tid)
{
    H5T_class_t tclass = H5T_NO_CLASS;
    htri_t      ret    = 0;

    ret = H5Tis_variable_str(tid);
    if ((ret == 1) || (ret < 0))
        goto done;

    tclass = H5Tget_class(tid);
    if (tclass == H5T_ARRAY || tclass == H5T_VLEN) {
        hid_t btid = H5Tget_super(tid);

        if (btid < 0) {
            ret = (htri_t)btid;
            goto done;
        } /* end if */
        ret = h5str_detect_vlen_str(btid);
        if ((ret == 1) || (ret < 0)) {
            H5Tclose(btid);
            goto done;
        } /* end if */
    }     /* end if */
    else if (tclass == H5T_COMPOUND) {
        unsigned i = 0;
        int      n = H5Tget_nmembers(tid);

        if (n < 0)
            goto done;

        for (i = 0; i < (unsigned)n; i++) {
            hid_t mtid = H5Tget_member_type(tid, i);

            ret = h5str_detect_vlen_str(mtid);
            if ((ret == 1) || (ret < 0)) {
                H5Tclose(mtid);
                goto done;
            }
            H5Tclose(mtid);
        } /* end for */
    }     /* end else */

done:
    return ret;
} /* end h5str_detect_vlen_str */

/*-------------------------------------------------------------------------
 * Function: h5str_get_native_type
 *
 * Purpose: Wrapper around H5Tget_native_type() to work around
 *          Problems with bitfields.
 *
 * Return: Success:    datatype ID
 *         Failure:    FAIL
 *-------------------------------------------------------------------------
 */
static hid_t
h5str_get_native_type(hid_t type)
{
    H5T_class_t type_class;
    hid_t       p_type = H5I_INVALID_HID;

    if ((type_class = H5Tget_class(type)) < 0)
        goto done;

    if (type_class == H5T_BITFIELD)
        p_type = H5Tcopy(type);
    else
        p_type = H5Tget_native_type(type, H5T_DIR_DEFAULT);

done:
    return (p_type);
} /* end h5str_get_native_type */

/*-------------------------------------------------------------------------
 * Function: h5str_get_little_endian_type
 *
 * Purpose: Get a little endian type from a file type
 *
 * Return: Success:    datatype ID
 *         Failure:    FAIL
 *-------------------------------------------------------------------------
 */
static hid_t
h5str_get_little_endian_type(hid_t tid)
{
    H5T_class_t type_class;
    H5T_sign_t  sign;
    size_t      size;
    hid_t       p_type = H5I_INVALID_HID;

    if ((type_class = H5Tget_class(tid)) < 0)
        goto done;

    if (!(size = H5Tget_size(tid)))
        goto done;

    if ((sign = H5Tget_sign(tid)) < 0)
        goto done;

    switch (type_class) {
        case H5T_INTEGER: {
            if (size == 1 && sign == H5T_SGN_2)
                p_type = H5Tcopy(H5T_STD_I8LE);
            else if (size == 2 && sign == H5T_SGN_2)
                p_type = H5Tcopy(H5T_STD_I16LE);
            else if (size == 4 && sign == H5T_SGN_2)
                p_type = H5Tcopy(H5T_STD_I32LE);
            else if (size == 8 && sign == H5T_SGN_2)
                p_type = H5Tcopy(H5T_STD_I64LE);
            else if (size == 1 && sign == H5T_SGN_NONE)
                p_type = H5Tcopy(H5T_STD_U8LE);
            else if (size == 2 && sign == H5T_SGN_NONE)
                p_type = H5Tcopy(H5T_STD_U16LE);
            else if (size == 4 && sign == H5T_SGN_NONE)
                p_type = H5Tcopy(H5T_STD_U32LE);
            else if (size == 8 && sign == H5T_SGN_NONE)
                p_type = H5Tcopy(H5T_STD_U64LE);

            break;
        }

        case H5T_FLOAT: {
            if (size == 4)
                p_type = H5Tcopy(H5T_IEEE_F32LE);
            else if (size == 8)
                p_type = H5Tcopy(H5T_IEEE_F64LE);

            break;
        }

        case H5T_BITFIELD: {
            if (size == 1)
                p_type = H5Tcopy(H5T_STD_B8LE);
            else if (size == 2)
                p_type = H5Tcopy(H5T_STD_B16LE);
            else if (size == 4)
                p_type = H5Tcopy(H5T_STD_B32LE);
            else if (size == 8)
                p_type = H5Tcopy(H5T_STD_B64LE);

            break;
        }

        case H5T_NO_CLASS:
        case H5T_NCLASSES: {
            goto done;
            break;
        }

        case H5T_TIME:
        case H5T_OPAQUE:
        case H5T_STRING:
        case H5T_COMPOUND:
        case H5T_REFERENCE:
        case H5T_ENUM:
        case H5T_VLEN:
        case H5T_ARRAY:
            break;

        default:
            break;
    }

done:
    return (p_type);
} /* end h5str_get_little_endian_type */

/*-------------------------------------------------------------------------
 * Function: h5str_get_big_endian_type
 *
 * Purpose: Get a big endian type from a file type
 *
 * Return: Success:    datatype ID
 *         Failure:    FAIL
 *-------------------------------------------------------------------------
 */
static hid_t
h5str_get_big_endian_type(hid_t tid)
{
    H5T_class_t type_class;
    H5T_sign_t  sign;
    size_t      size;
    hid_t       p_type = H5I_INVALID_HID;

    if ((type_class = H5Tget_class(tid)) < 0)
        goto done;

    if (!(size = H5Tget_size(tid)))
        goto done;

    if ((sign = H5Tget_sign(tid)) < 0)
        goto done;

    switch (type_class) {
        case H5T_INTEGER: {
            if (size == 1 && sign == H5T_SGN_2)
                p_type = H5Tcopy(H5T_STD_I8BE);
            else if (size == 2 && sign == H5T_SGN_2)
                p_type = H5Tcopy(H5T_STD_I16BE);
            else if (size == 4 && sign == H5T_SGN_2)
                p_type = H5Tcopy(H5T_STD_I32BE);
            else if (size == 8 && sign == H5T_SGN_2)
                p_type = H5Tcopy(H5T_STD_I64BE);
            else if (size == 1 && sign == H5T_SGN_NONE)
                p_type = H5Tcopy(H5T_STD_U8BE);
            else if (size == 2 && sign == H5T_SGN_NONE)
                p_type = H5Tcopy(H5T_STD_U16BE);
            else if (size == 4 && sign == H5T_SGN_NONE)
                p_type = H5Tcopy(H5T_STD_U32BE);
            else if (size == 8 && sign == H5T_SGN_NONE)
                p_type = H5Tcopy(H5T_STD_U64BE);

            break;
        }

        case H5T_FLOAT: {
            if (size == 4)
                p_type = H5Tcopy(H5T_IEEE_F32BE);
            else if (size == 8)
                p_type = H5Tcopy(H5T_IEEE_F64BE);

            break;
        }

        case H5T_BITFIELD: {
            if (size == 1)
                p_type = H5Tcopy(H5T_STD_B8BE);
            else if (size == 2)
                p_type = H5Tcopy(H5T_STD_B16BE);
            else if (size == 4)
                p_type = H5Tcopy(H5T_STD_B32BE);
            else if (size == 8)
                p_type = H5Tcopy(H5T_STD_B64BE);

            break;
        }

        case H5T_NO_CLASS:
        case H5T_NCLASSES: {
            goto done;
            break;
        }

        case H5T_TIME:
        case H5T_OPAQUE:
        case H5T_STRING:
        case H5T_COMPOUND:
        case H5T_REFERENCE:
        case H5T_ENUM:
        case H5T_VLEN:
        case H5T_ARRAY:
            break;

        default:
            break;
    }

done:
    return (p_type);
} /* end h5str_get_big_endian_type */

/*-------------------------------------------------------------------------
 * Function: render_bin_output
 *
 * Purpose: Write one element of memory buffer to a binary file stream
 *
 * Return: Success:    SUCCEED
 *         Failure:    FAIL
 *-------------------------------------------------------------------------
 */
static int
h5str_render_bin_output(FILE *stream, hid_t container, hid_t tid, void *_mem, hsize_t block_nelmts)
{
    unsigned char *mem = (unsigned char *)_mem;
    H5T_class_t    type_class;
    hsize_t        block_index;
    size_t         size; /* datum size */
    int            ret_value = 0;

    if (!(size = H5Tget_size(tid))) {
        ret_value = FAIL;
        goto done;
    }

    if ((type_class = H5Tget_class(tid)) < 0) {
        ret_value = FAIL;
        goto done;
    }

    switch (type_class) {
        case H5T_INTEGER:
        case H5T_FLOAT:
        case H5T_ENUM: {
            block_index = block_nelmts * size;
            while (block_index > 0) {
                size_t bytes_in    = 0; /* # of bytes to write  */
                size_t bytes_wrote = 0; /* # of bytes written   */

                if (block_index > sizeof(size_t))
                    bytes_in = sizeof(size_t);
                else
                    bytes_in = (size_t)block_index;

                bytes_wrote = fwrite(mem, 1, bytes_in, stream);

                if (bytes_wrote != bytes_in || (0 == bytes_wrote && ferror(stream))) {
                    ret_value = FAIL;
                    break;
                }

                block_index -= (hsize_t)bytes_wrote;
                mem = mem + bytes_wrote;
            }

            break;
        }

        case H5T_STRING: {
            unsigned char tempuchar;
            unsigned int  i;
            H5T_str_t     pad;
            char *        s;

            if ((pad = H5Tget_strpad(tid)) < 0) {
                ret_value = FAIL;
                goto done;
            }

            for (block_index = 0; block_index < block_nelmts; block_index++) {
                mem = ((unsigned char *)_mem) + block_index * size;

                if (H5Tis_variable_str(tid)) {
                    s = *(char **)mem;
                    if (s != NULL)
                        size = strlen(s);
                }
                else {
                    s = (char *)mem;
                }
                for (i = 0; i < size && (s[i] || pad != H5T_STR_NULLTERM); i++) {
                    memcpy(&tempuchar, &s[i], sizeof(unsigned char));
                    if (1 != fwrite(&tempuchar, sizeof(unsigned char), 1, stream)) {
                        ret_value = FAIL;
                        break;
                    }
                } /* i */
                if (ret_value < 0)
                    break;
            } /* for (block_index = 0; block_index < block_nelmts; block_index++) */

            break;
        }

        case H5T_COMPOUND: {
            unsigned j;
            size_t   offset;
            hid_t    memb = H5I_INVALID_HID;
            int      nmembs;

            if ((nmembs = H5Tget_nmembers(tid)) < 0) {
                ret_value = FAIL;
                goto done;
            }

            for (block_index = 0; block_index < block_nelmts; block_index++) {
                mem = ((unsigned char *)_mem) + block_index * size;
                for (j = 0; j < (unsigned)nmembs; j++) {
                    offset = H5Tget_member_offset(tid, j);
                    memb   = H5Tget_member_type(tid, j);

                    if (h5str_render_bin_output(stream, container, memb, mem + offset, 1) < 0) {
                        H5Tclose(memb);
                        ret_value = FAIL;
                        break;
                    }

                    H5Tclose(memb);
                }

                if (ret_value < 0)
                    break;
            }

            break;
        }

        case H5T_ARRAY: {
            hsize_t dims[H5S_MAX_RANK], temp_nelmts, nelmts;
            hid_t   memb;
            int     k, ndims;

            /* Get the array's base datatype for each element */
            if ((memb = H5Tget_super(tid)) < 0) {
                ret_value = FAIL;
                goto done;
            }

            if ((ndims = H5Tget_array_ndims(tid)) < 0) {
                ret_value = FAIL;
                goto done;
            }

            if (H5Tget_array_dims2(tid, dims) < 0) {
                ret_value = FAIL;
                goto done;
            }

            /* Calculate the number of array elements */
            for (k = 0, nelmts = 1; k < ndims; k++) {
                temp_nelmts = nelmts;
                temp_nelmts *= dims[k];
                nelmts = (size_t)temp_nelmts;
            }

            for (block_index = 0; block_index < block_nelmts; block_index++) {
                mem = ((unsigned char *)_mem) + block_index * size;

                /* dump the array element */
                if (h5str_render_bin_output(stream, container, memb, mem, nelmts) < 0) {
                    ret_value = FAIL;
                    break;
                }
            }

            H5Tclose(memb);

            break;
        }

        case H5T_VLEN: {
            hsize_t nelmts;
            hid_t   memb;

            /* Get the VL sequences's base datatype for each element */
            if ((memb = H5Tget_super(tid)) < 0) {
                ret_value = FAIL;
                goto done;
            }

            for (block_index = 0; block_index < block_nelmts; block_index++) {
                mem = ((unsigned char *)_mem) + block_index * size;

                /* Get the number of sequence elements */
                nelmts = ((hvl_t *)mem)->len;

                /* dump the array element */
                if (h5str_render_bin_output(stream, container, memb, ((char *)(((hvl_t *)mem)->p)), nelmts) <
                    0) {
                    ret_value = FAIL;
                    break;
                }
            }

            H5Tclose(memb);

            break;
        }

        case H5T_REFERENCE: {
            hid_t        region_id    = H5I_INVALID_HID;
            hid_t        region_space = H5I_INVALID_HID;
            H5S_sel_type region_type;

            /* Region data */
            for (block_index = 0; block_index < block_nelmts; block_index++) {
                mem = ((unsigned char *)_mem) + block_index * size;
                if ((region_id = H5Ropen_object((H5R_ref_t *)mem, H5P_DEFAULT, H5P_DEFAULT)) < 0)
                    continue;
                if ((region_space = H5Ropen_region((H5R_ref_t *)mem, H5P_DEFAULT, H5P_DEFAULT)) >= 0) {
                    if (!h5str_is_zero(mem, H5Tget_size(H5T_STD_REF))) {
                        region_type = H5Sget_select_type(region_space);
                        if (region_type == H5S_SEL_POINTS)
                            ret_value =
                                render_bin_output_region_points(stream, region_space, region_id, container);
                        else if (region_type == H5S_SEL_HYPERSLABS)
                            ret_value =
                                render_bin_output_region_blocks(stream, region_space, region_id, container);
                    }
                    H5Sclose(region_space);
                } /* end if (region_space >= 0) */
                H5Dclose(region_id);

                if (ret_value < 0)
                    break;
            }

            break;
        }

        case H5T_NO_CLASS:
        case H5T_NCLASSES: {
            ret_value = FAIL;
            goto done;
            break;
        }

        case H5T_TIME:
        case H5T_BITFIELD:
        case H5T_OPAQUE:
        default:
            for (block_index = 0; block_index < block_nelmts; block_index++) {
                mem = ((unsigned char *)_mem) + block_index * size;
                if (size != fwrite(mem, sizeof(char), size, stream)) {
                    ret_value = FAIL;
                    break;
                }
            }
            break;
    }

done:
    return ret_value;
} /* end h5str_render_bin_output */

/*-------------------------------------------------------------------------
 * Purpose: Print the data values from a dataset referenced by region blocks.
 *
 * Description:
 *      This is a special case subfunction to print the data in a region reference of type blocks.
 *
 * Return:
 *      The function returns FAIL if there was an error, otherwise SUCCEED
 *
 *-------------------------------------------------------------------------
 */
static int
render_bin_output_region_data_blocks(FILE *stream, hid_t region_id, hid_t container, int ndims, hid_t type_id,
                                     hssize_t nblocks, hsize_t *ptdata)
{
    hsize_t *dims1 = NULL;
    hsize_t *start = NULL;
    hsize_t *count = NULL;
    hsize_t  numelem;
    hsize_t  total_size[H5S_MAX_RANK];
    size_t   type_size;
    hid_t    sid1       = H5I_INVALID_HID;
    hid_t    mem_space  = H5I_INVALID_HID;
    void *   region_buf = NULL;
    int      blkndx;
    int      jndx;
    int      ret_value = SUCCEED;

    /* Get the dataspace of the dataset */
    if ((sid1 = H5Dget_space(region_id)) < 0) {
        ret_value = FAIL;
        goto done;
    }

    /* Allocate space for the dimension array */
    if (NULL == (dims1 = (hsize_t *)malloc(sizeof(hsize_t) * (size_t)ndims))) {
        ret_value = FAIL;
        goto done;
    }

    /* Find the dimensions of each data space from the block coordinates */
    for (jndx = 0, numelem = 1; jndx < ndims; jndx++) {
        dims1[jndx] = ptdata[jndx + ndims] - ptdata[jndx] + 1;
        numelem     = dims1[jndx] * numelem;
    }

    /* Create dataspace for reading buffer */
    if ((mem_space = H5Screate_simple(ndims, dims1, NULL)) < 0) {
        ret_value = FAIL;
        goto done;
    }

    if (!(type_size = H5Tget_size(type_id))) {
        ret_value = FAIL;
        goto done;
    }

    if (NULL == (region_buf = malloc(type_size * (size_t)numelem))) {
        ret_value = FAIL;
        goto done;
    }

    /* Select (x , x , ..., x ) x (y , y , ..., y ) hyperslab for reading memory dataset */
    /*         1   2        n      1   2        n                                        */
    if (NULL == (start = (hsize_t *)malloc(sizeof(hsize_t) * (size_t)ndims))) {
        ret_value = FAIL;
        goto done;
    }

    if (NULL == (count = (hsize_t *)malloc(sizeof(hsize_t) * (size_t)ndims))) {
        ret_value = FAIL;
        goto done;
    }

    for (blkndx = 0; blkndx < nblocks; blkndx++) {
        for (jndx = 0; jndx < ndims; jndx++) {
            start[jndx] = ptdata[jndx + blkndx * ndims * 2];
            count[jndx] = dims1[jndx];
        }

        if (H5Sselect_hyperslab(sid1, H5S_SELECT_SET, start, NULL, count, NULL) < 0) {
            ret_value = FAIL;
            goto done;
        }

        if (H5Dread(region_id, type_id, mem_space, sid1, H5P_DEFAULT, region_buf) < 0) {
            ret_value = FAIL;
            goto done;
        }

        if (H5Sget_simple_extent_dims(mem_space, total_size, NULL) < 0) {
            ret_value = FAIL;
            goto done;
        }

        if (h5str_render_bin_output(stream, container, type_id, (char *)region_buf, numelem) < 0) {
            ret_value = FAIL;
            goto done;
        }

        /* Render the region data element end */
    } /* end for (blkndx = 0; blkndx < nblocks; blkndx++) */

done:
    if (count)
        free(count);
    if (start)
        free(start);
    if (region_buf)
        free(region_buf);
    if (mem_space >= 0)
        H5Sclose(mem_space);
    if (dims1)
        free(dims1);
    if (sid1 >= 0)
        H5Sclose(sid1);

    return ret_value;
} /* end render_bin_output_region_data_blocks */

/*-------------------------------------------------------------------------
 * Purpose: Print some values from a dataset referenced by region blocks.
 *
 * Description:
 *      This is a special case subfunction to dump a region reference using blocks.
 *
 * Return:
 *      The function returns False if ERROR, otherwise True
 *
 *-------------------------------------------------------------------------
 */
static int
render_bin_output_region_blocks(FILE *stream, hid_t region_space, hid_t region_id, hid_t container)
{
    hssize_t nblocks;
    hsize_t  alloc_size;
    hsize_t *ptdata  = NULL;
    hid_t    dtype   = H5I_INVALID_HID;
    hid_t    type_id = H5I_INVALID_HID;
    int      ndims;
    int      ret_value = SUCCEED;

    if ((nblocks = H5Sget_select_hyper_nblocks(region_space)) < 0) {
        ret_value = FAIL;
        goto done;
    }

    if (nblocks > 0) {
        /* Print block information */
        if ((ndims = H5Sget_simple_extent_ndims(region_space)) < 0) {
            ret_value = FAIL;
            goto done;
        }

        alloc_size = (hsize_t)nblocks * (hsize_t)ndims * 2 * (hsize_t)sizeof(ptdata[0]);

        if (NULL == (ptdata = (hsize_t *)malloc((size_t)alloc_size))) {
            ret_value = FAIL;
            goto done;
        }

        if (H5Sget_select_hyper_blocklist(region_space, (hsize_t)0, (hsize_t)nblocks, ptdata) < 0) {
            ret_value = FAIL;
            goto done;
        }

        if ((dtype = H5Dget_type(region_id)) < 0) {
            ret_value = FAIL;
            goto done;
        }

        if ((type_id = H5Tget_native_type(dtype, H5T_DIR_DEFAULT)) < 0) {
            ret_value = FAIL;
            goto done;
        }

        if (render_bin_output_region_data_blocks(stream, region_id, container, ndims, type_id, nblocks,
                                                 ptdata) < 0) {
            ret_value = FAIL;
            goto done;
        }
    }

done:
    if (type_id >= 0)
        H5Tclose(type_id);
    if (dtype >= 0)
        H5Tclose(dtype);
    if (ptdata)
        free(ptdata);

    return ret_value;
} /* end render_bin_output_region_blocks */

/*-------------------------------------------------------------------------
 * Purpose: Print the data values from a dataset referenced by region points.
 *
 * Description:
 *      This is a special case subfunction to print the data in a region reference of type points.
 *
 * Return:
 *      The function returns FAIL on error, otherwise SUCCEED
 *
 *-------------------------------------------------------------------------
 */
static int
render_bin_output_region_data_points(FILE *stream, hid_t region_space, hid_t region_id, hid_t container,
                                     int ndims, hid_t type_id, hssize_t npoints, hsize_t *ptdata)
{
    hsize_t *dims1 = NULL;
    size_t   type_size;
    hid_t    mem_space  = H5I_INVALID_HID;
    void *   region_buf = NULL;
    int      ret_value  = SUCCEED;

    UNUSED(ptdata);

    if (!(type_size = H5Tget_size(type_id))) {
        ret_value = FAIL;
        goto done;
    }

    if (NULL == (region_buf = malloc(type_size * (size_t)npoints))) {
        ret_value = FAIL;
        goto done;
    }

    /* Allocate space for the dimension array */
    if (NULL == (dims1 = (hsize_t *)malloc(sizeof(hsize_t) * (size_t)ndims))) {
        ret_value = FAIL;
        goto done;
    }

    dims1[0] = (hsize_t)npoints;

    if ((mem_space = H5Screate_simple(1, dims1, NULL)) < 0) {
        ret_value = FAIL;
        goto done;
    }

    if (H5Dread(region_id, type_id, mem_space, region_space, H5P_DEFAULT, region_buf) < 0) {
        ret_value = FAIL;
        goto done;
    }

    if (H5Sget_simple_extent_dims(region_space, dims1, NULL) < 0) {
        ret_value = FAIL;
        goto done;
    }

    if (h5str_render_bin_output(stream, container, type_id, (char *)region_buf, (hsize_t)npoints) < 0) {
        ret_value = FAIL;
        goto done;
    }

done:
    if (dims1)
        free(dims1);
    if (mem_space >= 0)
        H5Sclose(mem_space);
    if (region_buf)
        free(region_buf);

    return ret_value;
} /* end render_bin_output_region_data_points */

/*-------------------------------------------------------------------------
 * Purpose: Print some values from a dataset referenced by region points.
 *
 * Description:
 *      This is a special case subfunction to dump a region reference using points.
 *
 * Return:
 *      The function returns False if the last dimension has been reached, otherwise True
 *
 *-------------------------------------------------------------------------
 */
static int
render_bin_output_region_points(FILE *stream, hid_t region_space, hid_t region_id, hid_t container)
{
    hssize_t npoints;
    hsize_t  alloc_size;
    hsize_t *ptdata  = NULL;
    hid_t    dtype   = H5I_INVALID_HID;
    hid_t    type_id = H5I_INVALID_HID;
    int      ndims;
    int      ret_value = SUCCEED;

    if ((npoints = H5Sget_select_elem_npoints(region_space)) < 0) {
        ret_value = FAIL;
        goto done;
    }

    if (npoints > 0) {
        /* Allocate space for the dimension array */
        if ((ndims = H5Sget_simple_extent_ndims(region_space)) < 0) {
            ret_value = FAIL;
            goto done;
        }

        alloc_size = (hsize_t)npoints * (hsize_t)ndims * (hsize_t)sizeof(ptdata[0]);

        if (NULL == (ptdata = (hsize_t *)malloc((size_t)alloc_size))) {
            ret_value = FAIL;
            goto done;
        }

        if (H5Sget_select_elem_pointlist(region_space, (hsize_t)0, (hsize_t)npoints, ptdata) < 0) {
            ret_value = FAIL;
            goto done;
        }

        if ((dtype = H5Dget_type(region_id)) < 0) {
            ret_value = FAIL;
            goto done;
        }

        if ((type_id = H5Tget_native_type(dtype, H5T_DIR_DEFAULT)) < 0) {
            ret_value = FAIL;
            goto done;
        }

        if (render_bin_output_region_data_points(stream, region_space, region_id, container, ndims, type_id,
                                                 npoints, ptdata) < 0) {
            ret_value = FAIL;
            goto done;
        }
    }

done:
    if (type_id >= 0)
        H5Tclose(type_id);
    if (dtype >= 0)
        H5Tclose(dtype);
    if (ptdata)
        free(ptdata);

    return ret_value;
} /* end render_bin_output_region_points */

/*-------------------------------------------------------------------------
 * Purpose: Print some values from an attribute referenced by object reference.
 *
 * Parameters Description:
 *      FILE *buffer is the string into which to render
 *-------------------------------------------------------------------------
 */
static int
h5str_dump_region_attribute(JNIEnv *env, h5str_t *str, hid_t region_id)
{
    int     ret_value    = SUCCEED;
    hid_t   atype        = H5I_INVALID_HID;
    hid_t   type_id      = H5I_INVALID_HID;
    hid_t   region_space = H5I_INVALID_HID;
    hsize_t total_size[H5S_MAX_RANK]; /* total size of dataset*/
    size_t  i;                        /* counter  */
    size_t  size;                     /* datum size */
    int     sndims;                   /* rank of dataspace */
    hsize_t p_nelmts;                 /* total selected elmts */
    hsize_t alloc_size;

    unsigned char *buf = NULL; /* buffer for raw data */

    /* VL data special information */
    unsigned int vl_data = 0; /* contains VL datatypes */

    if ((region_space = H5Aget_space(region_id)) < 0) {
        ret_value = FAIL;
        goto done;
    }

    if ((sndims = H5Sget_simple_extent_ndims(region_space)) < 0) {
        ret_value = FAIL;
        goto done;
    }

    /* Assume entire data space to be read */
    H5Sget_simple_extent_dims(region_space, total_size, NULL);
    p_nelmts = 1;

    for (i = 0; i < sndims; i++)
        p_nelmts *= total_size[i];

    if ((atype = H5Aget_type(region_id)) < 0) {
        ret_value = FAIL;
        goto done;
    }
    if ((type_id = H5Tget_native_type(atype, H5T_DIR_DEFAULT)) < 0) {
        ret_value = FAIL;
        goto done;
    }

    /* Check if we have VL data in the dataset's datatype */
    if (h5str_detect_vlen(type_id) == TRUE)
        vl_data = TRUE;

    if (!(size = H5Tget_size(type_id))) {
        ret_value = FAIL;
        goto done;
    }

    alloc_size = p_nelmts * size;
    assert(alloc_size == (hsize_t)((size_t)alloc_size)); /*check for overflow*/
    if (NULL != (buf = (unsigned char *)malloc((size_t)alloc_size))) {
        /* Read the data */
        if (H5Aread(region_id, type_id, buf) >= 0) {

            for (i = 0; i < p_nelmts; i++) {
                size_t bytes_in = 0; /* # of bytes to write  */
                void * memref   = buf + i * size;

                if (!(bytes_in = h5str_sprintf(ENVONLY, str, region_id, type_id, memref, 1)))
                    CHECK_JNI_EXCEPTION(ENVONLY, JNI_FALSE);

                if ((i < p_nelmts - 1) && (bytes_in > 0)) {
                    if (!h5str_append(str, ", "))
                        H5_ASSERTION_ERROR(ENVONLY, "Unable to append string.");
                }
            }

            /* Reclaim any VL memory, if necessary */
            if (vl_data) {
                if (H5Treclaim(type_id, region_space, H5P_DEFAULT, buf) < 0)
                    H5_LIBRARY_ERROR(ENVONLY);
            }
        }
        else
            H5_LIBRARY_ERROR(ENVONLY);
    }

done:
    if (buf)
        free(buf);
    if (region_space >= 0)
        H5Sclose(region_space);
    if (type_id >= 0)
        H5Tclose(type_id);
    if (atype >= 0)
        H5Tclose(type_id);

    return ret_value;
}

int
h5str_dump_simple_dset(JNIEnv *env, FILE *stream, hid_t dset, int binary_order)
{
    hsize_t elmtno;                    /* counter  */
    hsize_t zero[8];                   /* vector of zeros */
    hsize_t total_size[H5S_MAX_RANK];  /* total size of dataset*/
    size_t  i;                         /* counter  */
    hid_t   f_space = H5I_INVALID_HID; /* file data space */
    int     ndims;
    int     carry; /* counter carry value */

    /* Print info */
    hsize_t p_nelmts;      /* total selected elmts */
    size_t  p_type_nbytes; /* size of memory type */

    /* Stripmine info */
    void *  sm_buf = NULL;              /* buffer for raw data */
    hsize_t sm_size[H5S_MAX_RANK];      /* stripmine size */
    hsize_t sm_nbytes;                  /* bytes per stripmine */
    hsize_t sm_nelmts;                  /* elements per stripmine */
    hid_t   sm_space = H5I_INVALID_HID; /* stripmine data space */

    /* Hyperslab info */
    hsize_t hs_offset[H5S_MAX_RANK]; /* starting offset */
    hsize_t hs_size[H5S_MAX_RANK];   /* size this pass */
    hsize_t hs_nelmts;               /* elements in request */

    /* VL data special information */
    unsigned int vl_data = 0; /* contains VL datatypes */
    hid_t        p_type  = H5I_INVALID_HID;
    hid_t        f_type  = H5I_INVALID_HID;

    int ret_value = FAIL;

    if (dset < 0)
        H5_BAD_ARGUMENT_ERROR(ENVONLY, "h5str_dump_simple_dset: dset ID < 0");

    if ((f_type = H5Dget_type(dset)) < 0)
        H5_LIBRARY_ERROR(ENVONLY);

    if ((f_space = H5Dget_space(dset)) < 0)
        H5_LIBRARY_ERROR(ENVONLY);

    if ((ndims = H5Sget_simple_extent_ndims(f_space)) < 0)
        H5_LIBRARY_ERROR(ENVONLY);

    if (H5Sget_simple_extent_dims(f_space, total_size, NULL) < 0)
        H5_LIBRARY_ERROR(ENVONLY);

    if (H5Tequal(f_type, H5T_STD_REF_DSETREG)) {
        p_nelmts = H5Sget_simple_extent_npoints(f_space);
        if (NULL ==
            (sm_buf = (H5R_ref_t *)calloc(MAX(sizeof(unsigned), sizeof(H5R_ref_t)), (size_t)p_nelmts)))
            H5_OUT_OF_MEMORY_ERROR(ENVONLY, "h5str_dump_simple_mem: failed to allocate sm_buf");

        /* Read the data */
        if (H5Dread(dset, H5T_STD_REF, H5S_ALL, H5S_ALL, H5P_DEFAULT, sm_buf) < 0)
            H5_LIBRARY_ERROR(ENVONLY);

        if (binary_order == 99) {
            if (h5str_dump_simple_data(ENVONLY, stream, dset, H5T_STD_REF, sm_buf, p_nelmts) < 0)
                CHECK_JNI_EXCEPTION(ENVONLY, JNI_FALSE);
        }
        else {
            if (h5str_render_bin_output(stream, dset, H5T_STD_REF, sm_buf, p_nelmts) < 0)
                CHECK_JNI_EXCEPTION(ENVONLY, JNI_FALSE);
        }
    }
    else {
        switch (binary_order) {
            case 1: {
                if ((p_type = h5str_get_native_type(f_type)) < 0)
                    CHECK_JNI_EXCEPTION(ENVONLY, JNI_FALSE);

                break;
            }

            case 2: {
                if ((p_type = h5str_get_little_endian_type(f_type)) < 0)
                    CHECK_JNI_EXCEPTION(ENVONLY, JNI_FALSE);

                break;
            }

            case 3: {
                if ((p_type = h5str_get_big_endian_type(f_type)) < 0)
                    CHECK_JNI_EXCEPTION(ENVONLY, JNI_FALSE);

                break;
            }

            default: {
                if ((p_type = H5Tcopy(f_type)) < 0)
                    H5_LIBRARY_ERROR(ENVONLY);

                break;
            }
        }

        if ((size_t)ndims <= (sizeof(sm_size) / sizeof(sm_size[0]))) {
            if (H5Sget_simple_extent_dims(f_space, total_size, NULL) < 0)
                H5_LIBRARY_ERROR(ENVONLY);

            /* Calculate the number of elements we're going to print */
            p_nelmts = 1;

            if (ndims > 0) {
                for (i = 0; i < (size_t)ndims; i++)
                    p_nelmts *= total_size[i];
            } /* end if */

            if (p_nelmts > 0) {
                /* Check if we have VL data in the dataset's datatype */
                if (h5str_detect_vlen(p_type) != 0)
                    vl_data = 1;

                /*
                 * Determine the strip mine size and allocate a buffer. The strip mine is
                 * a hyperslab whose size is manageable.
                 */
                if (!(sm_nbytes = p_type_nbytes = H5Tget_size(p_type)))
                    H5_LIBRARY_ERROR(ENVONLY);

                if (ndims > 0) {
                    for (i = (size_t)ndims; i > 0; --i) {
                        hsize_t size = H5TOOLS_BUFSIZE / sm_nbytes;
                        if (size == 0) /* datum size > H5TOOLS_BUFSIZE */
                            size = 1;
                        sm_size[i - 1] = (((total_size[i - 1]) < (size)) ? (total_size[i - 1]) : (size));
                        sm_nbytes *= sm_size[i - 1];
                    }
                }

                if (sm_nbytes > 0) {
                    if (NULL == (sm_buf = (unsigned char *)malloc((size_t)sm_nbytes)))
                        H5_OUT_OF_MEMORY_ERROR(ENVONLY, "h5str_dump_simple_dset: failed to allocate sm_buf");

                    sm_nelmts = sm_nbytes / p_type_nbytes;

                    if ((sm_space = H5Screate_simple(1, &sm_nelmts, NULL)) < 0)
                        H5_LIBRARY_ERROR(ENVONLY);

                    /* The stripmine loop */
                    memset(hs_offset, 0, sizeof hs_offset);
                    memset(zero, 0, sizeof zero);

                    for (elmtno = 0; elmtno < p_nelmts; elmtno += hs_nelmts) {
                        /* Calculate the hyperslab size */
                        if (ndims > 0) {
                            for (i = 0, hs_nelmts = 1; i < (size_t)ndims; i++) {
                                hs_size[i] = (((total_size[i] - hs_offset[i]) < (sm_size[i]))
                                                  ? (total_size[i] - hs_offset[i])
                                                  : (sm_size[i]));
                                hs_nelmts *= hs_size[i];
                            }

                            if (H5Sselect_hyperslab(f_space, H5S_SELECT_SET, hs_offset, NULL, hs_size, NULL) <
                                0)
                                H5_LIBRARY_ERROR(ENVONLY);

                            if (H5Sselect_hyperslab(sm_space, H5S_SELECT_SET, zero, NULL, &hs_nelmts, NULL) <
                                0)
                                H5_LIBRARY_ERROR(ENVONLY);
                        }
                        else {
                            if (H5Sselect_all(f_space) < 0)
                                H5_LIBRARY_ERROR(ENVONLY);

                            if (H5Sselect_all(sm_space) < 0)
                                H5_LIBRARY_ERROR(ENVONLY);

                            hs_nelmts = 1;
                        }

                        /* Read the data */
                        if (H5Dread(dset, p_type, sm_space, f_space, H5P_DEFAULT, sm_buf) < 0)
                            H5_LIBRARY_ERROR(ENVONLY);

                        if (binary_order == 99) {
                            if (h5str_dump_simple_data(ENVONLY, stream, dset, p_type, sm_buf, hs_nelmts) < 0)
                                CHECK_JNI_EXCEPTION(ENVONLY, JNI_FALSE);
                        }
                        else {
                            if (h5str_render_bin_output(stream, dset, p_type, sm_buf, hs_nelmts) < 0)
                                CHECK_JNI_EXCEPTION(ENVONLY, JNI_FALSE);
                        }

                        /* Reclaim any VL memory, if necessary */
                        if (vl_data) {
                            if (H5Treclaim(p_type, sm_space, H5P_DEFAULT, sm_buf) < 0)
                                H5_LIBRARY_ERROR(ENVONLY);
                        }

                        /* Calculate the next hyperslab offset */
                        for (i = (size_t)ndims, carry = 1; i > 0 && carry; --i) {
                            hs_offset[i - 1] += hs_size[i - 1];

                            if (hs_offset[i - 1] == total_size[i - 1])
                                hs_offset[i - 1] = 0;
                            else
                                carry = 0;
                        }
                    }
                }
            }
        }
    }

    ret_value = SUCCEED;

done:
    if (sm_space >= 0)
        H5Sclose(sm_space);
    if (sm_buf)
        free(sm_buf);
    if (f_space >= 0)
        H5Sclose(f_space);
    if (p_type >= 0)
        H5Tclose(p_type);
    if (f_type >= 0)
        H5Tclose(f_type);

    return ret_value;
} /* end h5str_dump_simple_dset */

int
h5str_dump_simple_mem(JNIEnv *env, FILE *stream, hid_t attr_id, int binary_order)
{
    hid_t    f_space = H5I_INVALID_HID; /* file data space */
    hsize_t  alloc_size;
    int      ndims;                    /* rank of dataspace */
    unsigned i;                        /* counters  */
    hsize_t  total_size[H5S_MAX_RANK]; /* total size of dataset*/
    hsize_t  p_nelmts;                 /* total selected elmts */

    void *  sm_buf = NULL;         /* buffer for raw data */
    hsize_t sm_size[H5S_MAX_RANK]; /* stripmine size */

    int ret_value = 0;

    /* VL data special information */
    unsigned int vl_data = 0; /* contains VL datatypes */
    hid_t        p_type  = H5I_INVALID_HID;
    hid_t        f_type  = H5I_INVALID_HID;

    if (attr_id < 0)
        H5_BAD_ARGUMENT_ERROR(ENVONLY, "h5str_dump_simple_mem: attr ID < 0");

    if ((f_type = H5Aget_type(attr_id)) < 0)
        H5_LIBRARY_ERROR(ENVONLY);

    if (H5I_INVALID_HID == (f_space = H5Aget_space(attr_id)))
        H5_LIBRARY_ERROR(ENVONLY);

    if ((ndims = H5Sget_simple_extent_ndims(f_space)) < 0)
        H5_LIBRARY_ERROR(ENVONLY);

    if (H5Sget_simple_extent_dims(f_space, total_size, NULL) < 0)
        H5_LIBRARY_ERROR(ENVONLY);

    if (H5Tequal(f_type, H5T_STD_REF_DSETREG)) {
        p_nelmts = H5Sget_simple_extent_npoints(f_space);
        if (NULL ==
            (sm_buf = (H5R_ref_t *)calloc(MAX(sizeof(unsigned), sizeof(H5R_ref_t)), (size_t)p_nelmts)))
            H5_OUT_OF_MEMORY_ERROR(ENVONLY, "h5str_dump_simple_mem: failed to allocate sm_buf");

        /* Read the data */
        if (H5Aread(attr_id, H5T_STD_REF, sm_buf) < 0)
            H5_LIBRARY_ERROR(ENVONLY);

        if (binary_order == 99) {
            if (h5str_dump_simple_data(ENVONLY, stream, attr_id, H5T_STD_REF, sm_buf, p_nelmts) < 0)
                CHECK_JNI_EXCEPTION(ENVONLY, JNI_FALSE);
        }
        else {
            if (h5str_render_bin_output(stream, attr_id, H5T_STD_REF, sm_buf, p_nelmts) < 0)
                CHECK_JNI_EXCEPTION(ENVONLY, JNI_FALSE);
        }
    }
    else {
        switch (binary_order) {
            case 1: {
                if ((p_type = h5str_get_native_type(f_type)) < 0)
                    CHECK_JNI_EXCEPTION(ENVONLY, JNI_FALSE);

                break;
            }

            case 2: {
                if ((p_type = h5str_get_little_endian_type(f_type)) < 0)
                    CHECK_JNI_EXCEPTION(ENVONLY, JNI_FALSE);

                break;
            }

            case 3: {
                if ((p_type = h5str_get_big_endian_type(f_type)) < 0)
                    CHECK_JNI_EXCEPTION(ENVONLY, JNI_FALSE);

                break;
            }

            default: {
                if ((p_type = H5Tcopy(f_type)) < 0)
                    H5_LIBRARY_ERROR(ENVONLY);

                break;
            }
        }

        if ((size_t)ndims <= (sizeof(sm_size) / sizeof(sm_size[0]))) {
            if (H5Sget_simple_extent_dims(f_space, total_size, NULL) < 0)
                H5_LIBRARY_ERROR(ENVONLY);
            /* Calculate the number of elements we're going to print */
            p_nelmts = 1;

            if (ndims > 0) {
                for (i = 0; i < (size_t)ndims; i++)
                    p_nelmts *= total_size[i];
            } /* end if */

            if (p_nelmts > 0) {
                /* Check if we have VL data in the dataset's datatype */
                if (h5str_detect_vlen(p_type) != 0)
                    vl_data = 1;

                alloc_size = p_nelmts * H5Tget_size(p_type);
                if (NULL == (sm_buf = (unsigned char *)malloc((size_t)alloc_size)))
                    H5_OUT_OF_MEMORY_ERROR(ENVONLY, "h5str_dump_simple_mem: failed to allocate sm_buf");

                /* Read the data */
                if (H5Aread(attr_id, p_type, sm_buf) < 0)
                    H5_LIBRARY_ERROR(ENVONLY);

                if (binary_order == 99) {
                    if (h5str_dump_simple_data(ENVONLY, stream, attr_id, p_type, sm_buf, p_nelmts) < 0)
                        CHECK_JNI_EXCEPTION(ENVONLY, JNI_FALSE);
                }
                else {
                    if (h5str_render_bin_output(stream, attr_id, p_type, sm_buf, p_nelmts) < 0)
                        CHECK_JNI_EXCEPTION(ENVONLY, JNI_FALSE);
                }

                /* Reclaim any VL memory, if necessary */
                if (vl_data) {
                    if (H5Treclaim(p_type, f_space, H5P_DEFAULT, sm_buf) < 0)
                        H5_LIBRARY_ERROR(ENVONLY);
                }
            }
        }
    }

    ret_value = SUCCEED;

done:
    if (sm_buf)
        free(sm_buf);
    if (f_space >= 0)
        H5Sclose(f_space);
    if (p_type >= 0)
        H5Tclose(p_type);
    if (f_type >= 0)
        H5Tclose(f_type);

    return ret_value;
}

htri_t
H5Tdetect_variable_str(hid_t tid)
{
    htri_t ret_val = 0;

    if (H5Tget_class(tid) == H5T_COMPOUND) {
        unsigned i;
        unsigned nm = (unsigned)H5Tget_nmembers(tid);
        for (i = 0; i < nm; i++) {
            htri_t status = 0;
            hid_t  mtid   = 0;
            if ((mtid = H5Tget_member_type(tid, i)) < 0)
                return FAIL; /* exit immediately on error */
            if ((status = H5Tdetect_variable_str(mtid)) < 0)
                return status; /* exit immediately on error */
            ret_val |= status;
            H5Tclose(mtid);
        } /* end for */
    }     /* end if */
    else
        ret_val = H5Tis_variable_str(tid);

    return ret_val;
} /* end H5Tdetect_variable_str */

static int
h5str_dump_simple_data(JNIEnv *env, FILE *stream, hid_t container, hid_t type, void *_mem, hsize_t nelmts)
{
    unsigned char *mem = (unsigned char *)_mem;
    h5str_t        buffer; /* string into which to render */
    hsize_t        i;      /* element counter  */
    size_t         size;   /* datum size */
    int            line_count;
    int            ret_value = 0;

    if (!(size = H5Tget_size(type)))
        H5_LIBRARY_ERROR(ENVONLY);

    for (i = 0, line_count = 0; i < nelmts; i++, line_count++) {
        size_t bytes_in = 0; /* # of bytes to write  */
        void * memref   = mem + i * size;

        /* Render the data element*/
        h5str_new(&buffer, 32 * size);

        if (!buffer.s)
            H5_OUT_OF_MEMORY_ERROR(ENVONLY, "h5str_dump_simple_data: failed to allocate buffer");

        if (!(bytes_in = h5str_sprintf(ENVONLY, &buffer, container, type, memref, 1)))
            CHECK_JNI_EXCEPTION(ENVONLY, JNI_FALSE);

        if ((i > 0) && (bytes_in > 0)) {
            if (fprintf(stream, ", ") < 0)
                H5_JNI_FATAL_ERROR(ENVONLY, "h5str_dump_simple_data: fprintf failure");

            if (line_count >= H5TOOLS_TEXT_BLOCK) {
                line_count = 0;

                if (fprintf(stream, "\n") < 0)
                    H5_JNI_FATAL_ERROR(ENVONLY, "h5str_dump_simple_data: fprintf failure");
            }
        }
        if (fprintf(stream, "%s", buffer.s) < 0)
            H5_JNI_FATAL_ERROR(ENVONLY, "h5str_dump_simple_data: fprintf failure");

        h5str_free(&buffer);
    } /* end for (i = 0; i < nelmts... */

    if (fprintf(stream, "\n") < 0)
        H5_JNI_FATAL_ERROR(ENVONLY, "h5str_dump_simple_data: fprintf failure");

done:
    if (buffer.s)
        h5str_free(&buffer);

    return ret_value;
} /* end h5str_dump_simple_data */

/*
 * Utility Java APIs
 * Functions designed to workaround issues with the Java-C interface
 */

/*
 * Class:     hdf_hdf5lib_H5
 * Method:    H5AreadComplex
 * Signature: (JJ[Ljava/lang/String;)I
 */
JNIEXPORT jint JNICALL
Java_hdf_hdf5lib_H5_H5AreadComplex(JNIEnv *env, jclass clss, jlong attr_id, jlong mem_type_id,
                                   jobjectArray buf)
{
    h5str_t h5str;
    jstring jstr;
    size_t  size;
    size_t  i;
    hid_t   p_type = H5I_INVALID_HID;
    jsize   n;
    char *  readBuf = NULL;
    herr_t  status  = FAIL;

    UNUSED(clss);

    memset(&h5str, 0, sizeof(h5str_t));

    if ((p_type = H5Tget_native_type(mem_type_id, H5T_DIR_DEFAULT)) < 0)
        H5_LIBRARY_ERROR(ENVONLY);

    size = (((H5Tget_size(mem_type_id)) > (H5Tget_size(p_type))) ? (H5Tget_size(mem_type_id))
                                                                 : (H5Tget_size(p_type)));

    if ((n = ENVPTR->GetArrayLength(ENVONLY, buf)) <= 0) {
        CHECK_JNI_EXCEPTION(ENVONLY, JNI_TRUE);
        H5_BAD_ARGUMENT_ERROR(ENVONLY, "H5AreadComplex: read buffer length <= 0");
    }

    if (NULL == (readBuf = (char *)malloc((size_t)n * size)))
        H5_OUT_OF_MEMORY_ERROR(ENVONLY, "H5AreadComplex: failed to allocate read buffer");

    if ((status = H5Aread(attr_id, mem_type_id, readBuf)) < 0)
        H5_LIBRARY_ERROR(ENVONLY);

    h5str_new(&h5str, 4 * size);

    if (!h5str.s)
        H5_OUT_OF_MEMORY_ERROR(ENVONLY, "H5AreadComplex: failed to allocate string buffer");

    for (i = 0; i < (size_t)n; i++) {
        h5str.s[0] = '\0';

        if (!h5str_sprintf(ENVONLY, &h5str, attr_id, mem_type_id, readBuf + (i * size), 0))
            CHECK_JNI_EXCEPTION(ENVONLY, JNI_FALSE);

        if (NULL == (jstr = ENVPTR->NewStringUTF(ENVONLY, h5str.s)))
            CHECK_JNI_EXCEPTION(ENVONLY, JNI_FALSE);

        ENVPTR->SetObjectArrayElement(ENVONLY, buf, (jsize)i, jstr);
        CHECK_JNI_EXCEPTION(ENVONLY, JNI_FALSE);

        ENVPTR->DeleteLocalRef(ENVONLY, jstr);
    } /* end for */

done:
    if (h5str.s)
        h5str_free(&h5str);
    if (readBuf)
        free(readBuf);
    if (p_type >= 0)
        H5Tclose(p_type);

    return status;
}

/*
 * Copies the content of one attribute to another attribute
 * Class:     hdf_hdf5lib_H5
 * Method:    H5Acopy
 * Signature: (JJ)I
 */
JNIEXPORT jint JNICALL
Java_hdf_hdf5lib_H5_H5Acopy(JNIEnv *env, jclass clss, jlong src_id, jlong dst_id)
{
    hssize_t npoints;
    hsize_t  total_size = 0;
    size_t   type_size;
    jbyte *  buf    = NULL;
    hid_t    tid    = H5I_INVALID_HID;
    hid_t    sid    = H5I_INVALID_HID;
    herr_t   retVal = FAIL;

    UNUSED(clss);

    if ((sid = H5Aget_space((hid_t)src_id)) < 0)
        H5_LIBRARY_ERROR(ENVONLY);

    if ((tid = H5Aget_type((hid_t)src_id)) < 0)
        H5_LIBRARY_ERROR(ENVONLY);

    if ((npoints = H5Sget_simple_extent_npoints(sid)) < 0)
        H5_LIBRARY_ERROR(ENVONLY);
    if (!(type_size = H5Tget_size(tid)))
        H5_LIBRARY_ERROR(ENVONLY);
    total_size = (hsize_t)npoints * (hsize_t)type_size;

    if (NULL == (buf = (jbyte *)malloc((size_t)total_size * sizeof(jbyte))))
        H5_OUT_OF_MEMORY_ERROR(ENVONLY, "H5Acopy: failed to allocate buffer");

    if ((retVal = H5Aread((hid_t)src_id, tid, buf)) < 0)
        H5_LIBRARY_ERROR(ENVONLY);

    if (H5Tclose(tid) < 0)
        H5_LIBRARY_ERROR(ENVONLY);
    tid = H5I_INVALID_HID;

    if ((tid = H5Aget_type((hid_t)dst_id)) < 0)
        H5_LIBRARY_ERROR(ENVONLY);

    if ((retVal = H5Awrite((hid_t)dst_id, tid, buf)) < 0)
        H5_LIBRARY_ERROR(ENVONLY);

done:
    if (buf)
        free(buf);
    if (tid >= 0)
        H5Tclose(tid);
    if (sid >= 0)
        H5Sclose(sid);

    return (jint)retVal;
} /* end Java_hdf_hdf5lib_H5_H5Acopy */

/*
 * Copies the content of one dataset to another dataset
 * Class:     hdf_hdf5lib_H5
 * Method:    H5Dcopy
 * Signature: (JJ)I
 */
JNIEXPORT jint JNICALL
Java_hdf_hdf5lib_H5_H5Dcopy(JNIEnv *env, jclass clss, jlong src_id, jlong dst_id)
{
    hssize_t npoints;
    hsize_t  total_size = 0, total_allocated_size;
    size_t   type_size;
    jbyte *  buf    = NULL;
    hid_t    tid    = H5I_INVALID_HID;
    hid_t    sid    = H5I_INVALID_HID;
    herr_t   retVal = FAIL;

    UNUSED(clss);

    if (!(total_allocated_size = H5Dget_storage_size((hid_t)src_id)))
        return 0; /* nothing to write */

    if ((sid = H5Dget_space((hid_t)src_id)) < 0)
        H5_LIBRARY_ERROR(ENVONLY);

    if ((tid = H5Dget_type((hid_t)src_id)) < 0)
        H5_LIBRARY_ERROR(ENVONLY);

    if ((npoints = H5Sget_simple_extent_npoints(sid)) < 0)
        H5_LIBRARY_ERROR(ENVONLY);
    if (!(type_size = H5Tget_size(tid)))
        H5_LIBRARY_ERROR(ENVONLY);
    total_size = (hsize_t)npoints * (hsize_t)type_size;

    if (NULL == (buf = (jbyte *)malloc((size_t)total_size * sizeof(jbyte))))
        H5_OUT_OF_MEMORY_ERROR(ENVONLY, "H5Dcopy: failed to allocate buffer");

    if ((retVal = H5Dread((hid_t)src_id, tid, H5S_ALL, H5S_ALL, H5P_DEFAULT, buf)) < 0)
        H5_LIBRARY_ERROR(ENVONLY);

    if (H5Tclose(tid) < 0)
        H5_LIBRARY_ERROR(ENVONLY);
    tid = H5I_INVALID_HID;

    if ((tid = H5Dget_type((hid_t)dst_id)) < 0)
        H5_LIBRARY_ERROR(ENVONLY);

    if ((retVal = H5Dwrite((hid_t)dst_id, tid, H5S_ALL, H5S_ALL, H5P_DEFAULT, buf)) < 0)
        H5_LIBRARY_ERROR(ENVONLY);

done:
    if (buf)
        free(buf);
    if (tid >= 0)
        H5Tclose(tid);
    if (sid >= 0)
        H5Sclose(sid);

    return (jint)retVal;
} /* end Java_hdf_hdf5lib_H5_H5Dcopy */

/*
 * /////////////////////////////////////////////////////////////////////////////////
 * //
 * //
 * // Add these methods so that we don't need to call H5Gget_objtype_by_idx
 * // in a loop to get information for all the objects in a group, which takes
 * // a lot of time to finish if the number of objects is more than 10,000
 * //
 * /////////////////////////////////////////////////////////////////////////////////
 */

#ifdef __cplusplus
herr_t obj_info_all(hid_t g_id, const char *name, const H5L_info2_t *linfo, void *op_data);
herr_t obj_info_max(hid_t g_id, const char *name, const H5L_info2_t *linfo, void *op_data);
int    H5Gget_obj_info_max(hid_t, char **, int *, int *, H5O_token_t *, long);
int    H5Gget_obj_info_full(hid_t loc_id, char **objname, int *otype, int *ltype, unsigned long *fno,
                            H5O_token_t *obj_token, int indexType, int indexOrder);
#else
static herr_t obj_info_all(hid_t g_id, const char *name, const H5L_info2_t *linfo, void *op_data);
static herr_t obj_info_max(hid_t g_id, const char *name, const H5L_info2_t *linfo, void *op_data);
static int    H5Gget_obj_info_max(hid_t, char **, int *, int *, H5O_token_t *, long);
static int    H5Gget_obj_info_full(hid_t loc_id, char **objname, int *otype, int *ltype, unsigned long *fno,
                                   H5O_token_t *obj_token, int indexType, int indexOrder);
#endif

typedef struct info_all {
    char **        objname;
    int *          otype;
    int *          ltype;
    H5O_token_t *  obj_token;
    unsigned long *fno;
    unsigned long  idxnum;
    int            count;
} info_all_t;

/*
 * Class:     hdf_hdf5lib_H5
 * Method:    H5Gget_obj_info_full
 * Signature: (JLjava/lang/String;[Ljava/lang/String;[I[I[J[JIII)I
 */
/*
 * NOTE: This is a dangerous call! The caller can supply any value they'd like
 * for 'n' and if it exceeds the number of links in the group, we will most likely
 * end up overwriting memory heap-tracking info.
 */
JNIEXPORT jint JNICALL
Java_hdf_hdf5lib_H5_H5Gget_1obj_1info_1full(JNIEnv *env, jclass clss, jlong loc_id, jstring group_name,
                                            jobjectArray objName, jintArray oType, jintArray lType,
                                            jlongArray fNo, jobjectArray oToken, jint n, jint indx_type,
                                            jint indx_order)
{
    unsigned long *fnos   = NULL;
    H5O_token_t *  tokens = NULL;
    const char *   gName  = NULL;
    char **        oName  = NULL;
    jboolean       isCopy;
    jstring        str;
    jobject        token;
    jint *         otarr = NULL;
    jint *         ltarr = NULL;
    jlong *        fnoP  = NULL;
    hid_t          gid   = (hid_t)loc_id;
    int            i;
    int            indexType  = indx_type;
    int            indexOrder = indx_order;
    herr_t         ret_val    = FAIL;

    UNUSED(clss);

    if (NULL == oType)
        H5_NULL_ARGUMENT_ERROR(ENVONLY, "H5Gget_obj_info_full: oType is NULL");
    if (NULL == lType)
        H5_NULL_ARGUMENT_ERROR(ENVONLY, "H5Gget_obj_info_full: lType is NULL");
    if (NULL == oToken)
        H5_NULL_ARGUMENT_ERROR(ENVONLY, "H5Gget_obj_info_full: oToken is NULL");
    if (NULL == fNo)
        H5_NULL_ARGUMENT_ERROR(ENVONLY, "H5Gget_obj_info_full: fNo is NULL");

    PIN_INT_ARRAY(ENVONLY, oType, otarr, &isCopy, "H5Gget_obj_info_full: oType not pinned");
    PIN_INT_ARRAY(ENVONLY, lType, ltarr, &isCopy, "H5Gget_obj_info_full: lType not pinned");
    PIN_LONG_ARRAY(ENVONLY, fNo, fnoP, &isCopy, "H5Gget_obj_info_full: fNo not pinned");

    if (NULL == (oName = (char **)calloc((size_t)n, sizeof(*oName))))
        H5_OUT_OF_MEMORY_ERROR(ENVONLY, "H5Gget_obj_info_full: failed to allocate buffer for object name");

    if (NULL == (tokens = (H5O_token_t *)calloc((size_t)n, sizeof(H5O_token_t))))
        H5_OUT_OF_MEMORY_ERROR(ENVONLY, "H5Gget_obj_info_full: failed to allocate buffer for object tokens");

    if (NULL == (fnos = (unsigned long *)calloc((size_t)n, sizeof(unsigned long))))
        H5_OUT_OF_MEMORY_ERROR(ENVONLY,
                               "H5Gget_obj_info_full: failed to allocate buffer for file number info");

    if (group_name) {
        PIN_JAVA_STRING(ENVONLY, group_name, gName, &isCopy, "H5Gget_obj_info_full: group_name not pinned");

        if ((gid = H5Gopen2((hid_t)loc_id, gName, H5P_DEFAULT)) < 0)
            H5_LIBRARY_ERROR(ENVONLY);
    }

    if ((ret_val = H5Gget_obj_info_full(gid, oName, (int *)otarr, (int *)ltarr, fnos, tokens, indexType,
                                        indexOrder)) < 0)
        H5_JNI_FATAL_ERROR(ENVONLY, "H5Gget_obj_info_full: retrieval of object info failed");

    for (i = 0; i < n; i++) {
        fnoP[i] = (jlong)fnos[i];

        if (oName[i]) {
            if (NULL == (str = ENVPTR->NewStringUTF(ENVONLY, oName[i])))
                CHECK_JNI_EXCEPTION(ENVONLY, JNI_FALSE);

            ENVPTR->SetObjectArrayElement(ENVONLY, objName, i, (jobject)str);
            CHECK_JNI_EXCEPTION(ENVONLY, JNI_FALSE);

            ENVPTR->DeleteLocalRef(ENVONLY, str);
        } /* end if */

        /* Create an H5O_token_t object */
        if (NULL == (token = create_H5O_token_t(ENVONLY, &tokens[i], TRUE)))
            CHECK_JNI_EXCEPTION(ENVONLY, JNI_FALSE);

        ENVPTR->SetObjectArrayElement(ENVONLY, oToken, i, token);
        CHECK_JNI_EXCEPTION(ENVONLY, JNI_FALSE);

        ENVPTR->DeleteLocalRef(ENVONLY, token);
    }

done:
    if (gName) {
        H5Gclose(gid);
        UNPIN_JAVA_STRING(ENVONLY, group_name, gName);
    }
    if (fnos)
        free(fnos);
    if (tokens)
        free(tokens);
    if (oName)
        h5str_array_free(oName, (size_t)n);
    if (fnoP)
        UNPIN_LONG_ARRAY(ENVONLY, fNo, fnoP, (ret_val < 0) ? JNI_ABORT : 0);
    if (ltarr)
        UNPIN_INT_ARRAY(ENVONLY, lType, ltarr, (ret_val < 0) ? JNI_ABORT : 0);
    if (otarr)
        UNPIN_INT_ARRAY(ENVONLY, oType, otarr, (ret_val < 0) ? JNI_ABORT : 0);

    return ret_val;
} /* end Java_hdf_hdf5lib_H5_H5Gget_1obj_1info_1full */

/*
 * Class:     hdf_hdf5lib_H5
 * Method:    H5Gget_obj_info_max
 * Signature: (J[Ljava/lang/String;[I[I[JJI)I
 */
/*
 * NOTE: This is a dangerous call! The caller can supply any value they'd like
 * for 'n' and if it exceeds the number of links reachable from the group, we
 * will most likely end up overwriting memory heap-tracking info.
 */
JNIEXPORT jint JNICALL
Java_hdf_hdf5lib_H5_H5Gget_1obj_1info_1max(JNIEnv *env, jclass clss, jlong loc_id, jobjectArray objName,
                                           jintArray oType, jintArray lType, jobjectArray oToken,
                                           jlong maxnum, jint n)
{
    H5O_token_t *tokens = NULL;
    jboolean     isCopy;
    jstring      str;
    jobject      token;
    char **      oName = NULL;
    jint *       otarr = NULL;
    jint *       ltarr = NULL;
    int          i;
    herr_t       ret_val = FAIL;

    UNUSED(clss);

    if (NULL == oType)
        H5_NULL_ARGUMENT_ERROR(ENVONLY, "H5Gget_obj_info_max: oType is NULL");
    if (NULL == lType)
        H5_NULL_ARGUMENT_ERROR(ENVONLY, "H5Gget_obj_info_max: lType is NULL");
    if (NULL == oToken)
        H5_NULL_ARGUMENT_ERROR(ENVONLY, "H5Gget_obj_info_max: oToken is NULL");

    PIN_INT_ARRAY(ENVONLY, oType, otarr, &isCopy, "H5Gget_obj_info_max: oType not pinned");
    PIN_INT_ARRAY(ENVONLY, lType, ltarr, &isCopy, "H5Gget_obj_info_max: lType not pinned");

    if (NULL == (oName = (char **)calloc((size_t)n, sizeof(*oName))))
        H5_OUT_OF_MEMORY_ERROR(ENVONLY, "H5Gget_obj_info_max: failed to allocate buffer for object name");

    if (NULL == (tokens = (H5O_token_t *)calloc((size_t)n, sizeof(H5O_token_t))))
        H5_OUT_OF_MEMORY_ERROR(ENVONLY, "H5Gget_obj_info_max: failed to allocate buffer for object tokens");

    if ((ret_val = H5Gget_obj_info_max((hid_t)loc_id, oName, (int *)otarr, (int *)ltarr, tokens, maxnum)) < 0)
        H5_JNI_FATAL_ERROR(ENVONLY, "H5Gget_obj_info_max: retrieval of object info failed");

    for (i = 0; i < n; i++) {
        if (oName[i]) {
            if (NULL == (str = ENVPTR->NewStringUTF(ENVONLY, oName[i])))
                CHECK_JNI_EXCEPTION(ENVONLY, JNI_FALSE);

            ENVPTR->SetObjectArrayElement(ENVONLY, objName, i, (jobject)str);
            CHECK_JNI_EXCEPTION(ENVONLY, JNI_FALSE);

            ENVPTR->DeleteLocalRef(ENVONLY, str);
        }

        /* Create an H5O_token_t object */
        if (NULL == (token = create_H5O_token_t(ENVONLY, &tokens[i], TRUE)))
            CHECK_JNI_EXCEPTION(ENVONLY, JNI_FALSE);

        ENVPTR->SetObjectArrayElement(ENVONLY, oToken, i, token);
        CHECK_JNI_EXCEPTION(ENVONLY, JNI_FALSE);

        ENVPTR->DeleteLocalRef(ENVONLY, token);
    } /* end for */

done:
    if (tokens)
        free(tokens);
    if (oName)
        h5str_array_free(oName, (size_t)n);
    if (ltarr)
        UNPIN_INT_ARRAY(ENVONLY, lType, ltarr, (ret_val < 0) ? JNI_ABORT : 0);
    if (otarr)
        UNPIN_INT_ARRAY(ENVONLY, oType, otarr, (ret_val < 0) ? JNI_ABORT : 0);

    return ret_val;
} /* end Java_hdf_hdf5lib_H5_H5Gget_1obj_1info_1max */

int
H5Gget_obj_info_full(hid_t loc_id, char **objname, int *otype, int *ltype, unsigned long *fno,
                     H5O_token_t *obj_token, int indexType, int indexOrder)
{
    info_all_t info;

    info.objname   = objname;
    info.otype     = otype;
    info.ltype     = ltype;
    info.idxnum    = 0;
    info.fno       = fno;
    info.obj_token = obj_token;
    info.count     = 0;

    if (H5Literate2(loc_id, (H5_index_t)indexType, (H5_iter_order_t)indexOrder, NULL, obj_info_all,
                    (void *)&info) < 0) {
        /*
         * Reset info stats; most importantly, reset the count.
         */
        info.objname   = objname;
        info.otype     = otype;
        info.ltype     = ltype;
        info.idxnum    = 0;
        info.fno       = fno;
        info.obj_token = obj_token;
        info.count     = 0;

        /* Iteration failed, try normal alphabetical order */
        if (H5Literate2(loc_id, H5_INDEX_NAME, H5_ITER_INC, NULL, obj_info_all, (void *)&info) < 0)
            return -1;
    }

    return info.count;
} /* end H5Gget_obj_info_full */

int
H5Gget_obj_info_max(hid_t loc_id, char **objname, int *otype, int *ltype, H5O_token_t *obj_token, long maxnum)
{
    info_all_t info;

    info.objname   = objname;
    info.otype     = otype;
    info.ltype     = ltype;
    info.idxnum    = (unsigned long)maxnum;
    info.obj_token = obj_token;
    info.count     = 0;

    if (H5Lvisit2(loc_id, H5_INDEX_NAME, H5_ITER_NATIVE, obj_info_max, (void *)&info) < 0)
        return -1;

    return info.count;
} /* end H5Gget_obj_info_max */

herr_t
obj_info_all(hid_t loc_id, const char *name, const H5L_info2_t *info, void *op_data)
{
    info_all_t *datainfo = (info_all_t *)op_data;
    H5O_info2_t object_info;
    htri_t      object_exists;

    datainfo->otype[datainfo->count]     = -1;
    datainfo->ltype[datainfo->count]     = -1;
    datainfo->obj_token[datainfo->count] = H5O_TOKEN_UNDEF;

    if (NULL == (datainfo->objname[datainfo->count] = HDstrdup(name)))
        goto done;

    if ((object_exists = H5Oexists_by_name(loc_id, name, H5P_DEFAULT)) < 0)
        goto done;

    if (object_exists) {
        if (H5Oget_info_by_name3(loc_id, name, &object_info, H5O_INFO_ALL, H5P_DEFAULT) < 0)
            goto done;

        datainfo->otype[datainfo->count] = object_info.type;
        datainfo->ltype[datainfo->count] = info->type;
        datainfo->fno[datainfo->count]   = object_info.fileno;

        memcpy(&datainfo->obj_token[datainfo->count], &object_info.token, sizeof(object_info.token));
    }

done:
    datainfo->count++;

    return SUCCEED;
} /* end obj_info_all */

herr_t
obj_info_max(hid_t loc_id, const char *name, const H5L_info2_t *info, void *op_data)
{
    info_all_t *datainfo = (info_all_t *)op_data;
    H5O_info2_t object_info;

    datainfo->otype[datainfo->count]     = -1;
    datainfo->ltype[datainfo->count]     = -1;
    datainfo->objname[datainfo->count]   = NULL;
    datainfo->obj_token[datainfo->count] = H5O_TOKEN_UNDEF;

    /* This will be freed by h5str_array_free(oName, n) */
    if (NULL == (datainfo->objname[datainfo->count] = HDstrdup(name)))
        goto done;

    if (H5Oget_info3(loc_id, &object_info, H5O_INFO_ALL) < 0)
        goto done;

    datainfo->otype[datainfo->count] = object_info.type;
    datainfo->ltype[datainfo->count] = info->type;

    memcpy(&datainfo->obj_token[datainfo->count], &object_info.token, sizeof(object_info.token));

done:
    datainfo->count++;

    if (datainfo->count >= (int)datainfo->idxnum)
        return 1;
    else
        return SUCCEED;
} /* end obj_info_max */

/*
 * Class:     hdf_hdf5lib_H5
 * Method:    H5export_dataset
 * Signature: (Ljava/lang/String;JLjava/lang/String;I)V
 */
JNIEXPORT void JNICALL
Java_hdf_hdf5lib_H5_H5export_1dataset(JNIEnv *env, jclass clss, jstring file_export_name, jlong file_id,
                                      jstring object_path, jint binary_order)
{
    const char *file_export = NULL;
    const char *object_name = NULL;
    jboolean    isCopy;
    herr_t      ret_val    = FAIL;
    hid_t       dataset_id = H5I_INVALID_HID;
    FILE *      stream     = NULL;

    UNUSED(clss);

    if (NULL == file_export_name)
        H5_NULL_ARGUMENT_ERROR(ENVONLY, "H5export_dataset: file_export_name is NULL");

    if (NULL == object_path)
        H5_NULL_ARGUMENT_ERROR(ENVONLY, "H5export_dataset: object_path is NULL");

    PIN_JAVA_STRING(ENVONLY, object_path, object_name, &isCopy, "H5export_dataset: object_path not pinned");

    if ((dataset_id = H5Dopen2(file_id, object_name, H5P_DEFAULT)) < 0)
        H5_LIBRARY_ERROR(ENVONLY);

    PIN_JAVA_STRING(ENVONLY, file_export_name, file_export, NULL,
                    "H5export_dataset: file_export name not pinned");

    if (NULL == (stream = fopen(file_export, "w+")))
        H5_JNI_FATAL_ERROR(ENVONLY, "fopen failed");

    if ((ret_val = h5str_dump_simple_dset(ENVONLY, stream, dataset_id, binary_order)) < 0)
        H5_ASSERTION_ERROR(ENVONLY, "h5str_dump_simple_dset failed");

    if (stream) {
        fclose(stream);
        stream = NULL;
    }

done:
    if (stream)
        fclose(stream);
    if (file_export)
        UNPIN_JAVA_STRING(ENVONLY, file_export_name, file_export);
    if (object_name)
        UNPIN_JAVA_STRING(ENVONLY, object_path, object_name);
    if (dataset_id >= 0)
        H5Dclose(dataset_id);
} /* end Java_hdf_hdf5lib_H5_H5export_1dataset */

/*
 * Class:     hdf_hdf5lib_H5
 * Method:    H5export_attribute
 * Signature: (Ljava/lang/String;JLjava/lang/String;I)V
 */
JNIEXPORT void JNICALL
Java_hdf_hdf5lib_H5_H5export_1attribute(JNIEnv *env, jclass clss, jstring file_export_name, jlong dset_id,
                                        jstring attribute_name, jint binary_order)
{
    const char *file_export = NULL;
    const char *object_name = NULL;
    jboolean    isCopy;
    herr_t      ret_val = FAIL;
    hid_t       attr_id = H5I_INVALID_HID;
    FILE *      stream  = NULL;

    UNUSED(clss);

    if (NULL == file_export_name)
        H5_NULL_ARGUMENT_ERROR(ENVONLY, "H5export_dataset: file_export_name is NULL");

    if (NULL == attribute_name)
        H5_NULL_ARGUMENT_ERROR(ENVONLY, "H5export_dataset: object_path is NULL");

    PIN_JAVA_STRING(ENVONLY, attribute_name, object_name, &isCopy,
                    "H5export_dataset: object_path not pinned");

    if ((attr_id = H5Aopen(dset_id, object_name, H5P_DEFAULT)) < 0)
        H5_LIBRARY_ERROR(ENVONLY);

    PIN_JAVA_STRING(ENVONLY, file_export_name, file_export, NULL,
                    "H5export_dataset: file_export name not pinned");

    if (NULL == (stream = fopen(file_export, "w+")))
        H5_JNI_FATAL_ERROR(ENVONLY, "fopen failed");

    if ((ret_val = h5str_dump_simple_mem(ENVONLY, stream, attr_id, binary_order)) < 0)
        H5_ASSERTION_ERROR(ENVONLY, "h5str_dump_simple_dset failed");

    if (stream) {
        fclose(stream);
        stream = NULL;
    }

done:
    if (stream)
        fclose(stream);
    if (file_export)
        UNPIN_JAVA_STRING(ENVONLY, file_export_name, file_export);
    if (object_name)
        UNPIN_JAVA_STRING(ENVONLY, attribute_name, object_name);
    if (attr_id >= 0)
        H5Aclose(attr_id);
} /* end Java_hdf_hdf5lib_H5_H5export_1attribute */

#ifdef __cplusplus
}
#endif<|MERGE_RESOLUTION|>--- conflicted
+++ resolved
@@ -813,13 +813,8 @@
                     if (NULL == (this_str = (char *)malloc(this_len)))
                         H5_OUT_OF_MEMORY_ERROR(ENVONLY, "h5str_sprintf: failed to allocate string buffer");
 
-<<<<<<< HEAD
-                    if (snprintf(this_str, "%g", this_len, tmp_double) < 0)
-                        H5_JNI_FATAL_ERROR(ENVONLY, "h5str_sprintf: snprintf failure");
-=======
                     if (HDsnprintf(this_str, this_len, "%g", tmp_double) < 0)
                         H5_JNI_FATAL_ERROR(ENVONLY, "h5str_sprintf: HDsnprintf failure");
->>>>>>> be36ac1d
 
                     break;
                 }
@@ -1165,14 +1160,6 @@
 
                                         H5Otoken_to_str(tid, &oi.token, &token_str);
 
-<<<<<<< HEAD
-                                        size_t this_len = 64 + strlen(token_str) + 1;
-                                        if (NULL == (this_str = (char *)malloc(this_len)))
-                                            H5_OUT_OF_MEMORY_ERROR(
-                                                ENVONLY, "h5str_sprintf: failed to allocate string buffer");
-                                        if (snprintf(this_str, this_len, "%lu:%s", oi.fileno, token_str) < 0)
-                                            H5_JNI_FATAL_ERROR(ENVONLY, "h5str_sprintf: snprintf failure");
-=======
                                         size_t that_len = 64 + strlen(token_str) + 1;
                                         if (NULL == (this_str = HDmalloc(that_len)))
                                             H5_OUT_OF_MEMORY_ERROR(
@@ -1180,7 +1167,6 @@
                                         if (HDsnprintf(this_str, that_len, "%lu:%s", oi.fileno, token_str) <
                                             0)
                                             H5_JNI_FATAL_ERROR(ENVONLY, "h5str_sprintf: HDsnprintf failure");
->>>>>>> be36ac1d
 
                                         H5free_memory(token_str);
                                     }
