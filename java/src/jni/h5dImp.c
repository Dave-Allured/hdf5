--- conflicted
+++ resolved
@@ -1290,11 +1290,7 @@
     for (i = 0; i < (size_t)n; i++) {
         h5str.s[0] = '\0';
 
-<<<<<<< HEAD
-        if (!h5str_sprintf(ENVONLY, &h5str, did, tid, &(((char *)readBuf)[i * typeSize]), typeSize, 0))
-=======
         if (!h5str_sprintf(ENVONLY, &h5str, did, tid, &(((char *)readBuf)[i * typeSize]), 0))
->>>>>>> 18bbd3f0
             CHECK_JNI_EXCEPTION(ENVONLY, JNI_FALSE);
 
         if (NULL == (jstr = ENVPTR->NewStringUTF(ENVONLY, h5str.s)))
@@ -1673,12 +1669,7 @@
     for (i = 0; i < n; i++) {
         h5str.s[0] = '\0';
 
-<<<<<<< HEAD
-        if (!h5str_sprintf(ENVONLY, &h5str, (hid_t)dataset_id, (hid_t)mem_type_id, (void *)&ref_data[i], 0,
-                           0))
-=======
         if (!h5str_sprintf(ENVONLY, &h5str, (hid_t)dataset_id, (hid_t)mem_type_id, (void *)&ref_data[i], 0))
->>>>>>> 18bbd3f0
             CHECK_JNI_EXCEPTION(ENVONLY, JNI_FALSE);
 
         if (NULL == (jstr = ENVPTR->NewStringUTF(ENVONLY, h5str.s)))
