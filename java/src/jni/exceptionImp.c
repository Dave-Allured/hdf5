--- conflicted
+++ resolved
@@ -262,17 +262,11 @@
  *  exception.
  */
 jboolean
-<<<<<<< HEAD
-h5outOfMemory(JNIEnv *env, const char *functName)
-=======
 h5outOfMemory(JNIEnv *env, const char *message)
->>>>>>> 18bbd3f0
 {
     return H5JNIErrorClass(env, message, "java/lang/OutOfMemoryError");
 } /* end h5outOfMemory() */
 
-<<<<<<< HEAD
-=======
 /*
  *  Create and throw an 'AssertionError'
  *
@@ -286,7 +280,6 @@
     return H5JNIErrorClass(env, message, "java/lang/AssertionError");
 } /* end h5assertion() */
 
->>>>>>> 18bbd3f0
 /*
  *  A fatal error in a JNI call
  *  Create and throw an 'InternalError'
@@ -296,11 +289,7 @@
  *  exception.
  */
 jboolean
-<<<<<<< HEAD
-h5JNIFatalError(JNIEnv *env, const char *functName)
-=======
 h5JNIFatalError(JNIEnv *env, const char *message)
->>>>>>> 18bbd3f0
 {
     return H5JNIErrorClass(env, message, "java/lang/InternalError");
 } /* end h5JNIFatalError() */
@@ -314,11 +303,7 @@
  *  exception.
  */
 jboolean
-<<<<<<< HEAD
-h5nullArgument(JNIEnv *env, const char *functName)
-=======
 h5nullArgument(JNIEnv *env, const char *message)
->>>>>>> 18bbd3f0
 {
     return H5JNIErrorClass(env, message, "java/lang/NullPointerException");
 } /* end h5nullArgument() */
@@ -332,11 +317,7 @@
  *  exception.
  */
 jboolean
-<<<<<<< HEAD
-h5badArgument(JNIEnv *env, const char *functName)
-=======
 h5badArgument(JNIEnv *env, const char *message)
->>>>>>> 18bbd3f0
 {
     return H5JNIErrorClass(env, message, "java/lang/IllegalArgumentException");
 } /* end h5badArgument() */
@@ -350,11 +331,7 @@
  *  exception.
  */
 jboolean
-<<<<<<< HEAD
-h5unimplemented(JNIEnv *env, const char *functName)
-=======
 h5unimplemented(JNIEnv *env, const char *message)
->>>>>>> 18bbd3f0
 {
     return H5JNIErrorClass(env, message, "java/lang/UnsupportedOperationException");
 } /* end h5unimplemented() */
