/* * * * * * * * * * * * * * * * * * * * * * * * * * * * * * * * * * * * * * *
 * Copyright by The HDF Group.                                               *
 * All rights reserved.                                                      *
 *                                                                           *
 * This file is part of HDF5.  The full HDF5 copyright notice, including     *
 * terms governing use, modification, and redistribution, is contained in    *
 * the COPYING file, which can be found at the root of the source code       *
 * distribution tree, or in https://www.hdfgroup.org/licenses.               *
 * If you do not have access to either file, you may request a copy from     *
 * help@hdfgroup.org.                                                        *
 * * * * * * * * * * * * * * * * * * * * * * * * * * * * * * * * * * * * * * */

#include <jni.h>
/* Header for class hdf_hdf5lib_H5_H5R */

#ifndef Included_hdf_hdf5lib_H5_H5R
#define Included_hdf_hdf5lib_H5_H5R

#ifdef __cplusplus
extern "C" {
#endif /* __cplusplus */

/* H5R: HDF5 1.12 Reference API Functions */

/*
 * Class:     hdf_hdf5lib_H5
 * Method:    H5Rcreate_object
 * Signature: (JLjava/lang/String;)[B
 */
JNIEXPORT jbyteArray JNICALL Java_hdf_hdf5lib_H5_H5Rcreate_1object(JNIEnv *, jclass, jlong, jstring, jlong);

/*
 * Class:     hdf_hdf5lib_H5
 * Method:    H5Rcreate_region
 * Signature: (JLjava/lang/String;J)[B
 */
JNIEXPORT jbyteArray JNICALL Java_hdf_hdf5lib_H5_H5Rcreate_1region(JNIEnv *, jclass, jlong, jstring, jlong,
                                                                   jlong);

/*
 * Class:     hdf_hdf5lib_H5
 * Method:    H5Rcreate_attr
 * Signature: (JLjava/lang/String;Ljava/lang/String;)[B
 */
JNIEXPORT jbyteArray JNICALL Java_hdf_hdf5lib_H5_H5Rcreate_1attr(JNIEnv *, jclass, jlong, jstring, jstring,
                                                                 jlong);

/*
 * Class:     hdf_hdf5lib_H5
 * Method:    H5Rdestroy
 * Signature: ([B)V
 */
JNIEXPORT void JNICALL Java_hdf_hdf5lib_H5_H5Rdestroy(JNIEnv *, jclass, jbyteArray);

/*
 * Class:     hdf_hdf5lib_H5
 * Method:    H5Rget_type
 * Signature: ([B)I
 */
JNIEXPORT jint JNICALL Java_hdf_hdf5lib_H5_H5Rget_1type(JNIEnv *, jclass, jbyteArray);

/*
 * Class:     hdf_hdf5lib_H5
 * Method:    H5Requal
 * Signature: ([B[B)Z
 */
JNIEXPORT jboolean JNICALL Java_hdf_hdf5lib_H5_H5Requal(JNIEnv *, jclass, jbyteArray, jbyteArray);

/*
 * Class:     hdf_hdf5lib_H5
 * Method:    H5Rcopy
 * Signature: ([B)[B
 */
JNIEXPORT jbyteArray JNICALL Java_hdf_hdf5lib_H5_H5Rcopy(JNIEnv *, jclass, jbyteArray);

/*
 * Class:     hdf_hdf5lib_H5
 * Method:    H5Ropen_object
 * Signature: ([BJJ)J
 */
<<<<<<< HEAD
JNIEXPORT jlong JNICALL Java_hdf_hdf5lib_H5_H5Ropen_1object(JNIEnv *, jclass, jbyteArray, jlong, jlong);
=======
JNIEXPORT jlong JNICALL Java_hdf_hdf5lib_H5__1H5Ropen_1object(JNIEnv *, jclass, jbyteArray, jlong, jlong);
>>>>>>> 18bbd3f0

/*
 * Class:     hdf_hdf5lib_H5
 * Method:    H5Ropen_region
 * Signature: ([BJJ)J
 */
<<<<<<< HEAD
JNIEXPORT jlong JNICALL Java_hdf_hdf5lib_H5_H5Ropen_1region(JNIEnv *, jclass, jbyteArray, jlong, jlong);
=======
JNIEXPORT jlong JNICALL Java_hdf_hdf5lib_H5__1H5Ropen_1region(JNIEnv *, jclass, jbyteArray, jlong, jlong);
>>>>>>> 18bbd3f0

/*
 * Class:     hdf_hdf5lib_H5
 * Method:    H5Ropen_attr
 * Signature: ([BJJ)J
 */
<<<<<<< HEAD
JNIEXPORT jlong JNICALL Java_hdf_hdf5lib_H5_H5Ropen_1attr(JNIEnv *, jclass, jbyteArray, jlong, jlong);
=======
JNIEXPORT jlong JNICALL Java_hdf_hdf5lib_H5__1H5Ropen_1attr(JNIEnv *, jclass, jbyteArray, jlong, jlong);
>>>>>>> 18bbd3f0

/*
 * Class:     hdf_hdf5lib_H5
 * Method:    H5Rget_obj_type3
 * Signature: ([BJ)I
 */
JNIEXPORT jint JNICALL Java_hdf_hdf5lib_H5_H5Rget_1obj_1type3(JNIEnv *, jclass, jbyteArray, jlong);

/*
 * Class:     hdf_hdf5lib_H5
 * Method:    H5Rget_file_name
 * Signature: ([B)Ljava/lang/String;
 */
JNIEXPORT jstring JNICALL Java_hdf_hdf5lib_H5_H5Rget_1file_1name(JNIEnv *, jclass, jbyteArray);

/*
 * Class:     hdf_hdf5lib_H5
 * Method:    H5Rget_obj_name
 * Signature: ([BJ)Ljava/lang/String;
 */
JNIEXPORT jstring JNICALL Java_hdf_hdf5lib_H5_H5Rget_1obj_1name(JNIEnv *, jclass, jbyteArray, jlong);

/*
 * Class:     hdf_hdf5lib_H5
 * Method:    H5Rget_attr_name
 * Signature: ([B)Ljava/lang/String;
 */
JNIEXPORT jstring JNICALL Java_hdf_hdf5lib_H5_H5Rget_1attr_1name(JNIEnv *, jclass, jbyteArray);

/* H5R: HDF5 1.8 Reference API Functions */

/*
 * Class:     hdf_hdf5lib_H5
 * Method:    H5Rcreate
 * Signature: ([BJLjava/lang/String;IJ)I
 */
JNIEXPORT jint JNICALL Java_hdf_hdf5lib_H5_H5Rcreate(JNIEnv *, jclass, jbyteArray, jlong, jstring, jint,
                                                     jlong);

/*
 * Class:     hdf_hdf5lib_H5
 * Method:    _H5Rdereference
 * Signature: (JJI[B)J
 */
JNIEXPORT jlong JNICALL Java_hdf_hdf5lib_H5__1H5Rdereference(JNIEnv *, jclass, jlong, jlong, jint,
                                                             jbyteArray);

/*
 * Class:     hdf_hdf5lib_H5
 * Method:    H5Rget_region
 * Signature: (JI[B)J
 */
JNIEXPORT jlong JNICALL Java_hdf_hdf5lib_H5__1H5Rget_1region(JNIEnv *, jclass, jlong, jint, jbyteArray);

/*
 * Class:     hdf_hdf5lib_H5
 * Method:    H5G_obj_t H5Rget_obj_type
 * Signature: (JI[B)I
 */
JNIEXPORT jint JNICALL Java_hdf_hdf5lib_H5_H5Rget_1obj_1type(JNIEnv *, jclass, jlong, jint, jbyteArray);

/*
 * Class:     hdf_hdf5lib_H5
 * Method:    int H5Rget_obj_type2
 * Signature: (JI[B[I)I
 */
JNIEXPORT jint JNICALL Java_hdf_hdf5lib_H5_H5Rget_1obj_1type2(JNIEnv *, jclass, jlong, jint, jbyteArray,
                                                              jintArray);

/*
 * Class:     hdf_hdf5lib_H5
 * Method:    H5Rget_name
 * Signature: (JI[B[Ljava/lang/String;J)J
 */
JNIEXPORT jlong JNICALL Java_hdf_hdf5lib_H5_H5Rget_1name(JNIEnv *, jclass, jlong, jint, jbyteArray,
                                                         jobjectArray, jlong);

#ifdef __cplusplus
} /* end extern "C" */
#endif /* __cplusplus */

#endif /* Included_hdf_hdf5lib_H5_H5R */<|MERGE_RESOLUTION|>--- conflicted
+++ resolved
@@ -78,33 +78,21 @@
  * Method:    H5Ropen_object
  * Signature: ([BJJ)J
  */
-<<<<<<< HEAD
-JNIEXPORT jlong JNICALL Java_hdf_hdf5lib_H5_H5Ropen_1object(JNIEnv *, jclass, jbyteArray, jlong, jlong);
-=======
 JNIEXPORT jlong JNICALL Java_hdf_hdf5lib_H5__1H5Ropen_1object(JNIEnv *, jclass, jbyteArray, jlong, jlong);
->>>>>>> 18bbd3f0
 
 /*
  * Class:     hdf_hdf5lib_H5
  * Method:    H5Ropen_region
  * Signature: ([BJJ)J
  */
-<<<<<<< HEAD
-JNIEXPORT jlong JNICALL Java_hdf_hdf5lib_H5_H5Ropen_1region(JNIEnv *, jclass, jbyteArray, jlong, jlong);
-=======
 JNIEXPORT jlong JNICALL Java_hdf_hdf5lib_H5__1H5Ropen_1region(JNIEnv *, jclass, jbyteArray, jlong, jlong);
->>>>>>> 18bbd3f0
 
 /*
  * Class:     hdf_hdf5lib_H5
  * Method:    H5Ropen_attr
  * Signature: ([BJJ)J
  */
-<<<<<<< HEAD
-JNIEXPORT jlong JNICALL Java_hdf_hdf5lib_H5_H5Ropen_1attr(JNIEnv *, jclass, jbyteArray, jlong, jlong);
-=======
 JNIEXPORT jlong JNICALL Java_hdf_hdf5lib_H5__1H5Ropen_1attr(JNIEnv *, jclass, jbyteArray, jlong, jlong);
->>>>>>> 18bbd3f0
 
 /*
  * Class:     hdf_hdf5lib_H5
