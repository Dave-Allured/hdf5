--- conflicted
+++ resolved
@@ -257,8 +257,6 @@
  */
 JNIEXPORT void JNICALL Java_hdf_hdf5lib_H5_H5Sget_1regular_1hyperslab(JNIEnv *, jclass, jlong, jlongArray,
                                                                       jlongArray, jlongArray, jlongArray);
-<<<<<<< HEAD
-=======
 
 /*
  * Class:     hdf_hdf5lib_H5
@@ -318,7 +316,6 @@
  * Signature: (JIJ)J
  */
 JNIEXPORT jlong JNICALL Java_hdf_hdf5lib_H5_H5Scombine_1select(JNIEnv *, jclass, jlong, jint, jlong);
->>>>>>> 18bbd3f0
 
 #ifdef __cplusplus
 } /* end extern "C" */
