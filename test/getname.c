--- conflicted
+++ resolved
@@ -68,19 +68,11 @@
         TEST_ERROR
 
     /* Check on name from H5Iget_name() */
-<<<<<<< HEAD
-    if (HDstrcmp(name, chk_name))
-        goto error;
-
-    /* Check on user path */
-    if (HDstrcmp(user_path, chk_user_path))
-=======
     if (HDstrcmp(name, chk_name) != 0)
         goto error;
 
     /* Check on user path */
     if (HDstrcmp(user_path, chk_user_path) != 0)
->>>>>>> 18bbd3f0
         goto error;
 
     /* Check that if user path is hidden, the name from H5Iget_name() and the user path should be different */
@@ -1447,11 +1439,7 @@
             /* Check that name is longer */
             if (name_len <= SMALL_NAME_BUF_SIZE)
                 TEST_ERROR
-<<<<<<< HEAD
-            if (HDstrcmp(name2, "/"))
-=======
             if (HDstrcmp(name2, "/") != 0)
->>>>>>> 18bbd3f0
                 TEST_ERROR
         }
 
@@ -1493,11 +1481,7 @@
             TEST_ERROR
 
         /* Verify */
-<<<<<<< HEAD
-        if (HDstrcmp(name3, "/g17"))
-=======
         if (HDstrcmp(name3, "/g17") != 0)
->>>>>>> 18bbd3f0
             TEST_ERROR
         *name3 = '\0';
 
@@ -1507,11 +1491,7 @@
             TEST_ERROR
 
         /* Verify */
-<<<<<<< HEAD
-        if (HDstrcmp(name3, "/g"))
-=======
         if (HDstrcmp(name3, "/g") != 0)
->>>>>>> 18bbd3f0
             TEST_ERROR
 
         HDfree(name3);
@@ -3346,11 +3326,7 @@
     namelen = H5Rget_name(dataset, H5R_OBJECT, &wbuf[0], (char *)buf, sizeof(buf));
     if (!((HDstrcmp(buf, "/Dataset3") == 0) && (namelen == 9)))
         TEST_ERROR
-<<<<<<< HEAD
-    PASSED()
-=======
-    PASSED();
->>>>>>> 18bbd3f0
+    PASSED();
 
     HDmemset(buf, 0, sizeof(buf));
     TESTING("getting path to dataset in /Group1");
@@ -3366,11 +3342,7 @@
     namelen = H5Rget_name(dataset, H5R_OBJECT, &wbuf[1], (char *)buf, sizeof(buf));
     if (!((HDstrcmp(buf, "/Group1/Dataset2") == 0) && (namelen == 16)))
         TEST_ERROR
-<<<<<<< HEAD
-    PASSED()
-=======
-    PASSED();
->>>>>>> 18bbd3f0
+    PASSED();
 
     HDmemset(buf, 0, sizeof(buf));
     TESTING("getting path to /Group1");
@@ -3386,11 +3358,7 @@
     namelen = H5Rget_name(dataset, H5R_OBJECT, &wbuf[2], (char *)buf, sizeof(buf));
     if (!((HDstrcmp(buf, "/Group1") == 0) && (namelen == 7)))
         TEST_ERROR
-<<<<<<< HEAD
-    PASSED()
-=======
-    PASSED();
->>>>>>> 18bbd3f0
+    PASSED();
 
     HDmemset(buf, 0, sizeof(buf));
     TESTING("getting path to datatype in /Group1");
@@ -3406,11 +3374,7 @@
     namelen = H5Rget_name(dataset, H5R_OBJECT, &wbuf[3], (char *)buf, sizeof(buf));
     if (!((HDstrcmp(buf, "/Group1/Datatype1") == 0) && (namelen == 17)))
         TEST_ERROR
-<<<<<<< HEAD
-    PASSED()
-=======
-    PASSED();
->>>>>>> 18bbd3f0
+    PASSED();
 
     HDmemset(buf, 0, sizeof(buf));
     TESTING("getting path to dataset in nested group");
@@ -3426,11 +3390,7 @@
     namelen = H5Rget_name(dataset, H5R_OBJECT, &wbuf[4], (char *)buf, sizeof(buf));
     if (!((HDstrcmp(buf, "/Group1/Group2/Dataset4") == 0) && (namelen == 23)))
         TEST_ERROR
-<<<<<<< HEAD
-    PASSED()
-=======
-    PASSED();
->>>>>>> 18bbd3f0
+    PASSED();
 
     HDmemset(buf, 0, sizeof(buf));
     TESTING("getting path to nested group");
@@ -3446,11 +3406,7 @@
     namelen = H5Rget_name(dataset, H5R_OBJECT, &wbuf[5], (char *)buf, sizeof(buf));
     if (!((HDstrcmp(buf, "/Group1/Group2") == 0) && (namelen == 14)))
         TEST_ERROR
-<<<<<<< HEAD
-    PASSED()
-=======
-    PASSED();
->>>>>>> 18bbd3f0
+    PASSED();
 
     HDmemset(buf, 0, sizeof(buf));
     TESTING("getting path to dataset created via hard link");
@@ -3466,11 +3422,7 @@
     namelen = H5Rget_name(dataset, H5R_OBJECT, &wbuf[6], (char *)buf, sizeof(buf));
     if (!((HDstrcmp(buf, "/Group1/Dataset5") == 0) && (namelen == 16)))
         TEST_ERROR
-<<<<<<< HEAD
-    PASSED()
-=======
-    PASSED();
->>>>>>> 18bbd3f0
+    PASSED();
 
     HDmemset(buf, 0, sizeof(buf));
     TESTING("getting path to root group");
@@ -3486,11 +3438,7 @@
     namelen = H5Rget_name(dataset, H5R_OBJECT, &wbuf[7], (char *)buf, sizeof(buf));
     if (!((HDstrcmp(buf, "/") == 0) && (namelen == 1)))
         TEST_ERROR
-<<<<<<< HEAD
-    PASSED()
-=======
-    PASSED();
->>>>>>> 18bbd3f0
+    PASSED();
 
     /* Now we mount fid2 at /Group2 and look for dataset4.  It shouldn't be found */
     if (H5Fmount(fid1, "/Group1/Group2", fid2, H5P_DEFAULT) < 0)
@@ -3509,11 +3457,7 @@
     namelen = H5Rget_name(dataset, H5R_OBJECT, &wbuf[4], (char *)buf, sizeof(buf));
     if (namelen != 0)
         TEST_ERROR
-<<<<<<< HEAD
-    PASSED()
-=======
-    PASSED();
->>>>>>> 18bbd3f0
+    PASSED();
 
     /* Now we try unlinking dataset2 from the file and searching for it.  It shouldn't be found */
     if ((dataset2 = H5Rdereference2(dataset, H5P_DEFAULT, H5R_OBJECT, &wbuf[1])) < 0)
@@ -3532,11 +3476,7 @@
     namelen = H5Rget_name(dataset, H5R_OBJECT, &wbuf[1], (char *)buf, sizeof(buf));
     if (namelen != 0)
         TEST_ERROR
-<<<<<<< HEAD
-    PASSED()
-=======
-    PASSED();
->>>>>>> 18bbd3f0
+    PASSED();
 
     /* Close disk dataspace */
     if (H5Sclose(sid1) < 0)
@@ -3666,11 +3606,7 @@
     name_size1 = H5Rget_name(dsetr_id, H5R_DATASET_REGION, &ref_out[0], (char *)buf1, NAME_BUF_SIZE);
     if (!((HDstrcmp(buf1, "/MATRIX") == 0) && (name_size1 == 7)))
         TEST_ERROR
-<<<<<<< HEAD
-    PASSED()
-=======
-    PASSED();
->>>>>>> 18bbd3f0
+    PASSED();
 
     TESTING("H5Iget_name to get name from region reference(hyperslab)");
 
@@ -3694,11 +3630,7 @@
     name_size1 = H5Rget_name(dsetr_id, H5R_DATASET_REGION, &ref_out[1], (char *)buf1, NAME_BUF_SIZE);
     if (!((HDstrcmp(buf1, "/MATRIX") == 0) && (name_size1 == 7)))
         TEST_ERROR
-<<<<<<< HEAD
-    PASSED()
-=======
-    PASSED();
->>>>>>> 18bbd3f0
+    PASSED();
 
     TESTING("H5Iget_name to get name from region reference(pnt selec)");
 
