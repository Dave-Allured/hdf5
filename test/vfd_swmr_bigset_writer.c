--- conflicted
+++ resolved
@@ -237,15 +237,10 @@
 
     mat = HDmalloc(sizeof(*mat) + (rows * cols - 1) * sizeof(mat->elt[0]));
 
-<<<<<<< HEAD
     if (mat == NULL) {
         fprintf(stderr, "HDmalloc failed\n");
         TEST_ERROR;
     }
-=======
-    if (mat == NULL)
-        err(EXIT_FAILURE, "%s: HDmalloc", __func__);
->>>>>>> 0aa6a8d3
 
     mat->rows = rows;
     mat->cols = cols;
@@ -602,7 +597,6 @@
         TEST_ERROR;
     }
 
-<<<<<<< HEAD
     if ((s->dataset = HDmalloc(sizeof(*s->dataset) * s->ndatasets)) == NULL) {
         fprintf(stderr, "HDmalloc failed\n");
         TEST_ERROR;
@@ -612,15 +606,6 @@
         fprintf(stderr, "HDmalloc failed\n");
         TEST_ERROR;
     }
-=======
-    s->dataset = HDmalloc(sizeof(*s->dataset) * s->ndatasets);
-    if (s->dataset == NULL)
-        err(EXIT_FAILURE, "could not allocate dataset handles");
-
-    s->sources = HDmalloc(sizeof(*s->sources) * s->ndatasets);
-    if (s->sources == NULL)
-        err(EXIT_FAILURE, "could not allocate quadrant dataset handles");
->>>>>>> 0aa6a8d3
 
     for (i = 0; i < s->ndatasets; i++) {
         s->dataset[i]    = badhid;
@@ -2140,11 +2125,7 @@
         }
 
         /* config, tick_len, max_lag, writer, flush_raw_data, md_pages_reserved, md_file_path */
-<<<<<<< HEAD
         init_vfd_swmr_config(&config, TICK_LEN, MAX_LAG, s.writer, FALSE, 128, "./bigset-shadow-%zu", i);
-=======
-        init_vfd_swmr_config(&config, 4, 7, s.writer, TRUE, 128, "./bigset-shadow-%zu", i);
->>>>>>> 0aa6a8d3
 
         /* use_latest_format, use_vfd_swmr, only_meta_page, page_buf_size, config */
         fapl = vfd_swmr_create_fapl(true, s.use_vfd_swmr, true, 4096, &config);
