--- conflicted
+++ resolved
@@ -68,7 +68,6 @@
     (state_t)                                                                                                \
     {                                                                                                        \
         .file = H5I_INVALID_HID, .one_by_one_sid = H5I_INVALID_HID, .filename = "",                          \
-<<<<<<< HEAD
         .filetype = H5T_NATIVE_UINT32, .asteps = 10, .nsteps = 100,                            \
         .use_vfd_swmr = true, .old_style_grp = false,                  \
         .grp_op_pattern = ' ', .grp_op_test = false, .at_pattern = ' ',             \
@@ -76,12 +75,6 @@
         .gperf = false, .min_time = 100., .max_time = 0.,.mean_time = 0.,  \
         .total_time = 0., .fo_total_time = 0., \
         .fc_total_time = 0., .num_attrs = 1, .nglevels = 0  \
-=======
-        .filetype = H5T_NATIVE_UINT32, .asteps = 10, .nsteps = 100, .use_vfd_swmr = true,                    \
-        .old_style_grp = false, .grp_op_pattern = ' ', .grp_op_test = false, .at_pattern = ' ',              \
-        .attr_test = false, .tick_len = 4, .max_lag = 7, .gperf = false, .min_time = 100., .max_time = 0.,   \
-        .mean_time = 0., .total_time = 0., .fo_total_time = 0., .fc_total_time = 0., .num_attrs = 1          \
->>>>>>> 84b8db94
     }
 
 
@@ -4314,7 +4307,6 @@
     return ret_value;
 }
 
-<<<<<<< HEAD
 static unsigned int grp_counter = 0;
 static unsigned int UI_Pow(unsigned int x,unsigned int n)
 {
@@ -4436,8 +4428,6 @@
 
 
 
-=======
->>>>>>> 84b8db94
 int
 main(int argc, char **argv)
 {
@@ -4541,11 +4531,6 @@
 
                 TEST_ERROR;
             }
-<<<<<<< HEAD
-=======
-        }
->>>>>>> 84b8db94
-
         }
 
         if (s.nglevels >0) {
@@ -4559,7 +4544,6 @@
                 TEST_ERROR;
             }
         }
-<<<<<<< HEAD
         else {
             for (step = 0; step < s.nsteps; step++) {
 
@@ -4585,22 +4569,6 @@
             fprintf(stdout, "group creation +5 attrs total time = %lf\n", s.total_time);
             fprintf(stdout, "group creation +5 attrs mean time = %lf\n", s.mean_time);
         }
-=======
-        if (s.gperf) {
-
-            if (HDclock_gettime(CLOCK_MONOTONIC, &end_time) == -1) {
-
-                fprintf(stderr, "HDclock_gettime failed");
-
-                TEST_ERROR;
-            }
->>>>>>> 84b8db94
-
-            s.total_time = TIME_PASSED(start_time, end_time);
-            s.mean_time  = s.total_time / s.nsteps;
-            fprintf(stdout, "group creation +5 attrs total time = %lf\n", s.total_time);
-            fprintf(stdout, "group creation +5 attrs mean time = %lf\n", s.mean_time);
-        }
     }
     else {
 
