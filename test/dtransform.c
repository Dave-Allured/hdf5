/* * * * * * * * * * * * * * * * * * * * * * * * * * * * * * * * * * * * * * *
 * Copyright by The HDF Group.                                               *
 * Copyright by the Board of Trustees of the University of Illinois.         *
 * All rights reserved.                                                      *
 *                                                                           *
 * This file is part of HDF5.  The full HDF5 copyright notice, including     *
 * terms governing use, modification, and redistribution, is contained in    *
 * the COPYING file, which can be found at the root of the source code       *
 * distribution tree, or in https://www.hdfgroup.org/licenses.               *
 * If you do not have access to either file, you may request a copy from     *
 * help@hdfgroup.org.                                                        *
 * * * * * * * * * * * * * * * * * * * * * * * * * * * * * * * * * * * * * * */

#include "h5test.h"

#define ROWS      12
#define COLS      18
#define FLOAT_TOL 0.0001F

static int init_test(hid_t file_id);
static int test_copy(hid_t dxpl_id_c_to_f_copy, hid_t dxpl_id_polynomial_copy);
static int test_trivial(hid_t dxpl_id_simple);
static int test_poly(hid_t dxpl_id_polynomial);
static int test_specials(hid_t file);
static int test_set(void);
static int test_getset(hid_t dxpl_id_simple);

/* These are needed for multiple tests, so are declared here globally and are init'ed in init_test */
hid_t dset_id_int         = -1;
hid_t dset_id_float       = -1;
hid_t dset_id_int_chunk   = -1;
hid_t dset_id_float_chunk = -1;

const float windchillFfloat[ROWS][COLS] = {
    {36.0f, 31.0f, 25.0f, 19.0f, 13.0f, 7.0f, 1.0f, -5.0f, -11.0f, -16.0f, -22.0f, -28.0f, -34.0f, -40.0f,
     -46.0f, -52.0f, -57.0f, -63.0f},
    {34.0f, 27.0f, 21.0f, 15.0f, 9.0f, 3.0f, -4.0f, -10.0f, -16.0f, -22.0f, -28.0f, -35.0f, -41.0f, -47.0f,
     -53.0f, -59.0f, -66.0f, -72.0f},
    {32.0f, 25.0f, 19.0f, 13.0f, 6.0f, 0.0f, -7.0f, -13.0f, -19.0f, -26.0f, -32.0f, -39.0f, -45.0f, -51.0f,
     -58.0f, -64.0f, -71.0f, -77.0f},
    {30.0f, 24.0f, 17.0f, 11.0f, 4.0f, -2.0f, -9.0f, -15.0f, -22.0f, -29.0f, -35.0f, -42.0f, -48.0f, -55.0f,
     -61.0f, -68.0f, -74.0f, -81.0f},
    {29.0f, 23.0f, 16.0f, 9.0f, 3.0f, -4.0f, -11.0f, -17.0f, -24.0f, -31.0f, -37.0f, -44.0f, -51.0f, -58.0f,
     -64.0f, -71.0f, -78.0f, -84.0f},
    {28.0f, 22.0f, 15.0f, 8.0f, 1.0f, -5.0f, -12.0f, -19.0f, -26.0f, -33.0f, -39.0f, -46.0f, -53.0f, -60.0f,
     -67.0f, -73.0f, -80.0f, -87.0f},
    {28.0f, 21.0f, 14.0f, 7.0f, 0.0f, -7.0f, -14.0f, -21.0f, -27.0f, -34.0f, -41.0f, -48.0f, -55.0f, -62.0f,
     -69.0f, -76.0f, -82.0f, -89.0f},
    {27.0f, 20.0f, 13.0f, 6.0f, -1.0f, -8.0f, -15.0f, -22.0f, -29.0f, -36.0f, -43.0f, -50.0f, -57.0f, -64.0f,
     -71.0f, -78.0f, -84.0f, -91.0f},
    {26.0f, 19.0f, 12.0f, 5.0f, -2.0f, -9.0f, -16.0f, -23.0f, -30.0f, -37.0f, -44.0f, -51.0f, -58.0f, -65.0f,
     -72.0f, -79.0f, -86.0f, -93.0f},
    {26.0f, 19.0f, 12.0f, 4.0f, -3.0f, -10.0f, -17.0f, -24.0f, -31.0f, -38.0f, -45.0f, -52.0f, -60.0f, -67.0f,
     -74.0f, -81.0f, -88.0f, -95.0f},
    {25.0f, 18.0f, 11.0f, 4.0f, -3.0f, -11.0f, -18.0f, -25.0f, -32.0f, -39.0f, -46.0f, -54.0f, -61.0f, -68.0f,
     -75.0f, -82.0f, -89.0f, -97.0f},
    {25.0f, 17.0f, 10.0f, 3.0f, -4.0f, -11.0f, -19.0f, -26.0f, -33.0f, -40.0f, -48.0f, -55.0f, -62.0f, -69.0f,
     -76.0f, -84.0f, -91.0f, -98.0f}};

const int transformData[ROWS][COLS] = {{36, 31, 25, 19, 13, 7, 1, 5, 11, 16, 22, 28, 34, 40, 46, 52, 57, 63},
                                       {34, 27, 21, 15, 9, 3, 4, 10, 16, 22, 28, 35, 41, 47, 53, 59, 66, 1},
                                       {32, 25, 19, 13, 6, 2, 7, 13, 19, 26, 32, 39, 45, 51, 58, 64, 71, 5},
                                       {30, 24, 17, 11, 4, 2, 9, 15, 22, 29, 35, 42, 48, 55, 61, 68, 2, 9},
                                       {29, 23, 16, 9, 3, 4, 11, 17, 24, 31, 37, 44, 51, 58, 64, 71, 6, 12},
                                       {28, 22, 15, 8, 1, 5, 12, 19, 26, 33, 39, 46, 53, 60, 67, 1, 8, 15},
                                       {28, 21, 14, 7, 6, 7, 14, 21, 27, 34, 41, 48, 55, 62, 69, 4, 10, 17},
                                       {27, 20, 13, 6, 1, 8, 15, 22, 29, 36, 43, 50, 57, 64, 71, 6, 12, 19},
                                       {26, 19, 12, 5, 2, 9, 16, 23, 30, 37, 44, 51, 58, 65, 5, 7, 14, 21},
                                       {26, 19, 12, 4, 3, 10, 17, 24, 31, 38, 45, 52, 60, 67, 2, 9, 16, 23},
                                       {25, 18, 11, 4, 3, 11, 18, 25, 32, 39, 46, 54, 61, 68, 3, 10, 17, 25},
                                       {25, 17, 10, 3, 4, 11, 19, 26, 33, 40, 48, 55, 62, 69, 4, 12, 19, 26}};

#define UCOMPARE(TYPE, VAR1, VAR2, TOL)                                                                      \
    {                                                                                                        \
        size_t i, j;                                                                                         \
                                                                                                             \
        for (i = 0; i < ROWS; i++)                                                                           \
            for (j = 0; j < COLS; j++) {                                                                     \
                if (!((((VAR1)[i][j] >= (TYPE)((VAR2)[i][j])) &&                                             \
                       (((VAR1)[i][j] - TOL) < (TYPE)((VAR2)[i][j]))) ||                                     \
                      (((VAR1)[i][j] <= (TYPE)((VAR2)[i][j])) &&                                             \
                       (((VAR1)[i][j] + TOL) > (TYPE)((VAR2)[i][j]))))) {                                    \
                    H5_FAILED();                                                                             \
                    HDfprintf(stderr, "    ERROR: Conversion failed to match computed data\n");              \
                    goto error;                                                                              \
                }                                                                                            \
            }                                                                                                \
        PASSED();                                                                                            \
    }

#define COMPARE(TYPE, VAR1, VAR2, TOL)                                                                       \
    {                                                                                                        \
        size_t i, j;                                                                                         \
                                                                                                             \
        for (i = 0; i < ROWS; i++)                                                                           \
            for (j = 0; j < COLS; j++) {                                                                     \
                if (!(((VAR1)[i][j] <= ((TYPE)(VAR2)[i][j] + TOL)) &&                                        \
                      ((VAR1)[i][j] >= ((TYPE)(VAR2)[i][j] - TOL)))) {                                       \
                    H5_FAILED();                                                                             \
                    HDfprintf(stderr, "    ERROR: Conversion failed to match computed data\n");              \
                    goto error;                                                                              \
                }                                                                                            \
            }                                                                                                \
        PASSED();                                                                                            \
    }

#define COMPARE_INT(VAR1, VAR2)                                                                              \
    {                                                                                                        \
        size_t i, j;                                                                                         \
                                                                                                             \
        for (i = 0; i < ROWS; i++)                                                                           \
            for (j = 0; j < COLS; j++) {                                                                     \
                if ((VAR1)[i][j] != (VAR2)[i][j]) {                                                          \
                    H5_FAILED();                                                                             \
                    HDfprintf(stderr, "    ERROR: data  failed to match computed data\n");                   \
                    goto error;                                                                              \
                }                                                                                            \
            }                                                                                                \
    }

#define TEST_TYPE_CONTIG(XFORM, TYPE, HDF_TYPE, TEST_STR, COMPARE_DATA, SIGNED)                              \
    {                                                                                                        \
        TYPE        array[ROWS][COLS];                                                                       \
        const char *f_to_c = "(5/9.0)*(x-32)";                                                               \
        /* utrans is a transform for unsigned types: no negative numbers involved and results are < 255 to   \
         * fit into uchar */                                                                                 \
        const char *utrans = "((x+100)/4)*3";                                                                \
                                                                                                             \
        hid_t       dataspace, dxpl_id_f_to_c, dxpl_id_utrans, dset, dset_nn, dt_nn;                         \
        H5T_order_t order;                                                                                   \
        hsize_t     dim[2] = {ROWS, COLS};                                                                   \
                                                                                                             \
        if ((dataspace = H5Screate_simple(2, dim, NULL)) < 0)                                                \
            TEST_ERROR;                                                                                      \
        if ((dset = H5Dcreate2(file_id, "/transformtest_" TEST_STR, HDF_TYPE, dataspace, H5P_DEFAULT,        \
                               H5P_DEFAULT, H5P_DEFAULT)) < 0)                                               \
            TEST_ERROR;                                                                                      \
                                                                                                             \
        if ((dt_nn = H5Tcopy(HDF_TYPE)) < 0)                                                                 \
            TEST_ERROR                                                                                       \
        if ((order = H5Tget_order(dt_nn)) == H5T_ORDER_ERROR)                                                \
            TEST_ERROR                                                                                       \
        if (H5Tset_order(dt_nn, order == H5T_ORDER_LE ? H5T_ORDER_BE : H5T_ORDER_LE) < 0)                    \
            TEST_ERROR                                                                                       \
        if ((dset_nn = H5Dcreate2(file_id, "/nonnative_transformtest_" TEST_STR, dt_nn, dataspace,           \
                                  H5P_DEFAULT, H5P_DEFAULT, H5P_DEFAULT)) < 0)                               \
            TEST_ERROR                                                                                       \
        if (H5Tclose(dt_nn) < 0)                                                                             \
            TEST_ERROR                                                                                       \
                                                                                                             \
        if (SIGNED) {                                                                                        \
            if ((dxpl_id_f_to_c = H5Pcreate(H5P_DATASET_XFER)) < 0)                                          \
                TEST_ERROR;                                                                                  \
            if (H5Pset_data_transform(dxpl_id_f_to_c, f_to_c) < 0)                                           \
                TEST_ERROR;                                                                                  \
            if (H5Dwrite(dset, H5T_NATIVE_FLOAT, H5S_ALL, H5S_ALL, dxpl_id_f_to_c, windchillFfloat) < 0)     \
                TEST_ERROR;                                                                                  \
            if (H5Dwrite(dset_nn, H5T_NATIVE_FLOAT, H5S_ALL, H5S_ALL, dxpl_id_f_to_c, windchillFfloat) < 0)  \
                TEST_ERROR;                                                                                  \
            if (H5Pclose(dxpl_id_f_to_c) < 0)                                                                \
                TEST_ERROR;                                                                                  \
        }                                                                                                    \
        else {                                                                                               \
            if ((dxpl_id_utrans = H5Pcreate(H5P_DATASET_XFER)) < 0)                                          \
                TEST_ERROR;                                                                                  \
            if (H5Pset_data_transform(dxpl_id_utrans, utrans) < 0)                                           \
                TEST_ERROR;                                                                                  \
            if (H5Dwrite(dset, H5T_NATIVE_INT, H5S_ALL, H5S_ALL, dxpl_id_utrans, transformData) < 0)         \
                TEST_ERROR;                                                                                  \
            if (H5Dwrite(dset_nn, H5T_NATIVE_INT, H5S_ALL, H5S_ALL, dxpl_id_utrans, transformData) < 0)      \
                TEST_ERROR;                                                                                  \
            if (H5Pclose(dxpl_id_utrans) < 0)                                                                \
                TEST_ERROR;                                                                                  \
        }                                                                                                    \
                                                                                                             \
        TESTING("contiguous, no data type conversion (" TEST_STR "->" TEST_STR ")")                          \
                                                                                                             \
        if (H5Dread(dset, HDF_TYPE, H5S_ALL, H5S_ALL, XFORM, array) < 0)                                     \
            TEST_ERROR;                                                                                      \
        if (SIGNED)                                                                                          \
            COMPARE(TYPE, array, COMPARE_DATA, 2)                                                            \
        else                                                                                                 \
            UCOMPARE(TYPE, array, COMPARE_DATA, 4)                                                           \
                                                                                                             \
        TESTING("contiguous, byte order conversion (" TEST_STR "->" TEST_STR ")")                            \
                                                                                                             \
        if (H5Dread(dset_nn, HDF_TYPE, H5S_ALL, H5S_ALL, XFORM, array) < 0)                                  \
            TEST_ERROR;                                                                                      \
        if (SIGNED)                                                                                          \
            COMPARE(TYPE, array, COMPARE_DATA, 2)                                                            \
        else                                                                                                 \
            UCOMPARE(TYPE, array, COMPARE_DATA, 4)                                                           \
                                                                                                             \
        if (SIGNED) {                                                                                        \
            TESTING("contiguous, with type conversion (float->" TEST_STR ")")                                \
                                                                                                             \
            if (H5Dread(dset_id_float, HDF_TYPE, H5S_ALL, H5S_ALL, XFORM, array) < 0)                        \
                TEST_ERROR;                                                                                  \
            COMPARE(TYPE, array, COMPARE_DATA, 2)                                                            \
        }                                                                                                    \
                                                                                                             \
        if (H5Dclose(dset) < 0)                                                                              \
            TEST_ERROR;                                                                                      \
        if (H5Sclose(dataspace) < 0)                                                                         \
            TEST_ERROR;                                                                                      \
    }

#define TEST_TYPE_CHUNK(XFORM, TYPE, HDF_TYPE, TEST_STR, COMPARE_DATA, SIGNED)                               \
    {                                                                                                        \
        TYPE        array[ROWS][COLS];                                                                       \
        const char *f_to_c = "(5/9.0)*(x-32)";                                                               \
        /* utrans is a transform for unsigned types: no negative numbers involved and results are < 255 to   \
         * fit into uchar */                                                                                 \
        const char *utrans = "((x+100)/4)*3";                                                                \
                                                                                                             \
        hid_t   dataspace, dxpl_id_f_to_c, dxpl_id_utrans, cparms, memspace, dset_chunk, filespace;          \
        hsize_t dim[2]    = {ROWS, COLS};                                                                    \
        hsize_t offset[2] = {0, 0};                                                                          \
                                                                                                             \
        if ((dataspace = H5Screate_simple(2, dim, NULL)) < 0)                                                \
            TEST_ERROR;                                                                                      \
                                                                                                             \
        if ((cparms = H5Pcreate(H5P_DATASET_CREATE)) < 0)                                                    \
            TEST_ERROR;                                                                                      \
        if (H5Pset_chunk(cparms, 2, dim) < 0)                                                                \
            TEST_ERROR;                                                                                      \
                                                                                                             \
        if ((dset_chunk = H5Dcreate2(file_id, "/transformtest_chunk_" TEST_STR, HDF_TYPE, dataspace,         \
                                     H5P_DEFAULT, cparms, H5P_DEFAULT)) < 0)                                 \
            TEST_ERROR;                                                                                      \
        if ((filespace = H5Dget_space(dset_chunk)) < 0)                                                      \
            TEST_ERROR                                                                                       \
        if ((memspace = H5Screate_simple(2, dim, NULL)) < 0)                                                 \
            TEST_ERROR                                                                                       \
        if (H5Sselect_hyperslab(filespace, H5S_SELECT_SET, offset, NULL, dim, NULL) < 0)                     \
            TEST_ERROR;                                                                                      \
                                                                                                             \
        if (SIGNED) {                                                                                        \
            if ((dxpl_id_f_to_c = H5Pcreate(H5P_DATASET_XFER)) < 0)                                          \
                TEST_ERROR;                                                                                  \
            if (H5Pset_data_transform(dxpl_id_f_to_c, f_to_c) < 0)                                           \
                TEST_ERROR;                                                                                  \
            if (H5Dwrite(dset_chunk, H5T_NATIVE_FLOAT, dataspace, filespace, dxpl_id_f_to_c,                 \
                         windchillFfloat) < 0)                                                               \
                TEST_ERROR;                                                                                  \
            if (H5Pclose(dxpl_id_f_to_c) < 0)                                                                \
                TEST_ERROR;                                                                                  \
        }                                                                                                    \
        else {                                                                                               \
            if ((dxpl_id_utrans = H5Pcreate(H5P_DATASET_XFER)) < 0)                                          \
                TEST_ERROR;                                                                                  \
            if (H5Pset_data_transform(dxpl_id_utrans, utrans) < 0)                                           \
                TEST_ERROR;                                                                                  \
            if (H5Dwrite(dset_chunk, H5T_NATIVE_INT, dataspace, filespace, dxpl_id_utrans, transformData) <  \
                0)                                                                                           \
                TEST_ERROR;                                                                                  \
            if (H5Pclose(dxpl_id_utrans) < 0)                                                                \
                TEST_ERROR;                                                                                  \
        }                                                                                                    \
                                                                                                             \
        TESTING("chunked, no data type conversion (" TEST_STR "->" TEST_STR ")")                             \
                                                                                                             \
        if (H5Dread(dset_chunk, HDF_TYPE, memspace, filespace, XFORM, array) < 0)                            \
            TEST_ERROR;                                                                                      \
        if (SIGNED)                                                                                          \
            COMPARE(TYPE, array, COMPARE_DATA, 2)                                                            \
        else                                                                                                 \
            UCOMPARE(TYPE, array, COMPARE_DATA, 4)                                                           \
                                                                                                             \
        if (SIGNED) {                                                                                        \
            TESTING("chunked, with type conversion (float->" TEST_STR ")")                                   \
                                                                                                             \
            if (H5Dread(dset_id_float_chunk, HDF_TYPE, memspace, filespace, XFORM, array) < 0)               \
                TEST_ERROR;                                                                                  \
            COMPARE(TYPE, array, COMPARE_DATA, 2)                                                            \
        }                                                                                                    \
                                                                                                             \
        if (H5Pclose(cparms) < 0)                                                                            \
            TEST_ERROR;                                                                                      \
        if (H5Dclose(dset_chunk) < 0)                                                                        \
            TEST_ERROR;                                                                                      \
        if (H5Sclose(dataspace) < 0)                                                                         \
            TEST_ERROR;                                                                                      \
        if (H5Sclose(memspace) < 0)                                                                          \
            TEST_ERROR;                                                                                      \
    }

#define INVALID_SET_TEST(TRANSFORM)                                                                          \
    {                                                                                                        \
        if (H5Pset_data_transform(dxpl_id, TRANSFORM) < 0) {                                                 \
            PASSED();                                                                                        \
        }                                                                                                    \
        else {                                                                                               \
            H5_FAILED();                                                                                     \
            HDfprintf(stderr, "    ERROR: Data transform allowed invalid TRANSFORM transform to be set\n");  \
            goto error;                                                                                      \
        }                                                                                                    \
    }

int
main(void)
{
    hid_t dxpl_id_c_to_f          = -1;
    hid_t dxpl_id_c_to_f_copy     = 1;
    hid_t dxpl_id_simple          = -1;
    hid_t dxpl_id_polynomial      = -1;
    hid_t dxpl_id_polynomial_copy = -1;
    hid_t dxpl_id_utrans_inv      = -1;
    hid_t file_id                 = -1;

    const char *c_to_f     = "(9/5.0)*x + 32";
    const char *simple     = "(4/2) * ( (2 + 4)/(5 - 2.5))"; /* this equals 4.8 */
    const char *polynomial = "(2+x)* ((x-8)/2)";
    /* inverses the utrans transform in init_test to get back original array */
    const char *utrans_inv = "(x/3)*4 - 100";

    if ((file_id = H5Fcreate("dtransform.h5", H5F_ACC_TRUNC, H5P_DEFAULT, H5P_DEFAULT)) < 0)
        TEST_ERROR;

    if ((dxpl_id_c_to_f = H5Pcreate(H5P_DATASET_XFER)) < 0)
        TEST_ERROR;
    if ((dxpl_id_simple = H5Pcreate(H5P_DATASET_XFER)) < 0)
        TEST_ERROR;
    if ((dxpl_id_utrans_inv = H5Pcreate(H5P_DATASET_XFER)) < 0)
        TEST_ERROR;
    if ((dxpl_id_polynomial = H5Pcreate(H5P_DATASET_XFER)) < 0)
        TEST_ERROR;
    if (H5Pset_data_transform(dxpl_id_c_to_f, c_to_f) < 0)
        TEST_ERROR;
    if (H5Pset_data_transform(dxpl_id_polynomial, polynomial) < 0)
        TEST_ERROR;
    if (H5Pset_data_transform(dxpl_id_simple, simple) < 0)
        TEST_ERROR;
    if (H5Pset_data_transform(dxpl_id_utrans_inv, utrans_inv) < 0)
        TEST_ERROR;
    if ((dxpl_id_polynomial_copy = H5Pcopy(dxpl_id_polynomial)) < 0)
        TEST_ERROR;
    if ((dxpl_id_c_to_f_copy = H5Pcopy(dxpl_id_c_to_f)) < 0)
        TEST_ERROR;

    /* Run all the tests */

    if (init_test(file_id) < 0)
        TEST_ERROR;
    if (test_set() < 0)
        TEST_ERROR;
    TEST_TYPE_CONTIG(dxpl_id_utrans_inv, char, H5T_NATIVE_CHAR, "char", transformData, 0);
    TEST_TYPE_CONTIG(dxpl_id_utrans_inv, unsigned char, H5T_NATIVE_UCHAR, "uchar", transformData, 0);
    TEST_TYPE_CONTIG(dxpl_id_c_to_f, signed char, H5T_NATIVE_SCHAR, "schar", windchillFfloat, 1);
    TEST_TYPE_CONTIG(dxpl_id_c_to_f, short, H5T_NATIVE_SHORT, "short", windchillFfloat, 1);
    TEST_TYPE_CONTIG(dxpl_id_utrans_inv, unsigned short, H5T_NATIVE_USHORT, "ushort", transformData, 0);
    TEST_TYPE_CONTIG(dxpl_id_c_to_f, int, H5T_NATIVE_INT, "int", windchillFfloat, 1);
    TEST_TYPE_CONTIG(dxpl_id_utrans_inv, unsigned int, H5T_NATIVE_UINT, "uint", transformData, 0);
    TEST_TYPE_CONTIG(dxpl_id_c_to_f, long, H5T_NATIVE_LONG, "long", windchillFfloat, 1);
    TEST_TYPE_CONTIG(dxpl_id_utrans_inv, unsigned long, H5T_NATIVE_ULONG, "ulong", transformData, 0);
    TEST_TYPE_CONTIG(dxpl_id_c_to_f, long long, H5T_NATIVE_LLONG, "llong", windchillFfloat, 1);
    TEST_TYPE_CONTIG(dxpl_id_utrans_inv, unsigned long long, H5T_NATIVE_ULLONG, "ullong", transformData, 0);
    TEST_TYPE_CONTIG(dxpl_id_c_to_f, float, H5T_NATIVE_FLOAT, "float", windchillFfloat, 1);
    TEST_TYPE_CONTIG(dxpl_id_c_to_f, double, H5T_NATIVE_DOUBLE, "double", windchillFfloat, 1);
#if H5_SIZEOF_LONG_DOUBLE != 0
    TEST_TYPE_CONTIG(dxpl_id_c_to_f, long double, H5T_NATIVE_LDOUBLE, "ldouble", windchillFfloat, 1);
#endif

    TEST_TYPE_CHUNK(dxpl_id_utrans_inv, char, H5T_NATIVE_CHAR, "char", transformData, 0);
    TEST_TYPE_CHUNK(dxpl_id_utrans_inv, unsigned char, H5T_NATIVE_UCHAR, "uchar", transformData, 0);
    TEST_TYPE_CHUNK(dxpl_id_c_to_f, signed char, H5T_NATIVE_SCHAR, "schar", windchillFfloat, 1);
    TEST_TYPE_CHUNK(dxpl_id_c_to_f, short, H5T_NATIVE_SHORT, "short", windchillFfloat, 1);
    TEST_TYPE_CHUNK(dxpl_id_utrans_inv, unsigned short, H5T_NATIVE_USHORT, "ushort", transformData, 0);
    TEST_TYPE_CHUNK(dxpl_id_c_to_f, int, H5T_NATIVE_INT, "int", windchillFfloat, 1);
    TEST_TYPE_CHUNK(dxpl_id_utrans_inv, unsigned int, H5T_NATIVE_UINT, "uint", transformData, 0);
    TEST_TYPE_CHUNK(dxpl_id_c_to_f, long, H5T_NATIVE_LONG, "long", windchillFfloat, 1);
    TEST_TYPE_CHUNK(dxpl_id_utrans_inv, unsigned long, H5T_NATIVE_ULONG, "ulong", transformData, 0);
    TEST_TYPE_CHUNK(dxpl_id_c_to_f, long long, H5T_NATIVE_LLONG, "llong", windchillFfloat, 1);
    TEST_TYPE_CHUNK(dxpl_id_utrans_inv, unsigned long long, H5T_NATIVE_ULLONG, "ullong", transformData, 0);
    TEST_TYPE_CHUNK(dxpl_id_c_to_f, float, H5T_NATIVE_FLOAT, "float", windchillFfloat, 1);
    TEST_TYPE_CHUNK(dxpl_id_c_to_f, double, H5T_NATIVE_DOUBLE, "double", windchillFfloat, 1);
#if H5_SIZEOF_LONG_DOUBLE != 0
    TEST_TYPE_CHUNK(dxpl_id_c_to_f, long double, H5T_NATIVE_LDOUBLE, "ldouble", windchillFfloat, 1);
#endif

    if (test_copy(dxpl_id_c_to_f_copy, dxpl_id_polynomial_copy) < 0)
        TEST_ERROR;
    if (test_trivial(dxpl_id_simple) < 0)
        TEST_ERROR;
    if (test_poly(dxpl_id_polynomial) < 0)
        TEST_ERROR;
    if (test_getset(dxpl_id_c_to_f) < 0)
        TEST_ERROR;
    if (test_specials(file_id) < 0)
        TEST_ERROR;

    /* Close the objects we opened/created */
    if (H5Dclose(dset_id_int) < 0)
        TEST_ERROR;
    if (H5Dclose(dset_id_int_chunk) < 0)
        TEST_ERROR;
    if (H5Dclose(dset_id_float) < 0)
        TEST_ERROR;
    if (H5Dclose(dset_id_float_chunk) < 0)
        TEST_ERROR;
    if (H5Fclose(file_id) < 0)
        TEST_ERROR;
    if (H5Pclose(dxpl_id_c_to_f) < 0)
        TEST_ERROR;
    if (H5Pclose(dxpl_id_c_to_f_copy) < 0)
        TEST_ERROR;
    if (H5Pclose(dxpl_id_polynomial) < 0)
        TEST_ERROR;
    if (H5Pclose(dxpl_id_polynomial_copy) < 0)
        TEST_ERROR;
    if (H5Pclose(dxpl_id_simple) < 0)
        TEST_ERROR;
    if (H5Pclose(dxpl_id_utrans_inv) < 0)
        TEST_ERROR;

    return 0;

error:
    H5E_BEGIN_TRY
    {
        H5Dclose(dset_id_int);
        H5Dclose(dset_id_int_chunk);
        H5Dclose(dset_id_float);
        H5Dclose(dset_id_float_chunk);
        H5Fclose(file_id);
        H5Pclose(dxpl_id_c_to_f);
        H5Pclose(dxpl_id_c_to_f_copy);
        H5Pclose(dxpl_id_polynomial);
        H5Pclose(dxpl_id_polynomial_copy);
        H5Pclose(dxpl_id_simple);
        H5Pclose(dxpl_id_utrans_inv);
    }
    H5E_END_TRY
    return -1;
}

static int
init_test(hid_t file_id)
{
    const char *f_to_c = "(5/9.0)*(x-32)";
    /* utrans is a transform for unsigned types: no negative numbers involved and results are < 255 to fit
     * into uchar */
    const char *utrans = "((x+100)/4)*3";

    hid_t   dataspace      = -1;
    hid_t   dxpl_id_f_to_c = -1;
    hid_t   dxpl_id_utrans = -1;
    hid_t   cparms         = -1;
    hid_t   filespace      = -1;
    hsize_t dim[2]         = {ROWS, COLS};
    hsize_t offset[2]      = {0, 0};

    if ((dxpl_id_f_to_c = H5Pcreate(H5P_DATASET_XFER)) < 0)
        TEST_ERROR
    if ((dxpl_id_utrans = H5Pcreate(H5P_DATASET_XFER)) < 0)
        TEST_ERROR

    if (H5Pset_data_transform(dxpl_id_f_to_c, f_to_c) < 0)
        TEST_ERROR
    if (H5Pset_data_transform(dxpl_id_utrans, utrans) < 0)
        TEST_ERROR

    cparms = H5Pcreate(H5P_DATASET_CREATE);
    if (H5Pset_chunk(cparms, 2, dim) < 0)
        TEST_ERROR

    if ((dataspace = H5Screate_simple(2, dim, NULL)) < 0)
        TEST_ERROR

    TESTING("Intializing test...")

    if ((dset_id_int = H5Dcreate2(file_id, "/default_int", H5T_NATIVE_INT, dataspace, H5P_DEFAULT,
                                  H5P_DEFAULT, H5P_DEFAULT)) < 0)
        TEST_ERROR
    if (H5Dwrite(dset_id_int, H5T_NATIVE_FLOAT, H5S_ALL, H5S_ALL, dxpl_id_f_to_c, windchillFfloat) < 0)
        TEST_ERROR

    if ((dset_id_float = H5Dcreate2(file_id, "/default_float", H5T_NATIVE_FLOAT, dataspace, H5P_DEFAULT,
                                    H5P_DEFAULT, H5P_DEFAULT)) < 0)
        TEST_ERROR
    if (H5Dwrite(dset_id_float, H5T_NATIVE_FLOAT, H5S_ALL, H5S_ALL, dxpl_id_f_to_c, windchillFfloat) < 0)
        TEST_ERROR

    if ((dset_id_int_chunk = H5Dcreate2(file_id, "/default_chunk_int", H5T_NATIVE_INT, dataspace, H5P_DEFAULT,
                                        cparms, H5P_DEFAULT)) < 0)
        TEST_ERROR

    if ((filespace = H5Dget_space(dset_id_int_chunk)) < 0)
        TEST_ERROR
    if (H5Sselect_hyperslab(filespace, H5S_SELECT_SET, offset, NULL, dim, NULL) < 0)
        TEST_ERROR
    if (H5Dwrite(dset_id_int_chunk, H5T_NATIVE_FLOAT, dataspace, filespace, dxpl_id_f_to_c, windchillFfloat) <
        0)
        TEST_ERROR

    if ((dset_id_float_chunk = H5Dcreate2(file_id, "/default_chunk_float", H5T_NATIVE_FLOAT, dataspace,
                                          H5P_DEFAULT, cparms, H5P_DEFAULT)) < 0)
        TEST_ERROR
    if (H5Dwrite(dset_id_float_chunk, H5T_NATIVE_FLOAT, dataspace, filespace, dxpl_id_f_to_c,
                 windchillFfloat) < 0)
        TEST_ERROR

    if (H5Pclose(cparms) < 0)
        TEST_ERROR
    if (H5Pclose(dxpl_id_f_to_c) < 0)
        TEST_ERROR
    if (H5Pclose(dxpl_id_utrans) < 0)
        TEST_ERROR
    if (H5Sclose(dataspace) < 0)
        TEST_ERROR
    if (H5Sclose(filespace) < 0)
        TEST_ERROR

    PASSED();

    return 0;

error:
    H5E_BEGIN_TRY
    {
        H5Pclose(cparms);
        H5Pclose(dxpl_id_f_to_c);
        H5Pclose(dxpl_id_utrans);
        H5Sclose(dataspace);
        H5Sclose(filespace);
    }
    H5E_END_TRY

    return -1;
}

static int
test_poly(const hid_t dxpl_id_polynomial)
{
    float polyflres[ROWS][COLS];
    int   polyintread[ROWS][COLS];
    float polyflread[ROWS][COLS];
    int   windchillC;
    int   row, col;

    for (row = 0; row < ROWS; row++)
        for (col = 0; col < COLS; col++) {
            windchillC          = (int)((5.0f / 9.0f) * (windchillFfloat[row][col] - 32));
            polyflres[row][col] = ((2.0f + (float)windchillC) * (((float)windchillC - 8.0f) / 2.0f));
        }

    TESTING("data transform, polynomial transform (int->float)")
    if (H5Dread(dset_id_int, H5T_NATIVE_FLOAT, H5S_ALL, H5S_ALL, dxpl_id_polynomial, polyflread) < 0)
        TEST_ERROR

    COMPARE(float, polyflread, polyflres, 2.0f)

    for (row = 0; row < ROWS; row++)
        for (col = 0; col < COLS; col++) {
            windchillC          = (int)((5.0f / 9.0f) * (windchillFfloat[row][col] - 32));
            polyflres[row][col] = (float)((2 + windchillC) * ((windchillC - 8) / 2));
        }

    TESTING("data transform, polynomial transform (float->int)")
    if (H5Dread(dset_id_float, H5T_NATIVE_INT, H5S_ALL, H5S_ALL, dxpl_id_polynomial, polyintread) < 0)
        TEST_ERROR

    COMPARE(int, polyintread, polyflres, 4)

    return 0;

error:
    return -1;
}

static int
test_specials(hid_t file)
{
    hid_t       dxpl_id, dset_id, dataspace;
    hsize_t     dim[2] = {ROWS, COLS};
    int         read_buf[ROWS][COLS];
    int         data_res[ROWS][COLS];
    int         row, col;
    const char *special1 = "x*-100";
    const char *special2 = "100-x";
    const char *special3 = "1000/x";
    const char *special4 = "-x";
    const char *special5 = "+x";
<<<<<<< HEAD
=======
    const char *special6 = "2e+1*x";
>>>>>>> 18bbd3f0

    TESTING("data transform of some special cases")

    if ((dataspace = H5Screate_simple(2, dim, NULL)) < 0)
        TEST_ERROR

    if ((dxpl_id = H5Pcreate(H5P_DATASET_XFER)) < 0)
        TEST_ERROR;

    /*-----------------------------
     * Operation 1: x*-100
     *----------------------------*/
    if (H5Pset_data_transform(dxpl_id, special1) < 0)
        TEST_ERROR;

    for (row = 0; row < ROWS; row++)
        for (col = 0; col < COLS; col++)
            data_res[row][col] = transformData[row][col] * -100;

    if ((dset_id = H5Dcreate2(file, "/special1", H5T_NATIVE_INT, dataspace, H5P_DEFAULT, H5P_DEFAULT,
                              H5P_DEFAULT)) < 0)
        TEST_ERROR
    if (H5Dwrite(dset_id, H5T_NATIVE_INT, H5S_ALL, H5S_ALL, dxpl_id, transformData) < 0)
        TEST_ERROR
    if (H5Dread(dset_id, H5T_NATIVE_INT, H5S_ALL, H5S_ALL, H5P_DEFAULT, read_buf) < 0)
        TEST_ERROR

    COMPARE_INT(read_buf, data_res)

    if (H5Dclose(dset_id) < 0)
        TEST_ERROR

    /*-----------------------------
     * Operation 2: 100-x
     *----------------------------*/
    if (H5Pset_data_transform(dxpl_id, special2) < 0)
        TEST_ERROR;

    for (row = 0; row < ROWS; row++)
        for (col = 0; col < COLS; col++)
            data_res[row][col] = 100 - transformData[row][col];

    if ((dset_id = H5Dcreate2(file, "/special2", H5T_NATIVE_INT, dataspace, H5P_DEFAULT, H5P_DEFAULT,
                              H5P_DEFAULT)) < 0)
        TEST_ERROR
    if (H5Dwrite(dset_id, H5T_NATIVE_INT, H5S_ALL, H5S_ALL, dxpl_id, transformData) < 0)
        TEST_ERROR
    if (H5Dread(dset_id, H5T_NATIVE_INT, H5S_ALL, H5S_ALL, H5P_DEFAULT, read_buf) < 0)
        TEST_ERROR

    COMPARE_INT(read_buf, data_res)

    if (H5Dclose(dset_id) < 0)
        TEST_ERROR

    /*-----------------------------
     * Operation 3: 1000/x
     *----------------------------*/
    if (H5Pset_data_transform(dxpl_id, special3) < 0)
        TEST_ERROR;

    for (row = 0; row < ROWS; row++)
        for (col = 0; col < COLS; col++)
            data_res[row][col] = 1000 / transformData[row][col];

    if ((dset_id = H5Dcreate2(file, "/special3", H5T_NATIVE_INT, dataspace, H5P_DEFAULT, H5P_DEFAULT,
                              H5P_DEFAULT)) < 0)
        TEST_ERROR
    if (H5Dwrite(dset_id, H5T_NATIVE_INT, H5S_ALL, H5S_ALL, dxpl_id, transformData) < 0)
        TEST_ERROR
    if (H5Dread(dset_id, H5T_NATIVE_INT, H5S_ALL, H5S_ALL, H5P_DEFAULT, read_buf) < 0)
        TEST_ERROR

    COMPARE_INT(read_buf, data_res)

    if (H5Dclose(dset_id) < 0)
        TEST_ERROR

    /*-----------------------------
     * Operation 4: -x
     *----------------------------*/
    if (H5Pset_data_transform(dxpl_id, special4) < 0)
        TEST_ERROR;

    for (row = 0; row < ROWS; row++)
        for (col = 0; col < COLS; col++)
            data_res[row][col] = -1 * transformData[row][col];

    if ((dset_id = H5Dcreate2(file, "/special4", H5T_NATIVE_INT, dataspace, H5P_DEFAULT, H5P_DEFAULT,
                              H5P_DEFAULT)) < 0)
        TEST_ERROR
    if (H5Dwrite(dset_id, H5T_NATIVE_INT, H5S_ALL, H5S_ALL, dxpl_id, transformData) < 0)
        TEST_ERROR
    if (H5Dread(dset_id, H5T_NATIVE_INT, H5S_ALL, H5S_ALL, H5P_DEFAULT, read_buf) < 0)
        TEST_ERROR

    COMPARE_INT(read_buf, data_res)

    if (H5Dclose(dset_id) < 0)
        TEST_ERROR

    /*-----------------------------
     * Operation 5: +x
     *----------------------------*/
    if (H5Pset_data_transform(dxpl_id, special5) < 0)
        TEST_ERROR;

    for (row = 0; row < ROWS; row++)
        for (col = 0; col < COLS; col++)
            data_res[row][col] = transformData[row][col];

    if ((dset_id = H5Dcreate2(file, "/special5", H5T_NATIVE_INT, dataspace, H5P_DEFAULT, H5P_DEFAULT,
                              H5P_DEFAULT)) < 0)
        TEST_ERROR
    if (H5Dwrite(dset_id, H5T_NATIVE_INT, H5S_ALL, H5S_ALL, dxpl_id, transformData) < 0)
        TEST_ERROR
    if (H5Dread(dset_id, H5T_NATIVE_INT, H5S_ALL, H5S_ALL, H5P_DEFAULT, read_buf) < 0)
        TEST_ERROR

    COMPARE_INT(read_buf, data_res)

    if (H5Dclose(dset_id) < 0)
        TEST_ERROR

<<<<<<< HEAD
    if (H5Pclose(dxpl_id) < 0)
        TEST_ERROR
=======
    /*-----------------------------
     * Operation 6: 2e+1*x
     *----------------------------*/
    if (H5Pset_data_transform(dxpl_id, special6) < 0)
        TEST_ERROR;

    for (row = 0; row < ROWS; row++)
        for (col = 0; col < COLS; col++)
            data_res[row][col] = transformData[row][col] * 20;

    if ((dset_id = H5Dcreate2(file, "/special6", H5T_NATIVE_INT, dataspace, H5P_DEFAULT, H5P_DEFAULT,
                              H5P_DEFAULT)) < 0)
        TEST_ERROR
    if (H5Dwrite(dset_id, H5T_NATIVE_INT, H5S_ALL, H5S_ALL, dxpl_id, transformData) < 0)
        TEST_ERROR
    if (H5Dread(dset_id, H5T_NATIVE_INT, H5S_ALL, H5S_ALL, H5P_DEFAULT, read_buf) < 0)
        TEST_ERROR

    COMPARE_INT(read_buf, data_res)

    if (H5Dclose(dset_id) < 0)
        TEST_ERROR

    if (H5Pclose(dxpl_id) < 0)
        TEST_ERROR
>>>>>>> 18bbd3f0
    if (H5Sclose(dataspace) < 0)
        TEST_ERROR

    PASSED();
    return 0;

error:
    return -1;
}

static int
test_copy(const hid_t dxpl_id_c_to_f_copy, const hid_t dxpl_id_polynomial_copy)
{
    int   windchillC;
    float polyflres[ROWS][COLS];
    int   polyintread[ROWS][COLS];
    int   windchillFintread[ROWS][COLS];
    int   row, col;

    for (row = 0; row < ROWS; row++)
        for (col = 0; col < COLS; col++) {
            windchillC          = (int)((5.0f / 9.0f) * (windchillFfloat[row][col] - 32));
            polyflres[row][col] = (float)((2 + windchillC) * ((windchillC - 8) / 2));
        }

    TESTING("data transform, linear transform w/ copied property")
    if (H5Dread(dset_id_float, H5T_NATIVE_INT, H5S_ALL, H5S_ALL, dxpl_id_c_to_f_copy, windchillFintread) < 0)
        TEST_ERROR

    COMPARE(int, windchillFintread, windchillFfloat, 2)

    TESTING("data transform, polynomial transform w/ copied property")
    if (H5Dread(dset_id_float, H5T_NATIVE_INT, H5S_ALL, H5S_ALL, dxpl_id_polynomial_copy, polyintread) < 0)
        TEST_ERROR

    COMPARE(int, polyintread, polyflres, 2)

    return 0;

error:
    return -1;
}

static int
test_trivial(const hid_t dxpl_id_simple)
{
    float windchillFfloatread[ROWS][COLS];
    int   windchillFintread[ROWS][COLS];
    int   row, col;

    TESTING("data transform, trivial transform, without type conversion")
    if (H5Dread(dset_id_float, H5T_NATIVE_FLOAT, H5S_ALL, H5S_ALL, dxpl_id_simple, windchillFfloatread) < 0)
        TEST_ERROR
    for (row = 0; row < ROWS; row++)
        for (col = 0; col < COLS; col++) {
            if ((windchillFfloatread[row][col] - 4.8f) > FLOAT_TOL)
                FAIL_PUTS_ERROR("    ERROR: Conversion failed to match computed data\n");
        }

    PASSED();

    TESTING("data transform, trivial transform, with type conversion")
    if (H5Dread(dset_id_float, H5T_NATIVE_INT, H5S_ALL, H5S_ALL, dxpl_id_simple, windchillFintread) < 0)
        TEST_ERROR
    for (row = 0; row < ROWS; row++)
        for (col = 0; col < COLS; col++) {
            if (windchillFintread[row][col] != 4)
                FAIL_PUTS_ERROR("    ERROR: Conversion failed to match computed data\n")
        }

    PASSED();

    return 0;
error:
    return -1;
}

static int
test_getset(const hid_t dxpl_id_c_to_f)
{
    int         row;
    int         col;
    float       windchillFfloatread[ROWS][COLS];
    const char *simple     = "(4/2) * ( (2 + 4)/(5 - 2.5))"; /* this equals 4.8 */
    const char *c_to_f     = "(9/5.0)*x + 32";
    char *      ptrgetTest = NULL;

    TESTING("H5Pget_data_transform")

    if (NULL == (ptrgetTest = (char *)HDmalloc(HDstrlen(simple) + 1)))
        TEST_ERROR

    if (H5Pget_data_transform(dxpl_id_c_to_f, ptrgetTest, HDstrlen(c_to_f) + 1) < 0)
        TEST_ERROR
    if (HDstrcmp(c_to_f, ptrgetTest) != 0)
        FAIL_PUTS_ERROR("    ERROR: Data transform failed to match what was set\n")

    PASSED();

    HDfree(ptrgetTest);
    ptrgetTest = NULL;

    TESTING("data transform, read after resetting of transform property")

    if (H5Pset_data_transform(dxpl_id_c_to_f, simple) < 0)
        TEST_ERROR

    if (H5Dread(dset_id_float, H5T_NATIVE_FLOAT, H5S_ALL, H5S_ALL, dxpl_id_c_to_f, windchillFfloatread) < 0)
        TEST_ERROR

    for (row = 0; row < ROWS; row++)
        for (col = 0; col < COLS; col++) {
            if ((windchillFfloatread[row][col] - 4.8f) > FLOAT_TOL)
                FAIL_PUTS_ERROR("    ERROR: Conversion failed to match computed data\n")
        }

    PASSED();

    TESTING("H5Pget_data_transform, after resetting transform property")

    if (NULL == (ptrgetTest = (char *)HDcalloc((size_t)1, HDstrlen(simple) + 1)))
        TEST_ERROR
    if (H5Pget_data_transform(dxpl_id_c_to_f, ptrgetTest, HDstrlen(simple) + 1) < 0)
        TEST_ERROR
    if (HDstrcmp(simple, ptrgetTest) != 0)
        FAIL_PUTS_ERROR("    ERROR: Data transform failed to match what was set\n")

    PASSED();

    HDfree(ptrgetTest);
    ptrgetTest = NULL;

    return 0;

error:
    if (ptrgetTest)
        HDfree(ptrgetTest);

    return -1;
}

static int
test_set(void)
{
    hid_t       dxpl_id = -1;
    H5E_auto2_t func;
    const char *str        = "(9/5.0)*x + 32";
    char *      ptrgetTest = NULL;

    TESTING("H5Pget_data_transform (get before set)")

    if (NULL == (ptrgetTest = (char *)HDmalloc(HDstrlen(str) + 1)))
        TEST_ERROR

    if ((dxpl_id = H5Pcreate(H5P_DATASET_XFER)) < 0)
        TEST_ERROR

    /* Test get before set */
    H5Eget_auto2(H5E_DEFAULT, &func, NULL);

    H5Eset_auto2(H5E_DEFAULT, NULL, NULL);

    if (H5Pget_data_transform(dxpl_id, ptrgetTest, HDstrlen(str) + 1) < 0)
<<<<<<< HEAD
        PASSED()
=======
        PASSED();
>>>>>>> 18bbd3f0
    else
        FAIL_PUTS_ERROR("    ERROR: Data transform get before set succeeded (it shouldn't have)\n");

    HDfree(ptrgetTest);
    ptrgetTest = NULL;

    TESTING("H5Pset_data_transform (set with NULL transform)");
    INVALID_SET_TEST(NULL);

    TESTING("H5Pset_data_transform (set with invalid transform 1)")
    INVALID_SET_TEST("\0");

    TESTING("H5Pset_data_transform (set with invalid transform 2)")
    INVALID_SET_TEST("     ");

    TESTING("H5Pset_data_transform (set with invalid transform 3)")
    INVALID_SET_TEST("x+");

    TESTING("H5Pset_data_transform (set with invalid transform 4)")
    INVALID_SET_TEST("(x+5");

    TESTING("H5Pset_data_transform (set with invalid transform 5)")
    INVALID_SET_TEST("+");

    TESTING("H5Pset_data_transform (set with invalid transform 6)")
    INVALID_SET_TEST("(9/5)*x + x**2");

    TESTING("H5Pset_data_transform (set with invalid transform 7)")
    INVALID_SET_TEST("(9/5)x");

    TESTING("H5Pset_data_transform (set with invalid transform 8)")
    INVALID_SET_TEST("(9/5)*x + x^2");

    H5Eset_auto2(H5E_DEFAULT, func, NULL);

    if (H5Pclose(dxpl_id) < 0)
        TEST_ERROR

    return 0;

error:
    if (ptrgetTest)
        HDfree(ptrgetTest);
    H5E_BEGIN_TRY
    {
        H5Pclose(dxpl_id);
    }
    H5E_END_TRY

    return -1;
}<|MERGE_RESOLUTION|>--- conflicted
+++ resolved
@@ -581,10 +581,7 @@
     const char *special3 = "1000/x";
     const char *special4 = "-x";
     const char *special5 = "+x";
-<<<<<<< HEAD
-=======
     const char *special6 = "2e+1*x";
->>>>>>> 18bbd3f0
 
     TESTING("data transform of some special cases")
 
@@ -709,10 +706,6 @@
     if (H5Dclose(dset_id) < 0)
         TEST_ERROR
 
-<<<<<<< HEAD
-    if (H5Pclose(dxpl_id) < 0)
-        TEST_ERROR
-=======
     /*-----------------------------
      * Operation 6: 2e+1*x
      *----------------------------*/
@@ -738,7 +731,6 @@
 
     if (H5Pclose(dxpl_id) < 0)
         TEST_ERROR
->>>>>>> 18bbd3f0
     if (H5Sclose(dataspace) < 0)
         TEST_ERROR
 
@@ -902,11 +894,7 @@
     H5Eset_auto2(H5E_DEFAULT, NULL, NULL);
 
     if (H5Pget_data_transform(dxpl_id, ptrgetTest, HDstrlen(str) + 1) < 0)
-<<<<<<< HEAD
-        PASSED()
-=======
         PASSED();
->>>>>>> 18bbd3f0
     else
         FAIL_PUTS_ERROR("    ERROR: Data transform get before set succeeded (it shouldn't have)\n");
 
