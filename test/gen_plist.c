--- conflicted
+++ resolved
@@ -42,11 +42,7 @@
     hsize_t                   max_size[1];        /* data space maximum size */
     size_t                    nslots = 521 * 2;
     size_t                    nbytes = 1048576 * 10;
-<<<<<<< HEAD
-    double                    w0     = 0.5f;
-=======
     double                    w0     = 0.5;
->>>>>>> 18bbd3f0
     unsigned                  max_compact;
     unsigned                  min_dense;
     const char *              c_to_f = "x+32";
@@ -60,27 +56,11 @@
                                            1 /*TRUE*/,
                                            0 /*FALSE*/,
                                            (2 * 2048 * 1024),
-<<<<<<< HEAD
-                                           0.3f,
-=======
                                            0.3,
->>>>>>> 18bbd3f0
                                            (64 * 1024 * 1024),
                                            (4 * 1024 * 1024),
                                            60000,
                                            H5C_incr__threshold,
-<<<<<<< HEAD
-                                           0.8f,
-                                           3.0f,
-                                           1 /*TRUE*/,
-                                           (8 * 1024 * 1024),
-                                           H5C_flash_incr__add_space,
-                                           2.0f,
-                                           0.25f,
-                                           H5C_decr__age_out_with_threshold,
-                                           0.997f,
-                                           0.8f,
-=======
                                            0.8,
                                            3.0,
                                            1 /*TRUE*/,
@@ -91,16 +71,11 @@
                                            H5C_decr__age_out_with_threshold,
                                            0.997,
                                            0.8,
->>>>>>> 18bbd3f0
                                            1 /*TRUE*/,
                                            (3 * 1024 * 1024),
                                            3,
                                            0 /*FALSE*/,
-<<<<<<< HEAD
-                                           0.2f,
-=======
                                            0.2,
->>>>>>> 18bbd3f0
                                            (256 * 2048),
                                            H5AC_METADATA_WRITE_STRATEGY__PROCESS_0_ONLY};
     H5AC_cache_image_config_t my_cache_image_config = {H5AC__CURR_CACHE_IMAGE_CONFIG_VERSION, TRUE, FALSE,
@@ -468,21 +443,12 @@
 static int
 encode_plist(hid_t plist_id, int little_endian, int word_length, const char *filename_prefix)
 {
-<<<<<<< HEAD
-    int     fd        = 0; /* file descriptor */
-    herr_t  ret       = 0;
-    void *  temp_buf  = NULL;
-    size_t  temp_size = 0;
-    ssize_t write_size;
-    char    filename[1024];
-=======
     int                           fd        = 0; /* file descriptor */
     herr_t                        ret       = 0;
     void *                        temp_buf  = NULL;
     size_t                        temp_size = 0;
     ssize_t H5_ATTR_NDEBUG_UNUSED write_size;
     char                          filename[1024];
->>>>>>> 18bbd3f0
 
     /* Generate filename */
     if ((ret = HDsnprintf(filename, sizeof(filename), "%s%d%s", filename_prefix, word_length,
