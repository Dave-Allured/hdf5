--- conflicted
+++ resolved
@@ -4058,7 +4058,6 @@
 test_vector_io__setup_v(uint32_t count, H5FD_mem_t types[], haddr_t addrs[], size_t sizes[],
                         void *write_bufs[], void *read_bufs[], char base_fill_char)
 {
-<<<<<<< HEAD
     hbool_t    result    = TRUE; /* will set to FALSE on failure */
     char       fill_char = base_fill_char;
     uint32_t   i;
@@ -4070,20 +4069,6 @@
      * so that we can release memory on failure.
      */
     for (i = 0; i < count; i++) {
-=======
-    char *env_h5_drvr = NULL;
-    int   nerrors     = 0;
-
-    /* Don't run VFD tests when HDF5_DRIVER is set. These tests expect a
-     * specific VFD to be set and HDF5_DRIVER being set can interfere
-     * with that.
-     */
-    env_h5_drvr = HDgetenv(HDF5_DRIVER);
-    if (env_h5_drvr) {
-        HDprintf(" -- SKIPPED VFD tests because %s is set -- \n", HDF5_DRIVER);
-        HDexit(EXIT_SUCCESS);
-    }
->>>>>>> 82b61574
 
         write_bufs[i] = NULL;
         read_bufs[i]  = NULL;
@@ -5971,7 +5956,18 @@
 int
 main(void)
 {
-    int nerrors = 0;
+    char *env_h5_drvr = NULL;
+    int   nerrors     = 0;
+
+    /* Don't run VFD tests when HDF5_DRIVER is set. These tests expect a
+     * specific VFD to be set and HDF5_DRIVER being set can interfere
+     * with that.
+     */
+    env_h5_drvr = HDgetenv(HDF5_DRIVER);
+    if (env_h5_drvr) {
+        HDprintf(" -- SKIPPED VFD tests because %s is set -- \n", HDF5_DRIVER);
+        HDexit(EXIT_SUCCESS);
+    }
 
     h5_reset();
 
