--- conflicted
+++ resolved
@@ -90,12 +90,8 @@
     char          filename[FILENAME_BUF_SIZE];
     const hsize_t chunk_dims[2] = {FILTER_CHUNK_DIM1, FILTER_CHUNK_DIM2}; /* Chunk dimensions */
     hsize_t       dims[2];
-<<<<<<< HEAD
-    int           data[DSET_DIM1][DSET_DIM2];
-=======
     int **        buf      = NULL;
     int *         buf_data = NULL;
->>>>>>> 18bbd3f0
     herr_t        ret;
 
     TESTING("Unregistering filter");
@@ -186,11 +182,7 @@
     /* Initialize the data for writing */
     for (i = n = 0; i < DSET_DIM1; i++)
         for (j = 0; j < DSET_DIM2; j++)
-<<<<<<< HEAD
-            data[i][j] = n++;
-=======
             buf[i][j] = n++;
->>>>>>> 18bbd3f0
 
     /* Create the dataspace */
     dims[0] = DSET_DIM1;
@@ -203,11 +195,7 @@
         goto error;
 
     /* Write the data to the dataset */
-<<<<<<< HEAD
-    if (H5Dwrite(did, H5T_NATIVE_INT, H5S_ALL, H5S_ALL, H5P_DEFAULT, data) < 0)
-=======
     if (H5Dwrite(did, H5T_NATIVE_INT, H5S_ALL, H5S_ALL, H5P_DEFAULT, buf_data) < 0)
->>>>>>> 18bbd3f0
         goto error;
 
     /* Unregister the filter before closing the dataset.  It should fail */
@@ -231,11 +219,7 @@
         goto error;
 
     /* Write the data to the dataset */
-<<<<<<< HEAD
-    if (H5Dwrite(did, H5T_NATIVE_INT, H5S_ALL, H5S_ALL, H5P_DEFAULT, data) < 0)
-=======
     if (H5Dwrite(did, H5T_NATIVE_INT, H5S_ALL, H5S_ALL, H5P_DEFAULT, buf_data) < 0)
->>>>>>> 18bbd3f0
         goto error;
 
     /* Close the dataset in the second file */
@@ -275,12 +259,9 @@
         H5Sclose(sid);
     }
     H5E_END_TRY;
-<<<<<<< HEAD
-=======
 
     HDfree(buf);
     HDfree(buf_data);
->>>>>>> 18bbd3f0
 
     return FAIL;
 }
