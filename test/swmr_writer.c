/* * * * * * * * * * * * * * * * * * * * * * * * * * * * * * * * * * * * * * *
 * Copyright by The HDF Group.                                               *
 * Copyright by the Board of Trustees of the University of Illinois.         *
 * All rights reserved.                                                      *
 *                                                                           *
 * This file is part of HDF5.  The full HDF5 copyright notice, including     *
 * terms governing use, modification, and redistribution, is contained in    *
 * the COPYING file, which can be found at the root of the source code       *
 * distribution tree, or in https://www.hdfgroup.org/licenses.               *
 * If you do not have access to either file, you may request a copy from     *
 * help@hdfgroup.org.                                                        *
 * * * * * * * * * * * * * * * * * * * * * * * * * * * * * * * * * * * * * * */

/*-------------------------------------------------------------------------
 *
 * Created:     swmr_writer.c
 *
 * Purpose:     Writes data to a randomly selected subset of the datasets
 *              in the SWMR test file.
 *
 *              This program is intended to run concurrently with the
 *              swmr_reader program.
 *
 *-------------------------------------------------------------------------
 */

/***********/
/* Headers */
/***********/

#include "h5test.h"
#include "swmr_common.h"

/********************/
/* Local Prototypes */
/********************/

static hid_t open_skeleton(const char *filename, hbool_t verbose, FILE *verbose_file, unsigned random_seed,
                           hbool_t old);
static int   add_records(hid_t fid, hbool_t verbose, FILE *verbose_file, unsigned long nrecords,
                         unsigned long flush_count);
static void  usage(void);

/*-------------------------------------------------------------------------
 * Function:    open_skeleton
 *
 * Purpose:     Opens the SWMR HDF5 file and datasets.
 *
 * Parameters:  const char *filename
 *              The filename of the SWMR HDF5 file to open
 *
 *              hbool_t verbose
 *              Whether or not to emit verbose console messages
 *
 *              FILE *verbose_file
 *              File handle for verbose output
 *
 *              unsigned random_seed
 *              Random seed for the file (used for verbose logging)
 *
 *              hbool_t old
 *              Whether to write in "old" file format
 *
 * Return:      Success:    The file ID of the opened SWMR file
 *                          The dataset IDs are stored in a global array
 *
 *              Failure:    -1
 *
 *-------------------------------------------------------------------------
 */
static hid_t
open_skeleton(const char *filename, hbool_t verbose, FILE *verbose_file, unsigned random_seed, hbool_t old)
{
    hid_t    fid;                 /* File ID for new HDF5 file */
    hid_t    fapl;                /* File access property list */
    unsigned u, v;                /* Local index variable */
    hbool_t  use_log_vfd = FALSE; /* Use the log VFD (set this manually) */

    HDassert(filename);

    /* Create file access property list */
    if ((fapl = h5_fileaccess()) < 0)
        return -1;

    if (!old) {
        /* Set to use the latest library format */
        if (H5Pset_libver_bounds(fapl, H5F_LIBVER_LATEST, H5F_LIBVER_LATEST) < 0)
            return -1;
    }

<<<<<<< HEAD
#ifdef QAK
    /* Increase the initial size of the metadata cache */
    {
        H5AC_cache_config_t mdc_config;

        mdc_config.version = H5AC__CURR_CACHE_CONFIG_VERSION;
        H5Pget_mdc_config(fapl, &mdc_config);
        HDfprintf(stderr, "mdc_config.initial_size = %lu\n", (unsigned long)mdc_config.initial_size);
        HDfprintf(stderr, "mdc_config.epoch_length = %lu\n", (unsigned long)mdc_config.epoch_length);
        mdc_config.set_initial_size = 1;
        mdc_config.initial_size     = 16 * 1024 * 1024;
        /* mdc_config.epoch_length = 5000; */
        H5Pset_mdc_config(fapl, &mdc_config);
    }
#endif /* QAK */

=======
>>>>>>> 18bbd3f0
    if (use_log_vfd) {
        char verbose_name[1024];

        HDsnprintf(verbose_name, sizeof(verbose_name), "swmr_writer.log.%u", random_seed);

        H5Pset_fapl_log(fapl, verbose_name, H5FD_LOG_ALL, (size_t)(512 * 1024 * 1024));
    } /* end if */

    /* Open the file */
    if ((fid = H5Fopen(filename, H5F_ACC_RDWR | H5F_ACC_SWMR_WRITE, fapl)) < 0)
        return -1;

    /* Close file access property list */
    if (H5Pclose(fapl) < 0)
        return -1;

    /* Emit informational message */
    if (verbose)
        HDfprintf(verbose_file, "Opening datasets\n");

    /* Open the datasets */
    for (u = 0; u < NLEVELS; u++)
        for (v = 0; v < symbol_count[u]; v++) {
            if ((symbol_info[u][v].dsid = H5Dopen2(fid, symbol_info[u][v].name, H5P_DEFAULT)) < 0)
                return -1;
            symbol_info[u][v].nrecords = 0;
        } /* end for */

    return fid;
}

/*-------------------------------------------------------------------------
 * Function:    add_records
 *
 * Purpose:     Writes a specified number of records to random datasets in
 *              the SWMR test file.
 *
 * Parameters:  hid_t fid
 *              The file ID of the SWMR HDF5 file
 *
 *              hbool_t verbose
 *              Whether or not to emit verbose console messages
 *
 *              FILE *verbose_file
 *              File handle for verbose output
 *
 *              unsigned long nrecords
 *              # of records to write to the datasets
 *
 *              unsigned long flush_count
 *              # of records to write before flushing the file to disk
 *
 * Return:      Success:    0
 *              Failure:    -1
 *
 *-------------------------------------------------------------------------
 */
static int
add_records(hid_t fid, hbool_t verbose, FILE *verbose_file, unsigned long nrecords, unsigned long flush_count)
{
    hid_t         tid;                                  /* Datatype ID for records */
    hid_t         mem_sid;                              /* Memory dataspace ID */
    hsize_t       start[2] = {0, 0}, count[2] = {1, 1}; /* Hyperslab selection values */
    hsize_t       dim[2] = {1, 0};                      /* Dataspace dimensions */
    symbol_t      record;                               /* The record to add to the dataset */
    unsigned long rec_to_flush;                         /* # of records left to write before flush */
    unsigned long u, v;                                 /* Local index variables */

    HDassert(fid >= 0);

    /* Reset the record */
    /* (record's 'info' field might need to change for each record written, also) */
    HDmemset(&record, 0, sizeof(record));

    /* Create a dataspace for the record to add */
    if ((mem_sid = H5Screate(H5S_SCALAR)) < 0)
        return -1;

    /* Create datatype for appending records */
    if ((tid = create_symbol_datatype()) < 0)
        return -1;

    /* Add records to random datasets, according to frequency distribution */
    rec_to_flush = flush_count;
    for (u = 0; u < nrecords; u++) {
        symbol_info_t *symbol;   /* Symbol to write record to */
        hid_t          file_sid; /* Dataset's space ID */

        /* Get a random dataset, according to the symbol distribution */
        symbol = choose_dataset();

        /* Set the record's ID (equal to its position) */
        record.rec_id = symbol->nrecords;

        /* Get the coordinate to write */
        start[1] = symbol->nrecords;

        /* Cork the metadata cache, to prevent the object header from being
         * flushed before the data has been written */
        if (H5Odisable_mdc_flushes(symbol->dsid) < 0)
            return -1;

        /* Extend the dataset's dataspace to hold the new record */
        symbol->nrecords++;
        dim[1] = symbol->nrecords;
        if (H5Dset_extent(symbol->dsid, dim) < 0)
            return -1;

        /* Get the dataset's dataspace */
        if ((file_sid = H5Dget_space(symbol->dsid)) < 0)
            return -1;

        /* Choose the last record in the dataset */
        if (H5Sselect_hyperslab(file_sid, H5S_SELECT_SET, start, NULL, count, NULL) < 0)
            return -1;

        /* Write record to the dataset */
        if (H5Dwrite(symbol->dsid, tid, mem_sid, file_sid, H5P_DEFAULT, &record) < 0)
            return -1;

        /* Uncork the metadata cache */
        if (H5Oenable_mdc_flushes(symbol->dsid) < 0)
            return -1;

        /* Close the dataset's dataspace */
        if (H5Sclose(file_sid) < 0)
            return -1;

        /* Check for flushing file */
        if (flush_count > 0) {
            /* Decrement count of records to write before flushing */
            rec_to_flush--;

            /* Check for counter being reached */
            if (0 == rec_to_flush) {
                /* Flush contents of file */
                if (H5Fflush(fid, H5F_SCOPE_GLOBAL) < 0)
                    return -1;

                /* Reset flush counter */
                rec_to_flush = flush_count;
            } /* end if */
        }     /* end if */
    }         /* end for */

    /* Close the memory dataspace */
    if (H5Sclose(mem_sid) < 0)
        return -1;

    /* Close the datatype */
    if (H5Tclose(tid) < 0)
        return -1;

    /* Emit informational message */
    if (verbose)
        HDfprintf(verbose_file, "Closing datasets\n");

    /* Close the datasets */
    for (u = 0; u < NLEVELS; u++)
        for (v = 0; v < symbol_count[u]; v++)
            if (H5Dclose(symbol_info[u][v].dsid) < 0)
                return -1;

    return 0;
}

static void
usage(void)
{
    HDprintf("\n");
    HDprintf("Usage error!\n");
    HDprintf("\n");
    HDprintf("Usage: swmr_writer [-q] [-o] [-f <# of records to write between flushing\n");
    HDprintf("    file contents>] [-r <random seed>] <# of records>\n");
    HDprintf("\n");
    HDprintf("<# of records to write between flushing file contents> should be 0\n");
    HDprintf("(for no flushing) or between 1 and (<# of records> - 1).\n");
    HDprintf("\n");
    HDprintf("<# of records> must be specified.\n");
    HDprintf("\n");
    HDprintf("Defaults to verbose (no '-q' given), latest format when opening file (no '-o' given),\n");
    HDprintf("flushing every 10000 records ('-f 10000'), and will generate a random seed (no -r given).\n");
    HDprintf("\n");
    HDexit(EXIT_FAILURE);
}

int
main(int argc, const char *argv[])
{
    hid_t    fid;                  /* File ID for file opened */
    long     nrecords     = 0;     /* # of records to append */
    long     flush_count  = 10000; /* # of records to write between flushing file */
    hbool_t  verbose      = TRUE;  /* Whether to emit some informational messages */
    FILE *   verbose_file = NULL;  /* File handle for verbose output */
    hbool_t  old          = FALSE; /* Whether to use non-latest-format when opening file */
    hbool_t  use_seed     = FALSE; /* Set to TRUE if a seed was set on the command line */
    unsigned random_seed  = 0;     /* Random # seed */
    unsigned u;                    /* Local index variable */
    int      temp;

    /* Parse command line options */
    if (argc < 2)
        usage();
    if (argc > 1) {
        u = 1;
        while (u < (unsigned)argc) {
            if (argv[u][0] == '-') {
                switch (argv[u][1]) {
                    /* # of records to write between flushing file */
                    case 'f':
                        flush_count = HDatol(argv[u + 1]);
                        if (flush_count < 0)
                            usage();
                        u += 2;
                        break;

                    /* Be quiet */
                    case 'q':
                        verbose = FALSE;
                        u++;
                        break;

                    /* Random # seed */
                    case 'r':
                        use_seed    = TRUE;
                        temp        = HDatoi(argv[u + 1]);
                        random_seed = (unsigned)temp;
                        u += 2;
                        break;

                    /* Use non-latest-format when opening file */
                    case 'o':
                        old = TRUE;
                        u++;
                        break;

                    default:
                        usage();
                        break;
                } /* end switch */
            }     /* end if */
            else {
                /* Get the number of records to append */
                nrecords = HDatol(argv[u]);
                if (nrecords <= 0)
                    usage();

                u++;
            } /* end else */
        }     /* end while */
    }         /* end if */
    if (nrecords <= 0)
        usage();
    if (flush_count >= nrecords)
        usage();

    /* Set the random seed */
    if (!use_seed) {
        struct timeval t;

        HDgettimeofday(&t, NULL);
        random_seed = (unsigned)(t.tv_usec);
    } /* end if */
    HDsrandom(random_seed);

    /* Open output file */
    if (verbose) {
        char verbose_name[1024];

        HDsnprintf(verbose_name, sizeof(verbose_name), "swmr_writer.out.%u", random_seed);
        if (NULL == (verbose_file = HDfopen(verbose_name, "w"))) {
            HDfprintf(stderr, "Can't open verbose output file!\n");
            HDexit(EXIT_FAILURE);
        }
    } /* end if */

    /* Emit informational message */
    if (verbose) {
        HDfprintf(verbose_file, "Parameters:\n");
        HDfprintf(verbose_file, "\t# of records between flushes = %ld\n", flush_count);
        HDfprintf(verbose_file, "\t# of records to write = %ld\n", nrecords);
    } /* end if */

    /* ALWAYS emit the random seed for possible debugging */
    HDfprintf(stdout, "Using writer random seed: %u\n", random_seed);

    /* Emit informational message */
    if (verbose)
        HDfprintf(verbose_file, "Generating symbol names\n");

    /* Generate dataset names */
    if (generate_symbols() < 0)
        return -1;

    /* Emit informational message */
    if (verbose)
        HDfprintf(verbose_file, "Opening skeleton file: %s\n", FILENAME);

    /* Open file skeleton */
    if ((fid = open_skeleton(FILENAME, verbose, verbose_file, random_seed, old)) < 0) {
        HDfprintf(stderr, "Error opening skeleton file!\n");
        HDexit(EXIT_FAILURE);
    } /* end if */

    /* Send a message to indicate "H5Fopen" is complete--releasing the file lock */
    h5_send_message(WRITER_MESSAGE, NULL, NULL);

    /* Emit informational message */
    if (verbose)
        HDfprintf(verbose_file, "Adding records\n");

    /* Append records to datasets */
    if (add_records(fid, verbose, verbose_file, (unsigned long)nrecords, (unsigned long)flush_count) < 0) {
        HDfprintf(stderr, "Error appending records to datasets!\n");
        HDexit(EXIT_FAILURE);
    } /* end if */

    /* Emit informational message */
    if (verbose)
        HDfprintf(verbose_file, "Releasing symbols\n");

    /* Clean up the symbols */
    if (shutdown_symbols() < 0) {
        HDfprintf(stderr, "Error releasing symbols!\n");
        HDexit(EXIT_FAILURE);
    } /* end if */

    /* Emit informational message */
    if (verbose)
        HDfprintf(verbose_file, "Closing objects\n");

    /* Close objects opened */
    if (H5Fclose(fid) < 0) {
        HDfprintf(stderr, "Error closing file!\n");
        HDexit(EXIT_FAILURE);
    } /* end if */

    return 0;
}<|MERGE_RESOLUTION|>--- conflicted
+++ resolved
@@ -88,25 +88,6 @@
             return -1;
     }
 
-<<<<<<< HEAD
-#ifdef QAK
-    /* Increase the initial size of the metadata cache */
-    {
-        H5AC_cache_config_t mdc_config;
-
-        mdc_config.version = H5AC__CURR_CACHE_CONFIG_VERSION;
-        H5Pget_mdc_config(fapl, &mdc_config);
-        HDfprintf(stderr, "mdc_config.initial_size = %lu\n", (unsigned long)mdc_config.initial_size);
-        HDfprintf(stderr, "mdc_config.epoch_length = %lu\n", (unsigned long)mdc_config.epoch_length);
-        mdc_config.set_initial_size = 1;
-        mdc_config.initial_size     = 16 * 1024 * 1024;
-        /* mdc_config.epoch_length = 5000; */
-        H5Pset_mdc_config(fapl, &mdc_config);
-    }
-#endif /* QAK */
-
-=======
->>>>>>> 18bbd3f0
     if (use_log_vfd) {
         char verbose_name[1024];
 
