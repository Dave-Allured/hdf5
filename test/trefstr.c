--- conflicted
+++ resolved
@@ -265,13 +265,9 @@
     /* Get pointer to raw string in ref-counted string */
     s = H5RS_get_str(rs);
     CHECK_PTR(s, "H5RS_get_str");
-<<<<<<< HEAD
-    CHECK(s, buf, "wrapping");
-=======
     if (s == buf)
         TestErrPrintf("%d: Should not have gotten the same pointer from reference-counted string!\n",
                       __LINE__);
->>>>>>> 18bbd3f0
     cmp = HDstrcmp(s, buf);
     if (cmp <= 0)
         TestErrPrintf("%d: string comparison incorrect!\n", __LINE__);
