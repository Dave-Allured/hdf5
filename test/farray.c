/* * * * * * * * * * * * * * * * * * * * * * * * * * * * * * * * * * * * * * *
 * Copyright by The HDF Group.                                               *
 * Copyright by the Board of Trustees of the University of Illinois.         *
 * All rights reserved.                                                      *
 *                                                                           *
 * This file is part of HDF5.  The full HDF5 copyright notice, including     *
 * terms governing use, modification, and redistribution, is contained in    *
 * the COPYING file, which can be found at the root of the source code       *
 * distribution tree, or in https://www.hdfgroup.org/licenses.               *
 * If you do not have access to either file, you may request a copy from     *
 * help@hdfgroup.org.                                                        *
 * * * * * * * * * * * * * * * * * * * * * * * * * * * * * * * * * * * * * * */

/*
 * This file is modified based on earray.c.
 */
#include "h5test.h"

/*
 * This file needs to access private datatypes from the H5FA package.
 * This file also needs to access the fixed array testing code.
 */
#define H5FA_FRIEND /*suppress error about including H5FApkg	  */
#define H5FA_TESTING
#include "H5FApkg.h" /* Fixed Arrays			*/

/* Other private headers that this test requires */
#include "H5CXprivate.h" /* API Contexts                             */
#include "H5Iprivate.h"  /* IDs                                      */
#include "H5VMprivate.h" /* Vectors and arrays                       */
#include "H5VLprivate.h" /* Virtual Object Layer                     */

/* Local macros */

/* Max. testfile name length */
#define FARRAY_FILENAME_LEN 1024

/* Fixed array creation values */
#define ELMT_SIZE                   sizeof(uint64_t)
#define MAX_DBLOCK_PAGE_NELMTS_BITS 10 /* 2^10 = 1024 elements per data block page */

/* Testing # of elements in the Fixed Array */
#define TEST_NELMTS 20000

/* Convenience macros for computing earray state */
#define FA_HDR_SIZE   28 /* hard-coded */
#define DBLOCK_PREFIX 18 /* hard-coded */

/* 4 giga-elements: max chunk size */
#define MAX_NELMTS ((unsigned long long)4 * 1024 * 1024 * 1024) /* 4 giga-elements */

/* Iterator parameter values */
#define FA_CYC_COUNT 4

/* Local typedefs */

/* Types of tests to perform */
typedef enum {
    FARRAY_TEST_NORMAL, /* "Normal" test, with no testing parameters set */
    FARRAY_TEST_REOPEN, /* Set the reopen_array flag */
    FARRAY_TEST_NTESTS  /* The number of test types, must be last */
} farray_test_type_t;

/* Types of iteration to perform */
typedef enum {
    FARRAY_ITER_FW,    /* "Forward" iteration */
    FARRAY_ITER_RV,    /* "Reverse" iteration */
    FARRAY_ITER_RND,   /* "Random" iteration */
    FARRAY_ITER_CYC,   /* "Cyclic" iteration */
    FARRAY_ITER_NITERS /* The number of iteration types, must be last */
} farray_iter_type_t;

/* Fixed array state information */
typedef struct farray_state_t {
    hsize_t hdr_size;  /* Size of header */
    hsize_t dblk_size; /* Size of data block */
    hsize_t nelmts;    /* # of elements */
} farray_state_t;

/* Forward decl. */
typedef struct farray_test_param_t farray_test_param_t;

/* Fixed array iterator class */
typedef struct farray_iter_t {
    void *(*init)(const H5FA_create_t *cparam, const farray_test_param_t *tparam,
                  hsize_t cnt);   /* Initialize/allocate iterator private info */
    hssize_t (*next)(void *info); /* Get the next element to test */
    herr_t (*term)(void *info);   /* Shutdown/free iterator private info */
} farray_iter_t;

/* Testing parameters */
struct farray_test_param_t {
    farray_test_type_t   reopen_array; /* Whether to re-open the array during the test */
    hsize_t              nelmts;       /* # of elements to set for the fixed array */
    const farray_iter_t *fiter;        /* Iterator to use for this test */
};

/* Local variables */
const char *FILENAME[] = {"farray", "farray_tmp", NULL};

/* Filename to use for all tests */
char filename_g[FARRAY_FILENAME_LEN];

/* Empty file size */
h5_stat_size_t empty_size_g;

/*-------------------------------------------------------------------------
 * Function:    init_cparam
 *
 * Purpose:     Initialize array creation parameter structure
 *
 * Return:      SUCCEED/FAIL
 *
 *-------------------------------------------------------------------------
 */
static herr_t
init_cparam(H5FA_create_t *cparam, farray_test_param_t *tparam)
{
    /* Wipe out background */
    HDmemset(cparam, 0, sizeof(*cparam));

    cparam->cls                       = H5FA_CLS_TEST;
    cparam->raw_elmt_size             = ELMT_SIZE;
    cparam->max_dblk_page_nelmts_bits = MAX_DBLOCK_PAGE_NELMTS_BITS;
    cparam->nelmts                    = tparam->nelmts;

    return SUCCEED;
} /* init_cparam() */

/*-------------------------------------------------------------------------
 * Function:    create_file
 *
 * Purpose:     Create file and retrieve pointer to internal file object
 *
 * Return:      SUCCEED/FAIL
 *
 *-------------------------------------------------------------------------
 */
static herr_t
create_file(hid_t fapl_id, hid_t *fid, H5F_t **f)
{
    /* Create the file to work on */
    if ((*fid = H5Fcreate(filename_g, H5F_ACC_TRUNC, H5P_DEFAULT, fapl_id)) < 0)
        FAIL_STACK_ERROR;

    /* Get a pointer to the internal file object */
    if (NULL == (*f = (H5F_t *)H5VL_object(*fid)))
        FAIL_STACK_ERROR;

    /* Ignore metadata tags in the file's cache */
    if (H5AC_ignore_tags(*f) < 0)
        FAIL_STACK_ERROR;

    /* Success */
    return SUCCEED;

error:
    return FAIL;
} /* create_file() */

/*-------------------------------------------------------------------------
 * Function:    check_stats
 *
 * Purpose:     Verify stats for a fixed array
 *
 * Return:      SUCCEED/FAIL
 *
 *-------------------------------------------------------------------------
 */
static herr_t
check_stats(const H5FA_t *fa, const farray_state_t *state)
{
    H5FA_stat_t farray_stats; /* Statistics about the array */

    /* Get statistics for fixed array and verify they are correct */
    if (H5FA_get_stats(fa, &farray_stats) < 0)
        FAIL_STACK_ERROR

    /* Compare information */
    if (farray_stats.hdr_size != state->hdr_size) {
<<<<<<< HEAD
        HDfprintf(stdout, "farray_stats.hdr_size = %Hu, state->hdr_size = %Hu\n", farray_stats.hdr_size,
                  state->hdr_size);
=======
        HDfprintf(stdout, "farray_stats.hdr_size = %" PRIuHSIZE ", state->hdr_size = %" PRIuHSIZE "\n",
                  farray_stats.hdr_size, state->hdr_size);
>>>>>>> 18bbd3f0
        TEST_ERROR
    }

    if (farray_stats.dblk_size != state->dblk_size) {
<<<<<<< HEAD
        HDfprintf(stdout, "farray_stats.dblk_size = %Hu, state->dblk_size = %Hu\n", farray_stats.dblk_size,
                  state->dblk_size);
=======
        HDfprintf(stdout, "farray_stats.dblk_size = %" PRIuHSIZE ", state->dblk_size = %" PRIuHSIZE "\n",
                  farray_stats.dblk_size, state->dblk_size);
>>>>>>> 18bbd3f0
        TEST_ERROR
    }

    if (farray_stats.nelmts != state->nelmts) {
<<<<<<< HEAD
        HDfprintf(stdout, "farray_stats.nelmts = %Hu, state->nelmts = %Hu\n", farray_stats.nelmts,
                  state->nelmts);
=======
        HDfprintf(stdout, "farray_stats.nelmts = %" PRIuHSIZE ", state->nelmts = %" PRIuHSIZE "\n",
                  farray_stats.nelmts, state->nelmts);
>>>>>>> 18bbd3f0
        TEST_ERROR
    }

    /* Success */
    return SUCCEED;

error:
    return FAIL;
} /* check_stats() */

/*-------------------------------------------------------------------------
 * Function:    set_fa_state
 *
 * Purpose:     Set the state of the Fixed Array
 *
 * Return:      SUCCEED/FAIL
 *
 *-------------------------------------------------------------------------
 */
static herr_t
set_fa_state(const H5FA_create_t *cparam, farray_state_t *state)
{
    size_t dblk_page_nelmts; /* # of elements per page */

    /* Sanity check */
    HDassert(cparam);
    HDassert(state);

    /* Compute the state of the fixed array */
    state->hdr_size = FA_HDR_SIZE;
    state->nelmts   = cparam->nelmts;

    dblk_page_nelmts = (size_t)1 << cparam->max_dblk_page_nelmts_bits;
    if (state->nelmts > dblk_page_nelmts) {
        size_t  npages              = (size_t)(((state->nelmts + dblk_page_nelmts) - 1) / dblk_page_nelmts);
        size_t  dblk_page_init_size = (npages + 7) / 8;
        hsize_t checksum_size       = npages * 4;

        state->dblk_size =
            DBLOCK_PREFIX + dblk_page_init_size + checksum_size + state->nelmts * cparam->raw_elmt_size;
    }
    else
        state->dblk_size = DBLOCK_PREFIX + state->nelmts * cparam->raw_elmt_size;

    return SUCCEED;
} /* end set_fa_state() */

/*-------------------------------------------------------------------------
 * Function:    reopen_file
 *
 * Purpose:     Perform common "re-open" operations on file & array for testing
 *
 * Return:      SUCCEED/FAIL
 *
 *-------------------------------------------------------------------------
 */
static int
reopen_file(hid_t *fid, H5F_t **f, hid_t fapl_id, H5FA_t **fa, haddr_t fa_addr,
            const farray_test_param_t *tparam)
{
    /* Check for closing & re-opening the array */
    /* (actually will close & re-open the file as well) */
    if (tparam->reopen_array) {

        /* Close array, if given */
        if (fa && *fa) {
            if (H5FA_close(*fa) < 0)
                FAIL_STACK_ERROR
            *fa = NULL;
        }

        /* Close file */
        if (*fid) {
            if (H5Fclose(*fid) < 0)
                FAIL_STACK_ERROR
            *fid = H5I_INVALID_HID;
            *f   = NULL;
        }

        /* Re-open the file */
        if ((*fid = H5Fopen(filename_g, H5F_ACC_RDWR, fapl_id)) < 0)
            FAIL_STACK_ERROR

        /* Get a pointer to the internal file object */
        if (NULL == (*f = (H5F_t *)H5VL_object(*fid)))
            FAIL_STACK_ERROR;

        /* Ignore metadata tags in the file's cache */
        if (H5AC_ignore_tags(*f) < 0)
            FAIL_STACK_ERROR

        /* Re-open array, if given */
        if (fa)
            if (NULL == (*fa = H5FA_open(*f, fa_addr, NULL)))
                FAIL_STACK_ERROR
    }

    /* Success */
    return SUCCEED;

error:
    return FAIL;
} /* reopen_file() */

/*-------------------------------------------------------------------------
 * Function:    create_array
 *
 * Purpose:     Create a fixed array and perform initial checks
 *
 * Return:      SUCCEED/FAIL
 *
 *-------------------------------------------------------------------------
 */
static herr_t
create_array(H5F_t *f, const H5FA_create_t *cparam, H5FA_t **fa, haddr_t *fa_addr)
{
    farray_state_t state; /* State of extensible array */

    /* Create array */
    if (NULL == (*fa = H5FA_create(f, cparam, NULL)))
        FAIL_STACK_ERROR

    /* Check status of array */
    if (H5FA_get_addr(*fa, fa_addr) < 0)
        FAIL_STACK_ERROR
    if (!H5F_addr_defined(*fa_addr))
        TEST_ERROR

    /* Check array stats */
    HDmemset(&state, 0, sizeof(state));
    state.hdr_size = FA_HDR_SIZE;
    state.nelmts   = cparam->nelmts;
    if (check_stats(*fa, &state))
        TEST_ERROR

    /* Success */
    return SUCCEED;

error:
    return FAIL;
} /* create_array() */

/*-------------------------------------------------------------------------
 * Function:    verify_cparam
 *
 * Purpose:     Verify creation parameters are correct
 *
 * Return:      SUCCEED/FAIL
 *
 *-------------------------------------------------------------------------
 */
static herr_t
verify_cparam(const H5FA_t *fa, const H5FA_create_t *cparam)
{
    H5FA_create_t test_cparam; /* Creation parameters for array */

    /* Retrieve creation parameters */
    HDmemset(&test_cparam, 0, sizeof(H5FA_create_t));
    if (H5FA__get_cparam_test(fa, &test_cparam) < 0)
        FAIL_STACK_ERROR

    /* Verify creation parameters */
    if (H5FA__cmp_cparam_test(cparam, &test_cparam))
        TEST_ERROR

    /* Success */
    return SUCCEED;

error:
    return FAIL;
} /* verify_cparam() */

/*-------------------------------------------------------------------------
 * Function:    finish
 *
 * Purpose:     Close array, delete array, close file and verify that file
 *              is empty size
 *
 * Return:      SUCCEED/FAIL
 *
 *-------------------------------------------------------------------------
 */
static herr_t
finish(hid_t fid, hid_t fapl_id, H5F_t *f, H5FA_t *fa, haddr_t fa_addr)
{
    h5_stat_size_t file_size; /* File size, after deleting array */

    /* Close the fixed array */
    if (H5FA_close(fa) < 0)
        FAIL_STACK_ERROR

    /* Delete array */
    if (H5FA_delete(f, fa_addr, NULL) < 0)
        FAIL_STACK_ERROR

    /* Close the file */
    if (H5Fclose(fid) < 0)
        FAIL_STACK_ERROR

    /* Get the size of the file */
    if ((file_size = h5_get_file_size(filename_g, fapl_id)) < 0)
        TEST_ERROR

    /* Verify the file is correct size */
    if (file_size != empty_size_g)
        TEST_ERROR

    /* Success */
    return SUCCEED;

error:
    return FAIL;
} /* finish() */

/*-------------------------------------------------------------------------
 * Function:	test_create
 *
 * Purpose:	Test creating fixed array
 *
 * Return:	Success: 0
 *		Failure: 1
 *
 *-------------------------------------------------------------------------
 */
static unsigned
test_create(hid_t fapl, H5FA_create_t *cparam, farray_test_param_t H5_ATTR_UNUSED *tparam)
{
    hid_t   file    = -1;          /* File ID */
    H5F_t * f       = NULL;        /* Internal file object pointer */
    H5FA_t *fa      = NULL;        /* Fixed array wrapper */
    haddr_t fa_addr = HADDR_UNDEF; /* Array address in file */

    /* Create file & retrieve pointer to internal file object */
    if (create_file(fapl, &file, &f) < 0)
        TEST_ERROR

    /*
     * Display testing message
     */
    TESTING("invalid fixed array creation parameters");

#ifndef NDEBUG
    {
        H5FA_create_t test_cparam; /* Creation parameters for array */

        /* Set invalid element size */
        HDmemcpy(&test_cparam, cparam, sizeof(test_cparam));
        test_cparam.raw_elmt_size = 0;
        H5E_BEGIN_TRY
        {
            fa = H5FA_create(f, &test_cparam, NULL);
        }
        H5E_END_TRY;
        if (fa) {
            /* Close opened fixed array */
            H5FA_close(fa);
            fa = NULL;

            /* Indicate error */
            TEST_ERROR
        } /* end if */

        /* Set invalid max. # of elements bits */
        HDmemcpy(&test_cparam, cparam, sizeof(test_cparam));
        test_cparam.max_dblk_page_nelmts_bits = 0;
        H5E_BEGIN_TRY
        {
            fa = H5FA_create(f, &test_cparam, NULL);
        }
        H5E_END_TRY;
        if (fa) {
            /* Close opened fixed array */
            H5FA_close(fa);
            fa = NULL;

            /* Indicate error */
            TEST_ERROR
        } /* end if */

        /* Set invalid max. # of elements */
        HDmemcpy(&test_cparam, cparam, sizeof(test_cparam));
        test_cparam.nelmts = 0;
        H5E_BEGIN_TRY
        {
            fa = H5FA_create(f, &test_cparam, NULL);
        }
        H5E_END_TRY;
        if (fa) {
            /* Close opened fixed array */
            H5FA_close(fa);
            fa = NULL;

            /* Indicate error */
            TEST_ERROR
        } /* end if */

<<<<<<< HEAD
        PASSED()
=======
        PASSED();
>>>>>>> 18bbd3f0
    }
#else  /* NDEBUG */
    SKIPPED();
    HDputs("    Not tested when assertions are disabled");
#endif /* NDEBUG */

    /*
     * Display testing message
     */
    TESTING("fixed array creation");

    /* Create array */
    if (create_array(f, cparam, &fa, &fa_addr) < 0)
        TEST_ERROR

    PASSED();

    /* Verify the creation parameters */
    TESTING("verify array creation parameters");

    /* Verify the creation parameters */
    if (verify_cparam(fa, cparam) < 0)
        TEST_ERROR

    /* Close array, delete array, close file & verify file is empty */
    if (finish(file, fapl, f, fa, fa_addr) < 0)
        TEST_ERROR

    /* All tests passed */
    PASSED();

    return 0;

error:
    H5E_BEGIN_TRY
    {
        if (fa)
            H5FA_close(fa);
        H5Fclose(file);
    }
    H5E_END_TRY;

    return 1;
} /* end test_create() */

/*-------------------------------------------------------------------------
 * Function:	test_reopen
 *
 * Purpose:	Create & reopen a fixed array
 *
 * Return:	Success:	0
 *		Failure:	1
 *
 *-------------------------------------------------------------------------
 */
static unsigned
test_reopen(hid_t fapl, H5FA_create_t *cparam, farray_test_param_t *tparam)
{
    hid_t   file    = -1;          /* File ID */
    H5F_t * f       = NULL;        /* Internal file object pointer */
    H5FA_t *fa      = NULL;        /* Fixed array wrapper */
    haddr_t fa_addr = HADDR_UNDEF; /* Array address in file */

    /* Create file & retrieve pointer to internal file object */
    if (create_file(fapl, &file, &f) < 0)
        TEST_ERROR

    /*
     * Display testing message
     */
    TESTING("create, close & reopen fixed array");

    /* Create array */
    if (create_array(f, cparam, &fa, &fa_addr) < 0)
        TEST_ERROR

    /* Close the fixed array */
    if (H5FA_close(fa) < 0)
        FAIL_STACK_ERROR

    /* Check for closing & re-opening the file */
    if (reopen_file(&file, &f, fapl, NULL, HADDR_UNDEF, tparam) < 0)
        TEST_ERROR

    /* Re-open the array */
    if (NULL == (fa = H5FA_open(f, fa_addr, NULL)))
        FAIL_STACK_ERROR

    /* Verify the creation parameters */
    if (verify_cparam(fa, cparam) < 0)
        TEST_ERROR

    /* Close array, delete array, close file & verify file is empty */
    if (finish(file, fapl, f, fa, fa_addr) < 0)
        TEST_ERROR

    /* All tests passed */
    PASSED();

    return 0;

error:
    H5E_BEGIN_TRY
    {
        if (fa)
            H5FA_close(fa);
        H5Fclose(file);
    }
    H5E_END_TRY;

    return 1;
} /* test_reopen() */

/*-------------------------------------------------------------------------
 * Function:	test_open_twice
 *
 * Purpose:	Open an extensible array twice
 *
 * Return:	Success:	0
 *		Failure:	1
 *
 *-------------------------------------------------------------------------
 */
static unsigned
test_open_twice(hid_t fapl_id, H5FA_create_t *cparam, farray_test_param_t *tparam)
{
    hid_t   fid     = H5I_INVALID_HID; /* File ID                      */
    hid_t   fid2    = H5I_INVALID_HID; /* File ID                      */
    H5F_t * f       = NULL;            /* Internal file object pointer */
    H5F_t * f2      = NULL;            /* Internal file object pointer */
    H5FA_t *fa      = NULL;            /* Fixed array wrapper          */
    H5FA_t *fa2     = NULL;            /* Fixed array wrapper          */
    haddr_t fa_addr = HADDR_UNDEF;     /* Array address in file        */

    /* Create file & retrieve pointer to internal file object */
    if (create_file(fapl_id, &fid, &f) < 0)
        TEST_ERROR

    /* Display testing message */
    TESTING("open fixed array twice");

    /* Create array */
    if (create_array(f, cparam, &fa, &fa_addr) < 0)
        TEST_ERROR

    /* Open the array again, through the first file handle */
    if (NULL == (fa2 = H5FA_open(f, fa_addr, NULL)))
        FAIL_STACK_ERROR

    /* Verify the creation parameters */
    if (verify_cparam(fa, cparam) < 0)
        TEST_ERROR
    if (verify_cparam(fa2, cparam) < 0)
        TEST_ERROR

    /* Close the second fixed array wrapper */
    if (H5FA_close(fa2) < 0)
        FAIL_STACK_ERROR
    fa2 = NULL;

    /* Check for closing & re-opening the file */
    if (reopen_file(&fid, &f, fapl_id, &fa, fa_addr, tparam) < 0)
        TEST_ERROR

    /* Re-open the file */
    if ((fid2 = H5Freopen(fid)) < 0)
        FAIL_STACK_ERROR

    /* Get a pointer to the internal file object */
    if (NULL == (f2 = (H5F_t *)H5VL_object(fid2)))
        FAIL_STACK_ERROR;

    /* Open the fixed array through the second file handle */
    if (NULL == (fa2 = H5FA_open(f2, fa_addr, NULL)))
        FAIL_STACK_ERROR

    /* Verify the creation parameters */
    if (verify_cparam(fa, cparam) < 0)
        TEST_ERROR

    /* Close the first extensible array wrapper */
    if (H5FA_close(fa) < 0)
        FAIL_STACK_ERROR
    fa = NULL;

    /* Close the first file */
    /* (close before second file, to detect error on internal array header's
     *  shared file information)
     */
    if (H5Fclose(fid) < 0)
        FAIL_STACK_ERROR

    /* Close array, delete array, close file & verify file is empty */
    if (finish(fid2, fapl_id, f2, fa2, fa_addr) < 0)
        TEST_ERROR

    /* All tests passed */
    PASSED();

    return 0;

error:
    H5E_BEGIN_TRY
    {
        if (fa)
            H5FA_close(fa);
        if (fa2)
            H5FA_close(fa2);
        H5Fclose(fid);
        H5Fclose(fid2);
    }
    H5E_END_TRY;

    return 1;
} /* test_open_twice() */

/*-------------------------------------------------------------------------
 * Function:	test_open_twice_diff
 *
 * Purpose:	Open a fixed array twice, through different "top" file
 *              handles, with an intermediate file open that takes the "shared"
 *              file handle from the first fixed array's file pointer.
 *
 * Return:	Success:	0
 *		Failure:	1
 *
 * Programmer:	Quincey Koziol
 *              Friday, December 18, 2015
 *
 *-------------------------------------------------------------------------
 */
static unsigned
test_open_twice_diff(hid_t fapl_id, H5FA_create_t *cparam, farray_test_param_t *tparam)
{
    char    filename_tmp[FARRAY_FILENAME_LEN]; /* Temporary file name          */
    hid_t   fid     = H5I_INVALID_HID;         /* File ID                      */
    hid_t   fid2    = H5I_INVALID_HID;         /* File ID                      */
    hid_t   fid0    = H5I_INVALID_HID;         /* File ID                      */
    hid_t   fid00   = H5I_INVALID_HID;         /* File ID                      */
    H5F_t * f       = NULL;                    /* Internal file object pointer */
    H5F_t * f2      = NULL;                    /* Internal file object pointer */
    H5FA_t *fa      = NULL;                    /* Fixed array wrapper          */
    H5FA_t *fa2     = NULL;                    /* Fixed array wrapper          */
    haddr_t fa_addr = HADDR_UNDEF;             /* Array address in file        */

    /* Display testing message */
    TESTING("open fixed array twice, through different file handles");

    /* Create file & retrieve pointer to internal file object */
    if (create_file(fapl_id, &fid, &f) < 0)
        TEST_ERROR

    /* Create array */
    if (create_array(f, cparam, &fa, &fa_addr) < 0)
        TEST_ERROR

    /* Open the array again, through the first file handle */
    if (NULL == (fa2 = H5FA_open(f, fa_addr, NULL)))
        FAIL_STACK_ERROR

    /* Verify the creation parameters */
    if (verify_cparam(fa, cparam) < 0)
        TEST_ERROR
    if (verify_cparam(fa2, cparam) < 0)
        TEST_ERROR

    /* Close the second fixed array wrapper */
    if (H5FA_close(fa2) < 0)
        FAIL_STACK_ERROR
    fa2 = NULL;

    /* Re-open the file */
    /* (So that there is something holding the file open when the extensible
     *  array is closed)
     */
    if ((fid0 = H5Fopen(filename_g, H5F_ACC_RDWR, fapl_id)) < 0)
        FAIL_STACK_ERROR

    /* Check for closing & re-opening the file */
    if (reopen_file(&fid, &f, fapl_id, &fa, fa_addr, tparam) < 0)
        TEST_ERROR

    /* Close the first fixed array wrapper */
    if (H5FA_close(fa) < 0)
        FAIL_STACK_ERROR
    fa = NULL;

    /* Close the first file */
    /* (close before second file, to detect error on internal array header's
     *  shared file information)
     */
    if (H5Fclose(fid) < 0)
        FAIL_STACK_ERROR
    fid = H5I_INVALID_HID;

    /* Open a different file */
    /* (This re-allocates the 'top' file pointer and assigns it a different
     *  'shared' file pointer, making the file pointer in the fixed array's
     *  header stale)
     */
    h5_fixname(FILENAME[1], fapl_id, filename_tmp, sizeof(filename_tmp));
    if ((fid00 = H5Fcreate(filename_tmp, H5F_ACC_TRUNC, H5P_DEFAULT, fapl_id)) < 0)
        FAIL_STACK_ERROR

    /* Re-open the file with the fixed array */
    if ((fid2 = H5Fopen(filename_g, H5F_ACC_RDWR, fapl_id)) < 0)
        FAIL_STACK_ERROR

    /* Get a pointer to the internal file object */
    if (NULL == (f2 = (H5F_t *)H5VL_object(fid2)))
        FAIL_STACK_ERROR;

    /* Open the fixed array through the second file handle */
    if (NULL == (fa2 = H5FA_open(f2, fa_addr, NULL)))
        FAIL_STACK_ERROR

    /* Verify the creation parameters */
    if (verify_cparam(fa2, cparam) < 0)
        TEST_ERROR

    /* Close the extra file handles */
    if (H5Fclose(fid0) < 0)
        FAIL_STACK_ERROR
    if (H5Fclose(fid00) < 0)
        FAIL_STACK_ERROR

    /* Close array, delete array, close file & verify file is empty */
    if (finish(fid2, fapl_id, f2, fa2, fa_addr) < 0)
        TEST_ERROR

    /* All tests passed */
    PASSED();

    return 0;

error:
    H5E_BEGIN_TRY
    {
        if (fa)
            H5FA_close(fa);
        if (fa2)
            H5FA_close(fa2);
        H5Fclose(fid);
        H5Fclose(fid2);
        H5Fclose(fid0);
        H5Fclose(fid00);
    }
    H5E_END_TRY;

    return 1;
} /* test_open_twice_diff() */

/*-------------------------------------------------------------------------
 * Function:	test_delete_open
 *
 * Purpose:	Delete opened fixed array (& open deleted array)
 *
 * Return:	Success:	0
 *		Failure:	1
 *
 *-------------------------------------------------------------------------
 */
static unsigned
test_delete_open(hid_t fapl, H5FA_create_t *cparam, farray_test_param_t *tparam)
{
    hid_t          file    = -1;          /* File ID */
    H5F_t *        f       = NULL;        /* Internal file object pointer */
    H5FA_t *       fa      = NULL;        /* Fixed array wrapper */
    H5FA_t *       fa2     = NULL;        /* Fixed array wrapper */
    haddr_t        fa_addr = HADDR_UNDEF; /* Array address in file */
    h5_stat_size_t file_size;             /* File size, after deleting array */

    /* Create file & retrieve pointer to internal file object */
    if (create_file(fapl, &file, &f) < 0)
        TEST_ERROR

    /*
     * Display testing message
     */
    TESTING("deleting open fixed array");

    /* Create array */
    if (create_array(f, cparam, &fa, &fa_addr) < 0)
        TEST_ERROR

    /* Open the array again */
    if (NULL == (fa2 = H5FA_open(f, fa_addr, NULL)))
        FAIL_STACK_ERROR

    /* Request that the array be deleted */
    if (H5FA_delete(f, fa_addr, NULL) < 0)
        FAIL_STACK_ERROR

    /* Verify the creation parameters */
    if (verify_cparam(fa, cparam) < 0)
        TEST_ERROR
    if (verify_cparam(fa2, cparam) < 0)
        TEST_ERROR

    /* Close the second fixed array wrapper */
    if (H5FA_close(fa2) < 0)
        FAIL_STACK_ERROR
    fa2 = NULL;

    /* Try re-opening the array again (should fail, as array will be deleted) */
    H5E_BEGIN_TRY
    {
        fa2 = H5FA_open(f, fa_addr, NULL);
    }
    H5E_END_TRY;
    if (fa2) {
        /* Close opened array */
        H5FA_close(fa2);

        /* Indicate error */
        TEST_ERROR
    } /* end if */

    /* Close the first fixed array wrapper */
    if (H5FA_close(fa) < 0)
        FAIL_STACK_ERROR
    fa = NULL;

    /* Check for closing & re-opening the file */
    if (reopen_file(&file, &f, fapl, NULL, HADDR_UNDEF, tparam) < 0)
        TEST_ERROR

    /* Try re-opening the array again (should fail, as array is now deleted) */
    H5E_BEGIN_TRY
    {
        fa = H5FA_open(f, fa_addr, NULL);
    }
    H5E_END_TRY;
    if (fa) {
        /* Close opened array */
        H5FA_close(fa);

        /* Indicate error */
        TEST_ERROR
    } /* end if */

    /* Close the file */
    if (H5Fclose(file) < 0)
        FAIL_STACK_ERROR

    /* Get the size of the file */
    if ((file_size = h5_get_file_size(filename_g, fapl)) < 0)
        TEST_ERROR

    /* Verify the file is correct size */
    if (file_size != empty_size_g)
        TEST_ERROR

    /* All tests passed */
    PASSED();

    return 0;

error:
    H5E_BEGIN_TRY
    {
        if (fa)
            H5FA_close(fa);
        if (fa2)
            H5FA_close(fa2);
        H5Fclose(file);
    }
    H5E_END_TRY;

    return 1;
} /* test_delete_open() */

/* Fixed array iterator info for forward iteration */
typedef struct fiter_fw_t {
    hsize_t idx; /* Index of next array location */
} fiter_fw_t;

/*-------------------------------------------------------------------------
 * Function:	fiter_fw_init
 *
 * Purpose:	Initialize element interator (forward iteration)
 *
 * Return:	Success:	Pointer to iteration status object
 *		Failure:	NULL
 *
 *-------------------------------------------------------------------------
 */
static void *
fiter_fw_init(const H5FA_create_t H5_ATTR_UNUSED *cparam, const farray_test_param_t H5_ATTR_UNUSED *tparam,
              hsize_t H5_ATTR_UNUSED cnt)
{
    fiter_fw_t *fiter; /* Forward element iteration object */

    /* Allocate space for the element iteration object */
    fiter = (fiter_fw_t *)HDmalloc(sizeof(fiter_fw_t));
    HDassert(fiter);

    /* Initialize the element iteration object */
    fiter->idx = 0;

    /* Return iteration object */
    return (fiter);
} /* end fiter_fw_init() */

/*-------------------------------------------------------------------------
 * Function:	fiter_fw_next
 *
 * Purpose:	Get next element index (forward iteration)
 *
 * Return:	Success:	Non-negative
 *		Failure:	Negative
 *
 *-------------------------------------------------------------------------
 */
static hssize_t
fiter_fw_next(void *_fiter)
{
    fiter_fw_t *fiter = (fiter_fw_t *)_fiter;
    hssize_t    ret_val;

    /* Sanity check */
    HDassert(fiter);

    /* Get the next array index to test */
    ret_val = (hssize_t)fiter->idx++;

    return (ret_val);
} /* end fiter_fw_next() */

/*-------------------------------------------------------------------------
 * Function:	fiter_term
 *
 * Purpose:	Shut down element interator (simple iterators)
 *
 * Return:	Success:	0
 *		Failure:	-1
 *
 *-------------------------------------------------------------------------
 */
static int
fiter_term(void *fiter)
{
    /* Sanity check */
    HDassert(fiter);

    /* Free iteration object */
    HDfree(fiter);

    return (0);
} /* end fiter_term() */

/* Fixed array iterator class for forward iteration */
static const farray_iter_t fa_iter_fw = {
    fiter_fw_init, /* Iterator init */
    fiter_fw_next, /* Next array index */
    fiter_term     /* Iterator term */
};

/* Fixed array iterator info for reverse iteration */
typedef struct fiter_rv_t {
    hsize_t idx; /* Index of next array location */
} fiter_rv_t;

/*-------------------------------------------------------------------------
 * Function:	fiter_rv_init
 *
 * Purpose:	Initialize element interator (reverse iteration)
 *
 * Return:	Success:	Pointer to iteration status object
 *		Failure:	NULL
 *
 *-------------------------------------------------------------------------
 */
static void *
fiter_rv_init(const H5FA_create_t *cparam, const farray_test_param_t H5_ATTR_UNUSED *tparam,
              hsize_t H5_ATTR_UNUSED cnt)
{
    fiter_rv_t *fiter; /* Reverse element iteration object */

    /* Allocate space for the element iteration object */
    fiter = (fiter_rv_t *)HDmalloc(sizeof(fiter_rv_t));
    HDassert(fiter);

    /* Initialize reverse iteration info */
    fiter->idx = cparam->nelmts - 1;

    /* Return iteration object */
    return (fiter);
} /* end fiter_rv_init() */

/*-------------------------------------------------------------------------
 * Function:	fiter_rv_next
 *
 * Purpose:	Get next element index (reverse iteration)
 *
 * Return:	Success:	Non-negative
 *		Failure:	Negative
 *
 *-------------------------------------------------------------------------
 */
static hssize_t
fiter_rv_next(void *_fiter)
{
    fiter_rv_t *fiter = (fiter_rv_t *)_fiter;
    hssize_t    ret_val;

    /* Sanity check */
    HDassert(fiter);

    /* Get the next array index to test */
    ret_val = (hssize_t)fiter->idx--;

    return (ret_val);
} /* end fiter_rv_next() */

/* Fixed array iterator class for reverse iteration */
static const farray_iter_t fa_iter_rv = {
    fiter_rv_init, /* Iterator init */
    fiter_rv_next, /* Next array index */
    fiter_term     /* Iterator term */
};

/* Fixed array iterator info for random iteration */
typedef struct fiter_rnd_t {
    hsize_t  pos; /* Position in shuffled array */
    hsize_t *idx; /* Array of shuffled indices */
} fiter_rnd_t;

/*-------------------------------------------------------------------------
 * Function:	fiter_rnd_init
 *
 * Purpose:	Initialize element interator (random iteration)
 *
 * Return:	Success:	Pointer to iteration status object
 *		Failure:	NULL
 *
 *-------------------------------------------------------------------------
 */
static void *
fiter_rnd_init(const H5FA_create_t H5_ATTR_UNUSED *cparam, const farray_test_param_t H5_ATTR_UNUSED *tparam,
               hsize_t cnt)
{
    fiter_rnd_t *fiter; /* Random element iteration object */
    size_t       u;     /* Local index variable */

    /* Allocate space for the element iteration object */
    fiter = (fiter_rnd_t *)HDmalloc(sizeof(fiter_rnd_t));
    HDassert(fiter);

    /* Allocate space for the array of shuffled indices */
    fiter->idx = (hsize_t *)HDmalloc(sizeof(hsize_t) * (size_t)cnt);
    HDassert(fiter->idx);

    /* Initialize reverse iteration info */
    fiter->pos = 0;
    for (u = 0; u < (size_t)cnt; u++)
        fiter->idx[u] = (hsize_t)u;

    /* Randomly shuffle array indices */
    if (cnt > 1) {
        for (u = 0; u < (size_t)cnt; u++) {
            size_t  swap_idx; /* Location to swap with when shuffling */
            hsize_t temp_idx; /* Temporary index */

            swap_idx             = ((size_t)HDrandom() % ((size_t)cnt - u)) + u;
            temp_idx             = fiter->idx[u];
            fiter->idx[u]        = fiter->idx[swap_idx];
            fiter->idx[swap_idx] = temp_idx;
        } /* end for */
    }     /* end if */

    /* Return iteration object */
    return (fiter);
} /* end fiter_rnd_init() */

/*-------------------------------------------------------------------------
 * Function:	fiter_rnd_next
 *
 * Purpose:	Get next element index (random iteration)
 *
 * Return:	Success:	Non-negative
 *		Failure:	Negative
 *
 *-------------------------------------------------------------------------
 */
static hssize_t
fiter_rnd_next(void *_fiter)
{
    fiter_rnd_t *fiter = (fiter_rnd_t *)_fiter;
    hssize_t     ret_val;

    /* Sanity check */
    HDassert(fiter);

    /* Get the next array index to test */
    ret_val = (hssize_t)fiter->idx[fiter->pos];
    fiter->pos++;

    return (ret_val);
} /* end fiter_rnd_next() */

/*-------------------------------------------------------------------------
 * Function:	fiter_rnd_term
 *
 * Purpose:	Shut down element interator (random iteration)
 *
 * Return:	Success:	0
 *		Failure:	-1
 *
 *-------------------------------------------------------------------------
 */
static int
fiter_rnd_term(void *_fiter)
{
    fiter_rnd_t *fiter = (fiter_rnd_t *)_fiter;

    /* Sanity check */
    HDassert(fiter);
    HDassert(fiter->idx);

    /* Free shuffled index array */
    HDfree(fiter->idx);

    /* Free iteration object */
    HDfree(fiter);

    return (0);
} /* end fiter_rnd_term() */

/* Fixed array iterator class for random iteration */
static const farray_iter_t fa_iter_rnd = {
    fiter_rnd_init, /* Iterator init */
    fiter_rnd_next, /* Next array index */
    fiter_rnd_term  /* Iterator term */
};

/* Fixed array iterator info for cyclic iteration */
typedef struct fiter_cyc_t {
    hsize_t pos; /* Position in shuffled array */
    hsize_t cnt; /* # of elements to store */
    hsize_t cyc; /* Cycle of elements to choose from */
} fiter_cyc_t;

/*-------------------------------------------------------------------------
 * Function:	fiter_cyc_init
 *
 * Purpose:	Initialize element interator (cyclic iteration)
 *
 * Return:	Success:	Pointer to iteration status object
 *		Failure:	NULL
 *
 *-------------------------------------------------------------------------
 */
static void *
fiter_cyc_init(const H5FA_create_t H5_ATTR_UNUSED *cparam, const farray_test_param_t H5_ATTR_UNUSED *tparam,
               hsize_t cnt)
{
    fiter_cyc_t *fiter; /* Cyclic element iteration object */

    /* Allocate space for the element iteration object */
    fiter = (fiter_cyc_t *)HDmalloc(sizeof(fiter_cyc_t));
    HDassert(fiter);

    /* Initialize reverse iteration info */
    fiter->pos = 0;
    fiter->cnt = cnt;
    fiter->cyc = 0;

    /* Return iteration object */
    return (fiter);
} /* end fiter_cyc_init() */

/*-------------------------------------------------------------------------
 * Function:	fiter_cyc_next
 *
 * Purpose:	Get next element index (cyclic iteration)
 *
 * Return:	Success:	Non-negative
 *		Failure:	Negative
 *
 *-------------------------------------------------------------------------
 */
static hssize_t
fiter_cyc_next(void *_fiter)
{
    fiter_cyc_t *fiter = (fiter_cyc_t *)_fiter;
    hssize_t     ret_val;

    /* Sanity check */
    HDassert(fiter);

    /* Get the next array index to test */
    ret_val = (hssize_t)fiter->pos;
    fiter->pos += FA_CYC_COUNT;
    if (fiter->pos >= fiter->cnt)
        fiter->pos = ++fiter->cyc;

    return (ret_val);
} /* end fiter_cyc_next() */

/* Fixed array iterator class for cyclic iteration */
static const farray_iter_t fa_iter_cyc = {
    fiter_cyc_init, /* Iterator init */
    fiter_cyc_next, /* Next array index */
    fiter_term      /* Iterator term */
};

/*-------------------------------------------------------------------------
 * Function:	check_elmt
 *
 * Purpose:	Check whether _relmt is the same as in _welmt
 *
 * Return:	Success:	0
 *		Failure:	1
 *
 * Programmer:  Vailin Choi; 6th August, 2009
 *
 *-------------------------------------------------------------------------
 */
static int
check_elmt(void *_relmt, void *_welmt)
{
    uint64_t *relmt = (uint64_t *)_relmt;
    uint64_t *welmt = (uint64_t *)_welmt;

    if (welmt == NULL) { /* check for fill value */
        if (*relmt != H5FA_TEST_FILL)
            TEST_ERROR
    } /* end if */
    else {
        if (*relmt != *welmt)
            TEST_ERROR
    } /* end else */

    return (0);

error:
    return (-1);
} /* end check_elmt() */

/*-------------------------------------------------------------------------
 * Function:	test_set_elmts
 *
 * Purpose:	Set all elements from 0 to ('nelmts' - 1) in fixed array
 *		("nelmts" is the # of elements to be set in the fixed array)
 *
 * Return:	Success:	0
 *		Failure:	1
 *
 *-------------------------------------------------------------------------
 */
static unsigned
test_set_elmts(hid_t fapl, H5FA_create_t *cparam, farray_test_param_t *tparam, hsize_t nelmts,
               const char *test_str)
{
    hid_t          file = -1;             /* File ID */
    H5F_t *        f    = NULL;           /* Internal file object pointer */
    H5FA_t *       fa   = NULL;           /* Fixed array wrapper */
    void *         fiter_info;            /* Fixed array iterator info */
    farray_state_t state;                 /* State of fixed array */
    uint64_t       welmt;                 /* Element to write */
    uint64_t       relmt;                 /* Element to read */
    hsize_t        cnt;                   /* Count of array indices */
    hssize_t       sidx;                  /* Index value of next element in the fixed array */
    hsize_t        idx;                   /* Index value of next element in the fixed array */
    hsize_t        fa_nelmts;             /* # of elements in fixed array */
    haddr_t        fa_addr = HADDR_UNDEF; /* Array address in file */

    HDassert(nelmts);
    /*
     * Display testing message
     */
    TESTING(test_str);

    /* Create file & retrieve pointer to internal file object */
    if (create_file(fapl, &file, &f) < 0)
        TEST_ERROR

    /* Create array */
    if (create_array(f, cparam, &fa, &fa_addr) < 0)
        TEST_ERROR

    /* Verify the creation parameters */
    if (verify_cparam(fa, cparam) < 0)
        TEST_ERROR

    /* Check for closing & re-opening the file */
    if (reopen_file(&file, &f, fapl, &fa, fa_addr, tparam) < 0)
        TEST_ERROR

    if (H5FA_get_nelmts(fa, &fa_nelmts) < 0)
        FAIL_STACK_ERROR

    if (nelmts > fa_nelmts)
        TEST_ERROR

    /* Verify array state */
    HDmemset(&state, 0, sizeof(state));
    state.hdr_size  = FA_HDR_SIZE;
    state.nelmts    = cparam->nelmts;
    state.dblk_size = 0;
    if (check_stats(fa, &state))
        TEST_ERROR

    /* Get all elements from empty array */

    /* Initialize iterator */
    if (NULL == (fiter_info = tparam->fiter->init(cparam, tparam, nelmts)))
        TEST_ERROR

    /* Get elements of array */
    for (cnt = 0; cnt < nelmts; cnt++) {
        /* Get the array index */
        if ((sidx = tparam->fiter->next(fiter_info)) < 0)
            TEST_ERROR
        idx = (hsize_t)sidx;

        /* Retrieve element of array (not set yet) */
        relmt = (uint64_t)0;
        if (H5FA_get(fa, idx, &relmt) < 0)
            FAIL_STACK_ERROR

        /* Verify that the retrieved is correct */
        if (check_elmt(&relmt, NULL))
            TEST_ERROR
    } /* end for */

    /* Shutdown iterator */
    if (tparam->fiter->term(fiter_info) < 0)
        TEST_ERROR

    /* Set (& get) all elements from empty array */

    /* Initialize iterator */
    if (NULL == (fiter_info = tparam->fiter->init(cparam, tparam, nelmts)))
        TEST_ERROR

    /* Set elements of array */
    for (cnt = 0; cnt < nelmts; cnt++) {
        /* Get the array index */
        if ((sidx = tparam->fiter->next(fiter_info)) < 0)
            TEST_ERROR
        idx = (hsize_t)sidx;

        relmt = (uint64_t)0;
        if (H5FA_get(fa, idx, &relmt) < 0)
            FAIL_STACK_ERROR

        /* Verify that the retrieved element is correct */
        if (check_elmt(&relmt, NULL))
            TEST_ERROR

        /* Set element of array */
        welmt = (uint64_t)7 + idx;
        if (H5FA_set(fa, idx, &welmt) < 0)
            FAIL_STACK_ERROR

        /* Retrieve element of array (set now) */
        relmt = (uint64_t)0;
        if (H5FA_get(fa, idx, &relmt) < 0)
            FAIL_STACK_ERROR

        /* Verify that the retrieved element is correct */
        if (check_elmt(&relmt, &welmt))
            TEST_ERROR
    } /* end for */

    /* Verify array state */
    HDmemset(&state, 0, sizeof(state));
    set_fa_state(cparam, &state);
    if (check_stats(fa, &state))
        TEST_ERROR

    /* Shutdown iterator */
    if (tparam->fiter->term(fiter_info) < 0)
        TEST_ERROR

    /* Close array, delete array, close file & verify file is empty */
    if (finish(file, fapl, f, fa, fa_addr) < 0)
        TEST_ERROR

    /* All tests passed */
    PASSED();

    return 0;

error:
    H5E_BEGIN_TRY
    {
        if (fa)
            H5FA_close(fa);
        H5Fclose(file);
    }
    H5E_END_TRY;

    return 1;
} /* test_set_elmts() */

/*-------------------------------------------------------------------------
 * Function:	test_skip_elmts
 *
 * Purpose:	Set the element "skip_elmts" in the fixed array
 *		("skip_elmts" is the index of the fixed array to be set.)
 *
 * Return:	Success:	0
 *		Failure:	1
 *
 *-------------------------------------------------------------------------
 */
static unsigned
test_skip_elmts(hid_t fapl, H5FA_create_t *cparam, farray_test_param_t *tparam, hsize_t skip_elmts,
                hbool_t check_rest, const char *test_str)
{
    hid_t          file = -1;             /* File ID */
    H5F_t *        f    = NULL;           /* Internal file object pointer */
    H5FA_t *       fa   = NULL;           /* Extensible array wrapper */
    farray_state_t state;                 /* State of extensible array */
    uint64_t       welmt;                 /* Element to write */
    uint64_t       relmt;                 /* Element to read */
    hsize_t        idx;                   /* Index value of element to get */
    hsize_t        cnt;                   /* Count of array indices */
    hsize_t        fa_nelmts;             /* # of elements in fixed array */
    haddr_t        fa_addr = HADDR_UNDEF; /* Array address in file */

    /*
     * Display testing message
     */
    TESTING(test_str);

    /* Create file & retrieve pointer to internal file object */
    if (create_file(fapl, &file, &f) < 0)
        TEST_ERROR

    /* Create array */
    if (create_array(f, cparam, &fa, &fa_addr) < 0)
        TEST_ERROR

    /* Verify the creation parameters */
    if (verify_cparam(fa, cparam) < 0)
        TEST_ERROR

    /* Check for closing & re-opening the file */
    if (reopen_file(&file, &f, fapl, &fa, fa_addr, tparam) < 0)
        TEST_ERROR

    if (H5FA_get_nelmts(fa, &fa_nelmts) < 0)
        FAIL_STACK_ERROR

    if (skip_elmts >= fa_nelmts)
        TEST_ERROR

    /* Verify array state */
    HDmemset(&state, 0, sizeof(state));
    state.hdr_size  = FA_HDR_SIZE;
    state.nelmts    = cparam->nelmts;
    state.dblk_size = 0;
    if (check_stats(fa, &state))
        TEST_ERROR

    /* Set (& get) element after skipping elements */
    idx = skip_elmts;

    /* Retrieve element of array (not set yet) */
    relmt = (uint64_t)0;
    if (H5FA_get(fa, idx, &relmt) < 0)
        FAIL_STACK_ERROR

    /* Verify that the retrieved is correct */
    if (check_elmt(&relmt, NULL))
        TEST_ERROR

    /* Set element of array */
    welmt = (uint64_t)7 + idx;
    if (H5FA_set(fa, idx, &welmt) < 0)
        FAIL_STACK_ERROR

    /* Verify array state */
    HDmemset(&state, 0, sizeof(state));
    set_fa_state(cparam, &state);
    if (check_stats(fa, &state))
        TEST_ERROR

    /* Retrieve element of array (set now) */
    relmt = (uint64_t)0;
    if (H5FA_get(fa, idx, &relmt) < 0)
        FAIL_STACK_ERROR

    /* Verify that the retrieved is correct */
    if (check_elmt(&relmt, &welmt))
        TEST_ERROR

    if (check_rest) {
        /* Get unset elements of array */
        for (cnt = 0; cnt < skip_elmts; cnt++) {
            /* Retrieve element of array (not set yet) */
            relmt = (uint64_t)0;
            if (H5FA_get(fa, cnt, &relmt) < 0)
                FAIL_STACK_ERROR

            /* Verify that the retrieved is correct */
            if (check_elmt(&relmt, NULL))
                TEST_ERROR
        } /* end for */
    }     /* end if */

    /* Close array, delete array, close file & verify file is empty */
    if (finish(file, fapl, f, fa, fa_addr) < 0)
        TEST_ERROR

    /* All tests passed */
    PASSED();

    return 0;

error:
    H5E_BEGIN_TRY
    {
        if (fa)
            H5FA_close(fa);
        H5Fclose(file);
    }
    H5E_END_TRY;

    return 1;
} /* test_skip_elmts() */

/*-------------------------------------------------------------------------
 * Function:	main
 *
 * Purpose:	Test the fixed array code
 *
 * Return:	Success: 0
 *		Failure: 1
 *
 *-------------------------------------------------------------------------
 */
int
main(void)
{
    H5FA_create_t       cparam;                 /* Creation parameters for fixed array */
    farray_test_param_t tparam;                 /* Testing parameters */
    farray_test_type_t  curr_test;              /* Current test being worked on */
    farray_iter_type_t  curr_iter;              /* Current iteration type being worked on */
    hid_t               fapl    = -1;           /* File access property list for data files */
    unsigned            nerrors = 0;            /* Cumulative error count */
    time_t              curr_time;              /* Current time, for seeding random number generator */
    int                 ExpressMode;            /* Test express value */
    hbool_t             api_ctx_pushed = FALSE; /* Whether API context pushed */

    /* Reset library */
    h5_reset();
    fapl        = h5_fileaccess();
    ExpressMode = GetTestExpress();
    if (ExpressMode > 1)
        HDprintf("***Express test mode on.  Some tests may be skipped\n");

    /* Set the filename to use for this test (dependent on fapl) */
    h5_fixname(FILENAME[0], fapl, filename_g, sizeof(filename_g));

    /* Push API context */
    if (H5CX_push() < 0)
        FAIL_STACK_ERROR
    api_ctx_pushed = TRUE;

    /* Seed random #'s */
    curr_time = HDtime(NULL);
    HDsrandom((unsigned)curr_time);

    /* Create an empty file to retrieve size */
    {
        hid_t file; /* File ID */

        if ((file = H5Fcreate(filename_g, H5F_ACC_TRUNC, H5P_DEFAULT, fapl)) < 0)
            FAIL_STACK_ERROR

        /* Close file */
        if (H5Fclose(file) < 0)
            FAIL_STACK_ERROR

        /* Get the size of a file w/no array */
        if ((empty_size_g = h5_get_file_size(filename_g, fapl)) < 0)
            TEST_ERROR
    }

    /* Iterate over the testing parameters */
    for (curr_test = FARRAY_TEST_NORMAL; curr_test < FARRAY_TEST_NTESTS; curr_test++) {

        /* Initialize the testing parameters */
        HDmemset(&tparam, 0, sizeof(tparam));
        tparam.nelmts = TEST_NELMTS;

        /* Set appropriate testing parameters for each test */
        switch (curr_test) {
            /* "Normal" testing parameters */
            case FARRAY_TEST_NORMAL:
                HDputs("Testing with NORMAL PARAMETERS");
                break;

            /* "Re-open array" testing parameters */
            case FARRAY_TEST_REOPEN:
                HDputs("Testing with reopen array flag set");
                tparam.reopen_array = FARRAY_TEST_REOPEN;
                break;

            /* An unknown test? */
            case FARRAY_TEST_NTESTS:
            default:
                goto error;
        } /* end switch */

        /* Initialize fixed array creation parameters */
        init_cparam(&cparam, &tparam);

        /* Basic capability tests */
        nerrors += test_create(fapl, &cparam, &tparam);
        nerrors += test_reopen(fapl, &cparam, &tparam);
        nerrors += test_open_twice(fapl, &cparam, &tparam);
        nerrors += test_open_twice_diff(fapl, &cparam, &tparam);
        nerrors += test_delete_open(fapl, &cparam, &tparam);

        /* Iterate over the type of capacity tests */
        for (curr_iter = FARRAY_ITER_FW; curr_iter < FARRAY_ITER_NITERS; curr_iter++) {

            /* Set appropriate parameters for each type of iteration */
            switch (curr_iter) {
                /* "Forward" testing parameters */
                case FARRAY_ITER_FW:
                    HDputs("Testing with forward iteration");
                    tparam.fiter = &fa_iter_fw;
                    break;

                /* "Reverse" testing parameters */
                case FARRAY_ITER_RV:
                    HDputs("Testing with reverse iteration");
                    tparam.fiter = &fa_iter_rv;
                    break;

                /* "Random" testing parameters */
                case FARRAY_ITER_RND:
                    HDputs("Testing with random iteration");
                    tparam.fiter = &fa_iter_rnd;
                    break;

                /* "Cyclic" testing parameters */
                case FARRAY_ITER_CYC:
                    HDputs("Testing with cyclic iteration");
                    tparam.fiter = &fa_iter_cyc;
                    break;

                /* An unknown iteration? */
                case FARRAY_ITER_NITERS:
                default:
                    goto error;
            } /* end switch */

            /* Basic capacity tests */
            nerrors += test_set_elmts(fapl, &cparam, &tparam, (hsize_t)1, "setting 1 element of the array");
            nerrors += test_set_elmts(fapl, &cparam, &tparam, (hsize_t)(tparam.nelmts / 2),
                                      "setting half of the array's elements ");
            nerrors += test_set_elmts(fapl, &cparam, &tparam, (hsize_t)tparam.nelmts,
                                      "setting all the array elements");
        } /* end for */

        /* Check skipping elements */
        nerrors += test_skip_elmts(fapl, &cparam, &tparam, (hsize_t)1, TRUE, "skipping to first element");
        nerrors += test_skip_elmts(fapl, &cparam, &tparam, ((hsize_t)1 << cparam.max_dblk_page_nelmts_bits),
                                   TRUE, "skipping to first element in data block page");
        nerrors += test_skip_elmts(fapl, &cparam, &tparam, (hsize_t)(tparam.nelmts - 1), TRUE,
                                   "skipping to last element");

        /* Create Fixed Array */
        /* MAX_NELMTS succeeds on some platforms buy may fail on others:
         *
         *      "H5FD_sec2_truncate(): unable to extend file properly"
         *
         * and
         *
         *      "H5FD_sec2_truncate(): File too large"
         *
         * have both been seen.
         */
        tparam.nelmts = MAX_NELMTS / 17;
        init_cparam(&cparam, &tparam);

        /* Set the last element in the Fixed Array */
        nerrors += test_skip_elmts(fapl, &cparam, &tparam, (hsize_t)(tparam.nelmts - 1), FALSE,
                                   "skipping to last element");
    } /* end for */

    /* Verify symbol table messages are cached */
    nerrors += (h5_verify_cached_stabs(FILENAME, fapl) < 0 ? 1 : 0);

    /* Pop API context */
    if (api_ctx_pushed && H5CX_pop() < 0)
        FAIL_STACK_ERROR
    api_ctx_pushed = FALSE;

    if (nerrors)
        goto error;
    HDputs("All fixed array tests passed.");

    /* Clean up file used */
    h5_cleanup(FILENAME, fapl);

    HDexit(EXIT_SUCCESS);

error:
    HDputs("*** TESTS FAILED ***");

    H5E_BEGIN_TRY
    {
        H5Pclose(fapl);
    }
    H5E_END_TRY;

    if (api_ctx_pushed)
        H5CX_pop();

    HDexit(EXIT_FAILURE);
} /* end main() */<|MERGE_RESOLUTION|>--- conflicted
+++ resolved
@@ -178,35 +178,20 @@
 
     /* Compare information */
     if (farray_stats.hdr_size != state->hdr_size) {
-<<<<<<< HEAD
-        HDfprintf(stdout, "farray_stats.hdr_size = %Hu, state->hdr_size = %Hu\n", farray_stats.hdr_size,
-                  state->hdr_size);
-=======
         HDfprintf(stdout, "farray_stats.hdr_size = %" PRIuHSIZE ", state->hdr_size = %" PRIuHSIZE "\n",
                   farray_stats.hdr_size, state->hdr_size);
->>>>>>> 18bbd3f0
         TEST_ERROR
     }
 
     if (farray_stats.dblk_size != state->dblk_size) {
-<<<<<<< HEAD
-        HDfprintf(stdout, "farray_stats.dblk_size = %Hu, state->dblk_size = %Hu\n", farray_stats.dblk_size,
-                  state->dblk_size);
-=======
         HDfprintf(stdout, "farray_stats.dblk_size = %" PRIuHSIZE ", state->dblk_size = %" PRIuHSIZE "\n",
                   farray_stats.dblk_size, state->dblk_size);
->>>>>>> 18bbd3f0
         TEST_ERROR
     }
 
     if (farray_stats.nelmts != state->nelmts) {
-<<<<<<< HEAD
-        HDfprintf(stdout, "farray_stats.nelmts = %Hu, state->nelmts = %Hu\n", farray_stats.nelmts,
-                  state->nelmts);
-=======
         HDfprintf(stdout, "farray_stats.nelmts = %" PRIuHSIZE ", state->nelmts = %" PRIuHSIZE "\n",
                   farray_stats.nelmts, state->nelmts);
->>>>>>> 18bbd3f0
         TEST_ERROR
     }
 
@@ -503,11 +488,7 @@
             TEST_ERROR
         } /* end if */
 
-<<<<<<< HEAD
-        PASSED()
-=======
         PASSED();
->>>>>>> 18bbd3f0
     }
 #else  /* NDEBUG */
     SKIPPED();
