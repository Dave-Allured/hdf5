/* * * * * * * * * * * * * * * * * * * * * * * * * * * * * * * * * * * * * * *
 * Copyright by The HDF Group.                                               *
 * Copyright by the Board of Trustees of the University of Illinois.         *
 * All rights reserved.                                                      *
 *                                                                           *
 * This file is part of HDF5.  The full HDF5 copyright notice, including     *
 * terms governing use, modification, and redistribution, is contained in    *
 * the COPYING file, which can be found at the root of the source code       *
 * distribution tree, or in https://www.hdfgroup.org/licenses.               *
 * If you do not have access to either file, you may request a copy from     *
 * help@hdfgroup.org.                                                        *
 * * * * * * * * * * * * * * * * * * * * * * * * * * * * * * * * * * * * * * */

/*
 * Programmer:  Raymond Lu
 *              Thursday, March 23, 2006
 *
 *  This program writes floating-point data to the HDF5 file.  It generates
 *  the file to be read by cross_read.c, to test reading data from cross-systems.
 *  Run it on an OpenVMS, a little-endian, and a big-endian machine.  Change the
 *  output file names to vms_data.h5, le_data.h5, and be_data.h5, and put them
 *  under hdf5/test/ directory.
 *
 *  Note that we no longer support OpenVMS. The OpenVMS file will eventually
 *  have to go away since we won't be able to re-create it but it's probably
 *  worth keeping around for now.
 */

#include "h5test.h"

#define H5FILE_NAME   "data.h5"
#define DATASETNAME   "Array_le"
#define DATASETNAME1  "Array_be"
#define DATASETNAME2  "Scale_offset_float_data_le"
#define DATASETNAME3  "Scale_offset_float_data_be"
#define DATASETNAME4  "Scale_offset_double_data_le"
#define DATASETNAME5  "Scale_offset_double_data_be"
#define DATASETNAME6  "Scale_offset_char_data_le"
#define DATASETNAME7  "Scale_offset_char_data_be"
#define DATASETNAME8  "Scale_offset_short_data_le"
#define DATASETNAME9  "Scale_offset_short_data_be"
#define DATASETNAME10 "Scale_offset_int_data_le"
#define DATASETNAME11 "Scale_offset_int_data_be"
#define DATASETNAME12 "Scale_offset_long_long_data_le"
#define DATASETNAME13 "Scale_offset_long_long_data_be"

#define DATASETNAME14 "Fletcher_float_data_le"
#define DATASETNAME15 "Fletcher_float_data_be"
#define DATASETNAME16 "Deflate_float_data_le"
#define DATASETNAME17 "Deflate_float_data_be"
#ifdef H5_HAVE_FILTER_SZIP
#define DATASETNAME18 "Szip_float_data_le"
#define DATASETNAME19 "Szip_float_data_be"
#endif /* H5_HAVE_FILTER_SZIP */
#define DATASETNAME20 "Shuffle_float_data_le"
#define DATASETNAME21 "Shuffle_float_data_be"
#define DATASETNAME22 "Nbit_float_data_le"
#define DATASETNAME23 "Nbit_float_data_be"

#define NX     6
#define NY     6
#define RANK   2
#define CHUNK0 4
#define CHUNK1 3

int create_normal_dset(hid_t fid, hid_t fsid, hid_t msid);
int create_scale_offset_dsets_float(hid_t fid, hid_t fsid, hid_t msid);
int create_scale_offset_dsets_double(hid_t fid, hid_t fsid, hid_t msid);
int create_scale_offset_dsets_char(hid_t fid, hid_t fsid, hid_t msid);
int create_scale_offset_dsets_short(hid_t fid, hid_t fsid, hid_t msid);
int create_scale_offset_dsets_int(hid_t fid, hid_t fsid, hid_t msid);
int create_scale_offset_dsets_long_long(hid_t fid, hid_t fsid, hid_t msid);
int create_fletcher_dsets_float(hid_t fid, hid_t fsid, hid_t msid);
int create_deflate_dsets_float(hid_t fid, hid_t fsid, hid_t msid);
#ifdef H5_HAVE_FILTER_SZIP
int create_szip_dsets_float(hid_t fid, hid_t fsid, hid_t msid);
#endif /* H5_HAVE_FILTER_SZIP */
int create_shuffle_dsets_float(hid_t fid, hid_t fsid, hid_t msid);
int create_nbit_dsets_float(hid_t fid, hid_t fsid, hid_t msid);

/*-------------------------------------------------------------------------
 * Function:    create_normal_dset
 *
 * Purpose:     Create a regular dataset of DOUBLE datatype.
 *
 * Return:      Success:        0
 *              Failure:        -1
 *
 * Programmer:  Raymond Lu
 *              Some time ago
 *
 * Modifications:
 *
 *-------------------------------------------------------------------------
 */
int
create_normal_dset(hid_t fid, hid_t fsid, hid_t msid)
{
    hid_t dataset = -1; /* file and dataset handles */
    hid_t dcpl    = -1;
    float data[NX][NY]; /* data to write */
    float fillvalue = -2.2f;
    int   i, j;

    /*
     * Data and output buffer initialization.
     */
    for (j = 0; j < NX; j++) {
        for (i = 0; i < NY; i++)
            data[j][i] = ((float)(i + j + 1)) / 3;
    }
    /*
     * 1/3 2/3 3/3 4/3 5/3 6/3
     * 2/3 3/3 4/3 5/3 6/3 7/3
     * 3/3 4/3 5/3 6/3 7/3 8/3
     * 4/3 5/3 6/3 7/3 8/3 9/3
     * 5/3 6/3 7/3 8/3 9/3 10/3
     * 6/3 7/3 8/3 9/3 10/3 11/3
     * -2.2 -2.2 -2.2 -2.2 -2.2 -2.2
     */

    /*
     * Create the dataset creation property list, set the fill value.
     */
    if ((dcpl = H5Pcreate(H5P_DATASET_CREATE)) < 0)
        TEST_ERROR
    if (H5Pset_fill_value(dcpl, H5T_NATIVE_FLOAT, &fillvalue) < 0)
        TEST_ERROR

    /*
     * Create a new dataset within the file using defined dataspace and
     * little-endian datatype and default dataset creation properties.
     */
    if ((dataset = H5Dcreate2(fid, DATASETNAME, H5T_IEEE_F64LE, fsid, H5P_DEFAULT, dcpl, H5P_DEFAULT)) < 0)
        TEST_ERROR

    /*
     * Write the data to the dataset using default transfer properties.
     */
    if (H5Dwrite(dataset, H5T_NATIVE_FLOAT, msid, fsid, H5P_DEFAULT, data) < 0)
        TEST_ERROR

    /*
     * Close dataset
     */
    if (H5Dclose(dataset) < 0)
        TEST_ERROR

    /*
     * Create a new dataset within the file using defined dataspace and
     * big-endian datatype and default dataset creation properties.
     */
    if ((dataset = H5Dcreate2(fid, DATASETNAME1, H5T_IEEE_F64BE, fsid, H5P_DEFAULT, dcpl, H5P_DEFAULT)) < 0)
        TEST_ERROR

    /*
     * Write the data to the dataset using default transfer properties.
     */
    if (H5Dwrite(dataset, H5T_NATIVE_FLOAT, msid, fsid, H5P_DEFAULT, data) < 0)
        TEST_ERROR

    /*
     * Close dataset
     */
    if (H5Dclose(dataset) < 0)
        TEST_ERROR

    /*
     * Close/release resources.
     */
    if (H5Pclose(dcpl) < 0)
        TEST_ERROR

    return 0;

error:
    H5E_BEGIN_TRY
    {
        H5Pclose(dcpl);
        H5Dclose(dataset);
    }
    H5E_END_TRY;

    return -1;
}

/*-------------------------------------------------------------------------
 * Function:    create_scale_offset_dsets_float
 *
 * Purpose:     Create a dataset of FLOAT datatype with scale-offset filter
 *
 * Return:      Success:        0
 *              Failure:        -1
 *
 * Programmer:  Neil Fortner
 *              27 January 2011
 *
 * Modifications:
 *
 *-------------------------------------------------------------------------
 */
int
create_scale_offset_dsets_float(hid_t fid, hid_t fsid, hid_t msid)
{
    hid_t   dataset = -1; /* dataset handles */
    hid_t   dcpl    = -1;
    float   data[NX][NY]; /* data to write */
    float   fillvalue   = -2.2f;
    hsize_t chunk[RANK] = {CHUNK0, CHUNK1};
    int     i, j;

    /*
     * Data and output buffer initialization.
     */
    for (j = 0; j < NX; j++) {
        for (i = 0; i < NY; i++)
            data[j][i] = ((float)(i + j + 1)) / 3;
    }

    /*
     * Create the dataset creation property list, add the Scale-Offset
     * filter, set the chunk size, and set the fill value.
     */
    if ((dcpl = H5Pcreate(H5P_DATASET_CREATE)) < 0)
        TEST_ERROR
    if (H5Pset_scaleoffset(dcpl, H5Z_SO_FLOAT_DSCALE, 3) < 0)
        TEST_ERROR
    if (H5Pset_chunk(dcpl, RANK, chunk) < 0)
        TEST_ERROR
    if (H5Pset_fill_value(dcpl, H5T_NATIVE_FLOAT, &fillvalue) < 0)
        TEST_ERROR

    /*
     * Create a new dataset within the file using defined dataspace, little
     * endian datatype and default dataset creation properties.
     */
    if ((dataset = H5Dcreate2(fid, DATASETNAME2, H5T_IEEE_F32LE, fsid, H5P_DEFAULT, dcpl, H5P_DEFAULT)) < 0)
        TEST_ERROR

    /*
     * Write the data to the dataset using default transfer properties.
     */
    if (H5Dwrite(dataset, H5T_NATIVE_FLOAT, msid, fsid, H5P_DEFAULT, data) < 0)
        TEST_ERROR

    /* Close dataset */
    if (H5Dclose(dataset) < 0)
        TEST_ERROR

    /* Now create a dataset with a big-endian type */
    if ((dataset = H5Dcreate2(fid, DATASETNAME3, H5T_IEEE_F32BE, fsid, H5P_DEFAULT, dcpl, H5P_DEFAULT)) < 0)
        TEST_ERROR
    if (H5Dwrite(dataset, H5T_NATIVE_FLOAT, msid, fsid, H5P_DEFAULT, data) < 0)
        TEST_ERROR
    if (H5Dclose(dataset) < 0)
        TEST_ERROR

    /*
     * Close/release resources.
     */
    if (H5Pclose(dcpl) < 0)
        TEST_ERROR

    return 0;

error:
    H5E_BEGIN_TRY
    {
        H5Pclose(dcpl);
        H5Dclose(dataset);
    }
    H5E_END_TRY;

    return -1;
}

/*-------------------------------------------------------------------------
 * Function:    create_scale_offset_dsets_double
 *
 * Purpose:     Create a dataset of DOUBLE datatype with scale-offset filter
 *
 * Return:      Success:        0
 *              Failure:        -1
 *
 * Programmer:  Raymond Lu
 *              21 January 2011
 *
 * Modifications:
 *
 *-------------------------------------------------------------------------
 */
int
create_scale_offset_dsets_double(hid_t fid, hid_t fsid, hid_t msid)
{
    hid_t   dataset = -1; /* dataset handles */
    hid_t   dcpl    = -1;
    double  data[NX][NY]; /* data to write */
<<<<<<< HEAD
    double  fillvalue   = -2.2f;
=======
    double  fillvalue   = -2.2;
>>>>>>> 18bbd3f0
    hsize_t chunk[RANK] = {CHUNK0, CHUNK1};
    int     i, j;

    /*
     * Data and output buffer initialization.
     */
    for (j = 0; j < NX; j++) {
        for (i = 0; i < NY; i++)
            data[j][i] = ((double)(i + j + 1)) / 3;
    }

    /*
     * Create the dataset creation property list, add the Scale-Offset
     * filter, set the chunk size, and set the fill value.
     */
    if ((dcpl = H5Pcreate(H5P_DATASET_CREATE)) < 0)
        TEST_ERROR
    if (H5Pset_scaleoffset(dcpl, H5Z_SO_FLOAT_DSCALE, 3) < 0)
        TEST_ERROR
    if (H5Pset_chunk(dcpl, RANK, chunk) < 0)
        TEST_ERROR
    if (H5Pset_fill_value(dcpl, H5T_NATIVE_DOUBLE, &fillvalue) < 0)
        TEST_ERROR

    /*
     * Create a new dataset within the file using defined dataspace, little
     * endian datatype and default dataset creation properties.
     */
    if ((dataset = H5Dcreate2(fid, DATASETNAME4, H5T_IEEE_F64LE, fsid, H5P_DEFAULT, dcpl, H5P_DEFAULT)) < 0)
        TEST_ERROR

    /*
     * Write the data to the dataset using default transfer properties.
     */
    if (H5Dwrite(dataset, H5T_NATIVE_DOUBLE, msid, fsid, H5P_DEFAULT, data) < 0)
        TEST_ERROR

    /* Close dataset */
    if (H5Dclose(dataset) < 0)
        TEST_ERROR

    /* Now create a dataset with a big-endian type */
    if ((dataset = H5Dcreate2(fid, DATASETNAME5, H5T_IEEE_F64BE, fsid, H5P_DEFAULT, dcpl, H5P_DEFAULT)) < 0)
        TEST_ERROR
    if (H5Dwrite(dataset, H5T_NATIVE_DOUBLE, msid, fsid, H5P_DEFAULT, data) < 0)
        TEST_ERROR
    if (H5Dclose(dataset) < 0)
        TEST_ERROR

    /*
     * Close/release resources.
     */
    if (H5Pclose(dcpl) < 0)
        TEST_ERROR

    return 0;

error:
    H5E_BEGIN_TRY
    {
        H5Pclose(dcpl);
        H5Dclose(dataset);
    }
    H5E_END_TRY;

    return -1;
}

/*-------------------------------------------------------------------------
 * Function:    create_scale_offset_dset_char
 *
 * Purpose:     Create a dataset of CHAR datatype with scale-offset filter
 *
 * Return:      Success:        0
 *              Failure:        -1
 *
 * Programmer:  Neil Fortner
 *              27 January 2011
 *
 * Modifications:
 *
 *-------------------------------------------------------------------------
 */
int
create_scale_offset_dsets_char(hid_t fid, hid_t fsid, hid_t msid)
{
    hid_t   dataset = -1; /* dataset handles */
    hid_t   dcpl    = -1;
    char    data[NX][NY]; /* data to write */
    char    fillvalue   = -2;
    hsize_t chunk[RANK] = {CHUNK0, CHUNK1};
    int     i, j;

    /*
     * Data and output buffer initialization.
     */
    for (j = 0; j < NX; j++) {
        for (i = 0; i < NY; i++)
            data[j][i] = (char)(i + j);
    }
    /*
     * 0 1 2 3 4 5
     * 1 2 3 4 5 6
     * 2 3 4 5 6 7
     * 3 4 5 6 7 8
     * 4 5 6 7 8 9
     * 5 6 7 8 9 10
     */

    /*
     * Create the dataset creation property list, add the Scale-Offset
     * filter, set the chunk size, and set the fill value.
     */
    if ((dcpl = H5Pcreate(H5P_DATASET_CREATE)) < 0)
        TEST_ERROR
    if (H5Pset_scaleoffset(dcpl, H5Z_SO_INT, H5Z_SO_INT_MINBITS_DEFAULT) < 0)
        TEST_ERROR
    if (H5Pset_chunk(dcpl, RANK, chunk) < 0)
        TEST_ERROR
    if (H5Pset_fill_value(dcpl, H5T_NATIVE_CHAR, &fillvalue) < 0)
        TEST_ERROR

    /*
     * Create a new dataset within the file using defined dataspace, little
     * endian datatype and default dataset creation properties.
     */
    if ((dataset = H5Dcreate2(fid, DATASETNAME6, H5T_STD_I8LE, fsid, H5P_DEFAULT, dcpl, H5P_DEFAULT)) < 0)
        TEST_ERROR

    /*
     * Write the data to the dataset using default transfer properties.
     */
    if (H5Dwrite(dataset, H5T_NATIVE_CHAR, msid, fsid, H5P_DEFAULT, data) < 0)
        TEST_ERROR

    /* Close dataset */
    if (H5Dclose(dataset) < 0)
        TEST_ERROR

    /* Now create a dataset with a big-endian type */
    if ((dataset = H5Dcreate2(fid, DATASETNAME7, H5T_STD_I8BE, fsid, H5P_DEFAULT, dcpl, H5P_DEFAULT)) < 0)
        TEST_ERROR
    if (H5Dwrite(dataset, H5T_NATIVE_CHAR, msid, fsid, H5P_DEFAULT, data) < 0)
        TEST_ERROR
    if (H5Dclose(dataset) < 0)
        TEST_ERROR

    /*
     * Close/release resources.
     */
    if (H5Pclose(dcpl) < 0)
        TEST_ERROR

    return 0;

error:
    H5E_BEGIN_TRY
    {
        H5Pclose(dcpl);
        H5Dclose(dataset);
    }
    H5E_END_TRY;

    return -1;
}

/*-------------------------------------------------------------------------
 * Function:    create_scale_offset_dset_short
 *
 * Purpose:     Create a dataset of SHORT datatype with scale-offset filter
 *
 * Return:      Success:        0
 *              Failure:        -1
 *
 * Programmer:  Neil Fortner
 *              27 January 2011
 *
 * Modifications:
 *
 *-------------------------------------------------------------------------
 */
int
create_scale_offset_dsets_short(hid_t fid, hid_t fsid, hid_t msid)
{
    hid_t   dataset = -1; /* dataset handles */
    hid_t   dcpl    = -1;
    short   data[NX][NY]; /* data to write */
    short   fillvalue   = -2;
    hsize_t chunk[RANK] = {CHUNK0, CHUNK1};
    int     i, j;

    /*
     * Data and output buffer initialization.
     */
    for (j = 0; j < NX; j++) {
        for (i = 0; i < NY; i++)
            data[j][i] = (short)(i + j);
    }
    /*
     * 0 1 2 3 4 5
     * 1 2 3 4 5 6
     * 2 3 4 5 6 7
     * 3 4 5 6 7 8
     * 4 5 6 7 8 9
     * 5 6 7 8 9 10
     */

    /*
     * Create the dataset creation property list, add the Scale-Offset
     * filter, set the chunk size, and set the fill value.
     */
    if ((dcpl = H5Pcreate(H5P_DATASET_CREATE)) < 0)
        TEST_ERROR
    if (H5Pset_scaleoffset(dcpl, H5Z_SO_INT, H5Z_SO_INT_MINBITS_DEFAULT) < 0)
        TEST_ERROR
    if (H5Pset_chunk(dcpl, RANK, chunk) < 0)
        TEST_ERROR
    if (H5Pset_fill_value(dcpl, H5T_NATIVE_SHORT, &fillvalue) < 0)
        TEST_ERROR

    /*
     * Create a new dataset within the file using defined dataspace, little
     * endian datatype and default dataset creation properties.
     */
    if ((dataset = H5Dcreate2(fid, DATASETNAME8, H5T_STD_I16LE, fsid, H5P_DEFAULT, dcpl, H5P_DEFAULT)) < 0)
        TEST_ERROR

    /*
     * Write the data to the dataset using default transfer properties.
     */
    if (H5Dwrite(dataset, H5T_NATIVE_SHORT, msid, fsid, H5P_DEFAULT, data) < 0)
        TEST_ERROR

    /* Close dataset */
    if (H5Dclose(dataset) < 0)
        TEST_ERROR

    /* Now create a dataset with a big-endian type */
    if ((dataset = H5Dcreate2(fid, DATASETNAME9, H5T_STD_I16BE, fsid, H5P_DEFAULT, dcpl, H5P_DEFAULT)) < 0)
        TEST_ERROR
    if (H5Dwrite(dataset, H5T_NATIVE_SHORT, msid, fsid, H5P_DEFAULT, data) < 0)
        TEST_ERROR
    if (H5Dclose(dataset) < 0)
        TEST_ERROR

    /*
     * Close/release resources.
     */
    if (H5Pclose(dcpl) < 0)
        TEST_ERROR

    return 0;

error:
    H5E_BEGIN_TRY
    {
        H5Pclose(dcpl);
        H5Dclose(dataset);
    }
    H5E_END_TRY;

    return -1;
}

/*-------------------------------------------------------------------------
 * Function:    create_scale_offset_dset_int
 *
 * Purpose:     Create a dataset of INT datatype with scale-offset filter
 *
 * Return:      Success:        0
 *              Failure:        -1
 *
 * Programmer:  Raymond Lu
 *              21 January 2011
 *
 * Modifications:
 *
 *-------------------------------------------------------------------------
 */
int
create_scale_offset_dsets_int(hid_t fid, hid_t fsid, hid_t msid)
{
    hid_t   dataset = -1; /* dataset handles */
    hid_t   dcpl    = -1;
    int     data[NX][NY]; /* data to write */
    int     fillvalue   = -2;
    hsize_t chunk[RANK] = {CHUNK0, CHUNK1};
    int     i, j;

    /*
     * Data and output buffer initialization.
     */
    for (j = 0; j < NX; j++) {
        for (i = 0; i < NY; i++)
            data[j][i] = i + j;
    }
    /*
     * 0 1 2 3 4 5
     * 1 2 3 4 5 6
     * 2 3 4 5 6 7
     * 3 4 5 6 7 8
     * 4 5 6 7 8 9
     * 5 6 7 8 9 10
     */

    /*
     * Create the dataset creation property list, add the Scale-Offset
     * filter, set the chunk size, and set the fill value.
     */
    if ((dcpl = H5Pcreate(H5P_DATASET_CREATE)) < 0)
        TEST_ERROR
    if (H5Pset_scaleoffset(dcpl, H5Z_SO_INT, H5Z_SO_INT_MINBITS_DEFAULT) < 0)
        TEST_ERROR
    if (H5Pset_chunk(dcpl, RANK, chunk) < 0)
        TEST_ERROR
    if (H5Pset_fill_value(dcpl, H5T_NATIVE_INT, &fillvalue) < 0)
        TEST_ERROR

    /*
     * Create a new dataset within the file using defined dataspace, little
     * endian datatype and default dataset creation properties.
     */
    if ((dataset = H5Dcreate2(fid, DATASETNAME10, H5T_STD_I32LE, fsid, H5P_DEFAULT, dcpl, H5P_DEFAULT)) < 0)
        TEST_ERROR

    /*
     * Write the data to the dataset using default transfer properties.
     */
    if (H5Dwrite(dataset, H5T_NATIVE_INT, msid, fsid, H5P_DEFAULT, data) < 0)
        TEST_ERROR

    /* Close dataset */
    if (H5Dclose(dataset) < 0)
        TEST_ERROR

    /* Now create a dataset with a big-endian type */
    if ((dataset = H5Dcreate2(fid, DATASETNAME11, H5T_STD_I32BE, fsid, H5P_DEFAULT, dcpl, H5P_DEFAULT)) < 0)
        TEST_ERROR
    if (H5Dwrite(dataset, H5T_NATIVE_INT, msid, fsid, H5P_DEFAULT, data) < 0)
        TEST_ERROR
    if (H5Dclose(dataset) < 0)
        TEST_ERROR

    /*
     * Close/release resources.
     */
    if (H5Pclose(dcpl) < 0)
        TEST_ERROR

    return 0;

error:
    H5E_BEGIN_TRY
    {
        H5Pclose(dcpl);
        H5Dclose(dataset);
    }
    H5E_END_TRY;

    return -1;
}

/*-------------------------------------------------------------------------
 * Function:    create_scale_offset_dset_long_long
 *
 * Purpose:     Create a dataset of LONG LONG datatype with scale-offset
 *              filter
 *
 * Return:      Success:        0
 *              Failure:        -1
 *
 * Programmer:  Neil Fortner
 *              27 January 2011
 *
 * Modifications:
 *
 *-------------------------------------------------------------------------
 */
int
create_scale_offset_dsets_long_long(hid_t fid, hid_t fsid, hid_t msid)
{
    hid_t     dataset = -1; /* dataset handles */
    hid_t     dcpl    = -1;
    long long data[NX][NY]; /* data to write */
    long long fillvalue   = -2;
    hsize_t   chunk[RANK] = {CHUNK0, CHUNK1};
    int       i, j;

    /*
     * Data and output buffer initialization.
     */
    for (j = 0; j < NX; j++) {
        for (i = 0; i < NY; i++)
            data[j][i] = i + j;
    }
    /*
     * 0 1 2 3 4 5
     * 1 2 3 4 5 6
     * 2 3 4 5 6 7
     * 3 4 5 6 7 8
     * 4 5 6 7 8 9
     * 5 6 7 8 9 10
     */

    /*
     * Create the dataset creation property list, add the Scale-Offset
     * filter, set the chunk size, and set the fill value.
     */
    if ((dcpl = H5Pcreate(H5P_DATASET_CREATE)) < 0)
        TEST_ERROR
    if (H5Pset_scaleoffset(dcpl, H5Z_SO_INT, H5Z_SO_INT_MINBITS_DEFAULT) < 0)
        TEST_ERROR
    if (H5Pset_chunk(dcpl, RANK, chunk) < 0)
        TEST_ERROR
    if (H5Pset_fill_value(dcpl, H5T_NATIVE_LLONG, &fillvalue) < 0)
        TEST_ERROR

    /*
     * Create a new dataset within the file using defined dataspace, little
     * endian datatype and default dataset creation properties.
     */
    if ((dataset = H5Dcreate2(fid, DATASETNAME12, H5T_STD_I64LE, fsid, H5P_DEFAULT, dcpl, H5P_DEFAULT)) < 0)
        TEST_ERROR

    /*
     * Write the data to the dataset using default transfer properties.
     */
    if (H5Dwrite(dataset, H5T_NATIVE_LLONG, msid, fsid, H5P_DEFAULT, data) < 0)
        TEST_ERROR

    /* Close dataset */
    if (H5Dclose(dataset) < 0)
        TEST_ERROR

    /* Now create a dataset with a big-endian type */
    if ((dataset = H5Dcreate2(fid, DATASETNAME13, H5T_STD_I64BE, fsid, H5P_DEFAULT, dcpl, H5P_DEFAULT)) < 0)
        TEST_ERROR
    if (H5Dwrite(dataset, H5T_NATIVE_LLONG, msid, fsid, H5P_DEFAULT, data) < 0)
        TEST_ERROR
    if (H5Dclose(dataset) < 0)
        TEST_ERROR

    /*
     * Close/release resources.
     */
    if (H5Pclose(dcpl) < 0)
        TEST_ERROR

    return 0;

error:
    H5E_BEGIN_TRY
    {
        H5Pclose(dcpl);
        H5Dclose(dataset);
    }
    H5E_END_TRY;

    return -1;
}

/*-------------------------------------------------------------------------
 * Function:    create_fletcher_dsets_float
 *
 * Purpose:     Create a dataset of FLOAT datatype with fletcher filter
 *
 * Return:      Success:        0
 *              Failure:        -1
 *
 * Programmer:  Raymond Lu
 *              29 March 2011
 *
 * Modifications:
 *
 *-------------------------------------------------------------------------
 */
int
create_fletcher_dsets_float(hid_t fid, hid_t fsid, hid_t msid)
{
    hid_t   dataset = -1; /* dataset handles */
    hid_t   dcpl    = -1;
    float   data[NX][NY]; /* data to write */
    float   fillvalue   = -2.2f;
    hsize_t chunk[RANK] = {CHUNK0, CHUNK1};
    int     i, j;

    /*
     * Data and output buffer initialization.
     */
    for (j = 0; j < NX; j++) {
        for (i = 0; i < NY; i++)
            data[j][i] = ((float)(i + j + 1)) / 3;
    }

    /*
     * Create the dataset creation property list, add the Scale-Offset
     * filter, set the chunk size, and set the fill value.
     */
    if ((dcpl = H5Pcreate(H5P_DATASET_CREATE)) < 0)
        TEST_ERROR
    if (H5Pset_filter(dcpl, H5Z_FILTER_FLETCHER32, 0, (size_t)0, NULL) < 0)
        TEST_ERROR
    if (H5Pset_chunk(dcpl, RANK, chunk) < 0)
        TEST_ERROR
    if (H5Pset_fill_value(dcpl, H5T_NATIVE_FLOAT, &fillvalue) < 0)
        TEST_ERROR

    /*
     * Create a new dataset within the file using defined dataspace, little
     * endian datatype and default dataset creation properties.
     */
    if ((dataset = H5Dcreate2(fid, DATASETNAME14, H5T_IEEE_F32LE, fsid, H5P_DEFAULT, dcpl, H5P_DEFAULT)) < 0)
        TEST_ERROR

    /*
     * Write the data to the dataset using default transfer properties.
     */
    if (H5Dwrite(dataset, H5T_NATIVE_FLOAT, msid, fsid, H5P_DEFAULT, data) < 0)
        TEST_ERROR

    /* Close dataset */
    if (H5Dclose(dataset) < 0)
        TEST_ERROR

    /* Now create a dataset with a big-endian type */
    if ((dataset = H5Dcreate2(fid, DATASETNAME15, H5T_IEEE_F32BE, fsid, H5P_DEFAULT, dcpl, H5P_DEFAULT)) < 0)
        TEST_ERROR
    if (H5Dwrite(dataset, H5T_NATIVE_FLOAT, msid, fsid, H5P_DEFAULT, data) < 0)
        TEST_ERROR
    if (H5Dclose(dataset) < 0)
        TEST_ERROR

    /*
     * Close/release resources.
     */
    if (H5Pclose(dcpl) < 0)
        TEST_ERROR

    return 0;

error:
    H5E_BEGIN_TRY
    {
        H5Pclose(dcpl);
        H5Dclose(dataset);
    }
    H5E_END_TRY;

    return -1;
}

/*-------------------------------------------------------------------------
 * Function:    create_deflate_dsets_float
 *
 * Purpose:     Create a dataset of FLOAT datatype with deflate filter
 *
 * Return:      Success:        0
 *              Failure:        -1
 *
 * Programmer:  Raymond Lu
 *              29 March 2011
 *
 * Modifications:
 *
 *-------------------------------------------------------------------------
 */
int
create_deflate_dsets_float(hid_t fid, hid_t fsid, hid_t msid)
{
#ifdef H5_HAVE_FILTER_DEFLATE
    hid_t   dataset = -1; /* dataset handles */
    hid_t   dcpl    = -1;
    float   data[NX][NY]; /* data to write */
    float   fillvalue   = -2.2f;
    hsize_t chunk[RANK] = {CHUNK0, CHUNK1};
    int     i, j;

    /*
     * Data and output buffer initialization.
     */
    for (j = 0; j < NX; j++) {
        for (i = 0; i < NY; i++)
            data[j][i] = ((float)(i + j + 1)) / 3;
    }

    /*
     * Create the dataset creation property list, add the Scale-Offset
     * filter, set the chunk size, and set the fill value.
     */
    if ((dcpl = H5Pcreate(H5P_DATASET_CREATE)) < 0)
        TEST_ERROR
    if (H5Pset_deflate(dcpl, 6) < 0)
        TEST_ERROR
    if (H5Pset_chunk(dcpl, RANK, chunk) < 0)
        TEST_ERROR
    if (H5Pset_fill_value(dcpl, H5T_NATIVE_FLOAT, &fillvalue) < 0)
        TEST_ERROR

    /*
     * Create a new dataset within the file using defined dataspace, little
     * endian datatype and default dataset creation properties.
     */
    if ((dataset = H5Dcreate2(fid, DATASETNAME16, H5T_IEEE_F32LE, fsid, H5P_DEFAULT, dcpl, H5P_DEFAULT)) < 0)
        TEST_ERROR

    /*
     * Write the data to the dataset using default transfer properties.
     */
    if (H5Dwrite(dataset, H5T_NATIVE_FLOAT, msid, fsid, H5P_DEFAULT, data) < 0)
        TEST_ERROR

    /* Close dataset */
    if (H5Dclose(dataset) < 0)
        TEST_ERROR

    /* Now create a dataset with a big-endian type */
    if ((dataset = H5Dcreate2(fid, DATASETNAME17, H5T_IEEE_F32BE, fsid, H5P_DEFAULT, dcpl, H5P_DEFAULT)) < 0)
        TEST_ERROR
    if (H5Dwrite(dataset, H5T_NATIVE_FLOAT, msid, fsid, H5P_DEFAULT, data) < 0)
        TEST_ERROR
    if (H5Dclose(dataset) < 0)
        TEST_ERROR

    /*
     * Close/release resources.
     */
    if (H5Pclose(dcpl) < 0)
        TEST_ERROR

#else  /* H5_HAVE_FILTER_DEFLATE */
    const char *not_supported = "Deflate filter is not enabled. Can't create the dataset.";

    HDputs(not_supported);
#endif /* H5_HAVE_FILTER_DEFLATE */

    return 0;

#ifdef H5_HAVE_FILTER_DEFLATE
error:
    H5E_BEGIN_TRY
    {
        H5Pclose(dcpl);
        H5Dclose(dataset);
    }
    H5E_END_TRY;

    return -1;
#endif /* H5_HAVE_FILTER_DEFLATE */
}

#ifdef H5_HAVE_FILTER_SZIP

/*-------------------------------------------------------------------------
 * Function:    create_szip_dsets_float
 *
 * Purpose:     Create a dataset of FLOAT datatype with szip filter
 *
 * Return:      Success:        0
 *              Failure:        -1
 *
 * Programmer:  Raymond Lu
 *              29 March 2011
 *
 * Modifications:
 *
 *-------------------------------------------------------------------------
 */
int
create_szip_dsets_float(hid_t fid, hid_t fsid, hid_t msid)
{
    hid_t   dataset; /* dataset handles */
    hid_t   dcpl;
    float   data[NX][NY]; /* data to write */
    float   fillvalue   = -2.2f;
    hsize_t chunk[RANK] = {CHUNK0, CHUNK1};
    int     i, j;

    /*
     * Data and output buffer initialization.
     */
    for (j = 0; j < NX; j++) {
        for (i = 0; i < NY; i++)
            data[j][i] = ((float)(i + j + 1)) / 3;
    }

    /*
     * Create the dataset creation property list, add the Scale-Offset
     * filter, set the chunk size, and set the fill value.
     */
    if ((dcpl = H5Pcreate(H5P_DATASET_CREATE)) < 0)
        TEST_ERROR
    if (H5Pset_szip(dcpl, H5_SZIP_NN_OPTION_MASK, 4) < 0)
        TEST_ERROR
    if (H5Pset_chunk(dcpl, RANK, chunk) < 0)
        TEST_ERROR
    if (H5Pset_fill_value(dcpl, H5T_NATIVE_FLOAT, &fillvalue) < 0)
        TEST_ERROR

    /*
     * Create a new dataset within the file using defined dataspace, little
     * endian datatype and default dataset creation properties.
     */
    if ((dataset = H5Dcreate2(fid, DATASETNAME18, H5T_IEEE_F32LE, fsid, H5P_DEFAULT, dcpl, H5P_DEFAULT)) < 0)
        TEST_ERROR

    /*
     * Write the data to the dataset using default transfer properties.
     */
    if (H5Dwrite(dataset, H5T_NATIVE_FLOAT, msid, fsid, H5P_DEFAULT, data) < 0)
        TEST_ERROR

    /* Close dataset */
    if (H5Dclose(dataset) < 0)
        TEST_ERROR

    /* Now create a dataset with a big-endian type */
    if ((dataset = H5Dcreate2(fid, DATASETNAME19, H5T_IEEE_F32BE, fsid, H5P_DEFAULT, dcpl, H5P_DEFAULT)) < 0)
        TEST_ERROR
    if (H5Dwrite(dataset, H5T_NATIVE_FLOAT, msid, fsid, H5P_DEFAULT, data) < 0)
        TEST_ERROR
    if (H5Dclose(dataset) < 0)
        TEST_ERROR

    /*
     * Close/release resources.
     */
    if (H5Pclose(dcpl) < 0)
        TEST_ERROR

    return 0;

error:
    H5E_BEGIN_TRY
    {
        H5Pclose(dcpl);
        H5Dclose(dataset);
    }
    H5E_END_TRY;

    return -1;
}
#endif /* H5_HAVE_FILTER_SZIP */

/*-------------------------------------------------------------------------
 * Function:    create_shuffle_dsets_float
 *
 * Purpose:     Create a dataset of FLOAT datatype with shuffle filter
 *
 * Return:      Success:        0
 *              Failure:        -1
 *
 * Programmer:  Raymond Lu
 *              29 March 2011
 *
 * Modifications:
 *
 *-------------------------------------------------------------------------
 */
int
create_shuffle_dsets_float(hid_t fid, hid_t fsid, hid_t msid)
{
    hid_t   dataset = -1; /* dataset handles */
    hid_t   dcpl    = -1;
    float   data[NX][NY]; /* data to write */
    float   fillvalue   = -2.2f;
    hsize_t chunk[RANK] = {CHUNK0, CHUNK1};
    int     i, j;

    /*
     * Data and output buffer initialization.
     */
    for (j = 0; j < NX; j++) {
        for (i = 0; i < NY; i++)
            data[j][i] = ((float)(i + j + 1)) / 3;
    }

    /*
     * Create the dataset creation property list, add the Scale-Offset
     * filter, set the chunk size, and set the fill value.
     */
    if ((dcpl = H5Pcreate(H5P_DATASET_CREATE)) < 0)
        TEST_ERROR
    if (H5Pset_shuffle(dcpl) < 0)
        TEST_ERROR
    if (H5Pset_chunk(dcpl, RANK, chunk) < 0)
        TEST_ERROR
    if (H5Pset_fill_value(dcpl, H5T_NATIVE_FLOAT, &fillvalue) < 0)
        TEST_ERROR

    /*
     * Create a new dataset within the file using defined dataspace, little
     * endian datatype and default dataset creation properties.
     */
    if ((dataset = H5Dcreate2(fid, DATASETNAME20, H5T_IEEE_F32LE, fsid, H5P_DEFAULT, dcpl, H5P_DEFAULT)) < 0)
        TEST_ERROR

    /*
     * Write the data to the dataset using default transfer properties.
     */
    if (H5Dwrite(dataset, H5T_NATIVE_FLOAT, msid, fsid, H5P_DEFAULT, data) < 0)
        TEST_ERROR

    /* Close dataset */
    if (H5Dclose(dataset) < 0)
        TEST_ERROR

    /* Now create a dataset with a big-endian type */
    if ((dataset = H5Dcreate2(fid, DATASETNAME21, H5T_IEEE_F32BE, fsid, H5P_DEFAULT, dcpl, H5P_DEFAULT)) < 0)
        TEST_ERROR
    if (H5Dwrite(dataset, H5T_NATIVE_FLOAT, msid, fsid, H5P_DEFAULT, data) < 0)
        TEST_ERROR
    if (H5Dclose(dataset) < 0)
        TEST_ERROR

    /*
     * Close/release resources.
     */
    if (H5Pclose(dcpl) < 0)
        TEST_ERROR

    return 0;

error:
    H5E_BEGIN_TRY
    {
        H5Pclose(dcpl);
        H5Dclose(dataset);
    }
    H5E_END_TRY;

    return -1;
}

/*-------------------------------------------------------------------------
 * Function:    create_nbit_dsets_float
 *
 * Purpose:     Create a dataset of FLOAT datatype with nbit filter
 *
 * Return:      Success:        0
 *              Failure:        -1
 *
 * Programmer:  Raymond Lu
 *              29 March 2011
 *
 * Modifications:
 *
 *-------------------------------------------------------------------------
 */
int
create_nbit_dsets_float(hid_t fid, hid_t fsid, hid_t msid)
{
    hid_t   dataset  = -1; /* dataset handles */
    hid_t   datatype = -1;
    hid_t   dcpl     = -1;
    size_t  precision, offset;
    float   data[NX][NY]; /* data to write */
    float   fillvalue   = -2.2f;
    hsize_t chunk[RANK] = {CHUNK0, CHUNK1};
    int     i, j;

    /*
     * Data and output buffer initialization.
     */
    for (j = 0; j < NX; j++) {
        for (i = 0; i < NY; i++)
            data[j][i] = ((float)(i + j + 1)) / 3;
    }

    /*
     * Create the dataset creation property list, add the Scale-Offset
     * filter, set the chunk size, and set the fill value.
     */
    if ((dcpl = H5Pcreate(H5P_DATASET_CREATE)) < 0)
        TEST_ERROR
    if (H5Pset_nbit(dcpl) < 0)
        TEST_ERROR
    if (H5Pset_chunk(dcpl, RANK, chunk) < 0)
        TEST_ERROR
    if (H5Pset_fill_value(dcpl, H5T_NATIVE_FLOAT, &fillvalue) < 0)
        TEST_ERROR

    /* Define user-defined single-precision floating-point type for dataset.
     * A 20-bit little-endian data type. */
    if ((datatype = H5Tcopy(H5T_IEEE_F32LE)) < 0)
        TEST_ERROR
    if (H5Tset_fields(datatype, (size_t)26, (size_t)20, (size_t)6, (size_t)7, (size_t)13) < 0)
        TEST_ERROR
    offset = 7;
    if (H5Tset_offset(datatype, offset) < 0)
        TEST_ERROR
    precision = 20;
    if (H5Tset_precision(datatype, precision) < 0)
        TEST_ERROR
    if (H5Tset_size(datatype, (size_t)4) < 0)
        TEST_ERROR
    if (H5Tset_ebias(datatype, (size_t)31) < 0)
        TEST_ERROR

    /*
     * Create a new dataset within the file using defined dataspace,
     * user-defined datatype, and default dataset creation properties.
     */
    if ((dataset = H5Dcreate2(fid, DATASETNAME22, datatype, fsid, H5P_DEFAULT, dcpl, H5P_DEFAULT)) < 0)
        TEST_ERROR

    /*
     * Write the data to the dataset using default transfer properties.
     */
    if (H5Dwrite(dataset, H5T_NATIVE_FLOAT, msid, fsid, H5P_DEFAULT, data) < 0)
        TEST_ERROR

    /* Close dataset */
    if (H5Dclose(dataset) < 0)
        TEST_ERROR

    /* Now create a dataset with a big-endian type */
    if (H5Tset_order(datatype, H5T_ORDER_BE) < 0)
        TEST_ERROR
    if ((dataset = H5Dcreate2(fid, DATASETNAME23, datatype, fsid, H5P_DEFAULT, dcpl, H5P_DEFAULT)) < 0)
        TEST_ERROR
    if (H5Dwrite(dataset, H5T_NATIVE_FLOAT, msid, fsid, H5P_DEFAULT, data) < 0)
        TEST_ERROR
    if (H5Dclose(dataset) < 0)
        TEST_ERROR

    /*
     * Close/release resources.
     */
    if (H5Pclose(dcpl) < 0)
        TEST_ERROR

    return 0;

error:
    H5E_BEGIN_TRY
    {
        H5Pclose(dcpl);
        H5Dclose(dataset);
    }
    H5E_END_TRY;

    return -1;
}

/*-------------------------------------------------------------------------
 * Function:    main
 *
 * Purpose:     Create a file for cross_read.c test
 *
 * Return:      EXIT_SUCCESS/EXIT_FAILURE
 *
 * Programmer:  Raymond Lu
 *
 *-------------------------------------------------------------------------
 */
int
main(void)
{
    hid_t   file      = -1;
    hid_t   filespace = -1;
    hid_t   memspace  = -1;
    hsize_t dimsf[RANK];
    hsize_t start[RANK] = {0, 0};

    /*
     * Create a new file using H5F_ACC_TRUNC access,
     * default file creation properties, and default file
     * access properties.
     */
    if ((file = H5Fcreate(H5FILE_NAME, H5F_ACC_TRUNC, H5P_DEFAULT, H5P_DEFAULT)) < 0)
        TEST_ERROR;

    /*
     * Describe the size of the array and create the data space for fixed
     * size dataset.  Increase the size in the X direction to have some fill
     * values.
     */
    dimsf[0] = NX + 1;
    dimsf[1] = NY;
    if ((filespace = H5Screate_simple(RANK, dimsf, NULL)) < 0)
        TEST_ERROR;
    dimsf[0] = NX;
    if (H5Sselect_hyperslab(filespace, H5S_SELECT_SET, start, NULL, dimsf, NULL) < 0)
        TEST_ERROR;

    /* Create memory space.  This does not include the extra row for fill
     * values. */
    HDassert(dimsf[0] == NX);
    HDassert(dimsf[1] == NY);
    if ((memspace = H5Screate_simple(RANK, dimsf, NULL)) < 0)
        TEST_ERROR;

    /* Create a regular dataset */
    if (create_normal_dset(file, filespace, memspace) < 0)
        TEST_ERROR;

    /* Create a dataset of FLOAT with scale-offset filter */
    if (create_scale_offset_dsets_float(file, filespace, memspace) < 0)
        TEST_ERROR;

    /* Create a dataset of DOUBLE with scale-offset filter */
    if (create_scale_offset_dsets_double(file, filespace, memspace) < 0)
        TEST_ERROR;

    /* Create a dataset of CHAR with scale-offset filter */
    if (create_scale_offset_dsets_char(file, filespace, memspace) < 0)
        TEST_ERROR;

    /* Create a dataset of SHORT with scale-offset filter */
    if (create_scale_offset_dsets_short(file, filespace, memspace) < 0)
        TEST_ERROR;

    /* Create a dataset of INT with scale-offset filter */
    if (create_scale_offset_dsets_int(file, filespace, memspace) < 0)
        TEST_ERROR;

    /* Create a dataset of LONG LONG with scale-offset filter */
    if (create_scale_offset_dsets_long_long(file, filespace, memspace) < 0)
        TEST_ERROR;

    /* Create a dataset of FLOAT with fletcher filter */
    if (create_fletcher_dsets_float(file, filespace, memspace) < 0)
        TEST_ERROR;

    /* Create a dataset of FLOAT with deflate filter */
    if (create_deflate_dsets_float(file, filespace, memspace) < 0)
        TEST_ERROR;

#ifdef H5_HAVE_FILTER_SZIP
    /* Create a dataset of FLOAT with szip filter */
    if (create_szip_dsets_float(file, filespace, memspace) < 0)
        TEST_ERROR;
#else  /* H5_HAVE_FILTER_SZIP */
    HDputs("Szip filter is not enabled. Can't create the dataset.");
#endif /* H5_HAVE_FILTER_SZIP */

    /* Create a dataset of FLOAT with shuffle filter */
    if (create_shuffle_dsets_float(file, filespace, memspace) < 0)
        TEST_ERROR;

    /* Create a dataset of FLOAT with nbit filter */
    if (create_nbit_dsets_float(file, filespace, memspace) < 0)
        TEST_ERROR;

    /*
     * Close/release resources.
     */
    if (H5Sclose(memspace) < 0)
        TEST_ERROR;
    if (H5Sclose(filespace) < 0)
        TEST_ERROR;
    if (H5Fclose(file) < 0)
        TEST_ERROR;

    HDexit(EXIT_SUCCESS);

error:
    HDexit(EXIT_FAILURE);
} /* end main() */<|MERGE_RESOLUTION|>--- conflicted
+++ resolved
@@ -295,11 +295,7 @@
     hid_t   dataset = -1; /* dataset handles */
     hid_t   dcpl    = -1;
     double  data[NX][NY]; /* data to write */
-<<<<<<< HEAD
-    double  fillvalue   = -2.2f;
-=======
     double  fillvalue   = -2.2;
->>>>>>> 18bbd3f0
     hsize_t chunk[RANK] = {CHUNK0, CHUNK1};
     int     i, j;
 
