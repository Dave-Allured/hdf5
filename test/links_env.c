/* * * * * * * * * * * * * * * * * * * * * * * * * * * * * * * * * * * * * * *
 * Copyright by The HDF Group.                                               *
 * Copyright by the Board of Trustees of the University of Illinois.         *
 * All rights reserved.                                                      *
 *                                                                           *
 * This file is part of HDF5.  The full HDF5 copyright notice, including     *
 * terms governing use, modification, and redistribution, is contained in    *
 * the COPYING file, which can be found at the root of the source code       *
 * distribution tree, or in https://www.hdfgroup.org/licenses.               *
 * If you do not have access to either file, you may request a copy from     *
 * help@hdfgroup.org.                                                        *
 * * * * * * * * * * * * * * * * * * * * * * * * * * * * * * * * * * * * * * */

/*
 * Purpose:    Tests hard, soft (symbolic) & external links.
 */

#define H5G_FRIEND /*suppress error about including H5Gpkg      */
#define H5G_TESTING

#include "h5test.h"
#include "H5Gpkg.h"     /* Groups                 */
#include "H5Iprivate.h" /* IDs                      */
#include "H5Lprivate.h" /* Links                                */

#define TMPDIR        "tmp_links_env/"
#define NAME_BUF_SIZE 1024

const char *FILENAME[] = {"extlinks_env0",        /* 0: main file */
                          "extlinks_env1",        /* 1: target file */
                          TMPDIR "extlinks_env1", /* 2 */
                          NULL};

static int external_link_env(hid_t fapl, hbool_t new_format);

/*-------------------------------------------------------------------------
 * Function:    external_link_env (moved from links.c)
 *
 * Purpose:     Verify that the target file is found successfully in "tmp_links_env" directory
 *        via searching the pathnames set in the environment variable HDF5_EXT_PREFIX.
 *        1. Target link: "extlinks_env1"
 *        2. Main file: "extlinks_env0"
 *        3. Target file is created in: "tmp_links_env/extlinks_env1"
 *         4. The environment variable "HDF5_EXT_PREFIX" is set to ".:tmp_links_env"
 *
 * Return:      Success:        0
 *              Failure:        -1
 *
 * Programmer:  Vailin Choi
 *              Feb. 20, 2008
 *
 * Modifications:
 *
 *-------------------------------------------------------------------------
 */
static int
external_link_env(hid_t fapl, hbool_t new_format)
{
    hid_t       fid    = (-1); /* File ID */
    hid_t       gid    = (-1); /* Group IDs */
    const char *envval = NULL; /* Pointer to environment variable */
    char        filename1[NAME_BUF_SIZE], filename2[NAME_BUF_SIZE],
        filename3[NAME_BUF_SIZE]; /* Holders for filename */

    if (new_format)
        TESTING("external links via environment variable (w/new group format)")
    else
        TESTING("external links via environment variable")

    if ((envval = HDgetenv("HDF5_EXT_PREFIX")) == NULL)
        envval = "nomatch";
<<<<<<< HEAD
    if (HDstrcmp(envval, ".:tmp_links_env"))
=======
    if (HDstrcmp(envval, ".:tmp_links_env") != 0)
>>>>>>> 18bbd3f0
        TEST_ERROR

    /* Set up name for main file:"extlinks_env0" */
    h5_fixname(FILENAME[0], fapl, filename1, sizeof filename1);

    /* Set up name for external linked target file: "extlinks_env1" */
    h5_fixname(FILENAME[1], fapl, filename2, sizeof filename2);

    /* Create "tmp_links_env" directory */
    if (HDmkdir(TMPDIR, (mode_t)0755) < 0 && errno != EEXIST)
        TEST_ERROR

    /* Set up name (location) for the target file: "tmp_links_env/extlinks1" */
    h5_fixname(FILENAME[2], fapl, filename3, sizeof filename3);

    /* Create the target file in "tmp_links_env" directory */
    if ((fid = H5Fcreate(filename3, H5F_ACC_TRUNC, H5P_DEFAULT, fapl)) < 0)
        TEST_ERROR
    if ((gid = H5Gcreate2(fid, "A", H5P_DEFAULT, H5P_DEFAULT, H5P_DEFAULT)) < 0)
        TEST_ERROR

    /* Closing for target file */
    if (H5Gclose(gid) < 0)
        TEST_ERROR
    if (H5Fclose(fid) < 0)
        TEST_ERROR

    /* Create the main file */
    if ((fid = H5Fcreate(filename1, H5F_ACC_TRUNC, H5P_DEFAULT, fapl)) < 0)
        TEST_ERROR

    /* Create external link to target file */
    if (H5Lcreate_external(filename2, "/A", fid, "ext_link", H5P_DEFAULT, H5P_DEFAULT) < 0)
        TEST_ERROR

    /* Open object through external link */
    H5E_BEGIN_TRY
    {
        gid = H5Gopen2(fid, "ext_link", H5P_DEFAULT);
    }
    H5E_END_TRY;

    /* Should be able to find the target file from pathnames set via HDF5_EXT_PREFIX */
    if (gid < 0) {
        H5_FAILED();
<<<<<<< HEAD
        puts("    Should have found the file in tmp_links_env directory.");
=======
        HDputs("    Should have found the file in tmp_links_env directory.");
>>>>>>> 18bbd3f0
        goto error;
    }

    /* closing for main file */
    if (H5Gclose(gid) < 0)
        TEST_ERROR
    if (H5Fclose(fid) < 0)
        TEST_ERROR

    PASSED();
    return 0;

error:
    H5E_BEGIN_TRY
    {
        H5Gclose(gid);
        H5Fclose(fid);
    }
    H5E_END_TRY;
    return -1;
} /* end external_link_env() */

/*-------------------------------------------------------------------------
 * Function:    main
 *
 * Purpose:     Test external link with environment variable HDF5_EXT_PREFIX
 *
 * Return:      EXIT_SUCCESS/EXIT_FAILURE
 *
 * Programmer:    Vailin Choi; Nov 2010
 *
 *-------------------------------------------------------------------------
 */
int
main(void)
{
    hid_t fapl;        /* File access property lists */
    int   nerrors = 0; /* Error from tests */

    h5_reset();
    fapl = h5_fileaccess();

    nerrors += external_link_env(fapl, FALSE) < 0 ? 1 : 0;

    /* Set the "use the latest version of the format" bounds for creating objects in the file */
    if (H5Pset_libver_bounds(fapl, H5F_LIBVER_LATEST, H5F_LIBVER_LATEST) < 0)
        TEST_ERROR

    nerrors += external_link_env(fapl, TRUE) < 0 ? 1 : 0;

    /* Verify symbol table messages are cached */
    nerrors += (h5_verify_cached_stabs(FILENAME, fapl) < 0 ? 1 : 0);

    h5_cleanup(FILENAME, fapl);

    /* Results */
    if (nerrors) {
        HDprintf("***** %d External Link (HDF5_EXT_PREFIX) test%s FAILED! *****\n", nerrors,
                 1 == nerrors ? "" : "s");
        HDexit(EXIT_FAILURE);
    }
    HDprintf("All external Link (HDF5_EXT_PREFIX) tests passed.\n");

    /* clean up tmp_links_env directory created by external link tests */
    HDrmdir(TMPDIR);

    HDexit(EXIT_SUCCESS);

error:
    HDputs("*** TESTS FAILED ***");
    HDexit(EXIT_FAILURE);
} /* end main() */<|MERGE_RESOLUTION|>--- conflicted
+++ resolved
@@ -69,11 +69,7 @@
 
     if ((envval = HDgetenv("HDF5_EXT_PREFIX")) == NULL)
         envval = "nomatch";
-<<<<<<< HEAD
-    if (HDstrcmp(envval, ".:tmp_links_env"))
-=======
     if (HDstrcmp(envval, ".:tmp_links_env") != 0)
->>>>>>> 18bbd3f0
         TEST_ERROR
 
     /* Set up name for main file:"extlinks_env0" */
@@ -119,11 +115,7 @@
     /* Should be able to find the target file from pathnames set via HDF5_EXT_PREFIX */
     if (gid < 0) {
         H5_FAILED();
-<<<<<<< HEAD
-        puts("    Should have found the file in tmp_links_env directory.");
-=======
         HDputs("    Should have found the file in tmp_links_env directory.");
->>>>>>> 18bbd3f0
         goto error;
     }
 
