/* * * * * * * * * * * * * * * * * * * * * * * * * * * * * * * * * * * * * * *
 * Copyright by The HDF Group.                                               *
 * Copyright by the Board of Trustees of the University of Illinois.         *
 * All rights reserved.                                                      *
 *                                                                           *
 * This file is part of HDF5.  The full HDF5 copyright notice, including     *
 * terms governing use, modification, and redistribution, is contained in    *
 * the COPYING file, which can be found at the root of the source code       *
 * distribution tree, or in https://www.hdfgroup.org/licenses.               *
 * If you do not have access to either file, you may request a copy from     *
 * help@hdfgroup.org.                                                        *
 * * * * * * * * * * * * * * * * * * * * * * * * * * * * * * * * * * * * * * */

/*
 * Programmer:    Raymond Lu
 *              October 14, 2001
 *
 * Purpose:    Tests the H5Tget_native_type function.
 */

#include "h5test.h"

const char *FILENAME[] = {"ntypes", NULL};

#define DIM0 100
#define DIM1 200
#define DIM3 20

int   ipoints2[DIM0][DIM1], icheck2[DIM0][DIM1];
short spoints2[DIM0][DIM1], scheck2[DIM0][DIM1];
int   ipoints3[DIM0][DIM1][5], icheck3[DIM0][DIM1][5];

#define DSET_ATOMIC_NAME_1   "atomic_type_1"
#define DSET_ATOMIC_NAME_2   "atomic_type_2"
#define DSET_ATOMIC_NAME_3   "atomic_type_3"
#define DSET_ATOMIC_NAME_4   "atomic_type_4"
#define DSET_ATOMIC_NAME_5   "atomic_type_5"
#define DSET_COMPOUND_NAME   "compound_type"
#define DSET_COMPOUND_NAME_2 "compound_type_2"
#define DSET_COMPOUND_NAME_3 "compound_type_3"
#define DSET_COMPOUND_NAME_4 "compound_type_4"
#define DSET_ENUM_NAME       "enum_type"
#define DSET_ARRAY_NAME      "array_type"
#define DSET_ARRAY2_NAME     "array_type_2"
#define DSET_VL_NAME         "vl_type"
#define DSET_VLSTR_NAME      "vlstr_type"
#define DSET_STR_NAME        "str_type"
#define DSET_OPAQUE_NAME     "opaque_type"
#define DSET1_BITFIELD_NAME  "bitfield_type_1"
#define DSET2_BITFIELD_NAME  "bitfield_type_2"

#define SPACE1_DIM1    4
#define SPACE1_RANK    1
#define SPACE2_RANK    2
#define SPACE2_DIM1    10
#define SPACE2_DIM2    10
#define BITFIELD_ENUMB 8

/*-------------------------------------------------------------------------
 * Function:    test_atomic_dtype
 *
 * Purpose:    Test H5Tget_native_type for atomic datatype
 *
 * Return:    Success:    0
 *
 *        Failure:    -1
 *
 * Programmer:    Raymond Lu
 *        October 15, 2002
 *
 * Modifications:
 *
 *-------------------------------------------------------------------------
 */
static herr_t
test_atomic_dtype(hid_t file)
{
    hid_t   dataset = -1, space = -1;
    hid_t   dtype = -1, native_type = -1;
    int     i, j, n;
    hsize_t dims[2];
    void *  tmp = NULL;

    TESTING("atomic datatype");

    /* Initialize the dataset */
    for (i = n = 0; i < DIM0; i++)
        for (j = 0; j < DIM1; j++)
            ipoints2[i][j] = n++;

    /* Create the data space */
    dims[0] = DIM0;
    dims[1] = DIM1;
    if ((space = H5Screate_simple(2, dims, NULL)) < 0)
        TEST_ERROR;

    /*------------------- Test data values ------------------------*/
    /* Create the dataset */
    if ((dataset = H5Dcreate2(file, DSET_ATOMIC_NAME_1, H5T_STD_I32BE, space, H5P_DEFAULT, H5P_DEFAULT,
                              H5P_DEFAULT)) < 0)
        TEST_ERROR;

    /* Write the data to the dataset */
    if (H5Dwrite(dataset, H5T_NATIVE_INT, H5S_ALL, H5S_ALL, H5P_DEFAULT, ipoints2) < 0)
        TEST_ERROR;

    /* Close dataset */
    if (H5Dclose(dataset) < 0)
        TEST_ERROR;

    /* Open dataset again to check H5Tget_native_type */
    if ((dataset = H5Dopen2(file, DSET_ATOMIC_NAME_1, H5P_DEFAULT)) < 0)
        TEST_ERROR;

    if ((dtype = H5Dget_type(dataset)) < 0)
        TEST_ERROR;

    if ((native_type = H5Tget_native_type(dtype, H5T_DIR_DEFAULT)) < 0)
        TEST_ERROR;

    /* Verify the datatype retrieved and converted */
    if (H5Tget_order(native_type) != H5Tget_order(H5T_NATIVE_INT))
        TEST_ERROR;
    if (H5Tget_size(native_type) < H5Tget_size(H5T_STD_I32BE))
        TEST_ERROR;
    if (H5T_INTEGER != H5Tget_class(native_type))
        TEST_ERROR;

    /* Read the dataset back.  The temporary buffer is for special platforms
     * like Cray. */
    if (NULL == (tmp = HDmalloc((size_t)(DIM0 * DIM1 * H5Tget_size(native_type)))))
        TEST_ERROR

    if (H5Dread(dataset, native_type, H5S_ALL, H5S_ALL, H5P_DEFAULT, tmp) < 0)
        TEST_ERROR;

    /* Copy data from temporary buffer to destination buffer */
    HDmemcpy(icheck2, tmp, (size_t)(DIM0 * DIM1 * H5Tget_size(native_type)));
    HDfree(tmp);
    tmp = NULL;

    /* Convert to the integer type */
    if (H5Tconvert(native_type, H5T_NATIVE_INT, (DIM0 * DIM1), icheck2, NULL, H5P_DEFAULT) < 0)
        TEST_ERROR;

    /* Check that the values read are the same as the values written */
    for (i = 0; i < DIM0; i++)
        for (j = 0; j < DIM1; j++)
            if (ipoints2[i][j] != icheck2[i][j]) {
                H5_FAILED();
                HDprintf("    Read different values than written.\n");
                HDprintf("    At index %d,%d\n", i, j);
                goto error;
            } /* end if */

    if (H5Dclose(dataset) < 0)
        TEST_ERROR;
    if (H5Tclose(native_type) < 0)
        TEST_ERROR;
    if (H5Tclose(dtype) < 0)
        TEST_ERROR;

    /*------------------ Test different data types ----------------*/

    /* Create the dataset of H5T_STD_I64LE */
    if ((dataset = H5Dcreate2(file, DSET_ATOMIC_NAME_2, H5T_STD_I64LE, space, H5P_DEFAULT, H5P_DEFAULT,
                              H5P_DEFAULT)) < 0)
        TEST_ERROR;

    if ((dtype = H5Dget_type(dataset)) < 0)
        TEST_ERROR;

    if ((native_type = H5Tget_native_type(dtype, H5T_DIR_DEFAULT)) < 0)
        TEST_ERROR;

    /* Verify the datatype retrieved and converted */
    if (H5Tget_order(native_type) != H5Tget_order(H5T_NATIVE_LLONG))
        TEST_ERROR;
    if (H5Tget_size(native_type) < H5Tget_size(H5T_STD_I64LE))
        TEST_ERROR;
    if (H5T_INTEGER != H5Tget_class(native_type))
        TEST_ERROR;

    if (H5Dclose(dataset) < 0)
        TEST_ERROR;
    if (H5Tclose(native_type) < 0)
        TEST_ERROR;
    if (H5Tclose(dtype) < 0)
        TEST_ERROR;

    /* Create the dataset of H5T_STD_I8LE */
    if ((dataset = H5Dcreate2(file, DSET_ATOMIC_NAME_3, H5T_STD_I8LE, space, H5P_DEFAULT, H5P_DEFAULT,
                              H5P_DEFAULT)) < 0)
        TEST_ERROR;

    if ((dtype = H5Dget_type(dataset)) < 0)
        TEST_ERROR;

    if ((native_type = H5Tget_native_type(dtype, H5T_DIR_ASCEND)) < 0)
        TEST_ERROR;

    /* Verify the datatype retrieved and converted */
    if (H5Tget_order(native_type) != H5Tget_order(H5T_NATIVE_CHAR))
        TEST_ERROR;
    if (H5Tget_size(native_type) < H5Tget_size(H5T_STD_I8LE))
        TEST_ERROR;
    if (H5T_INTEGER != H5Tget_class(native_type))
        TEST_ERROR;

    if (H5Dclose(dataset) < 0)
        TEST_ERROR;
    if (H5Tclose(native_type) < 0)
        TEST_ERROR;
    if (H5Tclose(dtype) < 0)
        TEST_ERROR;

    /* Create the dataset of H5T_IEEE_F32BE */
    if ((dataset = H5Dcreate2(file, DSET_ATOMIC_NAME_4, H5T_IEEE_F32BE, space, H5P_DEFAULT, H5P_DEFAULT,
                              H5P_DEFAULT)) < 0)
        TEST_ERROR;

    if ((dtype = H5Dget_type(dataset)) < 0)
        TEST_ERROR;

    if ((native_type = H5Tget_native_type(dtype, H5T_DIR_DESCEND)) < 0)
        TEST_ERROR;

    /* Verify the datatype retrieved and converted */
    if (H5Tget_order(native_type) != H5Tget_order(H5T_NATIVE_FLOAT))
        TEST_ERROR;
    if (H5Tget_size(native_type) < H5Tget_size(H5T_IEEE_F32BE))
        TEST_ERROR;
    if (H5T_FLOAT != H5Tget_class(native_type))
        TEST_ERROR;

    if (H5Dclose(dataset) < 0)
        TEST_ERROR;
    if (H5Tclose(native_type) < 0)
        TEST_ERROR;
    if (H5Tclose(dtype) < 0)
        TEST_ERROR;

    /* Create the dataset of H5T_IEEE_F64BE */
    if ((dataset = H5Dcreate2(file, DSET_ATOMIC_NAME_5, H5T_IEEE_F64BE, space, H5P_DEFAULT, H5P_DEFAULT,
                              H5P_DEFAULT)) < 0)
        TEST_ERROR;

    if ((dtype = H5Dget_type(dataset)) < 0)
        TEST_ERROR;

    if ((native_type = H5Tget_native_type(dtype, H5T_DIR_DESCEND)) < 0)
        TEST_ERROR;

    /* Verify the datatype retrieved and converted */
    if (H5Tget_order(native_type) != H5Tget_order(H5T_NATIVE_DOUBLE))
        TEST_ERROR;
    if (H5Tget_size(native_type) < H5Tget_size(H5T_IEEE_F64BE))
        TEST_ERROR;
    if (H5T_FLOAT != H5Tget_class(native_type))
        TEST_ERROR;

    if (H5Dclose(dataset) < 0)
        TEST_ERROR;
    if (H5Tclose(native_type) < 0)
        TEST_ERROR;
    if (H5Tclose(dtype) < 0)
        TEST_ERROR;

    /* Close dataspace */
    if (H5Sclose(space) < 0)
        TEST_ERROR;

    PASSED();

    return 0;

error:
    if (tmp)
        HDfree(tmp);

    H5E_BEGIN_TRY
    {
        H5Dclose(dataset);
        H5Tclose(native_type);
        H5Tclose(dtype);
        H5Sclose(space);
    }
    H5E_END_TRY;

    return -1;
}

/*-------------------------------------------------------------------------
 * Function:    test_compound_dtype2
 *
 * Purpose:    Test H5Tget_native_type for compound datatype
 *
 * Return:    Success:    0
 *
 *        Failure:    -1
 *
 * Programmer:    Raymond Lu
 *        October 15, 2002
 *
 * Modifications:
 *
 *-------------------------------------------------------------------------
 */
static herr_t
test_compound_dtype2(hid_t file)
{
    typedef struct s2 {
        short     c2;
        long      l2;
        long long ll2;
    } s2;
    typedef struct s1 {
        char               c;
        int                i;
        s2                 st;
        unsigned long long l;
    } s1;
    hid_t dataset = -1, space = -1;
    hid_t dtype = -1, native_type = -1, tid = -1, tid2 = -1, tid_m = -1, tid_m2 = -1, mem_id = -1,
          nest_mem_id = -1;
    int     i, j, n;
    hsize_t dims[2];
    s1 *    temp_point = NULL, *temp_check = NULL;
    s1 *    points = NULL, *check = NULL;
    void *  tmp = NULL, *bkg = NULL;

    TESTING("nested compound datatype");

    /* Allocate space for the points & check arrays */
    if (NULL == (points = (s1 *)HDmalloc(sizeof(s1) * DIM0 * DIM1)))
        TEST_ERROR;
    if (NULL == (check = (s1 *)HDcalloc(sizeof(s1), DIM0 * DIM1)))
        TEST_ERROR;

    /* Initialize the dataset */
    for (i = n = 0, temp_point = points; i < DIM0; i++) {
        for (j = 0; j < DIM1; j++, temp_point++) {
            temp_point->c      = 't';
            temp_point->i      = n++;
            temp_point->st.c2  = (short)(i + j);
            temp_point->st.l2  = (i * 5 + j * 50) * n;
            temp_point->st.ll2 = (i * 10 + j * 100) * n;
            temp_point->l      = (unsigned long long)((i * 40 + j * 400) * n);
        } /* end for */
    }     /* end for */

    /* Create the data space */
    dims[0] = DIM0;
    dims[1] = DIM1;
    if ((space = H5Screate_simple(2, dims, NULL)) < 0)
        TEST_ERROR;

    /* Create compound datatype for disk storage */
    if ((tid2 = H5Tcreate(H5T_COMPOUND, sizeof(s2))) < 0)
        TEST_ERROR;
    if ((tid = H5Tcreate(H5T_COMPOUND, sizeof(s1))) < 0)
        TEST_ERROR;

    /* Insert and pack members */
    if (H5Tinsert(tid2, "c2", HOFFSET(s2, c2), H5T_STD_I16BE) < 0)
        TEST_ERROR;
#if H5_SIZEOF_LONG == 4
    if (H5Tinsert(tid2, "l2", HOFFSET(s2, l2), H5T_STD_I32LE) < 0)
        TEST_ERROR;
#elif H5_SIZEOF_LONG == 8
    if (H5Tinsert(tid2, "l2", HOFFSET(s2, l2), H5T_STD_I64LE) < 0)
        TEST_ERROR;
#else
#error "Unknown 'long' size"
#endif
#if H5_SIZEOF_LONG_LONG == 4
    if (H5Tinsert(tid2, "ll2", HOFFSET(s2, ll2), H5T_STD_I32BE) < 0)
        TEST_ERROR;
#elif H5_SIZEOF_LONG_LONG == 8
    if (H5Tinsert(tid2, "ll2", HOFFSET(s2, ll2), H5T_STD_I64BE) < 0)
        TEST_ERROR;
#else
#error "Unknown 'long long' size"
#endif

    if (H5Tinsert(tid, "c", HOFFSET(s1, c), H5T_STD_U8LE) < 0)
        TEST_ERROR;
    if (H5Tinsert(tid, "i", HOFFSET(s1, i), H5T_STD_I32LE) < 0)
        TEST_ERROR;
    if (H5Tinsert(tid, "st", HOFFSET(s1, st), tid2) < 0)
        TEST_ERROR;
#if H5_SIZEOF_LONG_LONG == 4
    if (H5Tinsert(tid, "l", HOFFSET(s1, l), H5T_STD_U32BE) < 0)
        TEST_ERROR;
#elif H5_SIZEOF_LONG_LONG == 8
    if (H5Tinsert(tid, "l", HOFFSET(s1, l), H5T_STD_U64BE) < 0)
        TEST_ERROR;
#else
#error "Unknown 'long long' size"
#endif

    /* Take away the paddings */
    if (H5Tpack(tid) < 0)
        TEST_ERROR;

    /* Create the dataset */
    if ((dataset =
             H5Dcreate2(file, DSET_COMPOUND_NAME_2, tid, space, H5P_DEFAULT, H5P_DEFAULT, H5P_DEFAULT)) < 0)
        TEST_ERROR;

    /* Create compound datatype for memory */
    if ((tid_m2 = H5Tcreate(H5T_COMPOUND, sizeof(s2))) < 0)
        TEST_ERROR;
    if ((tid_m = H5Tcreate(H5T_COMPOUND, sizeof(s1))) < 0)
        TEST_ERROR;

    /* Insert members */
    if (H5Tinsert(tid_m2, "c2", HOFFSET(s2, c2), H5T_NATIVE_SHORT) < 0)
        TEST_ERROR;
    if (H5Tinsert(tid_m2, "l2", HOFFSET(s2, l2), H5T_NATIVE_LONG) < 0)
        TEST_ERROR;
    if (H5Tinsert(tid_m2, "ll2", HOFFSET(s2, ll2), H5T_NATIVE_LLONG) < 0)
        TEST_ERROR;
    if (H5Tinsert(tid_m, "c", HOFFSET(s1, c), H5T_NATIVE_UCHAR) < 0)
        TEST_ERROR;
    if (H5Tinsert(tid_m, "i", HOFFSET(s1, i), H5T_NATIVE_INT) < 0)
        TEST_ERROR;
    if (H5Tinsert(tid_m, "st", HOFFSET(s1, st), tid_m2) < 0)
        TEST_ERROR;
    if (H5Tinsert(tid_m, "l", HOFFSET(s1, l), H5T_NATIVE_ULLONG) < 0)
        TEST_ERROR;

    /* Write the data to the dataset */
    if (H5Dwrite(dataset, tid_m, H5S_ALL, H5S_ALL, H5P_DEFAULT, points) < 0)
        TEST_ERROR;

    /* Close dataset */
    if (H5Dclose(dataset) < 0)
        TEST_ERROR;

    /* Close dataspace */
    if (H5Sclose(space) < 0)
        TEST_ERROR;

    /* Open dataset again to check H5Tget_native_type */
    if ((dataset = H5Dopen2(file, DSET_COMPOUND_NAME_2, H5P_DEFAULT)) < 0)
        TEST_ERROR;

    if ((dtype = H5Dget_type(dataset)) < 0)
        TEST_ERROR;

    if ((native_type = H5Tget_native_type(dtype, H5T_DIR_DEFAULT)) < 0)
        TEST_ERROR;

    if (H5Tequal(native_type, tid_m) != TRUE)
        TEST_ERROR;

    /* Verify the datatype of each field retrieved and converted */
    /* check the char member */
    if ((mem_id = H5Tget_member_type(native_type, 0)) < 0)
        TEST_ERROR;
    if (H5Tget_order(mem_id) != H5Tget_order(H5T_NATIVE_SCHAR))
        TEST_ERROR;
    if (H5Tget_size(mem_id) < H5Tget_size(H5T_STD_I8LE))
        TEST_ERROR;
    if (H5T_INTEGER != H5Tget_class(mem_id))
        TEST_ERROR;
    H5Tclose(mem_id);

    /* check the integer member */
    if ((mem_id = H5Tget_member_type(native_type, 1)) < 0)
        TEST_ERROR;
    if (H5Tget_order(mem_id) != H5Tget_order(H5T_NATIVE_INT))
        TEST_ERROR;
    if (H5Tget_size(mem_id) < H5Tget_size(H5T_STD_I32LE))
        TEST_ERROR;
    if (H5T_INTEGER != H5Tget_class(mem_id))
        TEST_ERROR;
    H5Tclose(mem_id);

    /* check the unsigned long long member */
    if ((mem_id = H5Tget_member_type(native_type, 3)) < 0)
        TEST_ERROR;
    if (H5Tget_order(mem_id) != H5Tget_order(H5T_NATIVE_ULLONG))
        TEST_ERROR;
    if (H5Tget_size(mem_id) < H5Tget_size(H5T_STD_U64BE))
        TEST_ERROR;
    if (H5T_INTEGER != H5Tget_class(mem_id))
        TEST_ERROR;
    H5Tclose(mem_id);

    /* check the nested compound member */
    if ((nest_mem_id = H5Tget_member_type(native_type, 2)) < 0)
        TEST_ERROR;

    if ((mem_id = H5Tget_member_type(nest_mem_id, 0)) < 0)
        TEST_ERROR;
    if (H5Tget_order(mem_id) != H5Tget_order(H5T_NATIVE_SHORT))
        TEST_ERROR;
    if (H5Tget_size(mem_id) < H5Tget_size(H5T_STD_I16BE))
        TEST_ERROR;
    if (H5T_INTEGER != H5Tget_class(mem_id))
        TEST_ERROR;
    H5Tclose(mem_id);

    if ((mem_id = H5Tget_member_type(nest_mem_id, 1)) < 0)
        TEST_ERROR;
    if (H5Tget_order(mem_id) != H5Tget_order(H5T_NATIVE_LONG))
        TEST_ERROR;
#if H5_SIZEOF_LONG == 4
    if (H5Tget_size(mem_id) < H5Tget_size(H5T_STD_I32LE))
        TEST_ERROR;
#elif H5_SIZEOF_LONG == 8
    if (H5Tget_size(mem_id) < H5Tget_size(H5T_STD_I64LE))
        TEST_ERROR;
#else
#error "Unknown 'long' size"
#endif
    if (H5T_INTEGER != H5Tget_class(mem_id))
        TEST_ERROR;
    H5Tclose(mem_id);

    if ((mem_id = H5Tget_member_type(nest_mem_id, 2)) < 0)
        TEST_ERROR;
    if (H5Tget_order(mem_id) != H5Tget_order(H5T_NATIVE_LLONG))
        TEST_ERROR;
#if H5_SIZEOF_LONG_LONG == 4
    if (H5Tget_size(mem_id) < H5Tget_size(H5T_STD_I32LE))
        TEST_ERROR;
#elif H5_SIZEOF_LONG_LONG == 8
    if (H5Tget_size(mem_id) < H5Tget_size(H5T_STD_I64LE))
        TEST_ERROR;
#else
#error "Unknown 'long long' size"
#endif
    if (H5T_INTEGER != H5Tget_class(mem_id))
        TEST_ERROR;
    H5Tclose(mem_id);

    /* Read the dataset back.  Temporary buffer is for special platforms like
     * Cray */
    if (NULL == (tmp = HDmalloc(DIM0 * DIM1 * H5Tget_size(native_type))))
        TEST_ERROR
    if (NULL == (bkg = HDcalloc(sizeof(s1), DIM0 * DIM1)))
        TEST_ERROR;

    if (H5Dread(dataset, native_type, H5S_ALL, H5S_ALL, H5P_DEFAULT, tmp) < 0)
        TEST_ERROR;

    HDmemcpy(check, tmp, DIM0 * DIM1 * H5Tget_size(native_type));
    HDfree(tmp);
    tmp = NULL;

    if (H5Tconvert(native_type, tid_m, (DIM0 * DIM1), check, bkg, H5P_DEFAULT) < 0)
        TEST_ERROR;

    HDfree(bkg);
    bkg = NULL;

    /* Check that the values read are the same as the values written */
    for (i = 0, temp_point = points, temp_check = check; i < DIM0; i++) {
        for (j = 0; j < DIM1; j++, temp_point++, temp_check++) {
            if (temp_point->c != temp_check->c || temp_point->i != temp_check->i ||
                temp_point->st.c2 != temp_check->st.c2 || temp_point->st.l2 != temp_check->st.l2 ||
                temp_point->st.ll2 != temp_check->st.ll2 || temp_point->l != temp_check->l) {
                H5_FAILED();
                HDprintf("    Read different values than written.\n");
                HDprintf("    At index %d,%d\n", i, j);
                goto error;
            } /* end if */
        }     /* end for */
    }         /* end for */

    /* Close temporary datatypes */
    if (H5Tclose(tid2) < 0)
        TEST_ERROR;
    if (H5Tclose(tid) < 0)
        TEST_ERROR;
    if (H5Tclose(tid_m2) < 0)
        TEST_ERROR;

    /* Close HDF5 objects */
    H5Dclose(dataset);
    H5Tclose(dtype);
    H5Tclose(native_type);
    H5Tclose(tid_m);

    /* Free memory for test data */
    HDfree(points);
    HDfree(check);

    PASSED();
    return 0;

error:
    if (tmp)
        HDfree(tmp);
    if (bkg)
        HDfree(bkg);
    if (points)
        HDfree(points);
    if (check)
        HDfree(check);

    H5E_BEGIN_TRY
    {
        H5Tclose(tid);
        H5Tclose(tid2);
        H5Tclose(tid_m);
        H5Tclose(tid_m2);
        H5Sclose(space);
        H5Tclose(mem_id);
        H5Tclose(nest_mem_id);
        H5Dclose(dataset);
        H5Tclose(dtype);
        H5Tclose(native_type);
    }
    H5E_END_TRY;

    return -1;
}

/*-------------------------------------------------------------------------
 * Function:    test_compound_dtype
 *
 * Purpose:    Test H5Tget_native_type for compound datatype
 *
 * Return:    Success:    0
 *
 *        Failure:    -1
 *
 * Programmer:    Raymond Lu
 *        October 15, 2002
 *
 * Modifications:
 *
 *-------------------------------------------------------------------------
 */
static herr_t
test_compound_dtype(hid_t file)
{
    typedef struct {
        char         c;
        unsigned int i;
        long long    l;
    } s1;
    hid_t   dataset = -1, space = -1;
    hid_t   dtype = -1, native_type = -1, tid = -1, tid2 = -1, mem_id = -1;
    int     i, j, n;
    hsize_t dims[2];
    s1 *    temp_point = NULL;
    s1 *    temp_check = NULL;
    s1 *    points     = NULL;
    s1 *    check      = NULL;
    void *  tmp        = NULL;
    void *  bkg        = NULL;

    TESTING("compound datatype");

    /* Allocate space for the points & check arrays */
    if (NULL == (points = (s1 *)HDmalloc(sizeof(s1) * DIM0 * DIM1)))
        TEST_ERROR;
    if (NULL == (check = (s1 *)HDcalloc(sizeof(s1), DIM0 * DIM1)))
        TEST_ERROR;

    /* Initialize the dataset */
    for (i = n = 0, temp_point = points; i < DIM0; i++)
        for (j = 0; j < DIM1; j++, temp_point++) {
            temp_point->c = 't';
            temp_point->i = (unsigned int)(n++);
            temp_point->l = (i * 10 + j * 100) * n;
        } /* end for */

    /* Create the data space */
    dims[0] = DIM0;
    dims[1] = DIM1;
    if ((space = H5Screate_simple(2, dims, NULL)) < 0)
        TEST_ERROR;

    /* Create compound datatype for disk storage */
    if ((tid = H5Tcreate(H5T_COMPOUND, sizeof(s1))) < 0)
        TEST_ERROR;

    /* Insert members */
    if (H5Tinsert(tid, "c", 0, H5T_STD_U8LE) < 0)
        TEST_ERROR;
    if (H5Tinsert(tid, "i", 1, H5T_STD_U32LE) < 0)
        TEST_ERROR;
    if (H5Tinsert(tid, "l", 5, H5T_STD_I64BE) < 0)
        TEST_ERROR;

    /* Create the dataset */
    if ((dataset = H5Dcreate2(file, DSET_COMPOUND_NAME, tid, space, H5P_DEFAULT, H5P_DEFAULT, H5P_DEFAULT)) <
        0)
        TEST_ERROR;

    /* Create compound datatype for datatype in memory */
    if ((tid2 = H5Tcreate(H5T_COMPOUND, sizeof(s1))) < 0)
        TEST_ERROR;
    if (H5Tinsert(tid2, "c", HOFFSET(s1, c), H5T_NATIVE_UCHAR) < 0)
        TEST_ERROR;
    if (H5Tinsert(tid2, "i", HOFFSET(s1, i), H5T_NATIVE_UINT) < 0)
        TEST_ERROR;
    if (H5Tinsert(tid2, "l", HOFFSET(s1, l), H5T_NATIVE_LLONG) < 0)
        TEST_ERROR;

    /* Write the data to the dataset */
    if (H5Dwrite(dataset, tid2, H5S_ALL, H5S_ALL, H5P_DEFAULT, points) < 0)
        TEST_ERROR;

    /* Close dataset */
    if (H5Dclose(dataset) < 0)
        TEST_ERROR;

    /* Close dataspace */
    if (H5Sclose(space) < 0)
        TEST_ERROR;

    /* Open dataset again to check H5Tget_native_type */
    if ((dataset = H5Dopen2(file, DSET_COMPOUND_NAME, H5P_DEFAULT)) < 0)
        TEST_ERROR;

    if ((dtype = H5Dget_type(dataset)) < 0)
        TEST_ERROR;

    if ((native_type = H5Tget_native_type(dtype, H5T_DIR_DEFAULT)) < 0)
        TEST_ERROR;

    if (H5Tequal(native_type, tid2) != TRUE)
        TEST_ERROR;

    /* Verify the datatype of each field retrieved and converted */
    if ((mem_id = H5Tget_member_type(native_type, 0)) < 0)
        TEST_ERROR;
    if (H5Tget_order(mem_id) != H5Tget_order(H5T_NATIVE_UCHAR))
        TEST_ERROR;
    if (H5Tget_size(mem_id) < H5Tget_size(H5T_STD_U8LE))
        TEST_ERROR;
    if (H5T_INTEGER != H5Tget_class(mem_id))
        TEST_ERROR;
    H5Tclose(mem_id);

    if ((mem_id = H5Tget_member_type(native_type, 1)) < 0)
        TEST_ERROR;
    if (H5Tget_order(mem_id) != H5Tget_order(H5T_NATIVE_UINT))
        TEST_ERROR;
    if (H5Tget_size(mem_id) < H5Tget_size(H5T_STD_U32LE))
        TEST_ERROR;
    if (H5T_INTEGER != H5Tget_class(mem_id))
        TEST_ERROR;
    H5Tclose(mem_id);

    if ((mem_id = H5Tget_member_type(native_type, 2)) < 0)
        TEST_ERROR;
    if (H5Tget_order(mem_id) != H5Tget_order(H5T_NATIVE_LLONG))
        TEST_ERROR;
    if (H5Tget_size(mem_id) < H5Tget_size(H5T_STD_I64BE))
        TEST_ERROR;
    if (H5T_INTEGER != H5Tget_class(mem_id))
        TEST_ERROR;
    H5Tclose(mem_id);

    /* Read the dataset back.  Temporary buffer is for special platforms like
     * Cray */
    if (NULL == (tmp = HDmalloc(DIM0 * DIM1 * H5Tget_size(native_type))))
        TEST_ERROR
    if (NULL == (bkg = HDcalloc(sizeof(s1), DIM0 * DIM1)))
        TEST_ERROR

    if (H5Dread(dataset, native_type, H5S_ALL, H5S_ALL, H5P_DEFAULT, tmp) < 0)
        TEST_ERROR;

    HDmemcpy(check, tmp, DIM0 * DIM1 * H5Tget_size(native_type));
    HDfree(tmp);
    tmp = NULL;

    if (H5Tconvert(native_type, tid2, (DIM0 * DIM1), check, bkg, H5P_DEFAULT) < 0)
        TEST_ERROR;

    HDfree(bkg);
    bkg = NULL;

    /* Check that the values read are the same as the values written */
    for (i = 0, temp_point = points, temp_check = check; i < DIM0; i++)
        for (j = 0; j < DIM1; j++, temp_point++, temp_check++)
            if (temp_point->c != temp_check->c || temp_point->i != temp_check->i ||
                temp_point->l != temp_check->l) {
                H5_FAILED();
                HDprintf("    Read different values than written.\n");
                HDprintf("    At index %d,%d\n", i, j);
                goto error;
            } /* end if */

    /* Close datatype */
    if (H5Tclose(tid) < 0)
        TEST_ERROR;

    H5Dclose(dataset);
    H5Tclose(dtype);
    H5Tclose(native_type);
    H5Tclose(tid2);

    /* Free memory for test data */
    HDfree(points);
    HDfree(check);

    PASSED();
    return 0;

error:
    /* Free memory for test data */
    if (tmp)
        HDfree(tmp);
    if (bkg)
        HDfree(bkg);
    if (points)
        HDfree(points);
    if (check)
        HDfree(check);

    H5E_BEGIN_TRY
    {
        H5Tclose(tid);
        H5Sclose(space);
        H5Tclose(mem_id);
        H5Dclose(dataset);
        H5Tclose(dtype);
        H5Tclose(native_type);
        H5Tclose(tid2);
    }
    H5E_END_TRY;

    return -1;
}

/*-------------------------------------------------------------------------
 * Function:    test_compound_dtype3
 *
 * Purpose:    Test H5Tget_native_type for compound datatype
 *
 * Return:    Success:    0
 *
 *        Failure:    -1
 *
 * Programmer:    Raymond Lu
 *        October 15, 2002
 *
 * Modifications:
 *
 *-------------------------------------------------------------------------
 */
static herr_t
test_compound_dtype3(hid_t file)
{
    typedef struct {
        char      c;
        int       a[5];
        long long l;
    } s1;
    hid_t dataset = -1, space = -1;
    hid_t dtype = -1, native_type = -1, tid = -1, tid2 = -1, tid_m = -1, tid_m2 = -1, mem_id = -1,
          nest_mem_id     = -1;
    hsize_t array_dims[1] = {5};
    int     i, j, k, n;
    hsize_t dims[2];
    s1 *    temp_point = NULL, *temp_check = NULL;
    s1 *    points = NULL, *check = NULL;
    void *  tmp = NULL, *bkg = NULL;

    TESTING("compound datatype with array as field");

    /* Allocate space for the points & check arrays */
    if (NULL == (points = (s1 *)HDmalloc(sizeof(s1) * DIM0 * DIM1)))
        TEST_ERROR;
    if (NULL == (check = (s1 *)HDcalloc(sizeof(s1), DIM0 * DIM1)))
        TEST_ERROR;

    /* Initialize the dataset */
    for (i = n = 0, temp_point = points; i < DIM0; i++)
        for (j = 0; j < DIM1; j++, temp_point++) {
            temp_point->c = 't';
            temp_point->l = (i * 10 + j * 100) * n;
            for (k = 0; k < 5; k++)
                (temp_point->a)[k] = n++;
        } /* end for */

    /* Create the data space */
    dims[0] = DIM0;
    dims[1] = DIM1;
    if ((space = H5Screate_simple(2, dims, NULL)) < 0)
        TEST_ERROR;

    /* Create array datatype */
    if ((tid2 = H5Tarray_create2(H5T_STD_I32LE, 1, array_dims)) < 0)
        TEST_ERROR;

    /* Create compound datatype for disk storage */
    if ((tid = H5Tcreate(H5T_COMPOUND, 29)) < 0)
        TEST_ERROR;

    /* Insert members */
    if (H5Tinsert(tid, "c", 0, H5T_STD_U8LE) < 0)
        TEST_ERROR;
    if (H5Tinsert(tid, "a", 1, tid2) < 0)
        TEST_ERROR;
    if (H5Tinsert(tid, "l", 21, H5T_STD_I64BE) < 0)
        TEST_ERROR;

    /* Create the dataset */
    if ((dataset =
             H5Dcreate2(file, DSET_COMPOUND_NAME_3, tid, space, H5P_DEFAULT, H5P_DEFAULT, H5P_DEFAULT)) < 0)
        TEST_ERROR;

    /* Create array datatype */
    if ((tid_m2 = H5Tarray_create2(H5T_NATIVE_INT, 1, array_dims)) < 0)
        TEST_ERROR;

    /* Create compound datatype for datatype in memory */
    if ((tid_m = H5Tcreate(H5T_COMPOUND, sizeof(s1))) < 0)
        TEST_ERROR;
    if (H5Tinsert(tid_m, "c", HOFFSET(s1, c), H5T_NATIVE_UCHAR) < 0)
        TEST_ERROR;
    if (H5Tinsert(tid_m, "a", HOFFSET(s1, a), tid_m2) < 0)
        TEST_ERROR;
    if (H5Tinsert(tid_m, "l", HOFFSET(s1, l), H5T_NATIVE_LLONG) < 0)
        TEST_ERROR;

    /* Write the data to the dataset */
    if (H5Dwrite(dataset, tid_m, H5S_ALL, H5S_ALL, H5P_DEFAULT, points) < 0)
        TEST_ERROR;

    /* Close dataset */
    if (H5Dclose(dataset) < 0)
        TEST_ERROR;

    /* Close datatype */
    if (H5Tclose(tid) < 0)
        TEST_ERROR;
    if (H5Tclose(tid2) < 0)
        TEST_ERROR;

    /* Close dataspace */
    if (H5Sclose(space) < 0)
        TEST_ERROR;

    /* Open dataset again to check H5Tget_native_type */
    if ((dataset = H5Dopen2(file, DSET_COMPOUND_NAME_3, H5P_DEFAULT)) < 0)
        TEST_ERROR;

    if ((dtype = H5Dget_type(dataset)) < 0)
        TEST_ERROR;

    if ((native_type = H5Tget_native_type(dtype, H5T_DIR_DEFAULT)) < 0)
        TEST_ERROR;

    /* Verify the datatype of each field retrieved and converted */
    /* check the char member */
    if ((mem_id = H5Tget_member_type(native_type, 0)) < 0)
        TEST_ERROR;
    if (H5Tget_order(mem_id) != H5Tget_order(H5T_NATIVE_UCHAR))
        TEST_ERROR;
    if (H5Tget_size(mem_id) < H5Tget_size(H5T_STD_U8LE))
        TEST_ERROR;
    if (H5T_INTEGER != H5Tget_class(mem_id))
        TEST_ERROR;
    H5Tclose(mem_id);

    /* check the array member */
    if ((mem_id = H5Tget_member_type(native_type, 1)) < 0)
        TEST_ERROR;
    if (H5T_ARRAY != H5Tget_class(mem_id))
        TEST_ERROR;
    if ((nest_mem_id = H5Tget_super(mem_id)) < 0)
        TEST_ERROR;
    if (H5Tget_order(nest_mem_id) != H5Tget_order(H5T_NATIVE_INT))
        TEST_ERROR;
    if (H5Tget_size(nest_mem_id) < H5Tget_size(H5T_STD_I32LE))
        TEST_ERROR;
    if (H5T_INTEGER != H5Tget_class(nest_mem_id))
        TEST_ERROR;
    H5Tclose(nest_mem_id);
    H5Tclose(mem_id);

    /* check the long long member */
    if ((mem_id = H5Tget_member_type(native_type, 2)) < 0)
        TEST_ERROR;
    if (H5Tget_order(mem_id) != H5Tget_order(H5T_NATIVE_LLONG))
        TEST_ERROR;
    if (H5Tget_size(mem_id) < H5Tget_size(H5T_STD_I64BE))
        TEST_ERROR;
    if (H5T_INTEGER != H5Tget_class(mem_id))
        TEST_ERROR;
    H5Tclose(mem_id);

    /* Read the dataset back.  Temporary buffer is for special platforms like
     * Cray */
    if (NULL == (tmp = HDmalloc(DIM0 * DIM1 * H5Tget_size(native_type))))
        TEST_ERROR;
    if (NULL == (bkg = HDcalloc(sizeof(s1), DIM0 * DIM1)))
        TEST_ERROR;

    if (H5Dread(dataset, native_type, H5S_ALL, H5S_ALL, H5P_DEFAULT, tmp) < 0)
        TEST_ERROR;

    HDmemcpy(check, tmp, DIM0 * DIM1 * H5Tget_size(native_type));
    HDfree(tmp);
    tmp = NULL;

    if (H5Tconvert(native_type, tid_m, (DIM0 * DIM1), check, bkg, H5P_DEFAULT) < 0)
        TEST_ERROR;

    HDfree(bkg);
    bkg = NULL;

    /* Check that the values read are the same as the values written */
    for (i = 0, temp_point = points, temp_check = check; i < DIM0; i++)
        for (j = 0; j < DIM1; j++, temp_point++, temp_check++) {
            if (temp_point->c != temp_check->c || temp_point->l != temp_check->l) {
                H5_FAILED();
                HDprintf("    Read different values than written.\n");
                HDprintf("    At index %d,%d\n", i, j);
                goto error;
            } /* end if */

            for (k = 0; k < 5; k++) {
                if (temp_point->a[k] != temp_check->a[k]) {
                    H5_FAILED();
                    HDprintf("    Read different values than written.\n");
                    HDprintf("    At index %d,%d,%d\n", i, j, k);
                    goto error;
                } /* end if */
            }     /* end for */
        }         /* end for */

    H5Dclose(dataset);
    H5Tclose(dtype);
    H5Tclose(native_type);
    H5Tclose(tid_m);
    H5Tclose(tid_m2);

    /* Free memory for test data */
    HDfree(points);
    HDfree(check);

    PASSED();
    return 0;

error:
    /* Free memory for test data */
    if (tmp)
        HDfree(tmp);
    if (bkg)
        HDfree(bkg);
    if (points)
        HDfree(points);
    if (check)
        HDfree(check);

    H5E_BEGIN_TRY
    {
        H5Sclose(space);
        H5Tclose(mem_id);
        H5Tclose(nest_mem_id);
        H5Dclose(dataset);
        H5Tclose(dtype);
        H5Tclose(native_type);
        H5Tclose(tid);
        H5Tclose(tid2);
        H5Tclose(tid_m);
        H5Tclose(tid_m2);
    }
    H5E_END_TRY;

    return -1;
}

/*-------------------------------------------------------------------------
 * Function:    test_compound_opaque
 *
 * Purpose:    Test H5Tget_native_type for compound datatype with opaque field
 *
 * Return:    Success:    0
 *
 *        Failure:    -1
 *
 * Programmer:    Quincey Koziol
 *        January 31, 2004
 *
 * Modifications:
 *
 *-------------------------------------------------------------------------
 */
static herr_t
test_compound_opaque(hid_t file)
{
    typedef struct {
        char          c;
        unsigned char o[5];
        long long     l;
    } s1;
    hid_t   dataset = -1, space = -1;
    hid_t   dtype = -1, native_type = -1, tid = -1, tid2 = -1, tid_m = -1, mem_id = -1;
    int     i, j, k, n;
    hsize_t dims[2];
    s1 *    temp_point = NULL, *temp_check = NULL;
    s1 *    points = NULL, *check = NULL;
    void *  tmp = NULL, *bkg = NULL;

    TESTING("compound datatype with opaque field");

    /* Allocate space for the points & check arrays */
    if (NULL == (points = (s1 *)HDmalloc(sizeof(s1) * DIM0 * DIM1)))
        TEST_ERROR;
    if (NULL == (check = (s1 *)HDcalloc(sizeof(s1), DIM0 * DIM1)))
        TEST_ERROR;

    /* Initialize the dataset */
    for (i = n = 0, temp_point = points; i < DIM0; i++)
        for (j = 0; j < DIM1; j++, temp_point++) {
            temp_point->c = 't';
            temp_point->l = (i * 10 + j * 100) * n;
            for (k = 0; k < 5; k++)
                (temp_point->o)[k] = (unsigned char)(n++);
        } /* end for */

    /* Create the data space */
    dims[0] = DIM0;
    dims[1] = DIM1;
    if ((space = H5Screate_simple(2, dims, NULL)) < 0)
        TEST_ERROR;

    /* Create opaque datatype */
    if ((tid2 = H5Tcreate(H5T_OPAQUE, sizeof(temp_point->o))) < 0)
        TEST_ERROR;
    if (H5Tset_tag(tid2, "testing opaque field") < 0)
        TEST_ERROR;

    /* Create compound datatype for disk storage */
    if ((tid = H5Tcreate(H5T_COMPOUND, 14)) < 0)
        TEST_ERROR;

    /* Insert members */
    if (H5Tinsert(tid, "c", 0, H5T_STD_U8LE) < 0)
        TEST_ERROR;
    if (H5Tinsert(tid, "o", 1, tid2) < 0)
        TEST_ERROR;
    if (H5Tinsert(tid, "l", 6, H5T_STD_I64BE) < 0)
        TEST_ERROR;

    /* Create the dataset */
    if ((dataset =
             H5Dcreate2(file, DSET_COMPOUND_NAME_4, tid, space, H5P_DEFAULT, H5P_DEFAULT, H5P_DEFAULT)) < 0)
        TEST_ERROR;

    /* Create compound datatype for datatype in memory */
    if ((tid_m = H5Tcreate(H5T_COMPOUND, sizeof(s1))) < 0)
        TEST_ERROR;
    if (H5Tinsert(tid_m, "c", HOFFSET(s1, c), H5T_NATIVE_UCHAR) < 0)
        TEST_ERROR;
    if (H5Tinsert(tid_m, "o", HOFFSET(s1, o), tid2) < 0)
        TEST_ERROR;
    if (H5Tinsert(tid_m, "l", HOFFSET(s1, l), H5T_NATIVE_LLONG) < 0)
        TEST_ERROR;

    /* Write the data to the dataset */
    if (H5Dwrite(dataset, tid_m, H5S_ALL, H5S_ALL, H5P_DEFAULT, points) < 0)
        TEST_ERROR;

    /* Close dataset */
    if (H5Dclose(dataset) < 0)
        TEST_ERROR;

    /* Close datatype */
    if (H5Tclose(tid) < 0)
        TEST_ERROR;
    if (H5Tclose(tid2) < 0)
        TEST_ERROR;

    /* Close dataspace */
    if (H5Sclose(space) < 0)
        TEST_ERROR;

    /* Open dataset again to check H5Tget_native_type */
    if ((dataset = H5Dopen2(file, DSET_COMPOUND_NAME_4, H5P_DEFAULT)) < 0)
        TEST_ERROR;

    if ((dtype = H5Dget_type(dataset)) < 0)
        TEST_ERROR;

    if ((native_type = H5Tget_native_type(dtype, H5T_DIR_DEFAULT)) < 0)
        TEST_ERROR;

    /* Verify the datatype of each field retrieved and converted */
    /* check the char member */
    if ((mem_id = H5Tget_member_type(native_type, 0)) < 0)
        TEST_ERROR;
    if (H5Tget_order(mem_id) != H5Tget_order(H5T_NATIVE_UCHAR))
        TEST_ERROR;
    if (H5Tget_size(mem_id) < H5Tget_size(H5T_STD_U8LE))
        TEST_ERROR;
    if (H5T_INTEGER != H5Tget_class(mem_id))
        TEST_ERROR;
    H5Tclose(mem_id);

    /* check the array member */
    if ((mem_id = H5Tget_member_type(native_type, 1)) < 0)
        TEST_ERROR;
    if (H5T_OPAQUE != H5Tget_class(mem_id))
        TEST_ERROR;
    if (H5Tget_size(mem_id) != sizeof(temp_point->o))
        TEST_ERROR;
    H5Tclose(mem_id);

    /* check the long long member */
    if ((mem_id = H5Tget_member_type(native_type, 2)) < 0)
        TEST_ERROR;
    if (H5Tget_order(mem_id) != H5Tget_order(H5T_NATIVE_LLONG))
        TEST_ERROR;
    if (H5Tget_size(mem_id) < H5Tget_size(H5T_STD_I64BE))
        TEST_ERROR;
    if (H5T_INTEGER != H5Tget_class(mem_id))
        TEST_ERROR;
    H5Tclose(mem_id);

    /* Read the dataset back.  Temporary buffer is for special platforms like
     * Cray */
    if (NULL == (tmp = HDmalloc(DIM0 * DIM1 * H5Tget_size(native_type))))
        TEST_ERROR;
    if (NULL == (bkg = HDcalloc(sizeof(s1), DIM0 * DIM1)))
        TEST_ERROR;

    if (H5Dread(dataset, native_type, H5S_ALL, H5S_ALL, H5P_DEFAULT, tmp) < 0)
        TEST_ERROR;

    HDmemcpy(check, tmp, DIM0 * DIM1 * H5Tget_size(native_type));
    HDfree(tmp);
    tmp = NULL;

    if (H5Tconvert(native_type, tid_m, (DIM0 * DIM1), check, bkg, H5P_DEFAULT) < 0)
        TEST_ERROR;

    HDfree(bkg);
    bkg = NULL;

    /* Check that the values read are the same as the values written */
    for (i = 0, temp_point = points, temp_check = check; i < DIM0; i++)
        for (j = 0; j < DIM1; j++, temp_point++, temp_check++) {
            if (temp_point->c != temp_check->c || temp_point->l != temp_check->l) {
                H5_FAILED();
                HDprintf("    Read different values than written.\n");
                HDprintf("    At index %d,%d\n", i, j);
                goto error;
            } /* end if */

            for (k = 0; k < 5; k++) {
                if (temp_point->o[k] != temp_check->o[k]) {
                    H5_FAILED();
                    HDprintf("    Read different values than written.\n");
                    HDprintf("    At index %d,%d,%d\n", i, j, k);
                    goto error;
                } /* end if */
            }     /* end for */
        }         /* end for */

    H5Dclose(dataset);
    H5Tclose(dtype);
    H5Tclose(native_type);
    H5Tclose(tid_m);

    /* Free memory for test data */
    HDfree(points);
    HDfree(check);

    PASSED();
    return 0;

error:
    /* Free memory for test data */
    if (tmp)
        HDfree(tmp);
    if (bkg)
        HDfree(bkg);
    if (points)
        HDfree(points);
    if (check)
        HDfree(check);

    H5E_BEGIN_TRY
    {
        H5Sclose(space);
        H5Tclose(mem_id);
        H5Dclose(dataset);
        H5Tclose(dtype);
        H5Tclose(native_type);
        H5Tclose(tid);
        H5Tclose(tid2);
        H5Tclose(tid_m);
    }
    H5E_END_TRY;

    return -1;
}

/*-------------------------------------------------------------------------
 * Function:    test_enum_dtype
 *
 * Purpose:    Test H5Tget_native_type for enumerate datatype
 *
 * Return:    Success:    0
 *
 *        Failure:    -1
 *
 * Programmer:    Raymond Lu
 *        October 15, 2002
 *
 * Modifications:
 *
 *-------------------------------------------------------------------------
 */
static herr_t
test_enum_dtype(hid_t file)
{
    hid_t         dataset = -1, space = -1;
    hid_t         tid = -1, tid_m = -1, dtype = -1, native_type = -1;
    int           i, j, n;
    hsize_t       dims[2];
    void *        tmp = NULL;
    short         colors[8];
    unsigned char sub_colors[16];
    const char *  mname[] = {"RED", "GREEN", "BLUE", "YELLOW", "PINK", "PURPLE", "ORANGE", "WHITE"};

    TESTING("enum datatype");

    /* Initialize the dataset */
    for (i = 0; i < DIM0; i++)
        for (j = 0, n = 0; j < DIM1; j++, n++)
            spoints2[i][j] = (short)((i * 10 + j * 100 + n) % 8);

    /* Create the data space */
    dims[0] = DIM0;
    dims[1] = DIM1;
    if ((space = H5Screate_simple(2, dims, NULL)) < 0)
        TEST_ERROR;

    /* Construct enum type based on native type */
    if ((tid = H5Tenum_create(H5T_STD_I16LE)) < 0)
        TEST_ERROR;

    for (i = 0; i < 8; i++) {
        sub_colors[i * 2]     = (unsigned char)i;
        sub_colors[i * 2 + 1] = 0;
        if (H5Tenum_insert(tid, mname[i], &(sub_colors[i * 2])) < 0)
            TEST_ERROR;
    } /* end for */

    /* Create the dataset */
    if ((dataset = H5Dcreate2(file, DSET_ENUM_NAME, tid, space, H5P_DEFAULT, H5P_DEFAULT, H5P_DEFAULT)) < 0)
        TEST_ERROR;

    /* Construct enum type based on native type in memory */
    if ((tid_m = H5Tenum_create(H5T_NATIVE_SHORT)) < 0)
        TEST_ERROR;

    for (i = 0; i < 8; i++) {
        colors[i] = (short)i;
        if (H5Tenum_insert(tid_m, mname[i], &(colors[i])) < 0)
            TEST_ERROR;
    } /* end for */

    /* Write the data to the dataset */
    if (H5Dwrite(dataset, tid_m, H5S_ALL, H5S_ALL, H5P_DEFAULT, spoints2) < 0)
        TEST_ERROR;

    /* Close dataset */
    if (H5Dclose(dataset) < 0)
        TEST_ERROR;

    /* Close datatype */
    if (H5Tclose(tid) < 0)
        TEST_ERROR;

    /* Close dataspace */
    if (H5Sclose(space) < 0)
        TEST_ERROR;

    /* Open dataset again to check H5Tget_native_type */
    if ((dataset = H5Dopen2(file, DSET_ENUM_NAME, H5P_DEFAULT)) < 0)
        TEST_ERROR;

    if ((dtype = H5Dget_type(dataset)) < 0)
        TEST_ERROR;

    if ((native_type = H5Tget_native_type(dtype, H5T_DIR_DEFAULT)) < 0)
        TEST_ERROR;

    /* Read the dataset back.  Temporary buffer is for special platforms like
     * Cray */
    if (NULL == (tmp = HDmalloc(DIM0 * DIM1 * H5Tget_size(native_type))))
        TEST_ERROR

    if (H5Dread(dataset, native_type, H5S_ALL, H5S_ALL, H5P_DEFAULT, tmp) < 0)
        TEST_ERROR;

    HDmemcpy(scheck2, tmp, DIM0 * DIM1 * H5Tget_size(native_type));
    HDfree(tmp);
    tmp = NULL;

    if (H5Tconvert(native_type, tid_m, (DIM0 * DIM1), scheck2, NULL, H5P_DEFAULT) < 0)
        TEST_ERROR;

    /* Check that the values read are the same as the values written */
    for (i = 0; i < DIM0; i++)
        for (j = 0; j < DIM1; j++)
            if (spoints2[i][j] != scheck2[i][j]) {
                H5_FAILED();
                HDprintf("    Read different values than written.\n");
                HDprintf("    At index %d,%d\n", i, j);
                HDprintf(" spoints2[i][j]=%hd, scheck2[i][j]=%hd\n", spoints2[i][j], scheck2[i][j]);
                goto error;
            } /* end if */

    H5Dclose(dataset);
    H5Tclose(dtype);
    H5Tclose(native_type);
    H5Tclose(tid_m);
    PASSED();
    return 0;

error:
    /* Free memory for test data */
    if (tmp)
        HDfree(tmp);

    H5E_BEGIN_TRY
    {
        H5Sclose(space);
        H5Dclose(dataset);
        H5Tclose(dtype);
        H5Tclose(native_type);
        H5Tclose(tid);
        H5Tclose(tid_m);
    }
    H5E_END_TRY;

    return -1;
}

/*-------------------------------------------------------------------------
 * Function:    test_array_dtype
 *
 * Purpose:    Test H5Tget_native_type for array datatype
 *
 * Return:    Success:    0
 *
 *        Failure:    -1
 *
 * Programmer:    Raymond Lu
 *        October 15, 2002
 *
 * Modifications:
 *
 *-------------------------------------------------------------------------
 */
static herr_t
test_array_dtype(hid_t file)
{
    typedef struct {
        char      c;
        int       i;
        long long l;
    } s1;
    hid_t   dataset = -1, space = -1;
    hid_t   dtype = -1, native_type = -1, tid = -1, tid2 = -1, tid3 = -1, tid_m = -1;
    int     i, j, k, n;
    hsize_t space_dims[2], array_dims[1] = {5};
    s1 *    temp_point = NULL, *temp_check = NULL;
    s1 *    points = NULL, *check = NULL;
    void *  tmp = NULL;

    TESTING("array of compound datatype");

    /* Allocate space for the points & check arrays */
    if (NULL == (points = (s1 *)HDmalloc(sizeof(s1) * DIM0 * DIM1 * 5)))
        TEST_ERROR;
    if (NULL == (check = (s1 *)HDcalloc(sizeof(s1), DIM0 * DIM1 * 5)))
        TEST_ERROR;

    /* Initialize the dataset */
    for (i = n = 0, temp_point = points; i < DIM0; i++)
        for (j = 0; j < DIM1; j++)
            for (k = 0; k < 5; k++, temp_point++) {
                temp_point->c = 't';
                temp_point->i = n++;
                temp_point->l = (i * 10 + j * 100) * n;
            } /* end for */

    /* Create the data space */
    space_dims[0] = DIM0;
    space_dims[1] = DIM1;
    if ((space = H5Screate_simple(2, space_dims, NULL)) < 0)
        TEST_ERROR;

    /* Create compound datatype for disk storage */
    if ((tid2 = H5Tcreate(H5T_COMPOUND, 13)) < 0)
        TEST_ERROR;

    /* Insert members */
    if (H5Tinsert(tid2, "c", 0, H5T_STD_U8BE) < 0)
        TEST_ERROR;
    if (H5Tinsert(tid2, "i", 1, H5T_STD_U32LE) < 0)
        TEST_ERROR;
    if (H5Tinsert(tid2, "l", 5, H5T_STD_I64BE) < 0)
        TEST_ERROR;

    /* Create array datatype for disk storage */
    if ((tid = H5Tarray_create2(tid2, 1, array_dims)) < 0)
        TEST_ERROR;

    /* Create the dataset */
    if ((dataset = H5Dcreate2(file, DSET_ARRAY_NAME, tid, space, H5P_DEFAULT, H5P_DEFAULT, H5P_DEFAULT)) < 0)
        TEST_ERROR;

    /* Create compound datatype for datatype in memory */
    if ((tid3 = H5Tcreate(H5T_COMPOUND, sizeof(s1))) < 0)
        TEST_ERROR;
    if (H5Tinsert(tid3, "c", HOFFSET(s1, c), H5T_NATIVE_UCHAR) < 0)
        TEST_ERROR;
    if (H5Tinsert(tid3, "i", HOFFSET(s1, i), H5T_NATIVE_UINT) < 0)
        TEST_ERROR;
    if (H5Tinsert(tid3, "l", HOFFSET(s1, l), H5T_NATIVE_LLONG) < 0)
        TEST_ERROR;

    /* Create array datatype for memory */
    if ((tid_m = H5Tarray_create2(tid3, 1, array_dims)) < 0)
        TEST_ERROR;

    /* Write the data to the dataset */
    if (H5Dwrite(dataset, tid_m, H5S_ALL, H5S_ALL, H5P_DEFAULT, points) < 0)
        TEST_ERROR;

    /* Close dataset */
    if (H5Dclose(dataset) < 0)
        TEST_ERROR;

    /* Close datatype */
    if (H5Tclose(tid) < 0)
        TEST_ERROR;
    if (H5Tclose(tid2) < 0)
        TEST_ERROR;

    /* Close dataspace */
    if (H5Sclose(space) < 0)
        TEST_ERROR;

    /* Open dataset again to check H5Tget_native_type */
    if ((dataset = H5Dopen2(file, DSET_ARRAY_NAME, H5P_DEFAULT)) < 0)
        TEST_ERROR;

    if ((dtype = H5Dget_type(dataset)) < 0)
        TEST_ERROR;

    if ((native_type = H5Tget_native_type(dtype, H5T_DIR_DEFAULT)) < 0)
        TEST_ERROR;

    /* Read the dataset back. Temporary buffer is for special platforms like
     * Cray */
    if (NULL == (tmp = HDmalloc(DIM0 * DIM1 * H5Tget_size(native_type))))
        TEST_ERROR

    if (H5Dread(dataset, native_type, H5S_ALL, H5S_ALL, H5P_DEFAULT, tmp) < 0)
        TEST_ERROR;

    HDmemcpy(check, tmp, DIM0 * DIM1 * H5Tget_size(native_type));
    HDfree(tmp);
    tmp = NULL;

    if (H5Tconvert(native_type, tid_m, (DIM0 * DIM1), check, NULL, H5P_DEFAULT) < 0)
        TEST_ERROR;

    /* Check that the values read are the same as the values written */
    for (i = 0, temp_point = points, temp_check = check; i < DIM0; i++)
        for (j = 0; j < DIM1; j++)
            for (k = 0; k < 5; k++, temp_point++, temp_check++)
                if (temp_point->c != temp_check->c || temp_point->i != temp_check->i ||
                    temp_point->l != temp_check->l) {
                    H5_FAILED();
                    HDprintf("    Read different values than written.\n");
                    HDprintf("    At index %d,%d\n", i, j);
                    goto error;
                } /* end if */

    /* Close HDF5 objects */
    if (H5Dclose(dataset))
        TEST_ERROR;
    if (H5Tclose(native_type))
        TEST_ERROR;
    if (H5Tclose(dtype))
        TEST_ERROR;
    if (H5Tclose(tid_m) < 0)
        TEST_ERROR;
    if (H5Tclose(tid3) < 0)
        TEST_ERROR;

    /* Free memory for test data */
    HDfree(points);
    HDfree(check);

    PASSED();
    return 0;

error:
    /* Free memory for test data */
    if (tmp)
        HDfree(tmp);
    if (points)
        HDfree(points);
    if (check)
        HDfree(check);

    H5E_BEGIN_TRY
    {
        H5Sclose(space);
        H5Dclose(dataset);
        H5Tclose(dtype);
        H5Tclose(native_type);
        H5Tclose(tid);
        H5Tclose(tid2);
        H5Tclose(tid3);
        H5Tclose(tid_m);
    }
    H5E_END_TRY;

    return -1;
}

/*-------------------------------------------------------------------------
 * Function:    test_array_dtype2
 *
 * Purpose:    Test H5Tget_native_type for array datatype
 *
 * Return:    Success:    0
 *
 *        Failure:    -1
 *
 * Programmer:    Raymond Lu
 *        October 15, 2002
 *
 * Modifications:
 *
 *-------------------------------------------------------------------------
 */
static herr_t
test_array_dtype2(hid_t file)
{
    hid_t   dataset = -1, space = -1;
    hid_t   dtype = -1, native_type = -1, tid = -1, tid_m = -1;
    int     i, j, k, n;
    hsize_t space_dims[2], array_dims[1] = {5};
    void *  tmp = NULL;

    TESTING("array of atomic datatype");

    /* Initialize the dataset */
    for (i = n = 0; i < DIM0; i++)
        for (j = 0; j < DIM1; j++)
            for (k = 0; k < 5; k++)
                ipoints3[i][j][k] = n++;

    /* Create the data space */
    space_dims[0] = DIM0;
    space_dims[1] = DIM1;
    if ((space = H5Screate_simple(2, space_dims, NULL)) < 0)
        TEST_ERROR;

    /* Create array datatype for disk storage */
    if ((tid = H5Tarray_create2(H5T_STD_I32LE, 1, array_dims)) < 0)
        TEST_ERROR;

    /* Create the dataset */
    if ((dataset = H5Dcreate2(file, DSET_ARRAY2_NAME, tid, space, H5P_DEFAULT, H5P_DEFAULT, H5P_DEFAULT)) < 0)
        TEST_ERROR;

    /* Create array datatype for memory */
    if ((tid_m = H5Tarray_create2(H5T_NATIVE_INT, 1, array_dims)) < 0)
        TEST_ERROR;

    /* Write the data to the dataset */
    if (H5Dwrite(dataset, tid_m, H5S_ALL, H5S_ALL, H5P_DEFAULT, ipoints3) < 0)
        TEST_ERROR;

    /* Close dataset */
    if (H5Dclose(dataset) < 0)
        TEST_ERROR;

    /* Close datatype */
    if (H5Tclose(tid) < 0)
        TEST_ERROR;

    /* Close dataspace */
    if (H5Sclose(space) < 0)
        TEST_ERROR;

    /* Open dataset again to check H5Tget_native_type */
    if ((dataset = H5Dopen2(file, DSET_ARRAY2_NAME, H5P_DEFAULT)) < 0)
        TEST_ERROR;

    if ((dtype = H5Dget_type(dataset)) < 0)
        TEST_ERROR;

    if ((native_type = H5Tget_native_type(dtype, H5T_DIR_DEFAULT)) < 0)
        TEST_ERROR;

    /* Read the dataset back.  Temporary buffer is for special platforms like
     * Cray */
    if (NULL == (tmp = HDmalloc(DIM0 * DIM1 * H5Tget_size(native_type))))
        TEST_ERROR

    if (H5Dread(dataset, native_type, H5S_ALL, H5S_ALL, H5P_DEFAULT, tmp) < 0)
        TEST_ERROR;

    HDmemcpy(icheck3, tmp, DIM0 * DIM1 * H5Tget_size(native_type));
    HDfree(tmp);
    tmp = NULL;

    if (H5Tconvert(native_type, tid_m, (DIM0 * DIM1), icheck3, NULL, H5P_DEFAULT) < 0)
        TEST_ERROR;

    /* Check that the values read are the same as the values written */
    for (i = 0; i < DIM0; i++)
        for (j = 0; j < DIM1; j++)
            for (k = 0; k < 5; k++)
                if (icheck3[i][j][k] != ipoints3[i][j][k]) {
                    H5_FAILED();
                    HDprintf("    Read different values than written.\n");
                    HDprintf("    At index %d,%d\n", i, j);
                    goto error;
                } /* end if */

    /* Close HDF5 objects */
    if (H5Dclose(dataset))
        TEST_ERROR;
    if (H5Tclose(native_type))
        TEST_ERROR;
    if (H5Tclose(dtype))
        TEST_ERROR;
    if (H5Tclose(tid_m) < 0)
        TEST_ERROR;

    PASSED();
    return 0;

error:
    /* Free memory for test data */
    if (tmp)
        HDfree(tmp);

    H5E_BEGIN_TRY
    {
        H5Sclose(space);
        H5Dclose(dataset);
        H5Tclose(dtype);
        H5Tclose(native_type);
        H5Tclose(tid);
        H5Tclose(tid_m);
    }
    H5E_END_TRY;

    return -1;
}

/*-------------------------------------------------------------------------
 * Function:    test_vl_dtype
 *
 * Purpose:    Test H5Tget_native_type for variable length datatype
 *
 * Return:    Success:    0
 *
 *        Failure:    -1
 *
 * Programmer:    Raymond Lu
 *        October 15, 2002
 *
 * Modifications:
 *
 *-------------------------------------------------------------------------
 */
static herr_t
test_vl_dtype(hid_t file)
{
    hvl_t   wdata[SPACE1_DIM1]; /* Information to write */
    hvl_t   rdata[SPACE1_DIM1]; /* Information read in */
    hvl_t * t1, *t2;            /* Temporary pointer to VL information */
    hsize_t dims1[] = {SPACE1_DIM1};
    hid_t   dataset = -1, space = -1;
    hid_t   dtype = -1, native_type = -1, nat_super_type = -1, tid = -1, tid2 = -1, tid_m = -1, tid_m2 = -1;
    size_t  i, j, k;
    void ** tmp = NULL;

    TESTING("variable length datatype");

    /* Allocate and initialize VL data to write */
    for (i = 0; i < SPACE1_DIM1; i++) {
        wdata[i].p = HDmalloc((i + 1) * sizeof(hvl_t));
        if (NULL == wdata[i].p) {
            H5_FAILED();
            HDprintf("    Cannot allocate memory for VL data! i=%u\n", (unsigned)i);
            goto error;
        } /* end if */
        wdata[i].len = i + 1;
        for (t1 = (hvl_t *)wdata[i].p, j = 0; j < (i + 1); j++, t1++) {
            t1->p = HDmalloc((j + 1) * sizeof(unsigned int));
            if (NULL == t1->p) {
                H5_FAILED();
                HDprintf("    Cannot allocate memory for VL data! i=%u, j=%u\n", (unsigned)i, (unsigned)j);
                goto error;
            } /* end if */
            t1->len = j + 1;
            for (k = 0; k < (j + 1); k++)
                ((unsigned int *)t1->p)[k] = (unsigned int)(i * 100 + j * 10 + k);
        } /* end for */
    }     /* end for */

    /* Create dataspace for datasets */
    if ((space = H5Screate_simple(SPACE1_RANK, dims1, NULL)) < 0)
        TEST_ERROR;

    /* Create the base VL type */
    if ((tid2 = H5Tvlen_create(H5T_STD_U32LE)) < 0)
        TEST_ERROR;

    /* Create a VL datatype for disk storage */
    if ((tid = H5Tvlen_create(tid2)) < 0)
        TEST_ERROR

    /* Create a dataset */
    if ((dataset = H5Dcreate2(file, DSET_VL_NAME, tid, space, H5P_DEFAULT, H5P_DEFAULT, H5P_DEFAULT)) < 0)
        TEST_ERROR;

    /* Create a base VL datatype for memory */
    if ((tid_m2 = H5Tvlen_create(H5T_NATIVE_UINT)) < 0)
        TEST_ERROR;

    /* Create a VL datatype for memory */
    if ((tid_m = H5Tvlen_create(tid_m2)) < 0)
        TEST_ERROR;

    /* Write dataset to disk */
    if (H5Dwrite(dataset, tid_m, H5S_ALL, H5S_ALL, H5P_DEFAULT, wdata) < 0)
        TEST_ERROR;

    /* Close Dataset */
    if (H5Dclose(dataset) < 0)
        TEST_ERROR;

    /* Close datatype */
    if (H5Tclose(tid2) < 0)
        TEST_ERROR;
    if (H5Tclose(tid) < 0)
        TEST_ERROR;

    /* Open a dataset */
    if ((dataset = H5Dopen2(file, DSET_VL_NAME, H5P_DEFAULT)) < 0)
        TEST_ERROR;

    /* Get native datatype for dataset */
    if ((dtype = H5Dget_type(dataset)) < 0)
        TEST_ERROR;

    if ((native_type = H5Tget_native_type(dtype, H5T_DIR_DEFAULT)) < 0)
        TEST_ERROR;

    /* Also get native base type for this nested VL type.  Should be an integer type. */
    if ((nat_super_type = H5Tget_super(native_type)) < 0)
        TEST_ERROR;
    if ((nat_super_type = H5Tget_super(nat_super_type)) < 0)
        TEST_ERROR;

    /* Read dataset from disk */
    if (H5Dread(dataset, native_type, H5S_ALL, H5S_ALL, H5P_DEFAULT, rdata) < 0)
        TEST_ERROR;

    /* Compare data read in */
    for (i = 0; i < SPACE1_DIM1; i++) {
        if (wdata[i].len != rdata[i].len) {
            H5_FAILED();
            HDprintf("    VL data length don't match!, wdata[%d].len=%d, rdata[%d].len=%d\n", (int)i,
                     (int)wdata[i].len, (int)i, (int)rdata[i].len);
            goto error;
        } /* end if */
        for (t1 = (hvl_t *)wdata[i].p, t2 = (hvl_t *)rdata[i].p, j = 0; j < rdata[i].len; j++, t1++, t2++) {
            if (t1->len != t2->len) {
                H5_FAILED();
                HDprintf("    VL data length don't match!, wdata[%d].len=%d, rdata[%d].len=%d\n", (int)i,
                         (int)wdata[i].len, (int)i, (int)rdata[i].len);
                goto error;
            } /* end if */

            /* use temporary buffer to convert datatype.  This is for special
             * platforms like Cray */
            if (NULL == (tmp = (void **)HDmalloc(t2->len * sizeof(unsigned int))))
                TEST_ERROR
            HDmemcpy(tmp, t2->p, t2->len * H5Tget_size(nat_super_type));

            if (H5Tconvert(nat_super_type, H5T_NATIVE_UINT, t2->len, tmp, NULL, H5P_DEFAULT) < 0)
                TEST_ERROR;

            for (k = 0; k < t2->len; k++) {
                if (((unsigned int *)t1->p)[k] != ((unsigned int *)tmp)[k]) {
                    H5_FAILED();
                    HDprintf("    VL data don't match!, wdata[%u].p=%d, rdata[%u].p=%u\n", (unsigned)i,
                             ((unsigned int *)t1->p)[k], (unsigned)i, ((unsigned int *)tmp)[k]);
                    goto error;
                } /* end if */
            }     /* end for */

            HDfree(tmp);
            tmp = NULL;
        } /* end for */
    }     /* end for */

    /* Reclaim the read VL data */
    if (H5Treclaim(native_type, space, H5P_DEFAULT, rdata) < 0)
        TEST_ERROR;

    /* Reclaim the write VL data */
    if (H5Treclaim(native_type, space, H5P_DEFAULT, wdata) < 0)
        TEST_ERROR;

    /* Close Dataset */
    if (H5Dclose(dataset) < 0)
        TEST_ERROR;

    /* Close datatype */
    if (H5Tclose(native_type) < 0)
        TEST_ERROR;
    native_type = -1; /* reset so that error handling can check for VL reclaim */
    if (H5Tclose(dtype) < 0)
        TEST_ERROR;
    if (H5Tclose(tid_m) < 0)
        TEST_ERROR;
    if (H5Tclose(tid_m2) < 0)
        TEST_ERROR;

    /* Close disk dataspace */
    if (H5Sclose(space) < 0)
        TEST_ERROR;

    PASSED();
    return 0;

error:
    /* Free memory for test data */
    if (tmp)
        HDfree(tmp);

    H5E_BEGIN_TRY
    {
        if (native_type > 0) {
            H5Treclaim(native_type, space, H5P_DEFAULT, rdata);
            H5Treclaim(native_type, space, H5P_DEFAULT, wdata);
        } /* end if */
        H5Sclose(space);
        H5Dclose(dataset);
        H5Tclose(dtype);
        H5Tclose(native_type);
        H5Tclose(nat_super_type);
        H5Tclose(tid);
        H5Tclose(tid2);
        H5Tclose(tid_m);
        H5Tclose(tid_m2);
    }
    H5E_END_TRY;

    return -1;
} /* end test_vl_type() */

/*-------------------------------------------------------------------------
 * Function:    test_vlstr_dtype
 *
 * Purpose:    Test H5Tget_native_type for variable length string datatype
 *
 * Return:    Success:    0
 *
 *        Failure:    -1
 *
 * Programmer:    Raymond Lu
 *        October 15, 2002
 *
 * Modifications:
 *
 *-------------------------------------------------------------------------
 */
static herr_t
test_vlstr_dtype(hid_t file)
{
<<<<<<< HEAD
=======
    /* Information to write */
>>>>>>> 18bbd3f0
    const char *wdata[SPACE1_DIM1] = {
        "Four score and seven years ago our forefathers brought forth on this continent a new nation,",
        "conceived in liberty and dedicated to the proposition that all men are created equal.",
        "Now we are engaged in a great civil war,",
<<<<<<< HEAD
        "testing whether that nation or any nation so conceived and so dedicated can long endure."}; /* Information
                                                                                                        to
                                                                                                        write
                                                                                                      */
    char *   rdata[SPACE1_DIM1];                      /* Information read in */
    hbool_t  rdata_alloc = FALSE;                     /* Whether the read data is allocated */
    hid_t    dataset     = -1;                        /* Dataset ID			*/
    hid_t    sid1        = -1;                        /* Dataspace ID			*/
    hid_t    tid1 = -1, dtype = -1, native_type = -1; /* Datatype ID			*/
=======
        "testing whether that nation or any nation so conceived and so dedicated can long endure."};
    char *   rdata[SPACE1_DIM1];                      /* Information read in */
    hbool_t  rdata_alloc = FALSE;                     /* Whether the read data is allocated */
    hid_t    dataset     = -1;                        /* Dataset ID            */
    hid_t    sid1        = -1;                        /* Dataspace ID            */
    hid_t    tid1 = -1, dtype = -1, native_type = -1; /* Datatype ID            */
>>>>>>> 18bbd3f0
    hsize_t  dims1[] = {SPACE1_DIM1};
    unsigned i; /* counting variable */

    /* Output message about test being performed */
    TESTING("variable length string datatype");

    /* Create dataspace for datasets */
    if ((sid1 = H5Screate_simple(SPACE1_RANK, dims1, NULL)) < 0)
        TEST_ERROR;

    /* Create a datatype to refer to */
    if ((tid1 = H5Tcopy(H5T_C_S1)) < 0)
        TEST_ERROR;

    if (H5Tset_size(tid1, H5T_VARIABLE) < 0)
        TEST_ERROR;
    if (H5T_STRING != H5Tget_class(tid1) || !H5Tis_variable_str(tid1))
        TEST_ERROR;

    /* Create a dataset */
    if ((dataset = H5Dcreate2(file, DSET_VLSTR_NAME, tid1, sid1, H5P_DEFAULT, H5P_DEFAULT, H5P_DEFAULT)) < 0)
        TEST_ERROR;

    /* Write dataset to disk */
    if (H5Dwrite(dataset, tid1, H5S_ALL, H5S_ALL, H5P_DEFAULT, wdata) < 0)
        TEST_ERROR;

    /* Close Dataset */
    if (H5Dclose(dataset) < 0)
        TEST_ERROR;

    /* Open a dataset */
    if ((dataset = H5Dopen2(file, DSET_VLSTR_NAME, H5P_DEFAULT)) < 0)
        TEST_ERROR;

    /* Get datatype for dataset */
    if ((dtype = H5Dget_type(dataset)) < 0)
        TEST_ERROR;

    /* Construct native type */
    if ((native_type = H5Tget_native_type(dtype, H5T_DIR_DEFAULT)) < 0)
        TEST_ERROR;

    /* Check if the data type is equal */
    if (!H5Tequal(native_type, tid1))
        TEST_ERROR;

    /* Read dataset from disk */
    if (H5Dread(dataset, native_type, H5S_ALL, H5S_ALL, H5P_DEFAULT, rdata) < 0)
        TEST_ERROR;
    rdata_alloc = TRUE;

    /* Compare data read in */
    for (i = 0; i < SPACE1_DIM1; i++) {
        if (HDstrlen(wdata[i]) != HDstrlen(rdata[i])) {
            H5_FAILED();
            HDprintf("    VL data length don't match!, strlen(wdata[%d])=%d, strlen(rdata[%d])=%d\n", (int)i,
                     (int)HDstrlen(wdata[i]), (int)i, (int)HDstrlen(rdata[i]));
            goto error;
        } /* end if */
        if (HDstrcmp(wdata[i], rdata[i]) != 0) {
            H5_FAILED();
            HDprintf("    VL data values don't match!, wdata[%d]=%s, rdata[%d]=%s\n", (int)i, wdata[i],
                     (int)i, rdata[i]);
            goto error;
        } /* end if */
    }     /* end for */

    /* Close Dataset */
    if (H5Dclose(dataset) < 0)
        TEST_ERROR;

    /* Close datatype */
    if (H5Tclose(tid1) < 0)
        TEST_ERROR;
    if (H5Tclose(native_type) < 0)
        TEST_ERROR;

    /* Close disk dataspace */
    if (H5Sclose(sid1) < 0)
        TEST_ERROR;

    /* Free memory for rdata */
    for (i = 0; i < SPACE1_DIM1; i++)
        HDfree(rdata[i]);
    rdata_alloc = FALSE;

    PASSED();
    return 0;

error:
    if (rdata_alloc) {
        /* Free memory for rdata */
        for (i = 0; i < SPACE1_DIM1; i++)
            HDfree(rdata[i]);
    } /* end if */

    H5E_BEGIN_TRY
    {
        H5Dclose(dataset);
        H5Tclose(dtype);
        H5Tclose(native_type);
        H5Tclose(sid1);
        H5Tclose(tid1);
    }
    H5E_END_TRY;

    return -1;
} /* end test_vlstr_dtype() */

/*-------------------------------------------------------------------------
 * Function:    test_str_dtype
 *
 * Purpose:    Test H5Tget_native_type for fixed-length string datatype
 *
 * Return:    Success:    0
 *
 *        Failure:    -1
 *
 * Programmer:    Raymond Lu
 *        October 15, 2002
 *
 * Modifications:
 *
 *-------------------------------------------------------------------------
 */
static herr_t
test_str_dtype(hid_t file)
{
    const char wdata[SPACE1_DIM1][4] = {"one", "two", "3rd", "4th"}; /* Information to write */
    char       rdata[SPACE1_DIM1][4];                                /* Information read in */
<<<<<<< HEAD
    hid_t      dataset = -1;                                         /* Dataset ID			*/
    hid_t      sid1    = -1;                                         /* Dataspace ID			*/
    hid_t      tid1 = -1, dtype = -1, native_type = -1;              /* Datatype ID			*/
=======
    hid_t      dataset = -1;                                         /* Dataset ID            */
    hid_t      sid1    = -1;                                         /* Dataspace ID            */
    hid_t      tid1 = -1, dtype = -1, native_type = -1;              /* Datatype ID            */
>>>>>>> 18bbd3f0
    hsize_t    dims1[] = {SPACE1_DIM1};
    unsigned   i; /* counting variable */

    /* Output message about test being performed */
    TESTING("fixed-length string datatype");

    /* Create dataspace for datasets */
    if ((sid1 = H5Screate_simple(SPACE1_RANK, dims1, NULL)) < 0)
        TEST_ERROR;

    /* Create a datatype to refer to */
    if ((tid1 = H5Tcopy(H5T_C_S1)) < 0)
        TEST_ERROR;

    if (H5Tset_size(tid1, 4) < 0)
        TEST_ERROR;
    if (H5T_STRING != H5Tget_class(tid1))
        TEST_ERROR;

    /* Create a dataset */
    if ((dataset = H5Dcreate2(file, DSET_STR_NAME, tid1, sid1, H5P_DEFAULT, H5P_DEFAULT, H5P_DEFAULT)) < 0)
        TEST_ERROR;

    /* Write dataset to disk */
    if (H5Dwrite(dataset, tid1, H5S_ALL, H5S_ALL, H5P_DEFAULT, wdata) < 0)
        TEST_ERROR;

    /* Close Dataset */
    if (H5Dclose(dataset) < 0)
        TEST_ERROR;

    /* Open a dataset */
    if ((dataset = H5Dopen2(file, DSET_STR_NAME, H5P_DEFAULT)) < 0)
        TEST_ERROR;

    /* Get datatype for dataset */
    if ((dtype = H5Dget_type(dataset)) < 0)
        TEST_ERROR;

    /* Construct native type */
    if ((native_type = H5Tget_native_type(dtype, H5T_DIR_DEFAULT)) < 0)
        TEST_ERROR;

    /* Check if the data type is equal */
    if (!H5Tequal(native_type, tid1) || H5T_STRING != H5Tget_class(native_type))
        TEST_ERROR;

    /* Read dataset from disk */
    if (H5Dread(dataset, native_type, H5S_ALL, H5S_ALL, H5P_DEFAULT, rdata) < 0)
        TEST_ERROR;

    /* Compare data read in */
    for (i = 0; i < SPACE1_DIM1; i++) {
        if (HDstrlen(wdata[i]) != HDstrlen(rdata[i])) {
            H5_FAILED();
            HDprintf("    data length don't match!, strlen(wdata[%d])=%d, strlen(rdata[%d])=%d\n", (int)i,
                     (int)HDstrlen(wdata[i]), (int)i, (int)HDstrlen(rdata[i]));
            goto error;
        } /* end if */
        if (HDstrcmp(wdata[i], rdata[i]) != 0) {
            H5_FAILED();
            HDprintf("    data values don't match!, wdata[%d]=%s, rdata[%d]=%s\n", (int)i, wdata[i], (int)i,
                     rdata[i]);
            goto error;
        } /* end if */
    }     /* end for */

    /* Close Dataset */
    if (H5Dclose(dataset) < 0)
        TEST_ERROR;

    /* Close datatype */
    if (H5Tclose(tid1) < 0)
        TEST_ERROR;
    if (H5Tclose(native_type) < 0)
        TEST_ERROR;

    /* Close disk dataspace */
    if (H5Sclose(sid1) < 0)
        TEST_ERROR;

    PASSED();
    return 0;

error:
    H5E_BEGIN_TRY
    {
        H5Dclose(dataset);
        H5Tclose(dtype);
        H5Tclose(native_type);
        H5Tclose(tid1);
        H5Tclose(sid1);
    }
    H5E_END_TRY;

    return -1;
} /* end test_str_dtype() */

/*-------------------------------------------------------------------------
 * Function:    test_refer_dtype
 *
 * Purpose:    Test H5Tget_native_type for reference datatype
 *
 * Return:    Success:    0
 *
 *        Failure:    -1
 *
 * Programmer:    Raymond Lu
 *        October 15, 2002
 *
 * Modifications:
 *
 *-------------------------------------------------------------------------
 */
static herr_t
test_refer_dtype(hid_t file)
{
    /* Compound datatype */
    typedef struct s1_t {
        unsigned int a;
        unsigned int b;
        float        c;
    } s1_t;

<<<<<<< HEAD
    hid_t       dataset = -1;                            /* Dataset ID			*/
    hid_t       group   = -1;                            /* Group ID             */
    hid_t       sid1    = -1;                            /* Dataspace ID			*/
    hid_t       tid1 = -1, dtype = -1, native_type = -1; /* Datatype ID	*/
=======
    hid_t       dataset = -1;                            /* Dataset ID            */
    hid_t       group   = -1;                            /* Group ID             */
    hid_t       sid1    = -1;                            /* Dataspace ID            */
    hid_t       tid1 = -1, dtype = -1, native_type = -1; /* Datatype ID    */
>>>>>>> 18bbd3f0
    hsize_t     dims1[] = {1};
    H5O_type_t  obj_type;    /* Object type */
    hobj_ref_t *wbuf = NULL, /* buffer to write to disk */
        *rbuf        = NULL; /* buffer read from disk */

    /* Output message about test being performed */
    TESTING("reference datatype");

    /* Allocate write & read buffers */
    if (NULL == (wbuf = (hobj_ref_t *)HDmalloc(MAX(sizeof(unsigned), sizeof(hobj_ref_t)))))
        TEST_ERROR
    if (NULL == (rbuf = (hobj_ref_t *)HDmalloc(MAX(sizeof(unsigned), sizeof(hobj_ref_t)))))
        TEST_ERROR

    /* Create dataspace for datasets */
    if ((sid1 = H5Screate_simple(SPACE1_RANK, dims1, NULL)) < 0)
        TEST_ERROR;

    /* Create a group */
    if ((group = H5Gcreate2(file, "Group1", H5P_DEFAULT, H5P_DEFAULT, H5P_DEFAULT)) < 0)
        FAIL_STACK_ERROR

    /* Create a datatype to refer to */
    if ((tid1 = H5Tcreate(H5T_COMPOUND, sizeof(s1_t))) < 0)
        TEST_ERROR;

    /* Insert fields */
    if (H5Tinsert(tid1, "a", HOFFSET(s1_t, a), H5T_NATIVE_INT) < 0)
        TEST_ERROR;

    if (H5Tinsert(tid1, "b", HOFFSET(s1_t, b), H5T_NATIVE_INT) < 0)
        TEST_ERROR;

    if (H5Tinsert(tid1, "c", HOFFSET(s1_t, c), H5T_NATIVE_FLOAT) < 0)
        TEST_ERROR;

    /* Save datatype for later */
    if (H5Tcommit2(group, "Datatype1", tid1, H5P_DEFAULT, H5P_DEFAULT, H5P_DEFAULT) < 0)
        TEST_ERROR;

    /* Close datatype */
    if (H5Tclose(tid1) < 0)
        TEST_ERROR;

    /* Close group */
    if (H5Gclose(group) < 0)
        TEST_ERROR;

    /* Create a dataset */
    if ((dataset =
             H5Dcreate2(file, "Dataset3", H5T_STD_REF_OBJ, sid1, H5P_DEFAULT, H5P_DEFAULT, H5P_DEFAULT)) < 0)
        TEST_ERROR;

    /* Create reference to named datatype */
    if (H5Rcreate(wbuf, file, "/Group1/Datatype1", H5R_OBJECT, (hid_t)-1) < 0)
        TEST_ERROR;
    if (H5Rget_obj_type2(dataset, H5R_OBJECT, wbuf, &obj_type) < 0)
        TEST_ERROR;
    if (obj_type != H5O_TYPE_NAMED_DATATYPE)
        TEST_ERROR;

    /* Write selection to disk */
    if (H5Dwrite(dataset, H5T_STD_REF_OBJ, H5S_ALL, H5S_ALL, H5P_DEFAULT, wbuf) < 0)
        TEST_ERROR;

    /* Close disk dataspace */
    if (H5Sclose(sid1) < 0)
        TEST_ERROR;

    /* Close Dataset */
    if (H5Dclose(dataset) < 0)
        TEST_ERROR;

    /* Open the dataset */
    if ((dataset = H5Dopen2(file, "/Dataset3", H5P_DEFAULT)) < 0)
        TEST_ERROR;

    /* Get datatype for dataset */
    if ((dtype = H5Dget_type(dataset)) < 0)
        TEST_ERROR;

    /* Construct native type */
    if ((native_type = H5Tget_native_type(dtype, H5T_DIR_DEFAULT)) < 0)
        TEST_ERROR;

    /* Check if the data type is equal */
    if (!H5Tequal(native_type, H5T_STD_REF_OBJ))
        TEST_ERROR;

    /* Read selection from disk */
    if (H5Dread(dataset, native_type, H5S_ALL, H5S_ALL, H5P_DEFAULT, rbuf) < 0)
        TEST_ERROR;

    /* Open datatype object */
    if ((tid1 = H5Rdereference2(dataset, H5P_DEFAULT, H5R_OBJECT, rbuf)) < 0)
        TEST_ERROR;

    /* Verify correct datatype */
    if (H5Tget_class(tid1) != H5T_COMPOUND)
        TEST_ERROR;

    if (H5Tget_nmembers(tid1) != 3)
        TEST_ERROR;

    /* Close datatype */
    if (H5Tclose(tid1) < 0)
        TEST_ERROR;

    if (H5Tclose(native_type) < 0)
        TEST_ERROR;

    /* Close Dataset */
    if (H5Dclose(dataset) < 0)
        TEST_ERROR;

    /* Free memory buffers */
    HDfree(wbuf);
    HDfree(rbuf);

    PASSED();

    return 0;

error:
    if (wbuf)
        HDfree(wbuf);
    if (rbuf)
        HDfree(rbuf);

    H5E_BEGIN_TRY
    {
        H5Sclose(sid1);
        H5Gclose(group);
        H5Tclose(tid1);
        H5Tclose(dtype);
        H5Tclose(native_type);
        H5Dclose(dataset);
    }
    H5E_END_TRY;

    return -1;
} /* test_refer_dtype() */

/*-------------------------------------------------------------------------
 * Function:    test_refer_dtype2
 *
 * Purpose:    Test H5Tget_native_type for reference
 *
 * Return:    Success:    0
 *
 *        Failure:    -1
 *
 * Programmer:    Raymond Lu
 *        October 15, 2002
 *
 * Modifications:
 *
 *-------------------------------------------------------------------------
 */
static herr_t
test_refer_dtype2(hid_t file)
{
<<<<<<< HEAD
    hid_t dset1           = -1, /* Dataset ID			*/
        dset2             = -1; /* Dereferenced dataset ID */
    hid_t sid1            = -1, /* Dataspace ID	#1		*/
        sid2              = -1; /* Dataspace ID	#2		*/
=======
    hid_t dset1           = -1, /* Dataset ID            */
        dset2             = -1; /* Dereferenced dataset ID */
    hid_t sid1            = -1, /* Dataspace ID    #1        */
        sid2              = -1; /* Dataspace ID    #2        */
>>>>>>> 18bbd3f0
    hid_t           dtype = -1, native_type = -1;
    hsize_t         dims1[] = {1}, dims2[] = {SPACE2_DIM1, SPACE2_DIM2};
    hsize_t         start[SPACE2_RANK];  /* Starting location of hyperslab */
    hsize_t         stride[SPACE2_RANK]; /* Stride of hyperslab */
    hsize_t         count[SPACE2_RANK];  /* Element count of hyperslab */
    hsize_t         block[SPACE2_RANK];  /* Block size of hyperslab */
    hdset_reg_ref_t wbuf,                /* buffer to write to disk */
        rbuf;                            /* buffer read from disk */
    uint8_t *dwbuf = NULL,               /* Buffer for writing numeric data to disk */
        *drbuf     = NULL;               /* Buffer for reading numeric data from disk */
    uint8_t *  tu8 = NULL;               /* Temporary pointer to uint8 data */
    H5O_type_t obj_type;                 /* Object type */
    int        i;                        /* counting variables */

    /* Output message about test being performed */
    TESTING("dataset region reference");

    /* Allocate write & read buffers */
    if (NULL == (dwbuf = (uint8_t *)HDmalloc(sizeof(uint8_t) * SPACE2_DIM1 * SPACE2_DIM2)))
        TEST_ERROR
    if (NULL == (drbuf = (uint8_t *)HDcalloc(sizeof(uint8_t), SPACE2_DIM1 * SPACE2_DIM2)))
        TEST_ERROR

    /* Create dataspace for datasets */
    if ((sid2 = H5Screate_simple(SPACE2_RANK, dims2, NULL)) < 0)
        TEST_ERROR;

    /* Create a dataset */
    if ((dset2 = H5Dcreate2(file, "Dataset2", H5T_STD_U8LE, sid2, H5P_DEFAULT, H5P_DEFAULT, H5P_DEFAULT)) < 0)
        TEST_ERROR;

    for (tu8 = dwbuf, i = 0; i < SPACE2_DIM1 * SPACE2_DIM2; i++)
        *tu8++ = (uint8_t)(i * 3);

    /* Write selection to disk */
    if (H5Dwrite(dset2, H5T_STD_U8LE, H5S_ALL, H5S_ALL, H5P_DEFAULT, dwbuf) < 0)
        TEST_ERROR;

    /* Close Dataset */
    if (H5Dclose(dset2) < 0)
        TEST_ERROR;

    /* Create dataspace for the reference dataset */
    if ((sid1 = H5Screate_simple(SPACE1_RANK, dims1, NULL)) < 0)
        TEST_ERROR;

    /* Create a reference dataset */
    if ((dset1 = H5Dcreate2(file, "Dataset1", H5T_STD_REF_DSETREG, sid1, H5P_DEFAULT, H5P_DEFAULT,
                            H5P_DEFAULT)) < 0)
        TEST_ERROR;

    /* Create references */
    /* Select 6x6 hyperslab for first reference */
    start[0]  = 2;
    start[1]  = 2;
    stride[0] = 1;
    stride[1] = 1;
    count[0]  = 1;
    count[1]  = 1;
    block[0]  = 6;
    block[1]  = 6;

    if (H5Sselect_hyperslab(sid2, H5S_SELECT_SET, start, stride, count, block) < 0)
        TEST_ERROR;

    if ((int)H5Sget_select_npoints(sid2) != 36)
        TEST_ERROR;

    /* Store first dataset region */
    if (H5Rcreate(&wbuf, file, "/Dataset2", H5R_DATASET_REGION, sid2) < 0)
        TEST_ERROR;
    if (H5Rget_obj_type2(dset1, H5R_DATASET_REGION, &wbuf, &obj_type) < 0)
        TEST_ERROR;
    if (obj_type != H5O_TYPE_DATASET)
        TEST_ERROR;

    /* Write selection to disk */
    if (H5Dwrite(dset1, H5T_STD_REF_DSETREG, H5S_ALL, H5S_ALL, H5P_DEFAULT, &wbuf) < 0)
        TEST_ERROR;

    /* Close disk dataspace */
    if (H5Sclose(sid1) < 0)
        TEST_ERROR;

    /* Close Dataset */
    if (H5Dclose(dset1) < 0)
        TEST_ERROR;

    /* Close uint8 dataset dataspace */
    if (H5Sclose(sid2) < 0)
        TEST_ERROR;

    /* Open the dataset */
    if ((dset1 = H5Dopen2(file, "/Dataset1", H5P_DEFAULT)) < 0)
        TEST_ERROR;

    /* Get datatype for dataset */
    if ((dtype = H5Dget_type(dset1)) < 0)
        TEST_ERROR;

    /* Construct native type */
    if ((native_type = H5Tget_native_type(dtype, H5T_DIR_DEFAULT)) < 0)
        TEST_ERROR;

    /* Check if the data type is equal */
    if (!H5Tequal(native_type, H5T_STD_REF_DSETREG))
        TEST_ERROR;

    /* Read selection from disk */
    if (H5Dread(dset1, H5T_STD_REF_DSETREG, H5S_ALL, H5S_ALL, H5P_DEFAULT, &rbuf) < 0)
        TEST_ERROR;

    /* Try to open objects */
    if ((dset2 = H5Rdereference2(dset1, H5P_DEFAULT, H5R_DATASET_REGION, &rbuf)) < 0)
        TEST_ERROR;

    /* Check what H5Rget_obj_type2 function returns */
    if (H5Rget_obj_type2(dset1, H5R_DATASET_REGION, &rbuf, &obj_type) < 0)
        TEST_ERROR;
    if (obj_type != H5O_TYPE_DATASET)
        TEST_ERROR;

    /* Check information in referenced dataset */
    if ((sid1 = H5Dget_space(dset2)) < 0)
        TEST_ERROR;

    if ((int)H5Sget_simple_extent_npoints(sid1) != 100)
        TEST_ERROR;

    /* Read from disk */
    if (H5Dread(dset2, H5T_STD_U8LE, H5S_ALL, H5S_ALL, H5P_DEFAULT, drbuf) < 0)
        TEST_ERROR;

    for (tu8 = (uint8_t *)drbuf, i = 0; i < (SPACE2_DIM1 * SPACE2_DIM2); i++, tu8++)
        if (*tu8 != (uint8_t)(i * 3))
            TEST_ERROR;

    /* Get the hyperslab selection */
    if ((sid2 = H5Rget_region(dset1, H5R_DATASET_REGION, &rbuf)) < 0)
        TEST_ERROR;

    /* Verify correct hyperslab selected */
    if ((int)H5Sget_select_npoints(sid2) != 36)
        TEST_ERROR;
    if ((int)H5Sget_select_hyper_nblocks(sid2) != 1)
        TEST_ERROR;

    /* Close region space */
    if (H5Sclose(sid2) < 0)
        TEST_ERROR;

    /* Close first space */
    if (H5Sclose(sid1) < 0)
        TEST_ERROR;

    /* Close dereferenced Dataset */
    if (H5Dclose(dset2) < 0)
        TEST_ERROR;

    /* Close Dataset */
    if (H5Dclose(dset1) < 0)
        TEST_ERROR;

    /* Free memory buffers */
    HDfree(dwbuf);
    HDfree(drbuf);

    PASSED();
    return 0;

error:
    /* Free memory buffers */
    if (dwbuf)
        HDfree(dwbuf);
    if (drbuf)
        HDfree(drbuf);

    H5E_BEGIN_TRY
    {
        H5Sclose(sid2);
        H5Sclose(sid1);
        H5Tclose(dtype);
        H5Tclose(native_type);
        H5Dclose(dset2);
        H5Dclose(dset1);
    }
    H5E_END_TRY;

    return -1;
} /* test_refer_dtype2() */

/*-------------------------------------------------------------------------
 * Function:    test_opaque_dtype
 *
 * Purpose:    Test H5Tget_native_type for opaque datatype
 *
 * Return:    Success:    0
 *
 *        Failure:    -1
 *
 * Programmer:    Raymond Lu
 *        October 15, 2002
 *
 * Modifications:
 *
 *-------------------------------------------------------------------------
 */
static herr_t
test_opaque_dtype(hid_t file)
{
    hid_t         type = -1, space = -1, dset = -1;
    hid_t         dataset = -1, dtype = -1, native_type = -1;
    size_t        i;
    unsigned char wbuf[32], rbuf[32];
    hsize_t       nelmts;

    TESTING("opaque datatype");

    /* opaque_1 */
    nelmts = sizeof(wbuf);
    if ((type = H5Tcreate(H5T_OPAQUE, 1)) < 0)
        TEST_ERROR;
    if (H5Tset_tag(type, "testing 1-byte opaque type") < 0)
        TEST_ERROR;
    if ((space = H5Screate_simple(1, &nelmts, NULL)) < 0)
        TEST_ERROR;
    if ((dset = H5Dcreate2(file, DSET_OPAQUE_NAME, type, space, H5P_DEFAULT, H5P_DEFAULT, H5P_DEFAULT)) < 0)
        TEST_ERROR;

    for (i = 0; i < sizeof(wbuf); i++)
        wbuf[i] = (unsigned char)(0xff ^ i);

    if (H5Dwrite(dset, type, H5S_ALL, H5S_ALL, H5P_DEFAULT, wbuf) < 0)
        TEST_ERROR;
    if (H5Sclose(space) < 0)
        TEST_ERROR;
    if (H5Dclose(dset) < 0)
        TEST_ERROR;

    /* Open dataset again to check H5Tget_native_type */
    if ((dataset = H5Dopen2(file, DSET_OPAQUE_NAME, H5P_DEFAULT)) < 0)
        TEST_ERROR;

    if ((dtype = H5Dget_type(dataset)) < 0)
        TEST_ERROR;

    if ((native_type = H5Tget_native_type(dtype, H5T_DIR_DEFAULT)) < 0)
        TEST_ERROR;

    if (!H5Tequal(native_type, type))
        TEST_ERROR;

    if (H5Dread(dataset, native_type, H5S_ALL, H5S_ALL, H5P_DEFAULT, rbuf) < 0)
        TEST_ERROR;

    for (i = 0; i < sizeof(rbuf); i++)
        if (rbuf[i] != wbuf[i]) {
            H5_FAILED();
            HDprintf("    Read different values than written.\n");
            HDprintf("    At index %u\n", (unsigned)i);
            goto error;
        } /* end if */

    if (H5Tclose(type) < 0)
        TEST_ERROR;
    if (H5Tclose(dtype) < 0)
        TEST_ERROR;
    if (H5Tclose(native_type) < 0)
        TEST_ERROR;
    if (H5Dclose(dataset) < 0)
        TEST_ERROR;

    PASSED();
    return 0;

error:
    H5E_BEGIN_TRY
    {
        H5Sclose(space);
        H5Tclose(type);
        H5Tclose(dtype);
        H5Tclose(native_type);
        H5Dclose(dset);
        H5Dclose(dataset);
    }
    H5E_END_TRY;

    return -1;
} /* test_opaque_dtype */

/*-------------------------------------------------------------------------
 * Function:    test_bitfield_dtype
 *
 * Purpose:    Test H5Tget_native_type for bitfield datatype
 *
 * Return:    Success:    0
 *
 *        Failure:    -1
 *
 * Programmer:    Raymond Lu
 *        October 15, 2002
 *
 * Modifications:
 *              Raymond Lu
 *              1 December 2009
 *              I added the support for bitfield and changed the test to
 *              compare the data being read back.
 *-------------------------------------------------------------------------
 */
static herr_t
test_bitfield_dtype(hid_t file)
{
    hid_t          type = -1, space = -1, dset1 = -1, dset2 = -1;
    hid_t          dataset1 = -1, dataset2 = -1, dtype = -1, native_type = -1;
    size_t         ntype_size, i;
    unsigned char  wbuf[BITFIELD_ENUMB * sizeof(int)];
    unsigned char *p    = NULL;
    void *         rbuf = NULL;
    unsigned int   intw[BITFIELD_ENUMB], intr[BITFIELD_ENUMB];
    hsize_t        nelmts;

    TESTING("bitfield datatype");

    nelmts = BITFIELD_ENUMB;
    if ((type = H5Tcopy(H5T_STD_B32BE)) < 0)
        TEST_ERROR;

    if ((space = H5Screate_simple(1, &nelmts, NULL)) < 0)
        TEST_ERROR;

    /* Create and write to dataset1 with a unsigned char buffer */
    if ((dset1 = H5Dcreate2(file, DSET1_BITFIELD_NAME, type, space, H5P_DEFAULT, H5P_DEFAULT, H5P_DEFAULT)) <
        0)
        TEST_ERROR;

    for (i = 0; i < BITFIELD_ENUMB * sizeof(int); i++)
        wbuf[i] = (unsigned char)((unsigned int)0xff ^ (unsigned int)i);

    if (H5Dwrite(dset1, H5T_NATIVE_B32, H5S_ALL, H5S_ALL, H5P_DEFAULT, wbuf) < 0)
        TEST_ERROR;
    if (H5Dclose(dset1) < 0)
        TEST_ERROR;

    /* Create and write to dataset2 with a unsigned int buffer */
    if ((dset2 = H5Dcreate2(file, DSET2_BITFIELD_NAME, type, space, H5P_DEFAULT, H5P_DEFAULT, H5P_DEFAULT)) <
        0)
        TEST_ERROR;

    for (i = 0; i < BITFIELD_ENUMB; i++)
        intw[i] = (unsigned int)0xff << (unsigned int)((i * 8) % 32);

    if (H5Dwrite(dset2, H5T_NATIVE_B32, H5S_ALL, H5S_ALL, H5P_DEFAULT, intw) < 0)
        TEST_ERROR;
    if (H5Dclose(dset2) < 0)
        TEST_ERROR;
    if (H5Sclose(space) < 0)
        TEST_ERROR;
    if (H5Tclose(type) < 0)
        TEST_ERROR;

    /* Open dataset1 again to check H5Tget_native_type */
    if ((dataset1 = H5Dopen2(file, DSET1_BITFIELD_NAME, H5P_DEFAULT)) < 0)
        TEST_ERROR;

    if ((dtype = H5Dget_type(dataset1)) < 0)
        TEST_ERROR;

    if ((native_type = H5Tget_native_type(dtype, H5T_DIR_DEFAULT)) < 0)
        TEST_ERROR;

    if ((ntype_size = H5Tget_size(native_type)) == 0)
        TEST_ERROR;

    rbuf = HDmalloc((size_t)nelmts * ntype_size);

    /* Read the data and compare them */
    if (H5Dread(dataset1, native_type, H5S_ALL, H5S_ALL, H5P_DEFAULT, rbuf) < 0)
        TEST_ERROR;

    p = (unsigned char *)rbuf;
    for (i = 0; i < BITFIELD_ENUMB * 4; i++) {
        if (*p != wbuf[i]) {
            H5_FAILED();
            HDprintf("    Read different values than written.\n");
            HDprintf("    At index %zu\n", i);
            TEST_ERROR;
        }
        p++;
    }

    if (H5Tclose(dtype) < 0)
        TEST_ERROR;
    if (H5Tclose(native_type) < 0)
        TEST_ERROR;
    if (H5Dclose(dataset1) < 0)
        TEST_ERROR;
    if (rbuf)
        HDfree(rbuf);

    /* Open dataset2 again to check H5Tget_native_type */
    if ((dataset2 = H5Dopen2(file, DSET2_BITFIELD_NAME, H5P_DEFAULT)) < 0)
        TEST_ERROR;

    if ((dtype = H5Dget_type(dataset2)) < 0)
        TEST_ERROR;

    if ((native_type = H5Tget_native_type(dtype, H5T_DIR_DEFAULT)) < 0)
        TEST_ERROR;

    /* Read the data and compare them */
    if (H5Dread(dataset2, native_type, H5S_ALL, H5S_ALL, H5P_DEFAULT, intr) < 0)
        TEST_ERROR;

    for (i = 0; i < BITFIELD_ENUMB; i++) {
        if (intr[i] != intw[i]) {
            H5_FAILED();
            HDprintf("    Read different values than written.\n");
            HDprintf("    At index %zu\n", i);
            TEST_ERROR;
        }
    }

    if (H5Tclose(dtype) < 0)
        TEST_ERROR;
    if (H5Tclose(native_type) < 0)
        TEST_ERROR;
    if (H5Dclose(dataset2) < 0)
        TEST_ERROR;

    PASSED();
    return 0;

error:
    H5E_BEGIN_TRY
    {
        H5Sclose(space);
        H5Tclose(type);
        H5Tclose(dtype);
        H5Tclose(native_type);
        H5Dclose(dset1);
        H5Dclose(dset2);
        H5Dclose(dataset1);
        H5Dclose(dataset2);
    }
    H5E_END_TRY;

    return -1;
} /* test_bitfield_dtype */

/*-------------------------------------------------------------------------
 * Function: test_ninteger
 *
 * Purpose: Test the native integer function; made to check the case
 * like the Cray SV1, where the size of short is 8 but precision is 32
 *
 * Return: Success: 0
 *  Failure: -1
 *
 * Programmer: Pedro Vicente
 *  September 3, 2004
 *
 * Modifications:
 *
 *-------------------------------------------------------------------------
 */
static herr_t
test_ninteger(void)
{
    hid_t   fid1    = -1;     /* file ID */
    hid_t   fid2    = -1;     /* file ID */
    hid_t   did1    = -1;     /* dataset ID */
    hid_t   did2    = -1;     /* dataset ID */
    hid_t   sid1    = -1;     /* dataspace ID */
    hid_t   dcpl1   = -1;     /* dataset creation property list ID */
    hid_t   dcpl2   = -1;     /* dataset creation property list ID */
    hid_t   tid1    = -1;     /* file datatype */
    hid_t   tid2    = -1;     /* file datatype */
    hid_t   nid1    = -1;     /* native datatype */
    hid_t   nid2    = -1;     /* native datatype */
    hsize_t dims[1] = {DIM3}; /* dataspace dimensions */
    hsize_t nelmts;           /* number of elements in dataset */
    int     rank = 1;         /* rank of dataset */
    int     buf[DIM3];
    int     chk[DIM3];
    int     i;

    TESTING("native integer ");

    for (i = 0; i < DIM3; i++)
        buf[i] = i;

    /*-------------------------------------------------------------------------
     * step1: create a file
     *-------------------------------------------------------------------------
     */
    /* create a file using default properties */
    if ((fid1 = H5Fcreate("tstint1.h5", H5F_ACC_TRUNC, H5P_DEFAULT, H5P_DEFAULT)) < 0)
        FAIL_STACK_ERROR

    /* create a data space */
    if ((sid1 = H5Screate_simple(rank, dims, NULL)) < 0)
        FAIL_STACK_ERROR

    /* create dcpl  */
    if ((dcpl1 = H5Pcreate(H5P_DATASET_CREATE)) < 0)
        FAIL_STACK_ERROR

    /* create a dataset */
    if ((did1 = H5Dcreate2(fid1, "dset", H5T_NATIVE_INT, sid1, H5P_DEFAULT, dcpl1, H5P_DEFAULT)) < 0)
        FAIL_STACK_ERROR

    /* write */
    if (H5Dwrite(did1, H5T_NATIVE_INT, H5S_ALL, H5S_ALL, H5P_DEFAULT, buf) < 0)
        FAIL_STACK_ERROR

    /* close  */
    if (H5Sclose(sid1) < 0)
        FAIL_STACK_ERROR
    if (H5Pclose(dcpl1) < 0)
        FAIL_STACK_ERROR
    if (H5Dclose(did1) < 0)
        FAIL_STACK_ERROR
    if (H5Fclose(fid1) < 0)
        FAIL_STACK_ERROR

    /*-------------------------------------------------------------------------
     * step 2: open and create another file copying the data from file1
     *-------------------------------------------------------------------------
     */

    /* open */
    if ((fid1 = H5Fopen("tstint1.h5", H5F_ACC_RDONLY, H5P_DEFAULT)) < 0)
        FAIL_STACK_ERROR

    /* open dataset */
    if ((did1 = H5Dopen2(fid1, "dset", H5P_DEFAULT)) < 0)
        FAIL_STACK_ERROR

    if ((sid1 = H5Dget_space(did1)) < 0)
        FAIL_STACK_ERROR

    /* get dcpl */
    if ((dcpl1 = H5Dget_create_plist(did1)) < 0)
        FAIL_STACK_ERROR

    /* get file datatype */
    if ((tid1 = H5Dget_type(did1)) < 0)
        FAIL_STACK_ERROR

    /* get native datatype */
    if ((nid1 = H5Tget_native_type(tid1, H5T_DIR_DEFAULT)) < 0)
        FAIL_STACK_ERROR

    /* get size */
    if (H5Tget_size(nid1) == 0)
        FAIL_STACK_ERROR

    /* get rank */
    if ((rank = H5Sget_simple_extent_ndims(sid1)) < 0)
        FAIL_STACK_ERROR
    HDmemset(dims, 0, sizeof dims);

    /* get dimension */
    if (H5Sget_simple_extent_dims(sid1, dims, NULL) < 0)
        FAIL_STACK_ERROR
    nelmts = 1;
    for (i = 0; i < rank; i++)
        nelmts *= dims[i];

    /* read */
    if (H5Dread(did1, nid1, H5S_ALL, H5S_ALL, H5P_DEFAULT, chk) < 0)
        FAIL_STACK_ERROR

    /* create a file using default properties */
    if ((fid2 = H5Fcreate("tstint2.h5", H5F_ACC_TRUNC, H5P_DEFAULT, H5P_DEFAULT)) < 0)
        FAIL_STACK_ERROR

    /* create a dataset using the native type */
    if ((did2 = H5Dcreate2(fid2, "dset", nid1, sid1, H5P_DEFAULT, dcpl1, H5P_DEFAULT)) < 0)
        FAIL_STACK_ERROR

    /* write */
    if (H5Dwrite(did2, nid1, H5S_ALL, H5S_ALL, H5P_DEFAULT, chk) < 0)
        FAIL_STACK_ERROR

    /* get dcpl */
    if ((dcpl2 = H5Dget_create_plist(did2)) < 0)
        FAIL_STACK_ERROR

    /* get file datatype */
    if ((tid2 = H5Dget_type(did2)) < 0)
        FAIL_STACK_ERROR

    /* get native datatype */
    if ((nid2 = H5Tget_native_type(tid2, H5T_DIR_DEFAULT)) < 0)
        FAIL_STACK_ERROR

    /* check */
    if (H5Tget_precision(nid1) != H5Tget_precision(nid2)) {
        HDprintf("    Precision differ.\n");
        TEST_ERROR
    } /* end if */

    /* compare dataset creation property lists */
    if (H5Pequal(dcpl1, dcpl2) <= 0) {
        HDprintf("    Property lists differ.\n");
        TEST_ERROR
    } /* end if */

    /* check */
    for (i = 0; i < DIM3; i++)
        if (buf[i] != chk[i]) {
            H5_FAILED();
            HDprintf("    Read different values than written.\n");
            HDprintf("    At index %d\n", i);
            TEST_ERROR
        } /* end if */

    /* close  */
    if (H5Sclose(sid1) < 0)
        FAIL_STACK_ERROR
    if (H5Pclose(dcpl1) < 0)
        FAIL_STACK_ERROR
    if (H5Pclose(dcpl2) < 0)
        FAIL_STACK_ERROR
    if (H5Tclose(tid1) < 0)
        FAIL_STACK_ERROR
    if (H5Tclose(tid2) < 0)
        FAIL_STACK_ERROR
    if (H5Tclose(nid1) < 0)
        FAIL_STACK_ERROR
    if (H5Tclose(nid2) < 0)
        FAIL_STACK_ERROR
    if (H5Dclose(did1) < 0)
        FAIL_STACK_ERROR
    if (H5Dclose(did2) < 0)
        FAIL_STACK_ERROR
    if (H5Fclose(fid1) < 0)
        FAIL_STACK_ERROR
    if (H5Fclose(fid2) < 0)
        FAIL_STACK_ERROR

    PASSED();
    return 0;

error:
    H5E_BEGIN_TRY
    {
        H5Pclose(dcpl1);
        H5Pclose(dcpl2);
        H5Tclose(tid1);
        H5Tclose(tid2);
        H5Tclose(nid1);
        H5Tclose(nid2);
        H5Dclose(did1);
        H5Dclose(did2);
        H5Sclose(sid1);
        H5Fclose(fid1);
        H5Fclose(fid2);
    }
    H5E_END_TRY;

    return -1;
} /* end test_ninteger() */

/*-------------------------------------------------------------------------
 * Function:    main
 *
 * Purpose:    Test H5Tget_native_type for different datatype
 *
 * Programmer:    Raymond Lu
 *        October 15, 2002
 *
 * Modifications:
 *
 *-------------------------------------------------------------------------
 */
int
main(void)
{
    hid_t file, fapl;
    int   nerrors = 0;
    char  filename[1024];

    h5_reset();
    fapl = h5_fileaccess();

    h5_fixname(FILENAME[0], fapl, filename, sizeof filename);
    if ((file = H5Fcreate(filename, H5F_ACC_TRUNC, H5P_DEFAULT, fapl)) < 0)
        goto error;

    nerrors += test_atomic_dtype(file) < 0 ? 1 : 0;
    nerrors += test_compound_dtype(file) < 0 ? 1 : 0;
    nerrors += test_compound_dtype2(file) < 0 ? 1 : 0;
    nerrors += test_compound_dtype3(file) < 0 ? 1 : 0;
    nerrors += test_compound_opaque(file) < 0 ? 1 : 0;
    nerrors += test_enum_dtype(file) < 0 ? 1 : 0;
    nerrors += test_array_dtype(file) < 0 ? 1 : 0;
    nerrors += test_array_dtype2(file) < 0 ? 1 : 0;
    nerrors += test_vl_dtype(file) < 0 ? 1 : 0;
    nerrors += test_vlstr_dtype(file) < 0 ? 1 : 0;
    nerrors += test_str_dtype(file) < 0 ? 1 : 0;
    nerrors += test_refer_dtype(file) < 0 ? 1 : 0;
    nerrors += test_refer_dtype2(file) < 0 ? 1 : 0;
    nerrors += test_opaque_dtype(file) < 0 ? 1 : 0;
    nerrors += test_bitfield_dtype(file) < 0 ? 1 : 0;
    nerrors += test_ninteger() < 0 ? 1 : 0;

    if (H5Fclose(file) < 0)
        goto error;

    /* Verify symbol table messages are cached */
    nerrors += (h5_verify_cached_stabs(FILENAME, fapl) < 0 ? 1 : 0);

    if (nerrors)
        goto error;

    HDprintf("All native datatype tests passed.\n");
    h5_cleanup(FILENAME, fapl);

    return 0;

error:
    H5E_BEGIN_TRY
    {
        H5Fclose(file);
        h5_cleanup(FILENAME, fapl);
    }
    H5E_END_TRY;

    nerrors = MAX(1, nerrors);
    HDprintf("***** %d DATASET TEST%s FAILED! *****\n", nerrors, 1 == nerrors ? "" : "S");

    return 1;
}<|MERGE_RESOLUTION|>--- conflicted
+++ resolved
@@ -1993,32 +1993,17 @@
 static herr_t
 test_vlstr_dtype(hid_t file)
 {
-<<<<<<< HEAD
-=======
     /* Information to write */
->>>>>>> 18bbd3f0
     const char *wdata[SPACE1_DIM1] = {
         "Four score and seven years ago our forefathers brought forth on this continent a new nation,",
         "conceived in liberty and dedicated to the proposition that all men are created equal.",
         "Now we are engaged in a great civil war,",
-<<<<<<< HEAD
-        "testing whether that nation or any nation so conceived and so dedicated can long endure."}; /* Information
-                                                                                                        to
-                                                                                                        write
-                                                                                                      */
-    char *   rdata[SPACE1_DIM1];                      /* Information read in */
-    hbool_t  rdata_alloc = FALSE;                     /* Whether the read data is allocated */
-    hid_t    dataset     = -1;                        /* Dataset ID			*/
-    hid_t    sid1        = -1;                        /* Dataspace ID			*/
-    hid_t    tid1 = -1, dtype = -1, native_type = -1; /* Datatype ID			*/
-=======
         "testing whether that nation or any nation so conceived and so dedicated can long endure."};
     char *   rdata[SPACE1_DIM1];                      /* Information read in */
     hbool_t  rdata_alloc = FALSE;                     /* Whether the read data is allocated */
     hid_t    dataset     = -1;                        /* Dataset ID            */
     hid_t    sid1        = -1;                        /* Dataspace ID            */
     hid_t    tid1 = -1, dtype = -1, native_type = -1; /* Datatype ID            */
->>>>>>> 18bbd3f0
     hsize_t  dims1[] = {SPACE1_DIM1};
     unsigned i; /* counting variable */
 
@@ -2150,15 +2135,9 @@
 {
     const char wdata[SPACE1_DIM1][4] = {"one", "two", "3rd", "4th"}; /* Information to write */
     char       rdata[SPACE1_DIM1][4];                                /* Information read in */
-<<<<<<< HEAD
-    hid_t      dataset = -1;                                         /* Dataset ID			*/
-    hid_t      sid1    = -1;                                         /* Dataspace ID			*/
-    hid_t      tid1 = -1, dtype = -1, native_type = -1;              /* Datatype ID			*/
-=======
     hid_t      dataset = -1;                                         /* Dataset ID            */
     hid_t      sid1    = -1;                                         /* Dataspace ID            */
     hid_t      tid1 = -1, dtype = -1, native_type = -1;              /* Datatype ID            */
->>>>>>> 18bbd3f0
     hsize_t    dims1[] = {SPACE1_DIM1};
     unsigned   i; /* counting variable */
 
@@ -2283,17 +2262,10 @@
         float        c;
     } s1_t;
 
-<<<<<<< HEAD
-    hid_t       dataset = -1;                            /* Dataset ID			*/
-    hid_t       group   = -1;                            /* Group ID             */
-    hid_t       sid1    = -1;                            /* Dataspace ID			*/
-    hid_t       tid1 = -1, dtype = -1, native_type = -1; /* Datatype ID	*/
-=======
     hid_t       dataset = -1;                            /* Dataset ID            */
     hid_t       group   = -1;                            /* Group ID             */
     hid_t       sid1    = -1;                            /* Dataspace ID            */
     hid_t       tid1 = -1, dtype = -1, native_type = -1; /* Datatype ID    */
->>>>>>> 18bbd3f0
     hsize_t     dims1[] = {1};
     H5O_type_t  obj_type;    /* Object type */
     hobj_ref_t *wbuf = NULL, /* buffer to write to disk */
@@ -2456,17 +2428,10 @@
 static herr_t
 test_refer_dtype2(hid_t file)
 {
-<<<<<<< HEAD
-    hid_t dset1           = -1, /* Dataset ID			*/
-        dset2             = -1; /* Dereferenced dataset ID */
-    hid_t sid1            = -1, /* Dataspace ID	#1		*/
-        sid2              = -1; /* Dataspace ID	#2		*/
-=======
     hid_t dset1           = -1, /* Dataset ID            */
         dset2             = -1; /* Dereferenced dataset ID */
     hid_t sid1            = -1, /* Dataspace ID    #1        */
         sid2              = -1; /* Dataspace ID    #2        */
->>>>>>> 18bbd3f0
     hid_t           dtype = -1, native_type = -1;
     hsize_t         dims1[] = {1}, dims2[] = {SPACE2_DIM1, SPACE2_DIM2};
     hsize_t         start[SPACE2_RANK];  /* Starting location of hyperslab */
