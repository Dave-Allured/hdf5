/* * * * * * * * * * * * * * * * * * * * * * * * * * * * * * * * * * * * * * *
 * Copyright by The HDF Group.                                               *
 * All rights reserved.                                                      *
 *                                                                           *
 * This file is part of HDF5.  The full HDF5 copyright notice, including     *
 * terms governing use, modification, and redistribution, is contained in    *
 * the COPYING file, which can be found at the root of the source code       *
 * distribution tree, or in https://www.hdfgroup.org/licenses.               *
 * If you do not have access to either file, you may request a copy from     *
 * help@hdfgroup.org.                                                        *
 * * * * * * * * * * * * * * * * * * * * * * * * * * * * * * * * * * * * * * */

/*
 * Read-Only S3 Virtual File Driver (VFD)
 *
 * Purpose:    Unit tests for the S3 Communications (s3comms) module.
 *
 * Programmer: Jacob Smith
 *             2017-10-11
 */

#include "h5test.h"
#include "H5FDs3comms.h"
#include "H5MMprivate.h" /* memory management */

#ifdef H5_HAVE_ROS3_VFD

/*****************************************************************************
 *
 * FILE-LOCAL TESTING MACROS
 *
 * Purpose:
 *
 *     1) Upon test failure, goto-jump to single-location teardown in test
 *        function. E.g., `error:` (consistency with HDF corpus) or
 *        `failed:` (reflects purpose).
 *            >>> using "error", in part because `H5E_BEGIN_TRY` expects it.
 *     2) Increase clarity and reduce overhead found with `TEST_ERROR`.
 *        e.g., "if(somefunction(arg, arg2) < 0) TEST_ERROR:"
 *        requires reading of entire line to know whether this if/call is
 *        part of the test setup, test operation, or a test unto itself.
 *     3) Provide testing macros with optional user-supplied failure message;
 *        if not supplied (NULL), generate comparison output in the spirit of
 *        test-driven development. E.g., "expected 5 but was -3"
 *        User messages clarify test's purpose in code, encouraging description
 *        without relying on comments.
 *     4) Configurable expected-actual order in generated comparison strings.
 *        Some prefer `VERIFY(expected, actual)`, others
 *        `VERIFY(actual, expected)`. Provide preprocessor ifdef switch
 *        to satifsy both parties, assuming one paradigm per test file.
 *        (One could #undef and redefine the flag through the file as desired,
 *         but _why_.)
 *        Provided as courtesy, per consideration for inclusion in the library
 *        proper.
 *
 *     Macros:
 *
 *         JSVERIFY_EXP_ACT - ifdef flag, configures comparison order
 *         FAIL_IF()        - check condition
 *         FAIL_UNLESS()    - check _not_ condition
 *         JSVERIFY()       - long-int equality check; prints reason/comparison
 *         JSVERIFY_NOT()   - long-int inequality check; prints
 *         JSVERIFY_STR()   - string equality check; prints
 *
 * Programmer: Jacob Smith
 *             2017-10-24
 *
 *****************************************************************************/

/*----------------------------------------------------------------------------
 *
 * ifdef flag: JSVERIFY_EXP_ACT
 *
 * JSVERIFY macros accept arguments as (EXPECTED, ACTUAL[, reason])
 *   default, if this is undefined, is (ACTUAL, EXPECTED[, reason])
 *
 *----------------------------------------------------------------------------
 */
#define JSVERIFY_EXP_ACT 1L

/*----------------------------------------------------------------------------
 *
 * Macro: JSFAILED_AT()
 *
 * Purpose:
 *
 *     Preface a test failure by printing "*FAILED*" and location to stdout
 *     Similar to `H5_FAILED(); AT();` from h5test.h
 *
 *     *FAILED* at somefile.c:12 in function_name()...
 *
 * Programmer: Jacob Smith
 *             2017-10-24
 *
 *----------------------------------------------------------------------------
 */
#define JSFAILED_AT()                                                                                        \
    {                                                                                                        \
        HDprintf("*FAILED* at %s:%d in %s()...\n", __FILE__, __LINE__, FUNC);                                \
    }

/*----------------------------------------------------------------------------
 *
 * Macro: FAIL_IF()
 *
 * Purpose:
 *
 *     Make tests more accessible and less cluttered than
 *         `if (thing == otherthing()) TEST_ERROR`
 *         paradigm.
 *
 *     The following lines are roughly equivalent:
 *
 *         `if (myfunc() < 0) TEST_ERROR;` (as seen elsewhere in HDF tests)
 *         `FAIL_IF(myfunc() < 0)`
 *
 *     Prints a generic "FAILED AT" line to stdout and jumps to `error`,
 *     similar to `TEST_ERROR` in h5test.h
 *
 * Programmer: Jacob Smith
 *             2017-10-23
 *
 *----------------------------------------------------------------------------
 */
#define FAIL_IF(condition)                                                                                   \
    if (condition) {                                                                                         \
        JSFAILED_AT()                                                                                        \
        goto error;                                                                                          \
    }

/*----------------------------------------------------------------------------
 *
 * Macro: FAIL_UNLESS()
 *
 * Purpose:
 *
 *     TEST_ERROR wrapper to reduce cognitive overhead from "negative tests",
 *     e.g., "a != b".
 *
 *     Opposite of FAIL_IF; fails if the given condition is _not_ true.
 *
 *     `FAIL_IF( 5 != my_op() )`
 *     is equivalent to
 *     `FAIL_UNLESS( 5 == my_op() )`
 *     However, `JSVERIFY(5, my_op(), "bad return")` may be even clearer.
 *         (see JSVERIFY)
 *
 * Programmer: Jacob Smith
 *             2017-10-24
 *
 *----------------------------------------------------------------------------
 */
#define FAIL_UNLESS(condition)                                                                               \
    if (!(condition)) {                                                                                      \
        JSFAILED_AT()                                                                                        \
        goto error;                                                                                          \
    }

/*----------------------------------------------------------------------------
 *
 * Macro: JSERR_LONG()
 *
 * Purpose:
 *
 *     Print an failure message for long-int arguments.
 *     ERROR-AT printed first.
 *     If `reason` is given, it is printed on own line and newlined after
 *     else, prints "expected/actual" aligned on own lines.
 *
 *     *FAILED* at myfile.c:488 in somefunc()...
 *     forest must be made of trees.
 *
 *     or
 *
 *     *FAILED* at myfile.c:488 in somefunc()...
 *       ! Expected 425
 *       ! Actual   3
 *
 * Programmer: Jacob Smith
 *             2017-10-24
 *
 *----------------------------------------------------------------------------
 */
<<<<<<< HEAD
#define JSERR_LONG(expected, actual, reason)                                                                 \
    {                                                                                                        \
        JSFAILED_AT()                                                                                        \
        if (reason != NULL) {                                                                                \
            HDprintf("%s\n", (reason));                                                                      \
        }                                                                                                    \
        else {                                                                                               \
            HDprintf("  ! Expected %ld\n  ! Actual   %ld\n", (long)(expected), (long)(actual));              \
        }                                                                                                    \
=======
static inline void
jserr_long(long expected, long actual, const char *reason)
{
    if (reason != NULL) {
        HDprintf("%s\n", reason);
    }
    else {
        HDprintf("  ! Expected %ld\n  ! Actual   %ld\n", expected, actual);
    }
}

#define JSERR_LONG(expected, actual, reason)                                                                 \
    {                                                                                                        \
        JSFAILED_AT()                                                                                        \
        jserr_long((long)(expected), (long)(actual), reason);                                                \
>>>>>>> 18bbd3f0
    }

/*----------------------------------------------------------------------------
 *
 * Macro: JSERR_STR()
 *
 * Purpose:
 *
 *     Print an failure message for string arguments.
 *     ERROR-AT printed first.
 *     If `reason` is given, it is printed on own line and newlined after
 *     else, prints "expected/actual" aligned on own lines.
 *
 *     *FAILED*  at myfile.c:421 in myfunc()...
 *     Blue and Red strings don't match!
 *
 *     or
 *
 *     *FAILED*  at myfile.c:421 in myfunc()...
 *     !!! Expected:
 *     this is my expected
 *     string
 *     !!! Actual:
 *     not what I expected at all
 *
 * Programmer: Jacob Smith
 *             2017-10-24
 *
 *----------------------------------------------------------------------------
 */
<<<<<<< HEAD
#define JSERR_STR(expected, actual, reason)                                                                  \
    {                                                                                                        \
        JSFAILED_AT()                                                                                        \
        if ((reason) != NULL) {                                                                              \
            HDprintf("%s\n", (reason));                                                                      \
        }                                                                                                    \
        else {                                                                                               \
            HDprintf("!!! Expected:\n%s\n!!!Actual:\n%s\n", (expected), (actual));                           \
        }                                                                                                    \
    }
=======
static inline void
jserr_str(const char *expected, const char *actual, const char *reason)
{
    if (reason != NULL) {
        HDprintf("%s\n", reason);
    }
    else {
        HDprintf("!!! Expected:\n%s\n!!!Actual:\n%s\n", expected, actual);
    }
}
>>>>>>> 18bbd3f0

#define JSERR_STR(expected, actual, reason)                                                                  \
    {                                                                                                        \
        JSFAILED_AT()                                                                                        \
        jserr_str((expected), (actual), (reason));                                                           \
    }

#ifdef JSVERIFY_EXP_ACT
/* VERIFY rountines with paramter order (<expected>, <actual> [, <msg> ])
 */

/*----------------------------------------------------------------------------
 *
 * Macro: JSVERIFY()
 *
 * Purpose:
 *
 *     Verify that two long integers are equal.
 *     If unequal, print failure message
 *     (with `reason`, if not NULL; expected/actual if NULL)
 *     and jump to `error` at end of function
 *
 * Programmer: Jacob Smith
 *             2017-10-24
 *
 *----------------------------------------------------------------------------
 */
#define JSVERIFY(expected, actual, reason)                                                                   \
    if ((long)(actual) != (long)(expected)) {                                                                \
        JSERR_LONG((expected), (actual), (reason))                                                           \
        goto error;                                                                                          \
    } /* JSVERIFY */

#if 0 /* UNUSED */

/*----------------------------------------------------------------------------
 *
 * Macro: JSVERIFY_NOT()
 *
 * Purpose:
 *
 *     Verify that two long integers are _not_ equal.
 *     If equal, print failure message
 *     (with `reason`, if not NULL; expected/actual if NULL)
 *     and jump to `error` at end of function
 *
 * Programmer: Jacob Smith
 *             2017-10-24
 *
 *----------------------------------------------------------------------------
 */
#define JSVERIFY_NOT(expected, actual, reason)                                                               \
    if ((long)(actual) == (long)(expected)) {                                                                \
        JSERR_LONG((expected), (actual), (reason))                                                           \
        goto error;                                                                                          \
    }  /* JSVERIFY_NOT */
#endif /* JSVERIFY_NOT unused */

/*----------------------------------------------------------------------------
 *
 * Macro: JSVERIFY_STR()
 *
 * Purpose:
 *
 *     Verify that two strings are equal.
 *     If unequal, print failure message
 *     (with `reason`, if not NULL; expected/actual if NULL)
 *     and jump to `error` at end of function
 *
 * Programmer: Jacob Smith
 *             2017-10-24
 *
 *----------------------------------------------------------------------------
 */
#define JSVERIFY_STR(expected, actual, reason)                                                               \
<<<<<<< HEAD
    if (strcmp((actual), (expected)) != 0) {                                                                 \
=======
    if (HDstrcmp((actual), (expected)) != 0) {                                                               \
>>>>>>> 18bbd3f0
        JSERR_STR((expected), (actual), (reason));                                                           \
        goto error;                                                                                          \
    } /* JSVERIFY_STR */

#else
/* JSVERIFY_EXP_ACT not defined
 *
 * Repeats macros above, but with actual/expected parameters reversed.
 */

/*----------------------------------------------------------------------------
 * Macro: JSVERIFY()
 * See: JSVERIFY documentation above.
 * Programmer: Jacob Smith
 *             2017-10-14
 *----------------------------------------------------------------------------
 */
#define JSVERIFY(actual, expected, reason)                                                                   \
    if ((long)(actual) != (long)(expected)) {                                                                \
        JSERR_LONG((expected), (actual), (reason));                                                          \
        goto error;                                                                                          \
    } /* JSVERIFY */

#if 0 /* UNUSED */

/*----------------------------------------------------------------------------
 * Macro: JSVERIFY_NOT()
 * See: JSVERIFY_NOT documentation above.
 * Programmer: Jacob Smith
 *             2017-10-14
 *----------------------------------------------------------------------------
 */
#define JSVERIFY_NOT(actual, expected, reason)                                                               \
    if ((long)(actual) == (long)(expected)) {                                                                \
        JSERR_LONG((expected), (actual), (reason))                                                           \
        goto error;                                                                                          \
    }  /* JSVERIFY_NOT */
#endif /* JSVERIFY_NOT unused */

/*----------------------------------------------------------------------------
 * Macro: JSVERIFY_STR()
 * See: JSVERIFY_STR documentation above.
 * Programmer: Jacob Smith
 *             2017-10-14
 *----------------------------------------------------------------------------
 */
#define JSVERIFY_STR(actual, expected, reason)                                                               \
<<<<<<< HEAD
    if (strcmp((actual), (expected)) != 0) {                                                                 \
=======
    if (HDstrcmp((actual), (expected)) != 0) {                                                               \
>>>>>>> 18bbd3f0
        JSERR_STR((expected), (actual), (reason));                                                           \
        goto error;                                                                                          \
    } /* JSVERIFY_STR */

#endif /* ifdef/else JSVERIFY_EXP_ACT */

#define S3_TEST_PROFILE_NAME "ros3_vfd_test"

#define S3_TEST_RESOURCE_TEXT_RESTRICTED "t8.shakespeare.txt"
#define S3_TEST_RESOURCE_TEXT_PUBLIC     "Poe_Raven.txt"
#define S3_TEST_RESOURCE_MISSING         "missing.csv"

#define S3_TEST_RUN_TIMEOUT  0   /* run tests that might hang */
#define S3_TEST_MAX_URL_SIZE 256 /* char array size */

/* Global variables for aws test profile.
 * An attempt is made to read ~/.aws/credentials and ~/.aws/config upon test
 * startup -- if unable to open either file or cannot load region, id, and key,
 * tests connecting with S3 will not be run
 */
static int     s3_test_credentials_loaded               = 0;
static char    s3_test_aws_region[16]                   = "";
static char    s3_test_aws_access_key_id[64]            = "";
static char    s3_test_aws_secret_access_key[128]       = "";
static char    s3_test_bucket_url[S3_TEST_MAX_URL_SIZE] = "";
static hbool_t s3_test_bucket_defined                   = FALSE;

/*---------------------------------------------------------------------------
 *
 * Function: test_macro_format_credential()
 *
 * Purpose:
 *
 *     Demonstrate that the macro `S3COMMS_FORMAT_CREDENTIAL`
 *     performs as expected.
 *
 * Programmer: Jacob Smith
 *             2017-09-19
 *
 *----------------------------------------------------------------------------
 */
static herr_t
test_macro_format_credential(void)
{
    /************************
     * test-local variables *
     ************************/

    char       dest[256];
    const char access[]   = "AKIAIOSFODNN7EXAMPLE";
    const char date[]     = "20130524";
    const char region[]   = "us-east-1";
    const char service[]  = "s3";
    const char expected[] = "AKIAIOSFODNN7EXAMPLE/20130524/us-east-1/s3/aws4_request";

    TESTING("test_macro_format_credential");

    FAIL_IF(S3COMMS_MAX_CREDENTIAL_SIZE < S3COMMS_FORMAT_CREDENTIAL(dest, access, date, region, service))

    JSVERIFY_STR(expected, dest, NULL)

    PASSED();
    return 0;

error:
    return -1;

} /* end test_macro_format_credential() */

/*---------------------------------------------------------------------------
 *
 * Function: test_aws_canonical_request()
 *
 * Purpose:
 *
 *     Demonstrate the construction of a Canoncial Request (and Signed Headers)
 *
 *     Elided / not yet implemented:
 *         Query strings
 *         request "body"
 *
 * Programmer: Jacob Smith
 *             2017-10-04
 *
 *---------------------------------------------------------------------------
 */
static herr_t
test_aws_canonical_request(void)
{
    /*************************
     * test-local structures *
     *************************/

    struct header {
        const char *name;
        const char *value;
    };

    struct testcase {
        const char *  exp_request;
        const char *  exp_headers;
        const char *  verb;
        const char *  resource;
        unsigned int  listsize;
        struct header list[5];
    };

    /************************
     * test-local variables *
     ************************/

    struct testcase cases[] = {
        {
            "GET\n/some/"
            "path.file\n\nhost:somebucket.someserver.somedomain\nrange:bytes=150-244\n\nhost;"
            "range\ne3b0c44298fc1c149afbf4c8996fb92427ae41e4649b934ca495991b7852b855",
            "host;range",
            "GET",
            "/some/path.file",
            2,
            {
                {"Range", "bytes=150-244"},
                {"Host", "somebucket.someserver.somedomain"},
            },
        },
        {"HEAD\n/bucketpath/"
         "myfile.dat\n\nhost:place.domain\nx-amz-content-sha256:"
         "e3b0c44298fc1c149afbf4c8996fb92427ae41e4649b934ca495991b7852b855\nx-amz-date:"
         "19411207T150803Z\n\nhost;x-amz-content-sha256;x-amz-"
         "date\ne3b0c44298fc1c149afbf4c8996fb92427ae41e4649b934ca495991b7852b855",
         "host;x-amz-content-sha256;x-amz-date",
         "HEAD",
         "/bucketpath/myfile.dat",
         3,
         {
             {"x-amz-content-sha256", "e3b0c44298fc1c149afbf4c8996fb92427ae41e4649b934ca495991b7852b855"},
             {"host", "place.domain"},
             {"x-amz-date", "19411207T150803Z"},
         }},
        {
            "PUT\n/\n\n\n\ne3b0c44298fc1c149afbf4c8996fb92427ae41e4649b934ca495991b7852b855",
            "",
            "PUT",
            "/",
            0,
            {
                {"", ""},
            }, /* unused; satisfies compiler */
        },
    }; /* struct testcase cases[] */
    struct testcase *C = NULL;
    char             cr_dest[512];   /* canonical request */
    hrb_t *          hrb     = NULL; /* http request buffer object */
    unsigned int     i       = 0;    /* looping/indexing */
    unsigned int     j       = 0;    /* looping/indexing */
    hrb_node_t *     node    = NULL; /* http headers list pointer */
    unsigned int     n_cases = 3;
    char             sh_dest[64]; /* signed headers */

    TESTING("test_aws_canonical_request");

    for (i = 0; i < n_cases; i++) {
        /* pre-test bookkeeping
         */
        C = &cases[i];
        for (j = 0; j < 256; j++) {
            cr_dest[j] = 0;
        } /* zero request buffer */
        for (j = 0; j < 64; j++) {
            sh_dest[j] = 0;
        } /* zero headers buffer */

        /* create HTTP request object with given verb, resource/path
         */
        hrb = H5FD_s3comms_hrb_init_request(C->verb, C->resource, "HTTP/1.1");
        HDassert(hrb->body == NULL);

        /* Create headers list from test case input
         */
        for (j = 0; j < C->listsize; j++) {
            FAIL_IF(FAIL == H5FD_s3comms_hrb_node_set(&node, C->list[j].name, C->list[j].value));
        }

        hrb->first_header = node;

        /* test
         */
        JSVERIFY(SUCCEED, H5FD_s3comms_aws_canonical_request(cr_dest, 512, sh_dest, 64, hrb),
                 " unable to compose canonical request")
        JSVERIFY_STR(C->exp_headers, sh_dest, NULL)
        JSVERIFY_STR(C->exp_request, cr_dest, NULL)

        /* tear-down
         */
        while (node != NULL) {
            FAIL_IF(FAIL == H5FD_s3comms_hrb_node_set(&node, node->name, NULL));
        }
        HDassert(NULL == node);
        FAIL_IF(FAIL == H5FD_s3comms_hrb_destroy(&hrb));
        HDassert(NULL == hrb);

    } /* for each test case */

    /***************
     * ERROR CASES *
     ***************/

    /*  malformed hrb and/or node-list
     */
    JSVERIFY(FAIL, H5FD_s3comms_aws_canonical_request(cr_dest, 20, sh_dest, 20, NULL),
             "http request object cannot be null")

    hrb = H5FD_s3comms_hrb_init_request("GET", "/", "HTTP/1.1");
    JSVERIFY(FAIL, H5FD_s3comms_aws_canonical_request(NULL, 20, sh_dest, 20, hrb),
             "canonical request destination cannot be NULL")

    JSVERIFY(FAIL, H5FD_s3comms_aws_canonical_request(cr_dest, 20, NULL, 20, hrb),
             "signed headers destination cannot be null")

    FAIL_IF(FAIL == H5FD_s3comms_hrb_destroy(&hrb))
    HDassert(NULL == hrb);

    PASSED();
    return 0;

error:

    if (node != NULL) {
        while (node != NULL)
            (void)H5FD_s3comms_hrb_node_set(&node, node->name, NULL);
        HDassert(node == NULL);
    }
    if (hrb != NULL) {
        (void)H5FD_s3comms_hrb_destroy(&hrb);
    }

    return -1;

} /* end test_aws_canonical_request() */

/*---------------------------------------------------------------------------
 *
 * Function: test_bytes_to_hex
 *
 * Purpose:
 *
 *     Define and verify behavior of  `H5FD_s3comms_bytes_to_hex()`.
 *
 * Return:
 *
 *     Success:  0
 *     Failure: -1
 *
 * Programmer: Jacob Smith
 *             2017-09-14
 *
 *---------------------------------------------------------------------------
 */
static herr_t
test_bytes_to_hex(void)
{
    /*************************
     * test-local structures *
     *************************/

    struct testcase {
        const char          exp[17]; /* in size * 2 + 1 for null terminator */
        const unsigned char in[8];
        size_t              size;
        hbool_t             lower;
    };

    /************************
     * test-local variables *
     ************************/

    struct testcase cases[] = {
        {
            "52F3000C9A",
            {82, 243, 0, 12, 154},
            5,
            FALSE,
        },
        {
            "009a0cf3005200", /* lowercase alphas */
            {0, 154, 12, 243, 0, 82, 0},
            7,
            TRUE,
        },
        {
            "", {17, 63, 26, 56}, 0, FALSE, /* irrelevant */
        },
    };
    int  i       = 0;
    int  n_cases = 3;
    char out[17];
    int  out_off = 0;

    TESTING("bytes-to-hex");

    for (i = 0; i < n_cases; i++) {
        for (out_off = 0; out_off < 17; out_off++) {
            out[out_off] = 0;
        }

        JSVERIFY(SUCCEED, H5FD_s3comms_bytes_to_hex(out, cases[i].in, cases[i].size, cases[i].lower), NULL)

        JSVERIFY_STR(cases[i].exp, out, NULL)
    }

    /* dest cannot be null
     */
    JSVERIFY(FAIL, H5FD_s3comms_bytes_to_hex(NULL, (const unsigned char *)"nada", 5, FALSE),
             "destination cannot be null")

    PASSED();
    return 0;

error:
    return -1;

} /* end test_bytes_to_hex() */

/*---------------------------------------------------------------------------
 *
 * Function: test_hrb_init_request()
 *
 * Purpose:
 *
 *     Define and verify behavior of `H5FD_s3comms_hrb_init_request()`
 *
 * Programmer: Jacob Smith
 *             2017-09-20
 *
 *---------------------------------------------------------------------------
 */
static herr_t
test_hrb_init_request(void)
{
    /*********************
     * test-local macros *
     *********************/

    /*************************
     * test-local structures *
     *************************/

    struct testcase {
        const char  msg[64];
        const char *verb;
        const char *resource;
        const char *exp_res;
        const char *version;
        hbool_t     ret_null;
    };

    /************************
     * test-local variables *
     ************************/

    struct testcase cases[] = {
        {
            "get HTTP request just as we provided",
            "GET",
            "/path/to/some/file",
            "/path/to/some/file",
            "HTTP/1.1",
            FALSE,
        },
        {
            "null verb substitues to GET",
            NULL,
            "/MYPATH/MYFILE.tiff",
            "/MYPATH/MYFILE.tiff",
            "HTTP/1.1",
            FALSE,
        },
        {
            "demonstrate non-GET verb",
            "HEAD",
            "/MYPATH/MYFILE.tiff",
            "/MYPATH/MYFILE.tiff",
            "HTTP/1.1",
            FALSE,
        },
        {
            "slash prepended to resource path, if necessary",
            NULL,
            "MYPATH/MYFILE.tiff",
            "/MYPATH/MYFILE.tiff",
            NULL,
            FALSE,
        },
        {
            "null resource path causes problem",
            "GET",
            NULL,
            NULL,
            NULL,
            TRUE,
        },
    };
    struct testcase *C      = NULL;
    unsigned int     i      = 0;
    unsigned int     ncases = 5;
    hrb_t *          req    = NULL;

    TESTING("hrb_init_request");

    for (i = 0; i < ncases; i++) {
        C   = &cases[i];
        req = H5FD_s3comms_hrb_init_request(C->verb, C->resource, C->version);
        if (cases[i].ret_null == TRUE) {
            FAIL_IF(req != NULL);
        }
        else {
            FAIL_IF(req == NULL);
            JSVERIFY(S3COMMS_HRB_MAGIC, req->magic, NULL)
            if (C->verb == NULL) {
                JSVERIFY_STR("GET", req->verb, NULL)
            }
            else {
                JSVERIFY_STR(req->verb, C->verb, NULL)
            }
            JSVERIFY_STR("HTTP/1.1", req->version, NULL)
            JSVERIFY_STR(C->exp_res, req->resource, NULL)
            FAIL_IF(req->first_header != NULL);
            FAIL_IF(req->body != NULL);
            JSVERIFY(0, req->body_len, NULL)
            JSVERIFY(SUCCEED, H5FD_s3comms_hrb_destroy(&req), "unable to destroy hrb_t")
            FAIL_IF(NULL != req); /* should annull pointer as well as free */
        }

    } /* end for each testcase */

    PASSED();
    return 0;

error:
    (void)H5FD_s3comms_hrb_destroy(&req);

    return -1;

} /* end test_hrb_init_request() */

/*---------------------------------------------------------------------------
 *
 * Function: test_hrb_node_set()
 *
 * Purpose:
 *
 *     Test operations on hrb_node_t structure
 *
 * Programmer: Jacob Smith
 *             2017-09-22
 *
 *---------------------------------------------------------------------------
 */
static herr_t
test_hrb_node_set(void)
{
    /*************************
     * test-local structures *
     *************************/

    /* bundle of name/value representing an hrb_node_t
     */
    typedef struct node_mock_t {
        const char *name;
        const char *value;
    } node_mock_t;

    /* bundle for a testcase
     *
     * `message`
     *     purpose of the testcase
     *
     * `delta`
     *     container for name and value strings to pass into node-set function
     *     to to modify the list.
     *
     * `returned`
     *     expected return value of node-set function
     *
     * `given`
     * `expected`
     *     string arrays representing the state of the list before and after
     *     modification. The number of strings must be even, with each name
     *     paired to a value. `NULL` terminates the list, with `{NULL}`
     *     representing the empty list.
     */
    typedef struct testcase {
        const char *message;
        node_mock_t delta;
        herr_t      returned;
        const char *given[11]; /* name/value pairs in array; NULL sentinel */
        const char *expected[11];
    } testcase;

    /************************
     * test-local variables *
     ************************/

    testcase cases[] = {
        {
            "cannot remove node from null list",
            {"Host", NULL},
            FAIL,
            {NULL},
            {NULL},
        },
        {
            "cannot create list with NULL field name",
            {NULL, "somevalue"},
            FAIL,
            {NULL},
            {NULL},
        },
        {
            "create a new list",
            {"Host", "somevalue"},
            SUCCEED,
            {NULL},
            {
                "Host",
                "somevalue",
                NULL,
            },
        },
        {
            "insert new node at head list",
            {"Host", "somevalue"},
            SUCCEED,
            {
                "Range",
                "bytes=20-40",
                NULL,
            },
            {
                "Host",
                "somevalue",
                "Range",
                "bytes=20-40",
                NULL,
            },
        },
        {
            "append new node at list end",
            {"x-amz-date", "somevalue"},
            SUCCEED,
            {
                "Range",
                "bytes=20-40",
                NULL,
            },
            {
                "Range",
                "bytes=20-40",
                "x-amz-date",
                "somevalue",
                NULL,
            },
        },
        {
            "insert new node inside list",
            {"Intermediary", "somevalue"},
            SUCCEED,
            {
                "Host",
                "somehost",
                "Range",
                "bytes=20-40",
                NULL,
            },
            {
                "Host",
                "somehost",
                "Intermediary",
                "somevalue",
                "Range",
                "bytes=20-40",
                NULL,
            },
        },
        {
            "modify node",
            {"Range", "bytes=40-80"},
            SUCCEED,
            {
                "Host",
                "somehost",
                "Range",
                "bytes=20-40",
                NULL,
            },
            {
                "Host",
                "somehost",
                "Range",
                "bytes=40-80",
                NULL,
            },
        },
        {
            "modify node with new case",
            {"RANGE", "bytes=40-80"},
            SUCCEED,
            {
                "Host",
                "somehost",
                "Range",
                "bytes=20-40",
                NULL,
            },
            {
                "Host",
                "somehost",
                "RANGE",
                "bytes=40-80",
                NULL,
            },
        },
        {
            "cannot add node with no name",
            {NULL, "bytes=40-80"},
            FAIL,
            {
                "Host",
                "somehost",
                NULL,
            },
            {
                "Host",
                "somehost",
                NULL,
            },
        },
        {
            "add node with 'empty' name",
            {"", "bytes=40-80"},
            SUCCEED,
            {
                "Host",
                "somehost",
                NULL,
            },
            {
                "",
                "bytes=40-80",
                "Host",
                "somehost",
                NULL,
            },
        },
        {
            "remove node from end of list",
            {"Host", NULL},
            SUCCEED,
            {
                "Date",
                "Thr, 25 Jan 2018",
                "Host",
                "somehost",
                NULL,
            },
            {
                "Date",
                "Thr, 25 Jan 2018",
                NULL,
            },
        },
        {
            "remove node from middle of list",
            {"Host", NULL},
            SUCCEED,
            {
                "Date",
                "Thr, 25 Jan 2018",
                "Host",
                "somehost",
                "Range",
                "bytes=20-40",
                NULL,
            },
            {
                "Date",
                "Thr, 25 Jan 2018",
                "Range",
                "bytes=20-40",
                NULL,
            },
        },
        {
            "remove node from start of list",
            {"Date", NULL},
            SUCCEED,
            {
                "Date",
                "Thr, 25 Jan 2018",
                "Host",
                "somehost",
                "Range",
                "bytes=20-40",
                NULL,
            },
            {
                "Host",
                "somehost",
                "Range",
                "bytes=20-40",
                NULL,
            },
        },
        {
            "remove only node in list",
            {"Date", NULL},
            SUCCEED,
            {
                "Date",
                "Thr, 25 Jan 2018",
                NULL,
            },
            {
                NULL,
            },
        },
        {
            "attempt to remove absent node fails",
            {"Host", NULL},
            FAIL,
            {
                "Date",
                "Thr, 25 Jan 2018",
                "Range",
                "bytes=20-40",
                NULL,
            },
            {
                "Date",
                "Thr, 25 Jan 2018",
                "Range",
                "bytes=20-40",
                NULL,
            },
        },
        {
            "removal is case-insensitive",
            {"hOsT", NULL},
            SUCCEED,
            {
                "Date",
                "Thr, 25 Jan 2018",
                "Host",
                "somehost",
                "Range",
                "bytes=20-40",
                NULL,
            },
            {
                "Date",
                "Thr, 25 Jan 2018",
                "Range",
                "bytes=20-40",
                NULL,
            },
        },
    };
    unsigned    testcases_count = 16;
    unsigned    test_i          = 0;
    hrb_node_t *list            = NULL;

    TESTING("hrb_node_t (test_hrb_node_set)");

    for (test_i = 0; test_i < testcases_count; test_i++) {
        const hrb_node_t *node   = NULL;
        const testcase *  test   = &(cases[test_i]);
        unsigned          mock_i = 0;

        /*********
         * SETUP *
         *********/

        for (mock_i = 0; test->given[mock_i] != NULL; mock_i += 2) {
            const char *name = test->given[mock_i];
            const char *valu = test->given[mock_i + 1];

            FAIL_IF(SUCCEED != H5FD_s3comms_hrb_node_set(&list, name, valu))
        }
        /********
         * TEST *
         ********/

        /* perform modification on list
         */
        JSVERIFY(test->returned, H5FD_s3comms_hrb_node_set(&list, test->delta.name, test->delta.value),
                 test->message)

        /* verify resulting list
         */
        node   = list;
        mock_i = 0;
        while (test->expected[mock_i] != NULL && node != NULL) {
            const char *name = test->expected[mock_i];
            const char *valu = test->expected[mock_i + 1];

            JSVERIFY_STR(name, node->name, NULL)
            JSVERIFY_STR(valu, node->value, NULL)

            mock_i += 2;
            node = node->next;
        }
        FAIL_IF(test->expected[mock_i] != NULL)
        FAIL_IF(node != NULL)

        /************
         * TEARDOWN *
         ************/

        while (list != NULL) {
            FAIL_IF(SUCCEED != H5FD_s3comms_hrb_node_set(&list, list->name, NULL))
        }
    } /* end for each testcase */

    PASSED();
    return 0;

error:
    while (list != NULL) {
        (void)H5FD_s3comms_hrb_node_set(&list, list->name, NULL);
    }

    return -1;

} /* end test_hrb_node_t() */

/*---------------------------------------------------------------------------
 *
 * Function: test_HMAC_SHA256()
 *
 * Purpose:
 *
 *     Define and verify behavior of `H5FD_s3comms_HMAC_SHA256()`
 *
 * Programmer: Jacob Smith
 *             2017-09-19
 *
 *---------------------------------------------------------------------------
 */
static herr_t
test_HMAC_SHA256(void)
{

    /*************************
     * test-local structures *
     *************************/

    struct testcase {
        herr_t              ret; /* SUCCEED/FAIL expected from call */
        const unsigned char key[SHA256_DIGEST_LENGTH];
        size_t              key_len;
        const char *        msg;
        size_t              msg_len;
        const char *        exp;       /* not used if ret == FAIL */
        size_t              dest_size; /* if 0, `dest` is not malloc'd */
    };

    /************************
     * test-local variables *
     ************************/

    struct testcase cases[] = {
        {
            SUCCEED,
            {
                0xdb, 0xb8, 0x93, 0xac, 0xc0, 0x10, 0x96, 0x49, 0x18, 0xf1, 0xfd,
                0x43, 0x3a, 0xdd, 0x87, 0xc7, 0x0e, 0x8b, 0x0d, 0xb6, 0xbe, 0x30,
                0xc1, 0xfb, 0xea, 0xfe, 0xfa, 0x5e, 0xc6, 0xba, 0x83, 0x78,
            },
            SHA256_DIGEST_LENGTH,
            "AWS4-HMAC-SHA256\n20130524T000000Z\n20130524/us-east-1/s3/"
            "aws4_request\n7344ae5b7ee6c3e7e6b0fe0640412a37625d1fbfff95c48bbb2dc43964946972",
            HDstrlen("AWS4-HMAC-SHA256\n20130524T000000Z\n20130524/us-east-1/s3/"
                     "aws4_request\n7344ae5b7ee6c3e7e6b0fe0640412a37625d1fbfff95c48bbb2dc43964946972"),
            "f0e8bdb87c964420e857bd35b5d6ed310bd44f0170aba48dd91039c6036bdb41",
            SHA256_DIGEST_LENGTH * 2 + 1, /* +1 for null terminator */
        },
        {
            SUCCEED,
            {'J', 'e', 'f', 'e'},
            4,
            "what do ya want for nothing?",
            28,
            "5bdcc146bf60754e6a042426089575c75a003f089d2739839dec58b964ec3843",
            SHA256_DIGEST_LENGTH * 2 + 1,
        },
        {
            FAIL, "DOESN'T MATTER", 14, "ALSO IRRELEVANT", 15, NULL,
            0, /* dest -> null, resulting in immediate error */
        },
    };
    char *dest    = NULL;
    int   i       = 0;
    int   n_cases = 3;

    TESTING("HMAC_SHA256");

    for (i = 0; i < n_cases; i++) {
        if (cases[i].dest_size == 0) {
            dest = NULL;
        }
        else {
            dest = (char *)HDmalloc(sizeof(char) * cases[i].dest_size);
            HDassert(dest != NULL);
        }

        JSVERIFY(
            cases[i].ret,
            H5FD_s3comms_HMAC_SHA256(cases[i].key, cases[i].key_len, cases[i].msg, cases[i].msg_len, dest),
            cases[i].msg);
        if (cases[i].ret == SUCCEED) {
#ifdef VERBOSE
<<<<<<< HEAD
            if (0 != strncmp(cases[i].exp, dest, HDstrlen(cases[i].exp))) {
=======
            if (0 != HDstrncmp(cases[i].exp, dest, HDstrlen(cases[i].exp))) {
>>>>>>> 18bbd3f0
                /* print out how wrong things are, and then fail
                 */
                dest = (char *)HDrealloc(dest, cases[i].dest_size + 1);
                HDassert(dest != NULL);
                dest[cases[i].dest_size] = 0;
                HDfprintf(stdout, "ERROR:\n!!! \"%s\"\n != \"%s\"\n", cases[i].exp, dest);
                TEST_ERROR;
            }
#else  /* VERBOSE not defined */
            /* simple pass/fail test
             */
<<<<<<< HEAD
            JSVERIFY(0, strncmp(cases[i].exp, dest, HDstrlen(cases[i].exp)), NULL);
=======
            JSVERIFY(0, HDstrncmp(cases[i].exp, dest, HDstrlen(cases[i].exp)), NULL);
>>>>>>> 18bbd3f0
#endif /* VERBOSE */
        }
        HDfree(dest);
    }

    PASSED();
    return 0;

error:
    HDfree(dest);
    return -1;

} /* end test_HMAC_SHA256() */

/*----------------------------------------------------------------------------
 *
 * Function: test_nlowercase()
 *
 * Purpose:
 *
 *     Define and verify behavior of `H5FD_s3comms_nlowercase()`
 *
 * Programmer: Jacob Smith
 *             2017-19-18
 *
 *----------------------------------------------------------------------------
 */
static herr_t
test_nlowercase(void)
{
    /*************************
     * test-local structures *
     *************************/

    struct testcase {
        const char *in;
        size_t      len;
        const char *exp;
    };

    /************************
     * test-local variables *
     ************************/

    /* any character after in exp on or after exp[len] is undefined.
     * in this test, kept as the null character for simplicity.
     */
    struct testcase cases[] = {
        {
            "HALlEluJAh",
            6,
            "hallel",
        },
        {
            "all\0 lower",
            10,
            "all\0 lower",
        },
        {
            "to meeeeeee",
            0,
            "",
        },
    };
    char *dest    = NULL;
    int   i       = 0;
    int   n_cases = 3;

    TESTING("nlowercase");

    for (i = 0; i < n_cases; i++) {
        dest = (char *)HDmalloc(sizeof(char) * 16);

        JSVERIFY(SUCCEED, H5FD_s3comms_nlowercase(dest, cases[i].in, cases[i].len), cases[i].in)
        if (cases[i].len > 0) {
<<<<<<< HEAD
            JSVERIFY(0, strncmp(dest, cases[i].exp, cases[i].len), NULL)
=======
            JSVERIFY(0, HDstrncmp(dest, cases[i].exp, cases[i].len), NULL)
>>>>>>> 18bbd3f0
        }
        HDfree(dest);
    } /* end for each testcase */

    JSVERIFY(FAIL, H5FD_s3comms_nlowercase(NULL, cases[0].in, cases[0].len), "null distination should fail")

    PASSED();
    return 0;

error:
    HDfree(dest);
    return -1;

} /* end test_nlowercase() */

/*---------------------------------------------------------------------------
 *
 * Function: test_parse_url()
 *
 * Programmer: Jacob Smith
 *             2017-11-??
 *
 *---------------------------------------------------------------------------
 */
static herr_t
test_parse_url(void)
{
    /*********************
     * test-local macros *
     *********************/

    /*************************
     * test-local structures *
     *************************/

    typedef struct {
        const char *scheme;
        const char *host;
        const char *port;
        const char *path;
        const char *query;
    } const_purl_t;

    struct testcase {
        const char *url;
        herr_t      exp_ret; /* expected return;              */
                             /* if FAIL, `expected` is unused */
        const_purl_t expected;
        const char * msg;
    };

    /************************
     * test-local variables *
     ************************/

    parsed_url_t *  purl    = NULL;
    unsigned int    i       = 0;
    unsigned int    ncases  = 15;
    struct testcase cases[] = {
        {
            NULL,
            FAIL,
            {NULL, NULL, NULL, NULL, NULL},
            "null url",
        },
        {
            "",
            FAIL,
            {NULL, NULL, NULL, NULL, NULL},
            "empty url",
        },
        {
            "ftp://[1000:4000:0002:2010]",
            SUCCEED,
            {
                "ftp",
                "[1000:4000:0002:2010]",
                NULL,
                NULL,
                NULL,
            },
            "IPv6 ftp and empty path (root)",
        },
        {
            "ftp://[1000:4000:0002:2010]:2040",
            SUCCEED,
            {
                "ftp",
                "[1000:4000:0002:2010]",
                "2040",
                NULL,
                NULL,
            },
            "root IPv6 ftp with port",
        },
        {
            "http://some.domain.org:9000/path/to/resource.txt",
            SUCCEED,
            {
                "http",
                "some.domain.org",
                "9000",
                "path/to/resource.txt",
                NULL,
            },
            "without query",
        },
        {
            "https://domain.me:00/file.txt?some_params unchecked",
            SUCCEED,
            {
                "https",
                "domain.me",
                "00",
                "file.txt",
                "some_params unchecked",
            },
            "with query",
        },
        {
            "ftp://domain.com/",
            SUCCEED,
            {
                "ftp",
                "domain.com",
                NULL,
                NULL,
                NULL,
            },
            "explicit root w/out port",
        },
        {
            "ftp://domain.com:1234/",
            SUCCEED,
            {
                "ftp",
                "domain.com",
                "1234",
                NULL,
                NULL,
            },
            "explicit root with port",
        },
        {
            "ftp://domain.com:1234/file?",
            FAIL,
            {
                NULL,
                NULL,
                NULL,
                NULL,
                NULL,
            },
            "empty query is invalid",
        },
        {
            "ftp://:1234/file",
            FAIL,
            {
                NULL,
                NULL,
                NULL,
                NULL,
                NULL,
            },
            "no host",
        },
        {
            "h&r block",
            FAIL,
            {
                NULL,
                NULL,
                NULL,
                NULL,
                NULL,
            },
            "no scheme (bad URL)",
        },
        {
            "http://domain.com?a=b&d=b",
            SUCCEED,
            {
                "http",
                "domain.com",
                NULL,
                NULL,
                "a=b&d=b",
            },
            "QUERY with implict PATH",
        },
        {
            "http://[5]/path?a=b&d=b",
            SUCCEED,
            {
                "http",
                "[5]",
                NULL,
                "path",
                "a=b&d=b",
            },
            "IPv6 extraction is really dumb",
        },
        {
            "http://[1234:5678:0910:1112]:port/path",
            FAIL,
            {
                NULL,
                NULL,
                NULL,
                NULL,
                NULL,
            },
            "non-decimal PORT (port)",
        },
        {
            "http://mydomain.com:01a3/path",
            FAIL,
            {
                NULL,
                NULL,
                NULL,
                NULL,
                NULL,
            },
            "non-decimal PORT (01a3)",
        },
    };

    TESTING("url-parsing functionality");

    /*********
     * TESTS *
     *********/

    for (i = 0; i < ncases; i++) {
        HDassert(purl == NULL);

        JSVERIFY(cases[i].exp_ret, H5FD_s3comms_parse_url(cases[i].url, &purl), cases[i].msg)

        if (cases[i].exp_ret == FAIL) {
            /* on FAIL, `purl` should be untouched--remains NULL */
            FAIL_UNLESS(purl == NULL)
        }
        else {
            /* on SUCCEED, `purl` should be set */
            FAIL_IF(purl == NULL)

            if (cases[i].expected.scheme != NULL) {
                FAIL_IF(NULL == purl->scheme)
                JSVERIFY_STR(cases[i].expected.scheme, purl->scheme, cases[i].msg)
            }
            else {
                FAIL_UNLESS(NULL == purl->scheme)
            }

            if (cases[i].expected.host != NULL) {
                FAIL_IF(NULL == purl->host)
                JSVERIFY_STR(cases[i].expected.host, purl->host, cases[i].msg)
            }
            else {
                FAIL_UNLESS(NULL == purl->host)
            }

            if (cases[i].expected.port != NULL) {
                FAIL_IF(NULL == purl->port)
                JSVERIFY_STR(cases[i].expected.port, purl->port, cases[i].msg)
            }
            else {
                FAIL_UNLESS(NULL == purl->port)
            }

            if (cases[i].expected.path != NULL) {
                FAIL_IF(NULL == purl->path)
                JSVERIFY_STR(cases[i].expected.path, purl->path, cases[i].msg)
            }
            else {
                FAIL_UNLESS(NULL == purl->path)
            }

            if (cases[i].expected.query != NULL) {
                FAIL_IF(NULL == purl->query)
                JSVERIFY_STR(cases[i].expected.query, purl->query, cases[i].msg)
            }
            else {
                FAIL_UNLESS(NULL == purl->query)
            }
        } /* end if parse-url return SUCCEED/FAIL */

        /* per-test cleanup
         * well-behaved, even if `purl` is NULL
         */
        FAIL_IF(FAIL == H5FD_s3comms_free_purl(purl))
        purl = NULL;

    } /* end for each testcase */

    PASSED();
    return 0;

error:
    /***********
     * cleanup *
     ***********/
    (void)H5FD_s3comms_free_purl(purl);

    return -1;

} /* end test_parse_url() */

/*---------------------------------------------------------------------------
 *
 * Function: test_percent_encode_char()
 *
 * Purpose:
 *
 *     Define and verify behavior of `H5FD_s3comms_percent_encode_char()`
 *
 * Return:
 *
 *     Success:  0
 *     Failure: -1
 *
 * Programmer: Jacob Smith
 *             2017-09-14
 *
 *---------------------------------------------------------------------------
 */
static herr_t
test_percent_encode_char(void)
{
    /*************************
     * test-local structures *
     *************************/

    struct testcase {
        const char  c;
        const char *exp;
        size_t      exp_len;
    };

    /************************
     * test-local variables *
     ************************/

    struct testcase cases[] = {
        {'$', "%24", 3},        /* u+0024 dollar sign */
        {' ', "%20", 3},        /* u+0020 space */
        {'^', "%5E", 3},        /* u+0094 carat */
        {'/', "%2F", 3},        /* u+002f solidus (forward slash) */
        /* {??, "%C5%8C", 6},*/ /* u+014c Latin Capital Letter O with Macron */
        /* Not included because it is multibyte "wide" character that poses  */
        /* issues both in the underlying function and in being written in    */
        /* this file.                                                        */
        /* {'¢', "%C2%A2", 6}, */ /* u+00a2 cent sign */
        /* above works, but complains about wide character overflow      */
        /* Elide for now, until it is determined (a) unnecessary or      */
        /* (b) requiring signature change to accommodate wide characters */
        {'\0', "%00", 3}, /* u+0000 null */
    };
    char   dest[13];
    size_t dest_len = 0;
    int    i        = 0;
    int    n_cases  = 5;

    TESTING("percent encode characters");

    for (i = 0; i < n_cases; i++) {
        JSVERIFY(SUCCEED, H5FD_s3comms_percent_encode_char(dest, (const unsigned char)cases[i].c, &dest_len),
                 NULL)
        JSVERIFY(cases[i].exp_len, dest_len, NULL)
<<<<<<< HEAD
        JSVERIFY(0, strncmp(dest, cases[i].exp, dest_len), NULL)
=======
        JSVERIFY(0, HDstrncmp(dest, cases[i].exp, dest_len), NULL)
>>>>>>> 18bbd3f0
        JSVERIFY_STR(cases[i].exp, dest, NULL)
    }

    JSVERIFY(FAIL, H5FD_s3comms_percent_encode_char(NULL, (const unsigned char)'^', &dest_len), NULL)

    PASSED();
    return 0;

error:
    return -1;
} /* end test_percent_encode_char() */

/*---------------------------------------------------------------------------
 * Function: test_s3r_open()
 *
 * Programmer: Jacob Smith 2018-01-24
 *
 * Changes: None
 *
 *---------------------------------------------------------------------------
 */
static herr_t
test_s3r_get_filesize(void)
{

    /************************
     * test-local variables *
     ************************/

    char   url_raven[S3_TEST_MAX_URL_SIZE];
    s3r_t *handle = NULL;

    TESTING("s3r_get_filesize");

    /* setup -- compose url to target resource
     */
    if (FALSE == s3_test_bucket_defined) {
        SKIPPED();
        HDputs("    environment variable HDF5_ROS3_TEST_BUCKET_URL not defined");
        HDfflush(stdout);
        return 0;
    }

    FAIL_IF(S3_TEST_MAX_URL_SIZE < HDsnprintf(url_raven, S3_TEST_MAX_URL_SIZE, "%s/%s", s3_test_bucket_url,
                                              S3_TEST_RESOURCE_TEXT_PUBLIC));

    JSVERIFY(0, H5FD_s3comms_s3r_get_filesize(NULL), "filesize of the null handle should be 0")

    handle = H5FD_s3comms_s3r_open(url_raven, NULL, NULL, NULL);
    FAIL_IF(handle == NULL)
<<<<<<< HEAD

    JSVERIFY(6464, H5FD_s3comms_s3r_get_filesize(handle), NULL)

=======

    JSVERIFY(6464, H5FD_s3comms_s3r_get_filesize(handle), NULL)

>>>>>>> 18bbd3f0
    FAIL_IF(SUCCEED != H5FD_s3comms_s3r_close(handle))

    PASSED();
    return 0;

error:
    if (handle != NULL)
        (void)H5FD_s3comms_s3r_close(handle);

    return -1;

} /* end test_s3r_get_filesize() */

/*---------------------------------------------------------------------------
 * Function: test_s3r_open()
 *
 * Programmer: Jacob Smith 2018-01-??
 *
 * Changes: None
 *
 *---------------------------------------------------------------------------
 */
static herr_t
test_s3r_open(void)
{

    /************************
     * test-local variables *
     ************************/

    char          url_missing[S3_TEST_MAX_URL_SIZE];
    char          url_raven[S3_TEST_MAX_URL_SIZE];
    char          url_raven_badport[S3_TEST_MAX_URL_SIZE];
    char          url_shakespeare[S3_TEST_MAX_URL_SIZE];
    unsigned char signing_key[SHA256_DIGEST_LENGTH];
    struct tm *   now = NULL;
    char          iso8601now[ISO8601_SIZE];
    s3r_t *       handle     = NULL;
    hbool_t       curl_ready = FALSE;
    parsed_url_t *purl       = NULL;

    TESTING("s3r_open");

    if (s3_test_credentials_loaded == 0) {
        SKIPPED();
        HDputs("    s3 credentials are not loaded");
        HDfflush(stdout);
        return 0;
    }
    if (FALSE == s3_test_bucket_defined) {
        SKIPPED();
        HDputs("    environment variable HDF5_ROS3_TEST_BUCKET_URL not defined");
        HDfflush(stdout);
        return 0;
    }

    /******************
     * PRE-TEST SETUP *
     ******************/

    FAIL_IF(S3_TEST_MAX_URL_SIZE < HDsnprintf(url_shakespeare, S3_TEST_MAX_URL_SIZE, "%s/%s",
                                              s3_test_bucket_url, S3_TEST_RESOURCE_TEXT_RESTRICTED));

    FAIL_IF(S3_TEST_MAX_URL_SIZE < HDsnprintf(url_missing, S3_TEST_MAX_URL_SIZE, "%s/%s", s3_test_bucket_url,
                                              S3_TEST_RESOURCE_MISSING));

    FAIL_IF(S3_TEST_MAX_URL_SIZE < HDsnprintf(url_raven, S3_TEST_MAX_URL_SIZE, "%s/%s", s3_test_bucket_url,
                                              S3_TEST_RESOURCE_TEXT_PUBLIC));

    /* Set given bucket url with invalid/inactive port number for badport.
     * Note, this sort of micro-management of parsed_url_t is not advised
     */
    FAIL_IF(FAIL == H5FD_s3comms_parse_url(s3_test_bucket_url, &purl))
    if (purl->port == NULL) {
        purl->port = (char *)H5MM_malloc(sizeof(char) * 5);
        FAIL_IF(purl->port == NULL);
        FAIL_IF(5 < HDsnprintf(purl->port, 5, "9000"))
    }
<<<<<<< HEAD
    else if (strcmp(purl->port, "9000") != 0) {
=======
    else if (HDstrcmp(purl->port, "9000") != 0) {
>>>>>>> 18bbd3f0
        FAIL_IF(5 < HDsnprintf(purl->port, 5, "9000"))
    }
    else {
        FAIL_IF(5 < HDsnprintf(purl->port, 5, "1234"))
    }
    FAIL_IF(S3_TEST_MAX_URL_SIZE < HDsnprintf(url_raven_badport, S3_TEST_MAX_URL_SIZE, "%s://%s:%s/%s",
                                              purl->scheme, purl->host, purl->port,
                                              S3_TEST_RESOURCE_TEXT_PUBLIC));

    curl_global_init(CURL_GLOBAL_DEFAULT);
    curl_ready = TRUE;

    now = gmnow();
    FAIL_IF(now == NULL)
    FAIL_IF(ISO8601NOW(iso8601now, now) != (ISO8601_SIZE - 1));

    /* It is desired to have means available to verify that signing_key
     * was set successfully and to an expected value.
     */
    FAIL_IF(FAIL == H5FD_s3comms_signing_key(signing_key, (const char *)s3_test_aws_secret_access_key,
                                             (const char *)s3_test_aws_region, (const char *)iso8601now));

    /*************************
     * OPEN NONEXISTENT FILE *
     *************************/

    /* attempt anonymously
     */
    handle = H5FD_s3comms_s3r_open(url_missing, NULL, NULL, NULL);
    FAIL_IF(handle != NULL);

    /* attempt with authentication
     */
    handle =
        H5FD_s3comms_s3r_open(url_missing, (const char *)s3_test_aws_region,
                              (const char *)s3_test_aws_access_key_id, (const unsigned char *)signing_key);
    FAIL_IF(handle != NULL);

    /*************************
     * INACTIVE PORT ON HOST *
     *************************/

#if S3_TEST_RUN_TIMEOUT
    HDprintf("Opening on inactive port may hang for a minute; waiting for timeout\n");
    handle = H5FD_s3comms_s3r_open(url_raven_badport, NULL, NULL, NULL);
    FAIL_IF(handle != NULL);
#endif

    /*******************************
     * INVALID AUTHENTICATION INFO *
     *******************************/

    /* anonymous access on restricted file
     */
    handle = H5FD_s3comms_s3r_open(url_shakespeare, NULL, NULL, NULL);
    FAIL_IF(handle != NULL);

    /* passed in a bad ID
     */
    handle = H5FD_s3comms_s3r_open(url_shakespeare, (const char *)s3_test_aws_region, "I_MADE_UP_MY_ID",
                                   (const unsigned char *)signing_key);
    FAIL_IF(handle != NULL);

    /* using an invalid signing key
     */
    handle =
        H5FD_s3comms_s3r_open(url_shakespeare, (const char *)s3_test_aws_region,
                              (const char *)s3_test_aws_access_key_id, (const unsigned char *)EMPTY_SHA256);
    FAIL_IF(handle != NULL);

    /*******************************
     * SUCCESSFUL OPEN (AND CLOSE) *
     *******************************/

    /* anonymous
     */
    handle = H5FD_s3comms_s3r_open(url_raven, NULL, NULL, NULL);
    FAIL_IF(handle == NULL);
    JSVERIFY(6464, H5FD_s3comms_s3r_get_filesize(handle), "did not get expected filesize")
    JSVERIFY(SUCCEED, H5FD_s3comms_s3r_close(handle), "unable to close file")
    handle = NULL;

    /* using authentication on anonymously-accessible file?
     */
    handle =
        H5FD_s3comms_s3r_open(url_raven, (const char *)s3_test_aws_region,
                              (const char *)s3_test_aws_access_key_id, (const unsigned char *)signing_key);
    FAIL_IF(handle == NULL);
    JSVERIFY(6464, H5FD_s3comms_s3r_get_filesize(handle), NULL)
    JSVERIFY(SUCCEED, H5FD_s3comms_s3r_close(handle), "unable to close file")
    handle = NULL;

    /* authenticating
     */
    handle =
        H5FD_s3comms_s3r_open(url_shakespeare, (const char *)s3_test_aws_region,
                              (const char *)s3_test_aws_access_key_id, (const unsigned char *)signing_key);
    FAIL_IF(handle == NULL);
    JSVERIFY(5458199, H5FD_s3comms_s3r_get_filesize(handle), NULL)
    JSVERIFY(SUCCEED, H5FD_s3comms_s3r_close(handle), "unable to close file")
    handle = NULL;

    curl_global_cleanup();
    curl_ready = FALSE;

    FAIL_IF(FAIL == H5FD_s3comms_free_purl(purl))
    purl = NULL;

    PASSED();
    return 0;
error:
    /***********
     * cleanup *
     ***********/

    if (handle != NULL)
        H5FD_s3comms_s3r_close(handle);
    if (purl != NULL)
        H5FD_s3comms_free_purl(purl);
    if (curl_ready == TRUE)
        curl_global_cleanup();

    return -1;

} /* end test_s3r_open() */

/*---------------------------------------------------------------------------
 *
 * Function: test_s3r_read()
 *
 * Purpose:
 *
 *     Specify and demonstrate the use and life cycle of an S3 Request handle
 *     `s3r_t`, through its related functions.
 *
 *     H5FD_s3comms_s3r_open
 *     H5FD_s3comms_s3r_getsize << called by open() _only_
 *     H5FD_s3comms_s3r_read    << called by getsize(), multiple times working
 *     H5FD_s3comms_s3r_close
 *
 *     Shows most basic curl interation.
 *
 * Programmer: Jacob Smith
 *             2017-10-06
 *
 *---------------------------------------------------------------------------
 */
static herr_t
test_s3r_read(void)
{

#define S3COMMS_TEST_BUFFER_SIZE 256

    /************************
     * test-local variables *
     ************************/

    char         url_raven[S3_TEST_MAX_URL_SIZE];
    char         buffer[S3COMMS_TEST_BUFFER_SIZE];
    s3r_t *      handle     = NULL;
    hbool_t      curl_ready = FALSE;
    unsigned int i          = 0;

    TESTING("test_s3r_read");

    /*
     * initial setup
     */
    if (FALSE == s3_test_bucket_defined) {
        SKIPPED();
        HDputs("    environment variable HDF5_ROS3_TEST_BUCKET_URL not defined");
        HDfflush(stdout);
        return 0;
    }

    curl_global_init(CURL_GLOBAL_DEFAULT);
    curl_ready = TRUE;
    FAIL_IF(S3_TEST_MAX_URL_SIZE < HDsnprintf(url_raven, S3_TEST_MAX_URL_SIZE, "%s/%s", s3_test_bucket_url,
                                              S3_TEST_RESOURCE_TEXT_PUBLIC));

    for (i = 0; i < S3COMMS_TEST_BUFFER_SIZE; i++)
        buffer[i] = '\0';

    /* open file
     */
    handle = H5FD_s3comms_s3r_open(url_raven, NULL, NULL, NULL);
    FAIL_IF(handle == NULL)
    JSVERIFY(6464, H5FD_s3comms_s3r_get_filesize(handle), NULL)

    for (i = 0; i < S3COMMS_TEST_BUFFER_SIZE; i++)
        buffer[i] = '\0';

    /**********************
     * read start of file *
     **********************/

    JSVERIFY(SUCCEED, H5FD_s3comms_s3r_read(handle, (haddr_t)0, (size_t)118, buffer), NULL)
    JSVERIFY_STR("Once upon a midnight dreary, while I pondered, weak and weary,\n"
                 "Over many a quaint and curious volume of forgotten lore",
                 buffer, NULL)

    for (i = 0; i < S3COMMS_TEST_BUFFER_SIZE; i++)
        buffer[i] = '\0';

    /************************
     * read arbitrary range *
     ************************/

    JSVERIFY(SUCCEED, H5FD_s3comms_s3r_read(handle, (haddr_t)2540, (size_t)54, buffer), NULL)
    JSVERIFY_STR("the grave and stern decorum of the countenance it wore", buffer, NULL)

    for (i = 0; i < S3COMMS_TEST_BUFFER_SIZE; i++)
        buffer[i] = '\0';

    /**********************
     * read one character *
     **********************/

    JSVERIFY(SUCCEED, H5FD_s3comms_s3r_read(handle, (haddr_t)2540, (size_t)1, buffer), NULL)
    JSVERIFY_STR("t", buffer, NULL)

    for (i = 0; i < S3COMMS_TEST_BUFFER_SIZE; i++)
        buffer[i] = '\0';

    /***************
     * read to EoF *
     ***************/

    JSVERIFY(SUCCEED, H5FD_s3comms_s3r_read(handle, (haddr_t)6370, (size_t)0, buffer), NULL)
    JSVERIFY(
        0,
<<<<<<< HEAD
        strncmp(
=======
        HDstrncmp(
>>>>>>> 18bbd3f0
            buffer,
            "And my soul from out that shadow that lies floating on the floor\nShall be lifted—nevermore!\n",
            94),
        buffer)

    for (i = 0; i < S3COMMS_TEST_BUFFER_SIZE; i++)
        buffer[i] = '\0';

    /*****************
     * read past eof *
     *****************/

    JSVERIFY(FAIL,
             H5FD_s3comms_s3r_read(handle, (haddr_t)6400, (size_t)100, /* 6400+100 > 6464 */
                                   buffer),
             NULL)
<<<<<<< HEAD
    JSVERIFY(0, strcmp("", buffer), NULL)
=======
    JSVERIFY(0, HDstrcmp("", buffer), NULL)
>>>>>>> 18bbd3f0

    /************************
     * read starts past eof *
     ************************/

    JSVERIFY(FAIL,
             H5FD_s3comms_s3r_read(handle, (haddr_t)1200699, /* 1200699 > 6464 */
                                   (size_t)100, buffer),
             NULL)
<<<<<<< HEAD
    JSVERIFY(0, strcmp("", buffer), NULL)
=======
    JSVERIFY(0, HDstrcmp("", buffer), NULL)
>>>>>>> 18bbd3f0

    /**********************
     * read starts on eof *
     **********************/

    JSVERIFY(FAIL, H5FD_s3comms_s3r_read(handle, (haddr_t)6464, (size_t)0, buffer), NULL)
<<<<<<< HEAD
    JSVERIFY(0, strcmp("", buffer), NULL)
=======
    JSVERIFY(0, HDstrcmp("", buffer), NULL)
>>>>>>> 18bbd3f0

    /*************
     * TEAR DOWN *
     *************/

    JSVERIFY(SUCCEED, H5FD_s3comms_s3r_close(handle), "unable to close file")
    handle = NULL;

    curl_global_cleanup();
    curl_ready = FALSE;

    PASSED();
    return 0;

error:
    /***********
     * cleanup *
     ***********/

    if (handle != NULL)
        H5FD_s3comms_s3r_close(handle);

    if (curl_ready == TRUE)
        curl_global_cleanup();

    return -1;

#undef S3COMMS_TEST_BUFFER_SIZE

} /* end test_s3r_read() */

/*---------------------------------------------------------------------------
 *
 * Function: test_signing_key()
 *
 * Purpose:
 *
 *     Define and verify behavior of `H5FD_s3comms_signing_key()`
 *
 *     More test cases would be a very good idea.
 *
 * Programmer: Jacob Smith
 *             2017-09-18
 *
 *---------------------------------------------------------------------------
 */
static herr_t
test_signing_key(void)
{
    /*************************
     * test-local structures *
     *************************/

    struct testcase {
        const char *  region;
        const char *  secret_key;
        const char *  when;
        unsigned char exp[SHA256_DIGEST_LENGTH];
    };

    /************************
     * test-local variables *
     ************************/

    struct testcase cases[] = {
        {
            "us-east-1",
            "wJalrXUtnFEMI/K7MDENG/bPxRfiCYEXAMPLEKEY",
            "20130524T000000Z",
            {
                0xdb, 0xb8, 0x93, 0xac, 0xc0, 0x10, 0x96, 0x49, 0x18, 0xf1, 0xfd,
                0x43, 0x3a, 0xdd, 0x87, 0xc7, 0x0e, 0x8b, 0x0d, 0xb6, 0xbe, 0x30,
                0xc1, 0xfb, 0xea, 0xfe, 0xfa, 0x5e, 0xc6, 0xba, 0x83, 0x78,
            },
        },
    };
    int            i      = 0;
    unsigned char *key    = NULL;
    int            ncases = 1;

    TESTING("signing_key");

    for (i = 0; i < ncases; i++) {
        key = (unsigned char *)HDmalloc(sizeof(unsigned char) * SHA256_DIGEST_LENGTH);
        HDassert(key != NULL);
<<<<<<< HEAD

        JSVERIFY(SUCCEED, H5FD_s3comms_signing_key(key, cases[i].secret_key, cases[i].region, cases[i].when),
                 NULL)

        JSVERIFY(0, strncmp((const char *)cases[i].exp, (const char *)key, SHA256_DIGEST_LENGTH),
                 cases[i].exp)

        free(key);
=======

        JSVERIFY(SUCCEED, H5FD_s3comms_signing_key(key, cases[i].secret_key, cases[i].region, cases[i].when),
                 NULL)

        JSVERIFY(0, HDstrncmp((const char *)cases[i].exp, (const char *)key, SHA256_DIGEST_LENGTH),
                 (const char *)cases[i].exp)

        HDfree(key);
>>>>>>> 18bbd3f0
        key = NULL;
    }

    /***************
     * ERROR CASES *
     ***************/

    key = (unsigned char *)HDmalloc(sizeof(unsigned char) * SHA256_DIGEST_LENGTH);
    HDassert(key != NULL);

    JSVERIFY(FAIL, H5FD_s3comms_signing_key(NULL, cases[0].secret_key, cases[0].region, cases[0].when),
             "destination cannot be NULL")

    JSVERIFY(FAIL, H5FD_s3comms_signing_key(key, NULL, cases[0].region, cases[0].when),
             "secret key cannot be NULL")

    JSVERIFY(FAIL, H5FD_s3comms_signing_key(key, cases[0].secret_key, NULL, cases[0].when),
             "aws region cannot be NULL")

    JSVERIFY(FAIL, H5FD_s3comms_signing_key(key, cases[0].secret_key, cases[0].region, NULL),
             "time string cannot be NULL")

<<<<<<< HEAD
    free(key);
=======
    HDfree(key);
>>>>>>> 18bbd3f0
    key = NULL;

    PASSED();
    return 0;

error:
    if (key != NULL) {
        HDfree(key);
    }

    return -1;

} /* end test_signing_key() */

/*---------------------------------------------------------------------------
 *
 * Function: test_tostringtosign()
 *
 * Purpose:
 *
 *     Verify that we can get the "string to sign" from a Canonical Request and
 *     related information.
 *
 *     Demonstrate failure cases.
 *
 * Return:
 *
 *     Success:  0
 *     Failure: -1
 *
 * Programmer: Jacob Smith
 *             2017-09-13
 *
 *---------------------------------------------------------------------------
 */
static herr_t
test_tostringtosign(void)
{
    /************************
     * test-local variables *
     ************************/

    const char canonreq[] = "GET\n/"
                            "test.txt\n\nhost:examplebucket.s3.amazonaws.com\nrange:bytes=0-9\nx-amz-content-"
                            "sha256:e3b0c44298fc1c149afbf4c8996fb92427ae41e4649b934ca495991b7852b855\nx-amz-"
                            "date:20130524T000000Z\n\nhost;range;x-amz-content-sha256;x-amz-"
                            "date\ne3b0c44298fc1c149afbf4c8996fb92427ae41e4649b934ca495991b7852b855";
    const char iso8601now[] = "20130524T000000Z";
    const char region[]     = "us-east-1";
    char       s2s[512];

    TESTING("s3comms tostringtosign");

    JSVERIFY(SUCCEED, H5FD_s3comms_tostringtosign(s2s, canonreq, iso8601now, region),
             "unable to create string to sign")

    JSVERIFY_STR("AWS4-HMAC-SHA256\n20130524T000000Z\n20130524/us-east-1/s3/"
                 "aws4_request\n7344ae5b7ee6c3e7e6b0fe0640412a37625d1fbfff95c48bbb2dc43964946972",
                 s2s, NULL)

    JSVERIFY(FAIL, H5FD_s3comms_tostringtosign(s2s, NULL, iso8601now, region),
             "canonical request string cannot be NULL")

    JSVERIFY(FAIL, H5FD_s3comms_tostringtosign(s2s, canonreq, NULL, region), "time string cannot be NULL")

    JSVERIFY(FAIL, H5FD_s3comms_tostringtosign(s2s, canonreq, iso8601now, NULL), "aws region cannot be NULL")

    PASSED();
    return 0;

error:
    return -1;

} /* end test_tostringtosign() */

/*----------------------------------------------------------------------------
 *
 * Function: test_trim()
 *
 * Purpose:
 *
 *     Define and verify behavior of `H5FD_s3comms_trim()`.
 *
 * Programmer: Jacob Smith
 *             2017-09-14
 *
 *----------------------------------------------------------------------------
 */
static herr_t
test_trim(void)
{
    /*************************
     * test-local structures *
     *************************/

    struct testcase {
        const char *in;
        size_t      in_len;
        const char *exp;
        size_t      exp_len;
    };

    /************************
     * test-local variables *
     ************************/

    struct testcase cases[] = {
        {
            "block string",
            12,
            "block string",
            12,
        },
        {
            " \n\r  \t",
            6,
            "",
            0,
        },
        {
            " \twhite b4",
            10,
            "white b4",
            8,
        },
        {
            "white after\r\n  ",
            15,
            "white after",
            11,
        },
        {
            " on\nends\t",
            9,
            "on\nends",
            7,
        },
    };
    char   dest[32];
    size_t dest_len = 0;
    int    i        = 0;
    int    n_cases  = 5;
    char * str      = NULL;

    TESTING("s3comms trim");

    for (i = 0; i < n_cases; i++) {
        HDassert(str == NULL);
        str = (char *)HDmalloc(sizeof(char) * cases[i].in_len);
        HDassert(str != NULL);
        HDstrncpy(str, cases[i].in, cases[i].in_len);

        JSVERIFY(SUCCEED, H5FD_s3comms_trim(dest, str, cases[i].in_len, &dest_len), NULL)
        JSVERIFY(cases[i].exp_len, dest_len, cases[i].in)
        if (dest_len > 0) {
<<<<<<< HEAD
            JSVERIFY(0, strncmp(cases[i].exp, dest, dest_len), cases[i].exp)
=======
            JSVERIFY(0, HDstrncmp(cases[i].exp, dest, dest_len), cases[i].exp)
>>>>>>> 18bbd3f0
        }
        HDfree(str);
        str = NULL;
    } /* end for each testcase */

    JSVERIFY(SUCCEED, H5FD_s3comms_trim(dest, NULL, 3, &dest_len),
             "should not fail when trimming a null string");
    JSVERIFY(0, dest_len, "trimming NULL string writes 0 characters")

    HDassert(str == NULL);
    str = (char *)HDmalloc(sizeof(char *) * 11);
    HDassert(str != NULL);
<<<<<<< HEAD
    memcpy(str, "some text ", 11); /* string with null terminator */
    JSVERIFY(FAIL, H5FD_s3comms_trim(NULL, str, 10, &dest_len), "destination for trim cannot be NULL");
    free(str);
=======
    HDmemcpy(str, "some text ", 11); /* string with null terminator */
    JSVERIFY(FAIL, H5FD_s3comms_trim(NULL, str, 10, &dest_len), "destination for trim cannot be NULL");
    HDfree(str);
>>>>>>> 18bbd3f0
    str = NULL;

    PASSED();
    return 0;

error:
    if (str != NULL) {
        HDfree(str);
    }
    return -1;

} /* end test_trim() */

/*----------------------------------------------------------------------------
 *
 * Function: test_uriencode()
 *
 * Purpose:
 *
 *     Define and verify behavior of `H5FD_s3comms_uriencode()`.
 *
 * Programmer: Jacob Smith
 *             2017-09-14
 *
 *----------------------------------------------------------------------------
 */
static herr_t
test_uriencode(void)
{
    /*************************
     * test-local structures *
     *************************/

    struct testcase {
        const char *str;
        size_t      s_len;
        hbool_t     encode_slash;
        const char *expected;
    };

    /************************
     * test-local variables *
     ************************/

    struct testcase cases[]      = {{
                                   "/path/to/resource.jpg",
                                   21,
                                   FALSE,
                                   "/path/to/resource.jpg",
                               },
                               {
                                   "/path/to/resource.jpg",
                                   21,
                                   TRUE,
                                   "%2Fpath%2Fto%2Fresource.jpg",
                               },
                               {
                                   "string got_spaa  ces",
                                   20,
                                   TRUE,
                                   "string%20got_spaa%20%20ces",
                               },
                               {
                                   "sp ac~es/and-sl ash.encoded",
                                   27,
                                   TRUE,
                                   "sp%20ac~es%2Fand-sl%20ash.encoded",
                               },
                               {
                                   "sp ac~es/and-sl ash.unencoded",
                                   29,
                                   FALSE,
                                   "sp%20ac~es/and-sl%20ash.unencoded",
                               },
                               {
                                   "/path/to/resource.txt",
                                   0,
                                   FALSE,
                                   "",

                               }};
    char *          dest         = NULL;
    size_t          dest_written = 0;
    int             i            = 0;
    int             ncases       = 6;
    size_t          str_len      = 0;

    TESTING("s3comms uriencode")

    for (i = 0; i < ncases; i++) {
        str_len = cases[i].s_len;
        dest    = (char *)HDmalloc(sizeof(char) * str_len * 3 + 1);
        FAIL_IF(dest == NULL)

        JSVERIFY(SUCCEED,
                 H5FD_s3comms_uriencode(dest, cases[i].str, str_len, cases[i].encode_slash, &dest_written),
                 NULL);
        JSVERIFY(HDstrlen(cases[i].expected), dest_written, NULL)
<<<<<<< HEAD
        JSVERIFY(0, strncmp(dest, cases[i].expected, dest_written), cases[i].expected);

        free(dest);
=======
        JSVERIFY(0, HDstrncmp(dest, cases[i].expected, dest_written), cases[i].expected);

        HDfree(dest);
>>>>>>> 18bbd3f0
        dest = NULL;
    } /* end for each testcase */

    /***************
     * ERROR CASES *
     ***************/

    dest = (char *)HDmalloc(sizeof(char) * 15);
    HDassert(dest != NULL);

    JSVERIFY(FAIL, H5FD_s3comms_uriencode(NULL, "word$", 5, false, &dest_written),
             "destination cannot be NULL");
    JSVERIFY(FAIL, H5FD_s3comms_uriencode(dest, NULL, 5, false, &dest_written),
             "source string cannot be NULL");

    HDfree(dest);
    dest = NULL;

    PASSED();
    return 0;

error:
    if (dest != NULL) {
        HDfree(dest);
    }
    return -1;

} /* end test_uriencode() */

#endif /* H5_HAVE_ROS3_VFD */

/*-------------------------------------------------------------------------
 * Function: main()
 *
 * Purpose:
 *
 *     Run unit tests for S3 Communications (s3comms).
 *
 * Return:
 *
 *     Success: 0
 *     Failure: 1
 *
 * Programmer:  Jacob Smith
 *              2017-10-12
 *
 *-------------------------------------------------------------------------
 */
int
main(void)
{
#ifdef H5_HAVE_ROS3_VFD
    int         nerrors        = 0;
    const char *bucket_url_env = NULL;

    h5_reset();

#endif /* H5_HAVE_ROS3_VFD */

    HDprintf("Testing S3Communications functionality.\n");

#ifdef H5_HAVE_ROS3_VFD

    /* "clear" profile data strings */
    s3_test_aws_access_key_id[0]     = '\0';
    s3_test_aws_secret_access_key[0] = '\0';
    s3_test_aws_region[0]            = '\0';
    s3_test_bucket_url[0]            = '\0';

    /* TODO: unit/regression test for H5FD_s3comms_load_aws_profile()
     * requires a few test files and/or manipulation of default path
     */
    /* attempt to load test credentials
     * if unable, certain tests will be skipped
     */
    if (SUCCEED == H5FD_s3comms_load_aws_profile(S3_TEST_PROFILE_NAME, s3_test_aws_access_key_id,
                                                 s3_test_aws_secret_access_key, s3_test_aws_region)) {
        s3_test_credentials_loaded = 1;
    }

    bucket_url_env = HDgetenv("HDF5_ROS3_TEST_BUCKET_URL");
    if (bucket_url_env == NULL || bucket_url_env[0] == '\0') {
        HDprintf("WARNING: S3 bucket url is not defined in enviornment "
                 "variable 'HDF5_ROS3_TEST_BUCKET_URL'!\n");
    }
    else {
        HDstrncpy(s3_test_bucket_url, bucket_url_env, S3_TEST_MAX_URL_SIZE);
        s3_test_bucket_defined = TRUE;
    }

    /* tests ordered rougly by dependence */
    nerrors += test_macro_format_credential() < 0 ? 1 : 0;
    nerrors += test_trim() < 0 ? 1 : 0;
    nerrors += test_nlowercase() < 0 ? 1 : 0;
    nerrors += test_uriencode() < 0 ? 1 : 0;
    nerrors += test_percent_encode_char() < 0 ? 1 : 0;
    nerrors += test_bytes_to_hex() < 0 ? 1 : 0;
    nerrors += test_HMAC_SHA256() < 0 ? 1 : 0;
    nerrors += test_signing_key() < 0 ? 1 : 0;
    nerrors += test_hrb_node_set() < 0 ? 1 : 0;
    nerrors += test_hrb_init_request() < 0 ? 1 : 0;
    nerrors += test_parse_url() < 0 ? 1 : 0;
    nerrors += test_aws_canonical_request() < 0 ? 1 : 0;
    nerrors += test_tostringtosign() < 0 ? 1 : 0;
    nerrors += test_s3r_open() < 0 ? 1 : 0;
    nerrors += test_s3r_get_filesize() < 0 ? 1 : 0;
    nerrors += test_s3r_read() < 0 ? 1 : 0;

    if (nerrors) {
        HDprintf("***** %d S3comms TEST%s FAILED! *****\n", nerrors, nerrors > 1 ? "S" : "");
        return 1;
    }

    HDprintf("All S3comms tests passed.\n");

    return 0;

#else

    HDprintf("SKIPPED - read-only S3 VFD not built\n");
    return EXIT_SUCCESS;

#endif /* H5_HAVE_ROS3_VFD */

} /* end main() */<|MERGE_RESOLUTION|>--- conflicted
+++ resolved
@@ -181,17 +181,6 @@
  *
  *----------------------------------------------------------------------------
  */
-<<<<<<< HEAD
-#define JSERR_LONG(expected, actual, reason)                                                                 \
-    {                                                                                                        \
-        JSFAILED_AT()                                                                                        \
-        if (reason != NULL) {                                                                                \
-            HDprintf("%s\n", (reason));                                                                      \
-        }                                                                                                    \
-        else {                                                                                               \
-            HDprintf("  ! Expected %ld\n  ! Actual   %ld\n", (long)(expected), (long)(actual));              \
-        }                                                                                                    \
-=======
 static inline void
 jserr_long(long expected, long actual, const char *reason)
 {
@@ -207,7 +196,6 @@
     {                                                                                                        \
         JSFAILED_AT()                                                                                        \
         jserr_long((long)(expected), (long)(actual), reason);                                                \
->>>>>>> 18bbd3f0
     }
 
 /*----------------------------------------------------------------------------
@@ -238,18 +226,6 @@
  *
  *----------------------------------------------------------------------------
  */
-<<<<<<< HEAD
-#define JSERR_STR(expected, actual, reason)                                                                  \
-    {                                                                                                        \
-        JSFAILED_AT()                                                                                        \
-        if ((reason) != NULL) {                                                                              \
-            HDprintf("%s\n", (reason));                                                                      \
-        }                                                                                                    \
-        else {                                                                                               \
-            HDprintf("!!! Expected:\n%s\n!!!Actual:\n%s\n", (expected), (actual));                           \
-        }                                                                                                    \
-    }
-=======
 static inline void
 jserr_str(const char *expected, const char *actual, const char *reason)
 {
@@ -260,7 +236,6 @@
         HDprintf("!!! Expected:\n%s\n!!!Actual:\n%s\n", expected, actual);
     }
 }
->>>>>>> 18bbd3f0
 
 #define JSERR_STR(expected, actual, reason)                                                                  \
     {                                                                                                        \
@@ -336,11 +311,7 @@
  *----------------------------------------------------------------------------
  */
 #define JSVERIFY_STR(expected, actual, reason)                                                               \
-<<<<<<< HEAD
-    if (strcmp((actual), (expected)) != 0) {                                                                 \
-=======
     if (HDstrcmp((actual), (expected)) != 0) {                                                               \
->>>>>>> 18bbd3f0
         JSERR_STR((expected), (actual), (reason));                                                           \
         goto error;                                                                                          \
     } /* JSVERIFY_STR */
@@ -388,11 +359,7 @@
  *----------------------------------------------------------------------------
  */
 #define JSVERIFY_STR(actual, expected, reason)                                                               \
-<<<<<<< HEAD
-    if (strcmp((actual), (expected)) != 0) {                                                                 \
-=======
     if (HDstrcmp((actual), (expected)) != 0) {                                                               \
->>>>>>> 18bbd3f0
         JSERR_STR((expected), (actual), (reason));                                                           \
         goto error;                                                                                          \
     } /* JSVERIFY_STR */
@@ -1314,11 +1281,7 @@
             cases[i].msg);
         if (cases[i].ret == SUCCEED) {
 #ifdef VERBOSE
-<<<<<<< HEAD
-            if (0 != strncmp(cases[i].exp, dest, HDstrlen(cases[i].exp))) {
-=======
             if (0 != HDstrncmp(cases[i].exp, dest, HDstrlen(cases[i].exp))) {
->>>>>>> 18bbd3f0
                 /* print out how wrong things are, and then fail
                  */
                 dest = (char *)HDrealloc(dest, cases[i].dest_size + 1);
@@ -1330,11 +1293,7 @@
 #else  /* VERBOSE not defined */
             /* simple pass/fail test
              */
-<<<<<<< HEAD
-            JSVERIFY(0, strncmp(cases[i].exp, dest, HDstrlen(cases[i].exp)), NULL);
-=======
             JSVERIFY(0, HDstrncmp(cases[i].exp, dest, HDstrlen(cases[i].exp)), NULL);
->>>>>>> 18bbd3f0
 #endif /* VERBOSE */
         }
         HDfree(dest);
@@ -1410,11 +1369,7 @@
 
         JSVERIFY(SUCCEED, H5FD_s3comms_nlowercase(dest, cases[i].in, cases[i].len), cases[i].in)
         if (cases[i].len > 0) {
-<<<<<<< HEAD
-            JSVERIFY(0, strncmp(dest, cases[i].exp, cases[i].len), NULL)
-=======
             JSVERIFY(0, HDstrncmp(dest, cases[i].exp, cases[i].len), NULL)
->>>>>>> 18bbd3f0
         }
         HDfree(dest);
     } /* end for each testcase */
@@ -1786,11 +1741,7 @@
         JSVERIFY(SUCCEED, H5FD_s3comms_percent_encode_char(dest, (const unsigned char)cases[i].c, &dest_len),
                  NULL)
         JSVERIFY(cases[i].exp_len, dest_len, NULL)
-<<<<<<< HEAD
-        JSVERIFY(0, strncmp(dest, cases[i].exp, dest_len), NULL)
-=======
         JSVERIFY(0, HDstrncmp(dest, cases[i].exp, dest_len), NULL)
->>>>>>> 18bbd3f0
         JSVERIFY_STR(cases[i].exp, dest, NULL)
     }
 
@@ -1841,15 +1792,9 @@
 
     handle = H5FD_s3comms_s3r_open(url_raven, NULL, NULL, NULL);
     FAIL_IF(handle == NULL)
-<<<<<<< HEAD
 
     JSVERIFY(6464, H5FD_s3comms_s3r_get_filesize(handle), NULL)
 
-=======
-
-    JSVERIFY(6464, H5FD_s3comms_s3r_get_filesize(handle), NULL)
-
->>>>>>> 18bbd3f0
     FAIL_IF(SUCCEED != H5FD_s3comms_s3r_close(handle))
 
     PASSED();
@@ -1928,11 +1873,7 @@
         FAIL_IF(purl->port == NULL);
         FAIL_IF(5 < HDsnprintf(purl->port, 5, "9000"))
     }
-<<<<<<< HEAD
-    else if (strcmp(purl->port, "9000") != 0) {
-=======
     else if (HDstrcmp(purl->port, "9000") != 0) {
->>>>>>> 18bbd3f0
         FAIL_IF(5 < HDsnprintf(purl->port, 5, "9000"))
     }
     else {
@@ -2164,11 +2105,7 @@
     JSVERIFY(SUCCEED, H5FD_s3comms_s3r_read(handle, (haddr_t)6370, (size_t)0, buffer), NULL)
     JSVERIFY(
         0,
-<<<<<<< HEAD
-        strncmp(
-=======
         HDstrncmp(
->>>>>>> 18bbd3f0
             buffer,
             "And my soul from out that shadow that lies floating on the floor\nShall be lifted—nevermore!\n",
             94),
@@ -2185,11 +2122,7 @@
              H5FD_s3comms_s3r_read(handle, (haddr_t)6400, (size_t)100, /* 6400+100 > 6464 */
                                    buffer),
              NULL)
-<<<<<<< HEAD
-    JSVERIFY(0, strcmp("", buffer), NULL)
-=======
     JSVERIFY(0, HDstrcmp("", buffer), NULL)
->>>>>>> 18bbd3f0
 
     /************************
      * read starts past eof *
@@ -2199,22 +2132,14 @@
              H5FD_s3comms_s3r_read(handle, (haddr_t)1200699, /* 1200699 > 6464 */
                                    (size_t)100, buffer),
              NULL)
-<<<<<<< HEAD
-    JSVERIFY(0, strcmp("", buffer), NULL)
-=======
     JSVERIFY(0, HDstrcmp("", buffer), NULL)
->>>>>>> 18bbd3f0
 
     /**********************
      * read starts on eof *
      **********************/
 
     JSVERIFY(FAIL, H5FD_s3comms_s3r_read(handle, (haddr_t)6464, (size_t)0, buffer), NULL)
-<<<<<<< HEAD
-    JSVERIFY(0, strcmp("", buffer), NULL)
-=======
     JSVERIFY(0, HDstrcmp("", buffer), NULL)
->>>>>>> 18bbd3f0
 
     /*************
      * TEAR DOWN *
@@ -2300,25 +2225,14 @@
     for (i = 0; i < ncases; i++) {
         key = (unsigned char *)HDmalloc(sizeof(unsigned char) * SHA256_DIGEST_LENGTH);
         HDassert(key != NULL);
-<<<<<<< HEAD
 
         JSVERIFY(SUCCEED, H5FD_s3comms_signing_key(key, cases[i].secret_key, cases[i].region, cases[i].when),
                  NULL)
 
-        JSVERIFY(0, strncmp((const char *)cases[i].exp, (const char *)key, SHA256_DIGEST_LENGTH),
-                 cases[i].exp)
-
-        free(key);
-=======
-
-        JSVERIFY(SUCCEED, H5FD_s3comms_signing_key(key, cases[i].secret_key, cases[i].region, cases[i].when),
-                 NULL)
-
         JSVERIFY(0, HDstrncmp((const char *)cases[i].exp, (const char *)key, SHA256_DIGEST_LENGTH),
                  (const char *)cases[i].exp)
 
         HDfree(key);
->>>>>>> 18bbd3f0
         key = NULL;
     }
 
@@ -2341,11 +2255,7 @@
     JSVERIFY(FAIL, H5FD_s3comms_signing_key(key, cases[0].secret_key, cases[0].region, NULL),
              "time string cannot be NULL")
 
-<<<<<<< HEAD
-    free(key);
-=======
     HDfree(key);
->>>>>>> 18bbd3f0
     key = NULL;
 
     PASSED();
@@ -2501,11 +2411,7 @@
         JSVERIFY(SUCCEED, H5FD_s3comms_trim(dest, str, cases[i].in_len, &dest_len), NULL)
         JSVERIFY(cases[i].exp_len, dest_len, cases[i].in)
         if (dest_len > 0) {
-<<<<<<< HEAD
-            JSVERIFY(0, strncmp(cases[i].exp, dest, dest_len), cases[i].exp)
-=======
             JSVERIFY(0, HDstrncmp(cases[i].exp, dest, dest_len), cases[i].exp)
->>>>>>> 18bbd3f0
         }
         HDfree(str);
         str = NULL;
@@ -2518,15 +2424,9 @@
     HDassert(str == NULL);
     str = (char *)HDmalloc(sizeof(char *) * 11);
     HDassert(str != NULL);
-<<<<<<< HEAD
-    memcpy(str, "some text ", 11); /* string with null terminator */
-    JSVERIFY(FAIL, H5FD_s3comms_trim(NULL, str, 10, &dest_len), "destination for trim cannot be NULL");
-    free(str);
-=======
     HDmemcpy(str, "some text ", 11); /* string with null terminator */
     JSVERIFY(FAIL, H5FD_s3comms_trim(NULL, str, 10, &dest_len), "destination for trim cannot be NULL");
     HDfree(str);
->>>>>>> 18bbd3f0
     str = NULL;
 
     PASSED();
@@ -2625,15 +2525,9 @@
                  H5FD_s3comms_uriencode(dest, cases[i].str, str_len, cases[i].encode_slash, &dest_written),
                  NULL);
         JSVERIFY(HDstrlen(cases[i].expected), dest_written, NULL)
-<<<<<<< HEAD
-        JSVERIFY(0, strncmp(dest, cases[i].expected, dest_written), cases[i].expected);
-
-        free(dest);
-=======
         JSVERIFY(0, HDstrncmp(dest, cases[i].expected, dest_written), cases[i].expected);
 
         HDfree(dest);
->>>>>>> 18bbd3f0
         dest = NULL;
     } /* end for each testcase */
 
