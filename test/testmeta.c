--- conflicted
+++ resolved
@@ -83,11 +83,7 @@
 
     for (i = 0; i < NEXTARRAYS; i++) {
         /* Create dataset */
-<<<<<<< HEAD
-        sprintf(name, "/ExtArray%06d", i);
-=======
         HDsprintf(name, "/ExtArray%06d", i);
->>>>>>> 18bbd3f0
         dataset_id =
             H5Dcreate2(file_id, name, H5T_NATIVE_FLOAT, dataspace_id, H5P_DEFAULT, prop_id, H5P_DEFAULT);
 
