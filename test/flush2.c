/* * * * * * * * * * * * * * * * * * * * * * * * * * * * * * * * * * * * * * *
 * Copyright by The HDF Group.                                               *
 * Copyright by the Board of Trustees of the University of Illinois.         *
 * All rights reserved.                                                      *
 *                                                                           *
 * This file is part of HDF5.  The full HDF5 copyright notice, including     *
 * terms governing use, modification, and redistribution, is contained in    *
 * the COPYING file, which can be found at the root of the source code       *
 * distribution tree, or in https://www.hdfgroup.org/licenses.               *
 * If you do not have access to either file, you may request a copy from     *
 * help@hdfgroup.org.                                                        *
 * * * * * * * * * * * * * * * * * * * * * * * * * * * * * * * * * * * * * * */

/*
 * Programmer:  Robb Matzke
 *              Friday, October 23, 1998
 *
 * Purpose:  This is the second half of a two-part test that makes sure
 *    that a file can be read after an application crashes as long
 *    as the file was flushed first.  This half tries to read the
 *    file created by the first half.
 */
#include "h5test.h"

/* This file needs to access the file driver testing code */
#define H5FD_FRIEND /*suppress error about including H5FDpkg      */
#define H5FD_TESTING
#include "H5FDpkg.h" /* File drivers             */

/* Make this private property (defined in H5Fprivate.h) available */
/* This is used in the helper routine clear_status_flags() */
#define H5F_ACS_CLEAR_STATUS_FLAGS_NAME "clear_status_flags"

const char *FILENAME[] = {"flush",          "flush-swmr",          "noflush",
                          "noflush-swmr",   "flush_extend",        "flush_extend-swmr",
                          "noflush_extend", "noflush_extend-swmr", NULL};

/* Number and size of dataset dims, chunk size, etc. */
#define NELEMENTS        10000
#define FIRST_DSET_NAME  "dset1"
#define SECOND_DSET_NAME "dset2"

/* Number of sub-groups created in the containing group */
#define NGROUPS 100

static hbool_t dset_ok(hid_t fid, const char *dset_name);
static hbool_t file_ok(const char *filename, hid_t fapl_id, hbool_t check_second_dset);

/*-------------------------------------------------------------------------
 * Function:    dset_ok
 *
 * Purpose:     Checks if the data in a dataset is what it is supposed to be.
 *
 * Return:      TRUE/FALSE
 *
 * Programmer:	Leon Arber
 *              Oct. 4, 2006.
 *
 *-------------------------------------------------------------------------
 */
static hbool_t
dset_ok(hid_t fid, const char *dset_name)
{
    hid_t   sid     = -1;   /* dataspace ID                     */
    hid_t   did     = -1;   /* dataset ID                       */
    int *   data    = NULL; /* data buffer                      */
    hsize_t dims[1] = {0};  /* size of dataset                  */
    int     i;              /* iterator                         */

    /* Open the dataset and check size */
    if ((did = H5Dopen2(fid, dset_name, H5P_DEFAULT)) < 0)
        goto error;
    if ((sid = H5Dget_space(did)) < 0)
        goto error;
    if (H5Sget_simple_extent_dims(sid, dims, NULL) < 0)
        goto error;
    if (dims[0] != NELEMENTS)
        goto error;

    /* Read the data */
    if (NULL == (data = (int *)HDcalloc((size_t)NELEMENTS, sizeof(int))))
        goto error;
    if (H5Dread(did, H5T_NATIVE_INT, sid, sid, H5P_DEFAULT, data) < 0)
        goto error;
    for (i = 0; i < NELEMENTS; i++)
        if (i != data[i])
            goto error;

    if (H5Sclose(sid) < 0)
        goto error;
    if (H5Dclose(did) < 0)
        goto error;

    HDfree(data);

    return TRUE;

error:
    H5E_BEGIN_TRY
    {
        H5Sclose(sid);
        H5Dclose(did);
    }
    H5E_END_TRY;

    HDfree(data);

    return FALSE;
} /* end dset_ok() */

/*-------------------------------------------------------------------------
 * Function:    file_ok
 *
 * Purpose:     Checks that the contents of a file are what they should be.
 *
 * Return:      TRUE/FALSE
 *
 * Programmer:	Leon Arber
 *              Sept. 26, 2006.
 *
 *-------------------------------------------------------------------------
 */
static hbool_t
file_ok(const char *filename, hid_t fapl_id, hbool_t check_second_dset)
{
    hid_t fid     = -1;   /* file ID                          */
    hid_t top_gid = -1;   /* containing group ID              */
    hid_t gid     = -1;   /* subgroup ID                      */
    char  group_name[32]; /* group name                       */
    int   i;              /* iterator                         */

    /* open file */
    if ((fid = H5Fopen(filename, H5F_ACC_RDONLY, fapl_id)) < 0)
        goto error;

    /* check datasets */
    if (!dset_ok(fid, FIRST_DSET_NAME))
        goto error;
    if (check_second_dset)
        if (!dset_ok(fid, SECOND_DSET_NAME))
            goto error;

    /* check groups */
    if ((top_gid = H5Gopen2(fid, "top_group", H5P_DEFAULT)) < 0)
        goto error;
    for (i = 0; i < NGROUPS; i++) {
        HDsprintf(group_name, "group%02d", i);
        if ((gid = H5Gopen2(top_gid, group_name, H5P_DEFAULT)) < 0)
            goto error;
        if (H5Gclose(gid) < 0)
            goto error;
    } /* end for */

    if (H5Gclose(top_gid) < 0)
        goto error;
    if (H5Fclose(fid) < 0)
        goto error;

    return TRUE;

error:
    H5E_BEGIN_TRY
    {
        H5Gclose(top_gid);
        H5Gclose(gid);
        H5Fclose(fid);
    }
    H5E_END_TRY;

    return FALSE;
} /* end file_ok() */

/*-------------------------------------------------------------------------
 * Function:    clear_status_flags
 *
 * Purpose:     Clears the status_flags in the superblock of the file.
 *              It is smilar to the tool "h5clear".
 *
 * Return:      SUCCEED/FAIL
 *
 * Programmer:  Vailin Choi
 *              July 2013
 *
 *-------------------------------------------------------------------------
 */
static herr_t
clear_status_flags(const char *filename, hid_t fapl_id)
{
    hid_t   new_fapl_id = -1; /* copy of the file access plist ID */
    hid_t   fid         = -1; /* file ID                          */
    hbool_t clear       = TRUE;

    /* Get a copy of fapl */
    if ((new_fapl_id = H5Pcopy(fapl_id)) < 0)
        goto error;

    /* Set this private property */
    if (H5Pset(new_fapl_id, H5F_ACS_CLEAR_STATUS_FLAGS_NAME, &clear) < 0)
        goto error;

    /* Has to open rw */
    if ((fid = H5Fopen(filename, H5F_ACC_RDWR, new_fapl_id)) < 0)
        goto error;

    /* CLose the property list */
    if (H5Pclose(new_fapl_id) < 0)
        goto error;

    /* Close the file */
    if (H5Fclose(fid) < 0)
        goto error;

    return SUCCEED;

error:
    H5E_BEGIN_TRY
    {
        H5Pclose(new_fapl_id);
        H5Fclose(fid);
    }
    H5E_END_TRY;

    return FAIL;
} /* end clear_status_flags() */

/*-------------------------------------------------------------------------
 * Function:	main
 *
 * Purpose:     Confirms file contents in a variety of flush scenarios.
 *              Part 2 of a two-part H5Fflush() test.
 *
 * Return:      EXIT_SUCCESS/EXIT_FAILURE
 *
 * Programmer:	Robb Matzke
 *              Friday, October 23, 1998
 *
 *-------------------------------------------------------------------------
 */
int
main(void)
{
    char *      driver = NULL;     /* name of current VFD (from env var)       */
    hbool_t     vfd_supports_swmr; /* whether the current VFD supports SWMR    */
    hid_t       fapl_id = -1;      /* file access proplist ID                  */
    char        filename[1024];    /* filename                                 */
    hbool_t     check_second_dset; /* whether or not to check the second dset  */
    H5E_auto2_t func;              /* for shutting off error reporting         */

    h5_reset();
    if ((fapl_id = h5_fileaccess()) < 0)
        PUTS_ERROR("bad vfd-dependent fapl")

    /* Check if the current VFD supports SWMR */
    driver            = HDgetenv("HDF5_DRIVER");
    vfd_supports_swmr = H5FD__supports_swmr_test(driver);

    /* TEST 1 */
    /* Check the case where the file was flushed */
    TESTING("H5Fflush (part2 with flush)");
    h5_fixname(FILENAME[0], fapl_id, filename, sizeof(filename));
    check_second_dset = FALSE;
    if (file_ok(filename, fapl_id, check_second_dset))
<<<<<<< HEAD
        PASSED()
=======
        PASSED();
>>>>>>> 18bbd3f0
    else
        TEST_ERROR

    /* TEST 2 */
    /* Check the case where the file was flushed (w/SWMR) */
    TESTING("H5Fflush (part2 with flush + SWMR)");
    if (vfd_supports_swmr) {
        h5_fixname(FILENAME[1], fapl_id, filename, sizeof(filename));
        check_second_dset = FALSE;
        if (clear_status_flags(filename, fapl_id) < 0)
            TEST_ERROR
        if (file_ok(filename, fapl_id, check_second_dset))
<<<<<<< HEAD
            PASSED()
=======
            PASSED();
>>>>>>> 18bbd3f0
        else
            TEST_ERROR
    } /* end if */
    else
        SKIPPED()

    /* TEST 3 */
    /* Check the case where the file was not flushed */
    TESTING("H5Fflush (part2 without flush)");
    /* Turn the error stack off (failures expected) */
    if (H5Eget_auto2(H5E_DEFAULT, &func, NULL) < 0)
        FAIL_STACK_ERROR
    if (H5Eset_auto2(H5E_DEFAULT, NULL, NULL) < 0)
        FAIL_STACK_ERROR
    h5_fixname(FILENAME[2], fapl_id, filename, sizeof(filename));
    check_second_dset = FALSE;
    if (file_ok(filename, fapl_id, check_second_dset)) {
#if defined H5_HAVE_WIN32_API && !defined(hdf5_EXPORTS)
        SKIPPED();
        HDputs("   the DLL will flush the file even when calling _exit, skip this test temporarily");
#else
        TEST_ERROR
#endif
    } /* end if */
    else
        PASSED();
    /* Turn the error stack back on */
    if (H5Eset_auto2(H5E_DEFAULT, func, NULL) < 0)
        FAIL_STACK_ERROR

    /* TEST 4 */
    /* Check the case where the file was not flushed (w/SWMR) */
    TESTING("H5Fflush (part2 without flush + SWMR)");
    if (vfd_supports_swmr) {
        /* Turn the error stack off (failures expected) */
        if (H5Eget_auto2(H5E_DEFAULT, &func, NULL) < 0)
            FAIL_STACK_ERROR
        if (H5Eset_auto2(H5E_DEFAULT, NULL, NULL) < 0)
            FAIL_STACK_ERROR
        h5_fixname(FILENAME[3], fapl_id, filename, sizeof(filename));
        check_second_dset = FALSE;
        if (clear_status_flags(filename, fapl_id) < 0)
            TEST_ERROR
        if (file_ok(filename, fapl_id, check_second_dset)) {
#if defined H5_HAVE_WIN32_API && !defined(hdf5_EXPORTS)
            SKIPPED();
            HDputs("   the DLL will flush the file even when calling _exit, skip this test temporarily");
#else
            TEST_ERROR
#endif
        } /* end if */
        else
            PASSED();
        /* Turn the error stack back on */
        if (H5Eset_auto2(H5E_DEFAULT, func, NULL) < 0)
            FAIL_STACK_ERROR
    } /* end if */
    else
        SKIPPED()

    /* TEST 5 */
    /* Check the case where the file was flushed, but more data was
     * added afterward and then flushed
     */
    TESTING("H5Fflush (part2 with flush and later addition and another flush)");
    check_second_dset = TRUE;
    h5_fixname(FILENAME[4], fapl_id, filename, sizeof(filename));
    if (file_ok(filename, fapl_id, check_second_dset))
<<<<<<< HEAD
        PASSED()
=======
        PASSED();
>>>>>>> 18bbd3f0
    else
        TEST_ERROR

    /* TEST 6 */
    /* Check the case where the file was flushed, but more data was
     * added afterward and then flushed (w/SWMR)
     */
    TESTING("H5Fflush (part2 with flush and later addition and another flush + SWMR)");
    if (vfd_supports_swmr) {
        check_second_dset = TRUE;
        h5_fixname(FILENAME[5], fapl_id, filename, sizeof(filename));
        if (clear_status_flags(filename, fapl_id) < 0)
            TEST_ERROR
        if (file_ok(filename, fapl_id, check_second_dset))
<<<<<<< HEAD
            PASSED()
=======
            PASSED();
>>>>>>> 18bbd3f0
        else
            TEST_ERROR
    } /* end if */
    else
        SKIPPED()

    /* TEST 7 */
    /* Check the case where the file was flushed, but more data was added
     * afterward and not flushed.
     */
    TESTING("H5Fflush (part2 with flush and later addition)");
    /* Turn the error stack off (failures expected) */
    if (H5Eget_auto2(H5E_DEFAULT, &func, NULL) < 0)
        FAIL_STACK_ERROR
    if (H5Eset_auto2(H5E_DEFAULT, NULL, NULL) < 0)
        FAIL_STACK_ERROR
    h5_fixname(FILENAME[6], fapl_id, filename, sizeof(filename));
    check_second_dset = TRUE;
    if (file_ok(filename, fapl_id, check_second_dset)) {
#if defined H5_HAVE_WIN32_API && !defined(hdf5_EXPORTS)
        SKIPPED()
        HDputs("   the DLL will flush the file even when calling _exit, skip this test temporarily");
#else
        TEST_ERROR
#endif
    } /* end if */
    else
        PASSED();
    /* Turn the error stack back on */
    if (H5Eset_auto2(H5E_DEFAULT, func, NULL) < 0)
        FAIL_STACK_ERROR

    /* TEST 8 */
    /* Check the case where the file was flushed, but more data was added
     * afterward and not flushed (w/ SWMR).
     */
    TESTING("H5Fflush (part2 with flush and later addition + SWMR)");
    if (vfd_supports_swmr) {
        /* Turn the error stack off (failures expected) */
        if (H5Eget_auto2(H5E_DEFAULT, &func, NULL) < 0)
            FAIL_STACK_ERROR
        if (H5Eset_auto2(H5E_DEFAULT, NULL, NULL) < 0)
            FAIL_STACK_ERROR
        h5_fixname(FILENAME[7], fapl_id, filename, sizeof(filename));
        check_second_dset = TRUE;
        if (clear_status_flags(filename, fapl_id) < 0)
            TEST_ERROR
        if (file_ok(filename, fapl_id, check_second_dset)) {
#if defined H5_HAVE_WIN32_API && !defined(hdf5_EXPORTS)
            SKIPPED();
            HDputs("   the DLL will flush the file even when calling _exit, skip this test temporarily");
#else
            TEST_ERROR
#endif
        } /* end if */
        else
            PASSED();
        /* Turn the error stack back on */
        if (H5Eset_auto2(H5E_DEFAULT, func, NULL) < 0)
            FAIL_STACK_ERROR
    } /* end if */
    else
        SKIPPED()

    if (!vfd_supports_swmr)
        HDprintf("NOTE: Some tests were skipped since the current VFD lacks SWMR support\n");

    h5_cleanup(FILENAME, fapl_id);

    HDexit(EXIT_SUCCESS);

error:
    HDexit(EXIT_FAILURE);
} /* end main() */<|MERGE_RESOLUTION|>--- conflicted
+++ resolved
@@ -260,11 +260,7 @@
     h5_fixname(FILENAME[0], fapl_id, filename, sizeof(filename));
     check_second_dset = FALSE;
     if (file_ok(filename, fapl_id, check_second_dset))
-<<<<<<< HEAD
-        PASSED()
-=======
         PASSED();
->>>>>>> 18bbd3f0
     else
         TEST_ERROR
 
@@ -277,11 +273,7 @@
         if (clear_status_flags(filename, fapl_id) < 0)
             TEST_ERROR
         if (file_ok(filename, fapl_id, check_second_dset))
-<<<<<<< HEAD
-            PASSED()
-=======
             PASSED();
->>>>>>> 18bbd3f0
         else
             TEST_ERROR
     } /* end if */
@@ -350,11 +342,7 @@
     check_second_dset = TRUE;
     h5_fixname(FILENAME[4], fapl_id, filename, sizeof(filename));
     if (file_ok(filename, fapl_id, check_second_dset))
-<<<<<<< HEAD
-        PASSED()
-=======
         PASSED();
->>>>>>> 18bbd3f0
     else
         TEST_ERROR
 
@@ -369,11 +357,7 @@
         if (clear_status_flags(filename, fapl_id) < 0)
             TEST_ERROR
         if (file_ok(filename, fapl_id, check_second_dset))
-<<<<<<< HEAD
-            PASSED()
-=======
             PASSED();
->>>>>>> 18bbd3f0
         else
             TEST_ERROR
     } /* end if */
