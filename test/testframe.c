/* * * * * * * * * * * * * * * * * * * * * * * * * * * * * * * * * * * * * * *
 * Copyright by The HDF Group.                                               *
 * Copyright by the Board of Trustees of the University of Illinois.         *
 * All rights reserved.                                                      *
 *                                                                           *
 * This file is part of HDF5.  The full HDF5 copyright notice, including     *
 * terms governing use, modification, and redistribution, is contained in    *
 * the COPYING file, which can be found at the root of the source code       *
 * distribution tree, or in https://www.hdfgroup.org/licenses.               *
 * If you do not have access to either file, you may request a copy from     *
 * help@hdfgroup.org.                                                        *
 * * * * * * * * * * * * * * * * * * * * * * * * * * * * * * * * * * * * * * */

/*
 * Programmer:  Quincey Koziol
 *              Tuesday, January  6, 2004
 *
 * Purpose:    Provides support functions for the testing framework.
 *
 */

#include "testhdf5.h"

/*
 * Definitions for the testing structure.
 */
#define MAXTESTNAME 16
#define MAXTESTDESC 64

typedef struct TestStruct {
    int  NumErrors;
    char Description[MAXTESTDESC];
    int  SkipFlag;
    char Name[MAXTESTNAME];
    void (*Call)(void);
    void (*Cleanup)(void);
    const void *Parameters;
} TestStruct;

/*
 * Variables used by testing framework.
 */
static int         enable_error_stack               = 0;         /* enable error stack; disable=0 enable=1 */
static int         num_errs                         = 0;         /* Total number of errors during testing */
int                TestVerbosity                    = VERBO_DEF; /* Default Verbosity is Low */
static int         Summary                          = 0;         /* Show test summary. Default is no. */
static int         CleanUp                          = 1;         /* Do cleanup or not. Default is yes. */
static int         TestExpress                      = -1;   /* Do TestExpress or not. -1 means not set yet. */
static TestStruct *Test                             = NULL; /* Array of tests */
static unsigned    TestAlloc                        = 0;    /* Size of the Test array */
static unsigned    Index                            = 0;
static const void *Test_parameters                  = NULL;
static const char *TestProgName                     = NULL;
static void (*TestPrivateUsage)(void)               = NULL;
static int (*TestPrivateParser)(int ac, char *av[]) = NULL;

/*
 * Setup a test function and add it to the list of tests.
 *      It must have no parameters and returns void.
 * TheName--short test name.
 *    If the name starts with '-', do not run it by default.
 * TheCall--the test routine.
 * Cleanup--the cleanup routine for the test.
 * TheDescr--Long description of the test.
 * Parameters--pointer to extra parameters. Use NULL if none used.
 *    Since only the pointer is copied, the contents should not change.
 * Return: Void
 *    exit EXIT_FAILURE if error is encountered.
 */
void
AddTest(const char *TheName, void (*TheCall)(void), void (*Cleanup)(void), const char *TheDescr,
        const void *Parameters)
{
    /* Sanity checking */
    if (HDstrlen(TheDescr) >= MAXTESTDESC) {
        HDprintf("Test description ('%s') too long, increase MAXTESTDESC(%d).\n", TheDescr, MAXTESTDESC);
        HDexit(EXIT_FAILURE);
    } /* end if */
    if (HDstrlen(TheName) >= MAXTESTNAME) {
        HDprintf("Test name too long, increase MAXTESTNAME(%d).\n", MAXTESTNAME);
        HDexit(EXIT_FAILURE);
    } /* end if */

    /* Check for increasing the Test array size */
    if (Index >= TestAlloc) {
        TestStruct *newTest  = Test;                  /* New array of tests */
        unsigned    newAlloc = MAX(1, TestAlloc * 2); /* New array size */

        /* Reallocate array */
        if (NULL == (newTest = (TestStruct *)HDrealloc(Test, newAlloc * sizeof(TestStruct)))) {
            HDprintf("Out of memory for tests, Index = %u, TestAlloc = %u, newAlloc = %u\n", Index, TestAlloc,
                     newAlloc);
            HDexit(EXIT_FAILURE);
        } /* end if */

        /* Update info */
        Test      = newTest;
        TestAlloc = newAlloc;
    } /* end if */

    /* Set up test function */
    HDstrcpy(Test[Index].Description, TheDescr);
    if (*TheName != '-') {
        HDstrcpy(Test[Index].Name, TheName);
        Test[Index].SkipFlag = 0;
    }
    else { /* skip test by default */
        HDstrcpy(Test[Index].Name, TheName + 1);
        Test[Index].SkipFlag = 1;
    }
    Test[Index].Call       = TheCall;
    Test[Index].Cleanup    = Cleanup;
    Test[Index].NumErrors  = -1;
    Test[Index].Parameters = Parameters;

    /* Increment test count */
    Index++;
}

/*
 * Initialize testing framework
 *
 * ProgName: Name of test program.
 * private_usage: Optional routine provided by test program to print the
 *      private portion of usage page.  Default to NULL which means none is
 *      provided.
 * private_parser: Optional routine provided by test program to parse the
 *      private options.  Default to NULL which means none is provided.
 *
 * Modifications:
 *         Albert Cheng 2004/08/17
 *         Added the ProgName, private_usage and private_parser arguments.
 */
void
TestInit(const char *ProgName, void (*private_usage)(void), int (*private_parser)(int ac, char *av[]))
{
    /*
     * Turn off automatic error reporting since we do it ourselves.  Besides,
     * half the functions this test calls are private, so automatic error
     * reporting wouldn't do much good since it's triggered at the API layer.
     */
    if (enable_error_stack == 0)
        H5Eset_auto2(H5E_DEFAULT, NULL, NULL);

    /*
     * Record the program name and private routines if provided.
     */
    TestProgName = ProgName;
    if (NULL != private_usage)
        TestPrivateUsage = private_usage;
    if (NULL != private_parser)
        TestPrivateParser = private_parser;
}

/*
 * Print test usage.
 *    First print the common test options, then the extra options if provided.
 *
 * Modification:
 *     2004/08/18 Albert Cheng.  Add TestPrivateUsage feature.
 */
void
TestUsage(void)
{
    unsigned i;

    print_func("Usage: %s [-v[erbose] (l[ow]|m[edium]|h[igh]|0-9)] %s\n", TestProgName,
               (TestPrivateUsage ? "<extra options>" : ""));
    print_func("              [-[e]x[clude] name]+ \n");
    print_func("              [-o[nly] name]+ \n");
    print_func("              [-b[egin] name] \n");
    print_func("              [-s[ummary]]  \n");
    print_func("              [-c[leanoff]]  \n");
    print_func("              [-h[elp]]  \n");
    print_func("\n\n");
    print_func("verbose   controls the amount of information displayed\n");
    print_func("exclude   to exclude tests by name\n");
    print_func("only      to name tests which should be run\n");
    print_func("begin     start at the name of the test givin\n");
    print_func("summary   prints a summary of test results at the end\n");
    print_func("cleanoff  does not delete *.hdf files after execution of tests\n");
    print_func("help      print out this information\n");
    if (TestPrivateUsage) {
        print_func("\nExtra options\n");
        TestPrivateUsage();
    }
    print_func("\n\n");
    print_func("This program currently tests the following: \n\n");
    print_func("%16s %s\n", "Name", "Description");
    print_func("%16s %s\n", "----", "-----------");

    for (i = 0; i < Index; i++)
        print_func("%16s %s\n", Test[i].Name, Test[i].Description);

    print_func("\n\n");
}

/*
 * Print test info.
 */
void
TestInfo(const char *ProgName)
{
    unsigned major, minor, release;

    H5get_libversion(&major, &minor, &release);

    print_func("\nFor help use: %s -help\n", ProgName);
    print_func("Linked with hdf5 version %u.%u release %u\n", major, minor, release);
}

/*
 * Parse command line information.
 *      argc, argv: the usual command line argument count and strings
 *
 * Return: Void
 *    exit EXIT_FAILURE if error is encountered.
 *
 * Modification:
 *     2004/08/18 Albert Cheng.  Add extra_parse feature.
 */
void
TestParseCmdLine(int argc, char *argv[])
{
    hbool_t skipped_all = FALSE;
    int     ret_code;

    while (argv++, --argc > 0) {
        if ((HDstrcmp(*argv, "-verbose") == 0) || (HDstrcmp(*argv, "-v") == 0)) {
            if (argc > 0) {
                --argc;
                ++argv;
                ParseTestVerbosity(*argv);
            }
            else {
                TestUsage();
                HDexit(EXIT_FAILURE);
            }
        }
        else if (((HDstrcmp(*argv, "-exclude") == 0) || (HDstrcmp(*argv, "-x") == 0))) {
            if (argc > 0) {
                --argc;
                ++argv;
                SetTest(*argv, SKIPTEST);
            }
            else {
                TestUsage();
                HDexit(EXIT_FAILURE);
            }
        }
        else if (((HDstrcmp(*argv, "-begin") == 0) || (HDstrcmp(*argv, "-b") == 0))) {
            if (argc > 0) {
                --argc;
                ++argv;
                SetTest(*argv, BEGINTEST);
            }
            else {
                TestUsage();
                HDexit(EXIT_FAILURE);
            }
        }
        else if (((HDstrcmp(*argv, "-only") == 0) || (HDstrcmp(*argv, "-o") == 0))) {
            if (argc > 0) {
                unsigned Loop;

                --argc;
                ++argv;

                /* Skip all tests, then activate only one. */
                if (!skipped_all) {
                    for (Loop = 0; Loop < Index; Loop++)
                        Test[Loop].SkipFlag = 1;
                    skipped_all = TRUE;
                } /* end if */
                SetTest(*argv, ONLYTEST);
            }
            else {
                TestUsage();
                HDexit(EXIT_FAILURE);
            }
        }
        else if ((HDstrcmp(*argv, "-summary") == 0) || (HDstrcmp(*argv, "-s") == 0))
            Summary = 1;
        else if (HDstrcmp(*argv, "-enable-error-stack") == 0)
            enable_error_stack = 1;
        else if ((HDstrcmp(*argv, "-help") == 0) || (HDstrcmp(*argv, "-h") == 0)) {
            TestUsage();
            HDexit(EXIT_SUCCESS);
        }
        else if ((HDstrcmp(*argv, "-cleanoff") == 0) || (HDstrcmp(*argv, "-c") == 0))
            SetTestNoCleanup();
        else {
            /* non-standard option.  Break out. */
            break;
        }
    }

    /* Call extra parsing function if provided. */
    if (NULL != TestPrivateParser) {
        ret_code = TestPrivateParser(argc + 1, argv - 1);
        if (ret_code != 0)
            HDexit(EXIT_FAILURE);
    }
}

/*
 * Perform Tests.
 */
void
PerformTests(void)
{
    unsigned Loop;

    for (Loop = 0; Loop < Index; Loop++)
        if (Test[Loop].SkipFlag) {
            MESSAGE(2, ("Skipping -- %s (%s) \n", Test[Loop].Description, Test[Loop].Name));
        }
        else {
            MESSAGE(2, ("Testing  -- %s (%s) \n", Test[Loop].Description, Test[Loop].Name));
            MESSAGE(5, ("===============================================\n"));
            Test[Loop].NumErrors = num_errs;
            Test_parameters      = Test[Loop].Parameters;
            ALARM_ON;
            Test[Loop].Call();
            ALARM_OFF;
            Test[Loop].NumErrors = num_errs - Test[Loop].NumErrors;
            MESSAGE(5, ("===============================================\n"));
            MESSAGE(5, ("There were %d errors detected.\n\n", (int)Test[Loop].NumErrors));
        }

    Test_parameters = NULL; /* clear it. */
    MESSAGE(2, ("\n\n"))

    if (num_errs)
        print_func("!!! %d Error(s) were detected !!!\n\n", (int)num_errs);
    else
        print_func("All tests were successful. \n\n");
}

/*
 * Display test summary.
 */
void
TestSummary(void)
{
    unsigned Loop;

    print_func("Summary of Test Results:\n");
    print_func("Name of Test     Errors Description of Test\n");
    print_func("---------------- ------ --------------------------------------\n");

    for (Loop = 0; Loop < Index; Loop++) {
        if (Test[Loop].NumErrors == -1)
            print_func("%16s %6s %s\n", Test[Loop].Name, "N/A", Test[Loop].Description);
        else
            print_func("%16s %6d %s\n", Test[Loop].Name, (int)Test[Loop].NumErrors, Test[Loop].Description);
    }

    print_func("\n\n");
}

/*
 * Cleanup files from testing
 */
void
TestCleanup(void)
{
    unsigned Loop;

    MESSAGE(2, ("\nCleaning Up temp files...\n\n"));

    /* call individual cleanup routines in each source module */
    for (Loop = 0; Loop < Index; Loop++)
        if (!Test[Loop].SkipFlag && Test[Loop].Cleanup != NULL)
            Test[Loop].Cleanup();
}

/*
 * Shutdown the test infrastructure
 */
void
TestShutdown(void)
{
    if (Test)
        HDfree(Test);
}

/*
 * Retrieve the verbosity level for the testing framework
 */
H5_ATTR_PURE int
GetTestVerbosity(void)
{
    return (TestVerbosity);
}

/*
 * Set the verbosity level for the testing framework.
 * Return previous verbosity level.
 */
int
SetTestVerbosity(int newval)
{
    int oldval;

    oldval        = TestVerbosity;
    TestVerbosity = newval;
    return (oldval);
}

/*
 * Retrieve the TestExpress mode for the testing framework
 Values:
 0: Exhaustive run
    Tests should take as long as necessary
 1: Full run.  Default if HDF5TestExpress is not defined
    Tests should take no more than 30 minutes
 2: Quick run
    Tests should take no more than 10 minutes
 3: Smoke test.  Default if HDF5TestExpress is set to a value other than 0-3
    Tests should take less than 1 minute

 Design:
 If the environment variable $HDF5TestExpress is defined,
 then test programs should skip some tests so that they
 complete sooner.

 Terms:
 A "test" is a single executable, even if it contains multiple
 sub-tests.
 The standard system for test times is a Linux machine running in
 NFS space (to catch tests that involve a great deal of disk I/O).

 Implementation:
 I think this can be easily implemented in the test library (libh5test.a)
 so that all tests can just call it to check the status of $HDF5TestExpress.
 */
int
GetTestExpress(void)
{
    char *env_val;

    /* set it here for now.  Should be done in something like h5test_init(). */
    if (TestExpress == -1) {
<<<<<<< HEAD
        env_val = getenv("HDF5TestExpress");

        if (env_val == NULL)
            SetTestExpress(1);
        else if (strcmp(env_val, "0") == 0)
            SetTestExpress(0);
        else if (strcmp(env_val, "1") == 0)
            SetTestExpress(1);
        else if (strcmp(env_val, "2") == 0)
=======
        env_val = HDgetenv("HDF5TestExpress");

        if (env_val == NULL)
            SetTestExpress(1);
        else if (HDstrcmp(env_val, "0") == 0)
            SetTestExpress(0);
        else if (HDstrcmp(env_val, "1") == 0)
            SetTestExpress(1);
        else if (HDstrcmp(env_val, "2") == 0)
>>>>>>> 18bbd3f0
            SetTestExpress(2);
        else
            SetTestExpress(3);
    }

    return (TestExpress);
}

/*
 * Set the TestExpress mode for the testing framework.
 * Return previous TestExpress mode.
 * Values: non-zero means TestExpress mode is on, 0 means off.
 */
int
SetTestExpress(int newval)
{
    int oldval;

    oldval      = TestExpress;
    TestExpress = newval;
    return (oldval);
}

/*
 * Retrieve Summary request value.
 *     0 means no summary, 1 means yes.
 */
H5_ATTR_PURE int
GetTestSummary(void)
{
    return (Summary);
}

/*
 * Retrieve Cleanup request value.
 *     0 means no Cleanup, 1 means yes.
 */
H5_ATTR_PURE int
GetTestCleanup(void)
{
    return (CleanUp);
}

/*
 * Set cleanup to no.
 * Return previous cleanup value.
 */
int
SetTestNoCleanup(void)
{
    int oldval;

    oldval  = CleanUp;
    CleanUp = 0;
    return (oldval);
}

/*
 * Parse an argument string for verbosity level and set it.
 */
void
ParseTestVerbosity(char *argv)
{
    if (*argv == 'l')
        SetTestVerbosity(VERBO_LO);
    else if (*argv == 'm')
        SetTestVerbosity(VERBO_MED);
    else if (*argv == 'h')
        SetTestVerbosity(VERBO_HI);
    else
        SetTestVerbosity(HDatoi(argv));
}

/*
 * Retrieve the number of testing errors for the testing framework
 */
H5_ATTR_PURE int
GetTestNumErrs(void)
{
    return (num_errs);
}

/*
 * Increment the number of testing errors
 */
void
IncTestNumErrs(void)
{
    num_errs++;
}

/*
 * Retrieve the current Test Parameters pointer.
 */
H5_ATTR_PURE const void *
GetTestParameters(void)
{
    return (Test_parameters);
}

/*
 * This routine is designed to provide equivalent functionality to 'printf'
 * and also increment the error count for the testing framework.
 */
int
TestErrPrintf(const char *format, ...)
{
    va_list arglist;
    int     ret_value;

    /* Increment the error count */
    num_errs++;

    /* Print the requested information */
    HDva_start(arglist, format);
    ret_value = HDvprintf(format, arglist);
    HDva_end(arglist);

    /* Return the length of the string produced (like printf() does) */
    return ret_value;
}

/*
 * Set (control) which test will be tested.
 * SKIPTEST: skip this test
 * ONLYTEST: do only this test
 * BEGINETEST: skip all tests before this test
 *
 */
void
SetTest(const char *testname, int action)
{
    unsigned Loop;

    switch (action) {
        case SKIPTEST:
            for (Loop = 0; Loop < Index; Loop++)
                if (HDstrcmp(testname, Test[Loop].Name) == 0) {
                    Test[Loop].SkipFlag = 1;
                    break;
                }
            break;
        case BEGINTEST:
            for (Loop = 0; Loop < Index; Loop++) {
                if (HDstrcmp(testname, Test[Loop].Name) != 0)
                    Test[Loop].SkipFlag = 1;
                else {
                    /* Found it. Set it to run.  Done. */
                    Test[Loop].SkipFlag = 0;
                    break;
                }
            }
            break;
        case ONLYTEST:
            for (Loop = 0; Loop < Index; Loop++) {
                if (HDstrcmp(testname, Test[Loop].Name) == 0) {
                    /* Found it. Set it to run. Break to skip the rest. */
                    Test[Loop].SkipFlag = 0;
                    break;
                }
            }
            break;
        default:
            /* error */
            HDprintf("*** ERROR: Unknown action (%d) for SetTest\n", action);
            break;
    }
}

/*
 * Enable alarm on test execution, configurable by environment variable
 */
void
TestAlarmOn(void)
{
    char *        env_val   = HDgetenv("HDF5_ALARM_SECONDS"); /* Alarm environment */
    unsigned long alarm_sec = H5_ALARM_SEC;                   /* Number of seconds before alarm goes off */

    /* Get the alarm value from the environment variable, if set */
    if (env_val != NULL)
        alarm_sec = (unsigned)HDstrtoul(env_val, (char **)NULL, 10);

    /* Set the number of seconds before alarm goes off */
    HDalarm((unsigned)alarm_sec);
}<|MERGE_RESOLUTION|>--- conflicted
+++ resolved
@@ -442,17 +442,6 @@
 
     /* set it here for now.  Should be done in something like h5test_init(). */
     if (TestExpress == -1) {
-<<<<<<< HEAD
-        env_val = getenv("HDF5TestExpress");
-
-        if (env_val == NULL)
-            SetTestExpress(1);
-        else if (strcmp(env_val, "0") == 0)
-            SetTestExpress(0);
-        else if (strcmp(env_val, "1") == 0)
-            SetTestExpress(1);
-        else if (strcmp(env_val, "2") == 0)
-=======
         env_val = HDgetenv("HDF5TestExpress");
 
         if (env_val == NULL)
@@ -462,7 +451,6 @@
         else if (HDstrcmp(env_val, "1") == 0)
             SetTestExpress(1);
         else if (HDstrcmp(env_val, "2") == 0)
->>>>>>> 18bbd3f0
             SetTestExpress(2);
         else
             SetTestExpress(3);
