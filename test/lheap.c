/* * * * * * * * * * * * * * * * * * * * * * * * * * * * * * * * * * * * * * *
 * Copyright by The HDF Group.                                               *
 * Copyright by the Board of Trustees of the University of Illinois.         *
 * All rights reserved.                                                      *
 *                                                                           *
 * This file is part of HDF5.  The full HDF5 copyright notice, including     *
 * terms governing use, modification, and redistribution, is contained in    *
 * the COPYING file, which can be found at the root of the source code       *
 * distribution tree, or in https://www.hdfgroup.org/licenses.               *
 * If you do not have access to either file, you may request a copy from     *
 * help@hdfgroup.org.                                                        *
 * * * * * * * * * * * * * * * * * * * * * * * * * * * * * * * * * * * * * * */

/*
 * Programmer:  Robb Matzke
 *              Tuesday, November 24, 1998
 *
 * Purpose:    Test local heaps used by symbol tables (groups).
 */
#include "h5test.h"
#include "H5srcdir.h"
#include "H5ACprivate.h"
#include "H5CXprivate.h" /* API Contexts                         */
#include "H5HLprivate.h"
#include "H5Iprivate.h"
#include "H5VLprivate.h" /* Virtual Object Layer                     */

const char *FILENAME[] = {"lheap", NULL};

#define TESTFILE "tsizeslheap.h5"

#define NOBJS 40

/*-------------------------------------------------------------------------
 * Function:    main
 *
 * Purpose:     Create a file, create a local heap, write data into the local
 *              heap, close the file, open the file, read data out of the
 *              local heap, close the file.
 *
 * Return:      EXIT_SUCCESS/EXIT_FAILURE
 *
 * Programmer:  Robb Matzke
 *              Tuesday, November 24, 1998
 *
 *-------------------------------------------------------------------------
 */
int
main(void)
{
    hid_t       fapl = H5P_DEFAULT;     /* file access properties   */
    hid_t       file = -1;              /* hdf5 file                */
    H5F_t *     f    = NULL;            /* hdf5 file pointer        */
    char        filename[1024];         /* file name                */
    haddr_t     heap_addr;              /* local heap address       */
    H5HL_t *    heap = NULL;            /* local heap               */
    size_t      obj[NOBJS];             /* offsets within the heap  */
    int         i, j;                   /* miscellaneous counters   */
    char        buf[1024];              /* the value to store       */
    const char *s;                      /* value to read            */
    hbool_t     api_ctx_pushed = FALSE; /* Whether API context pushed */

    /* Reset library */
    h5_reset();
    fapl = h5_fileaccess();

    /* Push API context */
    if (H5CX_push() < 0)
        FAIL_STACK_ERROR
    api_ctx_pushed = TRUE;

    /*
     * Test writing to the heap...
     */
    TESTING("local heap write");
    h5_fixname(FILENAME[0], fapl, filename, sizeof filename);
    if (FAIL == (file = H5Fcreate(filename, H5F_ACC_TRUNC, H5P_DEFAULT, fapl)))
        goto error;
    if (NULL == (f = (H5F_t *)H5VL_object(file))) {
        H5_FAILED();
        H5Eprint2(H5E_DEFAULT, stdout);
        goto error;
    }
    if (FAIL == H5AC_ignore_tags(f)) {
        H5_FAILED();
        H5Eprint2(H5E_DEFAULT, stdout);
        goto error;
    }
    if (FAIL == H5HL_create(f, (size_t)0, &heap_addr /*out*/)) {
        H5_FAILED();
        H5Eprint2(H5E_DEFAULT, stdout);
        goto error;
    }
    if (NULL == (heap = H5HL_protect(f, heap_addr, H5AC__NO_FLAGS_SET))) {
        H5_FAILED();
        H5Eprint2(H5E_DEFAULT, stdout);
        goto error;
    }
    for (i = 0; i < NOBJS; i++) {
        HDsprintf(buf, "%03d-", i);
        for (j = 4; j < i; j++)
            buf[j] = (char)('0' + j % 10);
        if (j > 4)
            buf[j] = '\0';

<<<<<<< HEAD
        if (UFAIL == (obj[i] = H5HL_insert(f, heap, strlen(buf) + 1, buf))) {
=======
        if (H5HL_insert(f, heap, HDstrlen(buf) + 1, buf, &obj[i]) < 0) {
>>>>>>> 18bbd3f0
            H5_FAILED();
            H5Eprint2(H5E_DEFAULT, stdout);
            goto error;
        }
    }
    if (FAIL == H5HL_unprotect(heap)) {
        H5_FAILED();
        H5Eprint2(H5E_DEFAULT, stdout);
        goto error;
    }
    if (FAIL == H5Fclose(file))
        goto error;
    PASSED();

    /*
     * Test reading from the heap...
     */

    TESTING("local heap read");
    h5_fixname(FILENAME[0], fapl, filename, sizeof filename);
    if (FAIL == (file = H5Fopen(filename, H5F_ACC_RDONLY, fapl)))
        goto error;
    if (NULL == (f = (H5F_t *)H5VL_object(file))) {
        H5_FAILED();
        H5Eprint2(H5E_DEFAULT, stdout);
        goto error;
    }
    if (FAIL == H5AC_ignore_tags(f)) {
        H5_FAILED();
        H5Eprint2(H5E_DEFAULT, stdout);
        goto error;
    }
    for (i = 0; i < NOBJS; i++) {
        HDsprintf(buf, "%03d-", i);
        for (j = 4; j < i; j++)
            buf[j] = (char)('0' + j % 10);
        if (j > 4)
            buf[j] = '\0';

        if (NULL == (heap = H5HL_protect(f, heap_addr, H5AC__READ_ONLY_FLAG))) {
            H5_FAILED();
            H5Eprint2(H5E_DEFAULT, stdout);
            goto error;
        }

        if (NULL == (s = (const char *)H5HL_offset_into(heap, obj[i]))) {
            H5_FAILED();
            H5Eprint2(H5E_DEFAULT, stdout);
            goto error;
        }

        if (HDstrcmp(s, buf) != 0) {
            H5_FAILED();
            HDprintf("    i=%d, heap offset=%lu\n", i, (unsigned long)(obj[i]));
            HDprintf("    got: \"%s\"\n", s);
            HDprintf("    ans: \"%s\"\n", buf);
            goto error;
        }

        if (FAIL == H5HL_unprotect(heap)) {
            H5_FAILED();
            H5Eprint2(H5E_DEFAULT, stdout);
            goto error;
        }
    }

    if (FAIL == H5Fclose(file))
        goto error;
    PASSED();

    /* Check opening existing file non-default sizes of lengths and addresses */
    TESTING("opening pre-created file with non-default sizes");
    {
        const char *testfile = H5_get_srcdir_filename(TESTFILE); /* Corrected test file name */
        hid_t       dset     = -1;
        file                 = H5Fopen(testfile, H5F_ACC_RDONLY, H5P_DEFAULT);
        if (file >= 0) {
            if ((dset = H5Dopen2(file, "/Dataset1", H5P_DEFAULT)) < 0)
                TEST_ERROR
            if (H5Dclose(dset) < 0)
                TEST_ERROR
            if (H5Fclose(file) < 0)
                TEST_ERROR
        }
        else {
            H5_FAILED();
            HDprintf("***cannot open the pre-created non-default sizes test file (%s)\n", testfile);
            goto error;
        } /* end else */
    }
    PASSED();

    /* Verify symbol table messages are cached */
    if (h5_verify_cached_stabs(FILENAME, fapl) < 0)
        TEST_ERROR

    /* Pop API context */
    if (api_ctx_pushed && H5CX_pop() < 0)
        FAIL_STACK_ERROR
    api_ctx_pushed = FALSE;

    HDputs("All local heap tests passed.");
    h5_cleanup(FILENAME, fapl);

    return EXIT_SUCCESS;

error:
    HDputs("*** TESTS FAILED ***");
    H5E_BEGIN_TRY
    {
        H5Fclose(file);
    }
    H5E_END_TRY;

    if (api_ctx_pushed)
        H5CX_pop();

    return EXIT_FAILURE;
}<|MERGE_RESOLUTION|>--- conflicted
+++ resolved
@@ -103,11 +103,7 @@
         if (j > 4)
             buf[j] = '\0';
 
-<<<<<<< HEAD
-        if (UFAIL == (obj[i] = H5HL_insert(f, heap, strlen(buf) + 1, buf))) {
-=======
         if (H5HL_insert(f, heap, HDstrlen(buf) + 1, buf, &obj[i]) < 0) {
->>>>>>> 18bbd3f0
             H5_FAILED();
             H5Eprint2(H5E_DEFAULT, stdout);
             goto error;
