--- conflicted
+++ resolved
@@ -12288,13 +12288,9 @@
     hid_t        src_fapl = -1; /* File access property list */
     int          test_api_config;
     unsigned     bit_config;
-<<<<<<< HEAD
     H5F_libver_t low, high; /* Low and high bounds */
     hbool_t      is_native; /* Whether native VOL connector is being used */
-=======
-    H5F_libver_t low, high;   /* Low and high bounds */
     const char * env_h5_drvr; /* File Driver value from environment */
->>>>>>> 780dc11e
     int          nerrors = 0;
 
     env_h5_drvr = HDgetenv(HDF5_DRIVER);
