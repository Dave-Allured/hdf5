--- conflicted
+++ resolved
@@ -33,29 +33,6 @@
 int
 main(void)
 {
-<<<<<<< HEAD
-    hid_t  fid;  /* File ID */
-    hid_t  gid;  /* Group ID */
-    hid_t  sid;  /* Dataspace ID */
-    hid_t  did;  /* Dataset ID */
-    hid_t  attr; /* Attribute ID */
-    herr_t ret;  /* Generic return value */
-
-    /* Create the file */
-    fid = H5Fcreate(NULLFILE, H5F_ACC_TRUNC, H5P_DEFAULT, H5P_DEFAULT);
-    assert(fid > 0);
-
-    sid = H5Screate(H5S_NULL);
-    assert(sid > 0);
-
-    /* Create dataset */
-    did = H5Dcreate2(fid, NULLDATASET, H5T_NATIVE_UINT, sid, H5P_DEFAULT, H5P_DEFAULT, H5P_DEFAULT);
-    assert(did > 0);
-
-    /* Close the dataset */
-    ret = H5Dclose(did);
-    assert(ret >= 0);
-=======
     hid_t                        fid;  /* File ID */
     hid_t                        gid;  /* Group ID */
     hid_t                        sid;  /* Dataspace ID */
@@ -77,7 +54,6 @@
     /* Close the dataset */
     ret = H5Dclose(did);
     HDassert(ret >= 0);
->>>>>>> 18bbd3f0
 
     /* Open the root group */
     gid = H5Gopen2(fid, "/", H5P_DEFAULT);
@@ -89,23 +65,6 @@
 
     /* Close attribute */
     ret = H5Aclose(attr);
-<<<<<<< HEAD
-    assert(ret >= 0);
-
-    /* Close the group */
-    ret = H5Gclose(gid);
-    assert(ret >= 0);
-
-    /* Close the dataspace */
-    ret = H5Sclose(sid);
-    assert(ret >= 0);
-
-    /* Close the file */
-    ret = H5Fclose(fid);
-    assert(ret >= 0);
-
-    return 0;
-=======
     HDassert(ret >= 0);
 
     /* Close the group */
@@ -121,5 +80,4 @@
     HDassert(ret >= 0);
 
     return EXIT_SUCCESS;
->>>>>>> 18bbd3f0
 }