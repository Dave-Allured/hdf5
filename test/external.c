--- conflicted
+++ resolved
@@ -72,11 +72,7 @@
             break;
         }
 
-<<<<<<< HEAD
-        if (HDmemcmp(buf1, buf2, (size_t)n1))
-=======
         if (HDmemcmp(buf1, buf2, (size_t)n1) != 0)
->>>>>>> 18bbd3f0
             break;
 
     } /* end while */
@@ -478,11 +474,7 @@
  *-------------------------------------------------------------------------
  */
 static int
-<<<<<<< HEAD
-__add_external_files(hid_t dcpl_id, unsigned int n_external_files, off_t offset, hsize_t max_ext_size)
-=======
 add_external_files(hid_t dcpl_id, unsigned int n_external_files, off_t offset, hsize_t max_ext_size)
->>>>>>> 18bbd3f0
 {
     char         exname[AEF_EXNAME_MAX_LEN + 1];
     unsigned int i = 0;
@@ -493,11 +485,7 @@
     for (i = 0; i < n_external_files; i++) {
         if (HDsnprintf(exname, AEF_EXNAME_MAX_LEN, "ext%d.data", i + 1) > AEF_EXNAME_MAX_LEN) {
             HDfprintf(stderr, "External file %d overflows name buffer\n", i + 1);
-<<<<<<< HEAD
-            fflush(stderr);
-=======
             HDfflush(stderr);
->>>>>>> 18bbd3f0
             return -1;
         }
         if (H5Pset_external(dcpl_id, exname, offset, max_ext_size) < 0) {
@@ -977,11 +965,7 @@
     hid_t   dset  = -1;        /* dataset                              */
     size_t  i     = 0;         /* miscellaneous counter                */
     char    cwdpath[1024];     /* working directory                    */
-<<<<<<< HEAD
-    char    filename[1024];    /* file name                            */
-=======
     char    filename[1088];    /* file name                            */
->>>>>>> 18bbd3f0
     int     part[PART_SIZE];   /* raw data buffer (partial)            */
     int     whole[TOTAL_SIZE]; /* raw data buffer (total)              */
     hsize_t cur_size;          /* current data space size              */
@@ -1075,10 +1059,6 @@
     hid_t   space = -1;        /* data space                           */
     hid_t   dset  = -1;        /* dataset                              */
     size_t  i     = 0;         /* miscellaneous counters               */
-<<<<<<< HEAD
-    char    cwdpath[1024];     /* working directory                    */
-=======
->>>>>>> 18bbd3f0
     char    filename[1024];    /* file name                            */
     int     part[PART_SIZE];   /* raw data buffer (partial)            */
     int     whole[TOTAL_SIZE]; /* raw data buffer (total)              */
@@ -1103,11 +1083,6 @@
     /* Create the dataset */
     if ((dcpl = H5Pcreate(H5P_DATASET_CREATE)) < 0)
         FAIL_STACK_ERROR
-<<<<<<< HEAD
-    if (NULL == HDgetcwd(cwdpath, sizeof(cwdpath)))
-        TEST_ERROR
-=======
->>>>>>> 18bbd3f0
     for (i = 0; i < N_EXT_FILES; i++) {
         HDsnprintf(filename, sizeof(filename), "extern_%dr.raw", (int)i + 1);
         if (H5Pset_external(dcpl, filename, (off_t)(i * GARBAGE_PER_FILE), (hsize_t)sizeof(part)) < 0)
@@ -1180,10 +1155,6 @@
     hid_t   dset2 = -1;        /* dataset, opened a second time        */
     hid_t   dset3 = -1;        /* dataset, opened with different prefix    */
     size_t  i     = 0;         /* miscellaneous counters               */
-<<<<<<< HEAD
-    char    cwdpath[1024];     /* working directory                    */
-=======
->>>>>>> 18bbd3f0
     char    filename[1024];    /* file name                            */
     int     part[PART_SIZE];   /* raw data buffer (partial)            */
     int     whole[TOTAL_SIZE]; /* raw data buffer (total)              */
@@ -1209,11 +1180,6 @@
     /* Create the dataset */
     if ((dcpl = H5Pcreate(H5P_DATASET_CREATE)) < 0)
         FAIL_STACK_ERROR
-<<<<<<< HEAD
-    if (NULL == HDgetcwd(cwdpath, sizeof(cwdpath)))
-        TEST_ERROR
-=======
->>>>>>> 18bbd3f0
     for (i = 0; i < N_EXT_FILES; i++) {
         HDsnprintf(filename, sizeof(filename), "..%sextern_%dr.raw", H5_DIR_SEPS, (int)i + 1);
         if (H5Pset_external(dcpl, filename, (off_t)(i * GARBAGE_PER_FILE), (hsize_t)sizeof(part)) < 0)
