--- conflicted
+++ resolved
@@ -73,7 +73,6 @@
     hid_t ret_value = -1;
 
     if ((ret_value = H5Tcreate(H5T_COMPOUND, sizeof(comp_datatype))) < 0)
-<<<<<<< HEAD
         goto error;
     if (H5Tinsert(ret_value, "a", HOFFSET(comp_datatype, a), H5T_NATIVE_FLOAT) < 0)
         goto error;
@@ -81,15 +80,6 @@
         goto error;
     if (H5Tinsert(ret_value, "y", HOFFSET(comp_datatype, y), H5T_NATIVE_DOUBLE) < 0)
         goto error;
-=======
-        goto error;
-    if (H5Tinsert(ret_value, "a", HOFFSET(comp_datatype, a), H5T_NATIVE_FLOAT) < 0)
-        goto error;
-    if (H5Tinsert(ret_value, "x", HOFFSET(comp_datatype, x), H5T_NATIVE_INT) < 0)
-        goto error;
-    if (H5Tinsert(ret_value, "y", HOFFSET(comp_datatype, y), H5T_NATIVE_DOUBLE) < 0)
-        goto error;
->>>>>>> 18bbd3f0
     if (H5Tinsert(ret_value, "z", HOFFSET(comp_datatype, z), H5T_NATIVE_CHAR) < 0)
         goto error;
 
@@ -217,11 +207,7 @@
     H5E_END_TRY;
     if (fill_i != 0) {
         H5_FAILED();
-<<<<<<< HEAD
-        puts("    H5Pget_fill_value() should return default 0");
-=======
         HDputs("    H5Pget_fill_value() should return default 0");
->>>>>>> 18bbd3f0
         goto error;
     }
 
@@ -240,13 +226,8 @@
         goto error;
     if (fill_ss.v1 != fill_ss_rd.v1 || fill_ss.v2 != fill_ss_rd.v2) {
         H5_FAILED();
-<<<<<<< HEAD
-        puts("    Failed to get fill value using same data type that was ");
-        puts("    used to set the fill value.");
-=======
         HDputs("    Failed to get fill value using same data type that was ");
         HDputs("    used to set the fill value.");
->>>>>>> 18bbd3f0
         goto error;
     }
 
@@ -257,13 +238,8 @@
         goto error;
     if (fill_ss.v1 != fill_si.v1 || fill_ss.v2 != fill_si.v2) {
         H5_FAILED();
-<<<<<<< HEAD
-        puts("    Failed to get fill value using a data type other than what");
-        puts("    was used to set the fill value.");
-=======
         HDputs("    Failed to get fill value using a data type other than what");
         HDputs("    was used to set the fill value.");
->>>>>>> 18bbd3f0
         goto error;
     }
 
@@ -276,11 +252,7 @@
         goto error;
     if (fill_si.v1 != fill_ss.v1 || fill_si.v2 != fill_ss.v2) {
         H5_FAILED();
-<<<<<<< HEAD
-        puts("    Resetting the fill value was unsuccessful.");
-=======
         HDputs("    Resetting the fill value was unsuccessful.");
->>>>>>> 18bbd3f0
         goto error;
     }
 
@@ -352,11 +324,7 @@
         TEST_ERROR
 
     /* Verify that the fill value is the original value */
-<<<<<<< HEAD
-    if (HDstrcmp(f2, orig_fill_value))
-=======
     if (HDstrcmp(f2, orig_fill_value) != 0)
->>>>>>> 18bbd3f0
         TEST_ERROR
 
     /* Release the fill value retrieved */
@@ -398,11 +366,7 @@
         TEST_ERROR
 
     /* Verify that the fill value is the original value */
-<<<<<<< HEAD
-    if (HDstrcmp(f2, orig_fill_value))
-=======
     if (HDstrcmp(f2, orig_fill_value) != 0)
->>>>>>> 18bbd3f0
         TEST_ERROR
 
     /* Release the fill value retrieved */
@@ -570,19 +534,11 @@
     if (H5D_CHUNKED == layout) {
         if (H5Pset_chunk(dcpl, 5, ch_size) < 0)
             goto error;
-<<<<<<< HEAD
     }
     else if (H5D_COMPACT == layout) {
         if (H5Pset_layout(dcpl, H5D_COMPACT) < 0)
             goto error;
     }
-=======
-    }
-    else if (H5D_COMPACT == layout) {
-        if (H5Pset_layout(dcpl, H5D_COMPACT) < 0)
-            goto error;
-    }
->>>>>>> 18bbd3f0
     if (H5Pset_alloc_time(dcpl, H5D_ALLOC_TIME_EARLY) < 0)
         goto error;
 
@@ -746,20 +702,12 @@
             goto error;
         if (alloc_time != H5D_ALLOC_TIME_LATE) {
             H5_FAILED();
-<<<<<<< HEAD
-            puts("    Got non-H5D_ALLOC_TIME_LATE space allocation time.");
-=======
             HDputs("    Got non-H5D_ALLOC_TIME_LATE space allocation time.");
->>>>>>> 18bbd3f0
             HDprintf("    Got %d\n", alloc_time);
         }
         if (fill_time != H5D_FILL_TIME_NEVER) {
             H5_FAILED();
-<<<<<<< HEAD
-            puts("    Got non-H5D_FILL_TIME_NEVER fill value write time.");
-=======
             HDputs("    Got non-H5D_FILL_TIME_NEVER fill value write time.");
->>>>>>> 18bbd3f0
             HDprintf("    Got %d\n", fill_time);
         }
         if (H5Dclose(dset4) < 0)
@@ -777,11 +725,7 @@
         if (!H5_FLT_ABS_EQUAL(rd_c.a, 0) || !H5_DBL_ABS_EQUAL(rd_c.y, fill_ctype.y) || rd_c.x != 0 ||
             rd_c.z != '\0') {
             H5_FAILED();
-<<<<<<< HEAD
-            puts("    Got wrong fill value");
-=======
             HDputs("    Got wrong fill value");
->>>>>>> 18bbd3f0
             HDprintf("    Got rd_c.a=%f, rd_c.y=%f and rd_c.x=%d, rd_c.z=%c\n", (double)rd_c.a, rd_c.y,
                      rd_c.x, rd_c.z);
         }
@@ -875,11 +819,7 @@
     if (!H5_FLT_ABS_EQUAL(rd_c.a, 0) || !H5_DBL_ABS_EQUAL(rd_c.y, fill_ctype.y) || rd_c.x != 0 ||
         rd_c.z != '\0') {
         H5_FAILED();
-<<<<<<< HEAD
-        puts("    Got wrong fill value");
-=======
         HDputs("    Got wrong fill value");
->>>>>>> 18bbd3f0
         HDprintf("    Got rd_c.a=%f, rd_c.y=%f and rd_c.x=%d, rd_c.z=%c\n", (double)rd_c.a, rd_c.y, rd_c.x,
                  rd_c.z);
     }
@@ -995,12 +935,8 @@
                 H5_FAILED();
                 HDfprintf(stdout, "%u: Value read was not a fill value.\n", (unsigned)__LINE__);
                 HDfprintf(stdout,
-<<<<<<< HEAD
-                          "    Elmt={%Hu,%Hu,%Hu,%Hu,%Hu}, read: %u, "
-=======
                           "    Elmt={%" PRIuHSIZE ",%" PRIuHSIZE ",%" PRIuHSIZE ",%" PRIuHSIZE ",%" PRIuHSIZE
                           "}, read: %u, "
->>>>>>> 18bbd3f0
                           "Fill value: %u\n",
                           hs_offset[0], hs_offset[1], hs_offset[2], hs_offset[3], hs_offset[4], val_rd,
                           fillval);
@@ -1017,12 +953,8 @@
                 H5_FAILED();
                 HDfprintf(stdout, "%u: Value read was not a fill value.\n", (unsigned)__LINE__);
                 HDfprintf(stdout,
-<<<<<<< HEAD
-                          "    Elmt={%Hu,%Hu,%Hu,%Hu,%Hu}, read: %f, %d, %f, %c"
-=======
                           "    Elmt={%" PRIuHSIZE ",%" PRIuHSIZE ",%" PRIuHSIZE ",%" PRIuHSIZE ",%" PRIuHSIZE
                           "}, read: %f, %d, %f, %c"
->>>>>>> 18bbd3f0
                           "Fill value: %f, %d, %f, %c\n",
                           hs_offset[0], hs_offset[1], hs_offset[2], hs_offset[3], hs_offset[4],
                           (double)rd_c.a, rd_c.x, rd_c.y, rd_c.z, (double)fill_c.a, fill_c.x, fill_c.y,
@@ -1064,12 +996,8 @@
                     H5_FAILED();
                     HDfprintf(stdout, "%u: Value read was not a fill value.\n", (unsigned)__LINE__);
                     HDfprintf(stdout,
-<<<<<<< HEAD
-                              "    Elmt={%Hu, %Hu, %Hu, %Hu, %Hu}, read: %u, "
-=======
                               "    Elmt={%" PRIuHSIZE ", %" PRIuHSIZE ", %" PRIuHSIZE ", %" PRIuHSIZE
                               ", %" PRIuHSIZE "}, read: %u, "
->>>>>>> 18bbd3f0
                               "Fill value: %u\n",
                               hs_offset[0], hs_offset[1], hs_offset[2], hs_offset[3], hs_offset[4], buf[u],
                               fillval);
@@ -1095,12 +1023,8 @@
                     H5_FAILED();
                     HDfprintf(stdout, "%u: Value read was not a fill value.\n", (unsigned)__LINE__);
                     HDfprintf(stdout,
-<<<<<<< HEAD
-                              "    Elmt={%Hu, %Hu, %Hu, %Hu, %Hu}, read: %f, %d, %f, %c"
-=======
                               "    Elmt={%" PRIuHSIZE ", %" PRIuHSIZE ", %" PRIuHSIZE ", %" PRIuHSIZE
                               ", %" PRIuHSIZE "}, read: %f, %d, %f, %c"
->>>>>>> 18bbd3f0
                               "Fill value: %f, %d, %f, %c\n",
                               hs_offset[0], hs_offset[1], hs_offset[2], hs_offset[3], hs_offset[4],
                               (double)buf_c[u].a, buf_c[u].x, buf_c[u].y, buf_c[u].z, (double)fill_c.a,
@@ -1135,15 +1059,9 @@
 
     /* Check if space is allocated */
     if (datatype == H5T_INTEGER && H5Dget_space_status(dset1, &allocation) < 0)
-<<<<<<< HEAD
         goto error;
     if (datatype == H5T_COMPOUND && H5Dget_space_status(dset2, &allocation) < 0)
         goto error;
-=======
-        goto error;
-    if (datatype == H5T_COMPOUND && H5Dget_space_status(dset2, &allocation) < 0)
-        goto error;
->>>>>>> 18bbd3f0
     if (layout == H5D_CONTIGUOUS && allocation != H5D_SPACE_STATUS_ALLOCATED) {
         H5_FAILED();
         HDprintf("    %d: Got unallocated space instead of allocated.\n", __LINE__);
@@ -1531,12 +1449,8 @@
     if (*test_val != *compare_val) {
         HDfprintf(stdout, "%u: Value read was not expected.\n", lineno);
         HDfprintf(stdout,
-<<<<<<< HEAD
-                  "    Elmt = {%Hu, %Hu, %Hu, %Hu, %Hu}, read: %d, "
-=======
                   "    Elmt = {%" PRIuHSIZE ", %" PRIuHSIZE ", %" PRIuHSIZE ", %" PRIuHSIZE ", %" PRIuHSIZE
                   "}, read: %d, "
->>>>>>> 18bbd3f0
                   "expected: %d\n",
                   offset[0], offset[1], offset[2], offset[3], offset[4], *test_val, *compare_val);
         goto error;
@@ -1623,20 +1537,12 @@
         (const comp_vl_datatype *)_compare_val; /* Value to compare against */
 
     /* Verify value */
-<<<<<<< HEAD
-    if ((test_val->x != compare_val->x) || HDstrcmp(test_val->a, compare_val->a) ||
-        HDstrcmp(test_val->b, compare_val->b) || (test_val->y != compare_val->y)) {
-        HDfprintf(stdout, "%u: Value read was not expected.\n", lineno);
-        HDfprintf(stdout,
-                  "    Elmt = {%Hu, %Hu, %Hu, %Hu, %Hu}, read: {%d, '%s', '%s', %d} "
-=======
     if ((test_val->x != compare_val->x) || HDstrcmp(test_val->a, compare_val->a) != 0 ||
         HDstrcmp(test_val->b, compare_val->b) != 0 || (test_val->y != compare_val->y)) {
         HDfprintf(stdout, "%u: Value read was not expected.\n", lineno);
         HDfprintf(stdout,
                   "    Elmt = {%" PRIuHSIZE ", %" PRIuHSIZE ", %" PRIuHSIZE ", %" PRIuHSIZE ", %" PRIuHSIZE
                   "}, read: {%d, '%s', '%s', %d} "
->>>>>>> 18bbd3f0
                   "expected: {%d, '%s', '%s', %d}\n",
                   offset[0], offset[1], offset[2], offset[3], offset[4], test_val->x, test_val->a,
                   test_val->b, test_val->y, compare_val->x, compare_val->a, compare_val->b, compare_val->y);
@@ -1688,11 +1594,7 @@
  *-------------------------------------------------------------------------
  */
 static int
-<<<<<<< HEAD
-test_extend_cases(hid_t file, hid_t _dcpl, const char *dset_name, hsize_t *ch_size, hsize_t *start_size,
-=======
 test_extend_cases(hid_t file, hid_t _dcpl, const char *dset_name, const hsize_t *ch_size, hsize_t *start_size,
->>>>>>> 18bbd3f0
                   hsize_t *max_size, hid_t dtype, void *fillval)
 {
     hid_t       fspace = -1, mspace = -1; /* File & memory dataspaces */
@@ -1710,22 +1612,15 @@
     void *           val_rd, *odd_val;
     const void *     init_val, *should_be, *even_val;
     int              val_rd_i, init_val_i = 9999;
-<<<<<<< HEAD
-    comp_vl_datatype init_val_c = {87, "baz", "mumble", 129};
-=======
     comp_vl_datatype init_val_c = {87, NULL, NULL, 129};
->>>>>>> 18bbd3f0
     comp_vl_datatype val_rd_c;
     void *           buf = NULL;
     unsigned         odd;  /* Whether an odd or even coord. was read */
     unsigned         i, j; /* Local index variables */
-<<<<<<< HEAD
-=======
 
     /* Set vl datatype init value strings */
     init_val_c.a = HDstrdup("baz");
     init_val_c.b = HDstrdup("mumble");
->>>>>>> 18bbd3f0
 
     /* Make copy of dataset creation property list */
     if ((dcpl = H5Pcopy(_dcpl)) < 0)
@@ -2138,15 +2033,10 @@
     return 0;
 
 error:
-<<<<<<< HEAD
-    if (buf)
-        HDfree(buf);
-=======
     HDfree(init_val_c.a);
     HDfree(init_val_c.b);
     HDfree(buf);
 
->>>>>>> 18bbd3f0
     H5E_BEGIN_TRY
     {
         H5Pclose(dcpl);
@@ -2189,11 +2079,7 @@
 #else
     int fillval_i = 0x4c70f1cd;
 #endif
-<<<<<<< HEAD
-    comp_vl_datatype fillval_c = {32, "foo", "bar", 64}; /* Fill value for compound+vl datatype tests */
-=======
     comp_vl_datatype fillval_c = {32, NULL, NULL, 64}; /* Fill value for compound+vl datatype tests */
->>>>>>> 18bbd3f0
     char             filename[1024];
 
     /* Print testing message */
@@ -2201,13 +2087,10 @@
         TESTING("chunked dataset extend")
     else
         TESTING("contiguous dataset extend")
-<<<<<<< HEAD
-=======
 
     /* Set vl datatype fill value strings */
     fillval_c.a = HDstrdup("foo");
     fillval_c.b = HDstrdup("bar");
->>>>>>> 18bbd3f0
 
     /* Create dataset creation property list */
     if ((dcpl = H5Pcreate(H5P_DATASET_CREATE)) < 0)
@@ -2266,11 +2149,7 @@
      */
     if (H5D_CONTIGUOUS == layout) {
         SKIPPED();
-<<<<<<< HEAD
-        puts("    Not implemented yet -- needs H5S_SELECT_DIFF operator");
-=======
         HDputs("    Not implemented yet -- needs H5S_SELECT_DIFF operator");
->>>>>>> 18bbd3f0
         goto skip;
     }
 #endif
@@ -2299,24 +2178,18 @@
         TEST_ERROR
     if (H5Fclose(file) < 0)
         TEST_ERROR
-<<<<<<< HEAD
-=======
 
     HDfree(fillval_c.a);
     HDfree(fillval_c.b);
->>>>>>> 18bbd3f0
 
     PASSED();
 
     return 0;
 
 error:
-<<<<<<< HEAD
-=======
     HDfree(fillval_c.a);
     HDfree(fillval_c.b);
 
->>>>>>> 18bbd3f0
     H5E_BEGIN_TRY
     {
         H5Tclose(cmpd_vl_tid);
@@ -2327,12 +2200,9 @@
     return 1;
 
 skip:
-<<<<<<< HEAD
-=======
     HDfree(fillval_c.a);
     HDfree(fillval_c.b);
 
->>>>>>> 18bbd3f0
     H5E_BEGIN_TRY
     {
         H5Pclose(dcpl);
@@ -2397,11 +2267,7 @@
         goto error;
     if (dims[0] != 8 || dims[1] != 8) {
         H5_FAILED();
-<<<<<<< HEAD
-        puts("    Got a different dimension size than what was set.");
-=======
         HDputs("    Got a different dimension size than what was set.");
->>>>>>> 18bbd3f0
         HDprintf("    Got dims[0]=%ld, dims[1]=%ld, set 8x8\n", (long)dims[0], (long)dims[1]);
         goto error;
     }
@@ -2413,11 +2279,7 @@
         goto error;
     if (val_rd != 0) {
         H5_FAILED();
-<<<<<<< HEAD
-        puts("    Got a different value than what was set.");
-=======
         HDputs("    Got a different value than what was set.");
->>>>>>> 18bbd3f0
         HDprintf("    Got %ld, set 0\n", (long)val_rd);
         goto error;
     }
@@ -2458,11 +2320,7 @@
         goto error;
     if (dims[0] != 8 || dims[1] != 8) {
         H5_FAILED();
-<<<<<<< HEAD
-        puts("    Got a different dimension size than what was set.");
-=======
         HDputs("    Got a different dimension size than what was set.");
->>>>>>> 18bbd3f0
         HDprintf("    Got dims[0]=%ld, dims[1]=%ld, set 8x8\n", (long)dims[0], (long)dims[1]);
         goto error;
     }
@@ -2474,11 +2332,7 @@
         goto error;
     if (val_rd != fill_val) {
         H5_FAILED();
-<<<<<<< HEAD
-        puts("    Got a different value than what was set.");
-=======
         HDputs("    Got a different value than what was set.");
->>>>>>> 18bbd3f0
         HDprintf("    Got %ld, set %ld\n", (long)val_rd, (long)fill_val);
         goto error;
     }
@@ -2813,19 +2667,11 @@
     if (argc >= 2) {
         test_contig = test_chunk = test_compact = 0;
         for (argno = 1; argno < argc; argno++) {
-<<<<<<< HEAD
-            if (!strcmp(argv[argno], "contiguous"))
-                test_contig = 1;
-            else if (!strcmp(argv[argno], "chunked"))
-                test_chunk = 1;
-            else if (!strcmp(argv[argno], "compact"))
-=======
             if (!HDstrcmp(argv[argno], "contiguous"))
                 test_contig = 1;
             else if (!HDstrcmp(argv[argno], "chunked"))
                 test_chunk = 1;
             else if (!HDstrcmp(argv[argno], "compact"))
->>>>>>> 18bbd3f0
                 test_compact = 1;
             else {
                 HDfprintf(stderr, "usage: %s [contiguous] [chunked] [compact]\n", argv[0]);
@@ -2855,11 +2701,7 @@
 
         /* Set the FAPL for the type of format */
         if (new_format) {
-<<<<<<< HEAD
-            puts("\nTesting with new file format:");
-=======
             HDputs("\nTesting with new file format:");
->>>>>>> 18bbd3f0
             my_fapl = fapl2;
         } /* end if */
         else {
