/* * * * * * * * * * * * * * * * * * * * * * * * * * * * * * * * * * * * * * *
 * Copyright by The HDF Group.                                               *
 * Copyright by the Board of Trustees of the University of Illinois.         *
 * All rights reserved.                                                      *
 *                                                                           *
 * This file is part of HDF5.  The full HDF5 copyright notice, including     *
 * terms governing use, modification, and redistribution, is contained in    *
 * the COPYING file, which can be found at the root of the source code       *
 * distribution tree, or in https://www.hdfgroup.org/licenses.               *
 * If you do not have access to either file, you may request a copy from     *
 * help@hdfgroup.org.                                                        *
 * * * * * * * * * * * * * * * * * * * * * * * * * * * * * * * * * * * * * * */

/* Purpose: Tests the metadata cache logging framework */

#include "h5test.h"

#define LOG_LOCATION "cache_logging.out"
#define FILE_NAME    "cache_logging"

#define N_GROUPS 100

/*-------------------------------------------------------------------------
 * Function:    test_logging_api
 *
 * Purpose:     Tests the API calls that affect mdc logging
 *
 * Return:      Success:        0
 *              Failure:        -1
 *-------------------------------------------------------------------------
 */
static herr_t
test_logging_api(void)
{
    hid_t   fapl = -1;
    hbool_t is_enabled;
    hbool_t is_enabled_out;
    hbool_t start_on_access;
    hbool_t start_on_access_out;
    char *  location = NULL;
    size_t  size;

    hid_t   fid = -1;
    hid_t   gid = -1;
    hbool_t is_currently_logging;
    char    group_name[12];
    char    filename[1024];
    int     i;

    TESTING("metadata cache log api calls");

    fapl = h5_fileaccess();
    h5_fixname(FILE_NAME, fapl, filename, sizeof filename);

    /* Set up metadata cache logging */
    is_enabled      = TRUE;
    start_on_access = FALSE;
    if (H5Pset_mdc_log_options(fapl, is_enabled, LOG_LOCATION, start_on_access) < 0)
<<<<<<< HEAD
=======
        TEST_ERROR;

    /* Ensure that setting the property twice doesn't cause problems
     * (addresses a previous bug).
     */
    if (H5Pset_mdc_log_options(fapl, is_enabled, LOG_LOCATION, start_on_access) < 0)
>>>>>>> 18bbd3f0
        TEST_ERROR;

    /* Check to make sure that the property list getter returns the correct
     * location string buffer size;
     */
    is_enabled_out      = FALSE;
    start_on_access_out = TRUE;
    location            = NULL;
    size                = 999;
    if (H5Pget_mdc_log_options(fapl, &is_enabled_out, location, &size, &start_on_access_out) < 0)
        TEST_ERROR;
    if (size != HDstrlen(LOG_LOCATION) + 1)
        TEST_ERROR;

    /* Check to make sure that the property list getter works */
    if (NULL == (location = (char *)HDcalloc(size, sizeof(char))))
        TEST_ERROR;
    if (H5Pget_mdc_log_options(fapl, &is_enabled_out, location, &size, &start_on_access_out) < 0)
        TEST_ERROR;
    if ((is_enabled != is_enabled_out) || (start_on_access != start_on_access_out) ||
<<<<<<< HEAD
        HDstrcmp(LOG_LOCATION, location))
=======
        HDstrcmp(LOG_LOCATION, location) != 0)
>>>>>>> 18bbd3f0
        TEST_ERROR;

    /* Create a file */
    if (H5Pset_libver_bounds(fapl, H5F_LIBVER_LATEST, H5F_LIBVER_LATEST) < 0)
        TEST_ERROR;
    if ((fid = H5Fcreate(filename, H5F_ACC_TRUNC, H5P_DEFAULT, fapl)) < 0)
        TEST_ERROR;
    if (H5Pclose(fapl) < 0)
        TEST_ERROR;

    /* Check to see if the logging flags were set correctly */
    is_enabled           = FALSE;
    is_currently_logging = TRUE;
    if ((H5Fget_mdc_logging_status(fid, &is_enabled, &is_currently_logging) < 0) || (is_enabled != TRUE) ||
        (is_currently_logging != FALSE))
        TEST_ERROR;

    /* Turn on logging and check flags */
    if (H5Fstart_mdc_logging(fid) < 0)
        TEST_ERROR;
    is_enabled           = FALSE;
    is_currently_logging = FALSE;
    if ((H5Fget_mdc_logging_status(fid, &is_enabled, &is_currently_logging) < 0) || (is_enabled != TRUE) ||
        (is_currently_logging != TRUE))
        TEST_ERROR;

    /* Perform some manipulations */
    for (i = 0; i < N_GROUPS; i++) {
        HDmemset(group_name, 0, sizeof(group_name));
        HDsnprintf(group_name, sizeof(group_name), "%d", i);
        if ((gid = H5Gcreate2(fid, group_name, H5P_DEFAULT, H5P_DEFAULT, H5P_DEFAULT)) < 0)
            TEST_ERROR;
        if (H5Gclose(gid) < 0)
            TEST_ERROR;
    }

    /* Turn off logging and check flags */
    if (H5Fstop_mdc_logging(fid) < 0)
        TEST_ERROR;
    is_enabled           = FALSE;
    is_currently_logging = TRUE;
    if ((H5Fget_mdc_logging_status(fid, &is_enabled, &is_currently_logging) < 0) || (is_enabled != TRUE) ||
        (is_currently_logging != FALSE))
        TEST_ERROR;

    /* Clean up */
    HDfree(location);
    if (H5Fclose(fid) < 0)
        TEST_ERROR;

    PASSED();
    return 0;

error:
    return 1;
} /* test_logging_api() */

/*-------------------------------------------------------------------------
 * Function:    main
 *
 * Purpose:     Test basic cache logging operations
 *
 * Return:      Success:        zero
 *              Failure:        non-zero
 *
 *-------------------------------------------------------------------------
 */
int
main(void)
{
    int nerrors = 0;

    /* Reset library */
    h5_reset();

    HDprintf("Testing basic metadata cache logging functionality.\n");

    nerrors += test_logging_api();

    if (nerrors) {
        HDprintf("***** %d Metadata cache logging TEST%s FAILED! *****\n", nerrors, nerrors > 1 ? "S" : "");
        HDexit(EXIT_FAILURE);
    }

    HDprintf("All Metadata Cache Logging tests passed.\n");

    HDexit(EXIT_SUCCESS);
}<|MERGE_RESOLUTION|>--- conflicted
+++ resolved
@@ -56,15 +56,12 @@
     is_enabled      = TRUE;
     start_on_access = FALSE;
     if (H5Pset_mdc_log_options(fapl, is_enabled, LOG_LOCATION, start_on_access) < 0)
-<<<<<<< HEAD
-=======
         TEST_ERROR;
 
     /* Ensure that setting the property twice doesn't cause problems
      * (addresses a previous bug).
      */
     if (H5Pset_mdc_log_options(fapl, is_enabled, LOG_LOCATION, start_on_access) < 0)
->>>>>>> 18bbd3f0
         TEST_ERROR;
 
     /* Check to make sure that the property list getter returns the correct
@@ -85,11 +82,7 @@
     if (H5Pget_mdc_log_options(fapl, &is_enabled_out, location, &size, &start_on_access_out) < 0)
         TEST_ERROR;
     if ((is_enabled != is_enabled_out) || (start_on_access != start_on_access_out) ||
-<<<<<<< HEAD
-        HDstrcmp(LOG_LOCATION, location))
-=======
         HDstrcmp(LOG_LOCATION, location) != 0)
->>>>>>> 18bbd3f0
         TEST_ERROR;
 
     /* Create a file */
