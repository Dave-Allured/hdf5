--- conflicted
+++ resolved
@@ -70,11 +70,6 @@
 
     if (is_ts != should_be)
         TestErrPrintf("Thread-safety value incorrect - test failed\n");
-<<<<<<< HEAD
-
-    return;
-=======
->>>>>>> 18bbd3f0
 }
 
 /* Routine to generate attribute names for numeric values */
