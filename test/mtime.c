--- conflicted
+++ resolved
@@ -120,11 +120,7 @@
         HDputs("    cannot be queried on this system.  See H5O_mtime_decode().");
         return 0;
     }
-<<<<<<< HEAD
-    else if (HDfabs(HDdifftime(now, oi1.ctime)) > (double)60.0F) {
-=======
     else if (HDfabs(HDdifftime(now, oi1.ctime)) > 60.0) {
->>>>>>> 18bbd3f0
         H5_FAILED();
         tm = HDlocaltime(&(oi1.ctime));
         HDstrftime((char *)buf1, sizeof buf1, "%Y-%m-%d %H:%M:%S", tm);
@@ -151,11 +147,7 @@
                 H5_FAILED();
                 /* If this fails, examine H5Omtime.c.  Modification time is very
                  * system dependent (e.g., on Windows DST must be hardcoded). */
-<<<<<<< HEAD
-                puts("    Old modification time incorrect");
-=======
                 HDputs("    Old modification time incorrect");
->>>>>>> 18bbd3f0
                 goto error;
             }
             if (H5Fclose(file) < 0)
