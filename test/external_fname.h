--- conflicted
+++ resolved
@@ -26,8 +26,4 @@
 static const char *EXT_FNAME[] = {"extern_1",          "extern_2", "extern_3", "extern_4",
                                   "extern_dir/file_1", "extern_5", NULL};
 
-<<<<<<< HEAD
-#endif /* _EXTERNAL_FNAME_H */
-=======
-#endif /* EXTERNAL_FNAME_H */
->>>>>>> 18bbd3f0
+#endif /* EXTERNAL_FNAME_H */