--- conflicted
+++ resolved
@@ -94,12 +94,7 @@
     use_append_chunk use_append_chunk_mirror use_append_mchunks use_disable_mdc_flushes \
     swmr_generator swmr_start_write swmr_reader swmr_writer swmr_remove_reader \
     swmr_remove_writer swmr_addrem_writer swmr_sparse_reader swmr_sparse_writer \
-<<<<<<< HEAD
-    vds_env vds_swmr_gen vds_swmr_reader vds_swmr_writer \
-    mirror_vfd
-=======
     vds_env vds_swmr_gen vds_swmr_reader vds_swmr_writer
->>>>>>> 7ef6f7b6
 if HAVE_SHARED_CONDITIONAL
   check_PROGRAMS+= filter_plugin vfd_plugin vol_plugin
 endif
