#
# Copyright by The HDF Group.
# All rights reserved.
#
# This file is part of HDF5.  The full HDF5 copyright notice, including
# terms governing use, modification, and redistribution, is contained in
# the COPYING file, which can be found at the root of the source code
# distribution tree, or in https://www.hdfgroup.org/licenses.
# If you do not have access to either file, you may request a copy from
# help@hdfgroup.org.
#

if (CMAKE_VERSION VERSION_GREATER_EQUAL "3.15.0")
  message (VERBOSE "Warnings Configuration: default Fortran: ${CMAKE_Fortran_FLAGS}")
endif ()

#-----------------------------------------------------------------------------
# Option to allow the user to disable compiler warnings
#-----------------------------------------------------------------------------
if (HDF5_DISABLE_COMPILER_WARNINGS)
  message (STATUS "....Compiler warnings are suppressed")
  # MSVC uses /w to suppress warnings.  It also complains if another
  # warning level is given, so remove it.
  if (MSVC)
    set (HDF5_WARNINGS_BLOCKED 1)
    if (CMAKE_Fortran_COMPILER_ID STREQUAL "Intel")
      set (CMAKE_Fortran_FLAGS "${CMAKE_Fortran_FLAGS} /warn:none")
    endif ()
  endif ()
  if (WIN32)
    add_definitions (-D_CRT_SECURE_NO_WARNINGS)
  endif ()
  # Borland uses -w- to suppress warnings.
  if (BORLAND)
    set (HDF5_WARNINGS_BLOCKED 1)
    set (CMAKE_Fortran_FLAGS "${CMAKE_Fortran_FLAGS} -w-")
  endif ()

  # Most compilers use -w to suppress warnings.
  if (NOT HDF5_WARNINGS_BLOCKED)
    set (CMAKE_Fortran_FLAGS "${CMAKE_Fortran_FLAGS} -w")
  endif ()
endif ()

#-----------------------------------------------------------------------------
# HDF5 library compile options
#-----------------------------------------------------------------------------
if (CMAKE_Fortran_COMPILER_ID STREQUAL "GNU" AND NOT CMAKE_Fortran_COMPILER_VERSION VERSION_LESS 10.0)
  if (HDF5_ENABLE_BUILD_DIAGS)
    message (STATUS "... default color and URL extended diagnostic messages enabled")
  else ()
    message (STATUS "... disable color and URL extended diagnostic messages")
    set (CMAKE_Fortran_FLAGS "${CMAKE_Fortran_FLAGS} -fdiagnostics-urls=never -fno-diagnostics-color")
  endif ()
endif ()

#-----------------------------------------------------------------------------
# CDash is configured to only allow 3000 warnings, so
# break into groups (from the config/gnu-flags file)
#-----------------------------------------------------------------------------
if (NOT MSVC AND NOT MINGW)
  # General flags
  if (CMAKE_Fortran_COMPILER_ID STREQUAL "Intel")
    ADD_H5_FLAGS (HDF5_CMAKE_Fortran_FLAGS "${HDF5_SOURCE_DIR}/config/intel-warnings/ifort-general")
    list (APPEND HDF5_CMAKE_Fortran_FLAGS "-stand f03" "-free")
  elseif (CMAKE_Fortran_COMPILER_ID STREQUAL "GNU")
    ADD_H5_FLAGS (HDF5_CMAKE_Fortran_FLAGS "${HDF5_SOURCE_DIR}/config/gnu-warnings/gfort-general")
    list (APPEND HDF5_CMAKE_Fortran_FLAGS "-ffree-form" "-fimplicit-none")
    if (CMAKE_Fortran_COMPILER_VERSION VERSION_LESS 8.0 AND NOT CMAKE_Fortran_COMPILER_VERSION VERSION_LESS 4.6)
      list (APPEND HDF5_CMAKE_Fortran_FLAGS "-std=f2008ts")
    else ()
      list (APPEND HDF5_CMAKE_Fortran_FLAGS "-std=f2008")
    endif ()
  elseif (CMAKE_Fortran_COMPILER_ID STREQUAL "PGI")
    list (APPEND HDF5_CMAKE_Fortran_FLAGS "-Mfreeform" "-Mdclchk" "-Mstandard" "-Mallocatable=03")
  endif ()
  if (CMAKE_VERSION VERSION_GREATER_EQUAL "3.15.0")
    message (VERBOSE "HDF5_CMAKE_Fortran_FLAGS=${HDF5_CMAKE_Fortran_FLAGS}")
  endif ()

  if (CMAKE_Fortran_COMPILER_ID STREQUAL "GNU")
    # Append more extra warning flags that only gcc 4.8+ knows about
    if (NOT CMAKE_Fortran_COMPILER_VERSION VERSION_LESS 4.8)
      ADD_H5_FLAGS (HDF5_CMAKE_Fortran_FLAGS "${HDF5_SOURCE_DIR}/config/gnu-warnings/gfort-4.8")
    endif ()

    # Append more extra warning flags that only gcc 4.9+ knows about
    #if (NOT CMAKE_Fortran_COMPILER_VERSION VERSION_LESS 4.9)
    #  ADD_H5_FLAGS (HDF5_CMAKE_Fortran_FLAGS "${HDF5_SOURCE_DIR}/config/gnu-warnings/gfort-4.9")
    #endif ()

    # Append more extra warning flags that only gcc 5.x+ knows about
<<<<<<< HEAD
    # do not include -Wuse-without-only
    #if (NOT CMAKE_Fortran_COMPILER_VERSION VERSION_LESS 5.0)
    #  ADD_H5_FLAGS (HDF5_CMAKE_Fortran_FLAGS "${HDF5_SOURCE_DIR}/config/gnu-warnings/gfort-5")
    #endif ()
=======
    if (NOT CMAKE_Fortran_COMPILER_VERSION VERSION_LESS 5.0)
      if (HDF5_ENABLE_DEV_WARNINGS)
        ADD_H5_FLAGS (HDF5_CMAKE_Fortran_FLAGS "${HDF5_SOURCE_DIR}/config/gnu-warnings/developer-gfort-5")
      endif ()
    endif ()
>>>>>>> da562164

    # Append more extra warning flags that only gcc 6.x+ knows about
    if (NOT CMAKE_Fortran_COMPILER_VERSION VERSION_LESS 6.0)
      ADD_H5_FLAGS (HDF5_CMAKE_Fortran_FLAGS "${HDF5_SOURCE_DIR}/config/gnu-warnings/gfort-6")
    endif ()

    # Append more extra warning flags that only gcc 7.x+ knows about
    #if (NOT CMAKE_Fortran_COMPILER_VERSION VERSION_LESS 7.0)
    #  ADD_H5_FLAGS (HDF5_CMAKE_Fortran_FLAGS "${HDF5_SOURCE_DIR}/config/gnu-warnings/gfort-7")
    #endif ()

    # Append more extra warning flags that only gcc 8.x+ knows about
    if (NOT CMAKE_Fortran_COMPILER_VERSION VERSION_LESS 8.0)
      ADD_H5_FLAGS (HDF5_CMAKE_Fortran_FLAGS "${HDF5_SOURCE_DIR}/config/gnu-warnings/gfort-8")
    endif ()

    # Append more extra warning flags that only gcc 9.x+ knows about
    #if (NOT CMAKE_Fortran_COMPILER_VERSION VERSION_LESS 9.0)
    #  ADD_H5_FLAGS (HDF5_CMAKE_Fortran_FLAGS "${HDF5_SOURCE_DIR}/config/gnu-warnings/gfort-9")
    #endif ()
  endif ()
else ()
  if (CMAKE_Fortran_COMPILER_ID STREQUAL "Intel")
    ADD_H5_FLAGS (HDF5_CMAKE_Fortran_FLAGS "${HDF5_SOURCE_DIR}/config/intel-warnings/win-ifort-general")
    list (APPEND HDF5_CMAKE_Fortran_FLAGS "/stand:f03" "/free")
  endif ()
endif ()
<|MERGE_RESOLUTION|>--- conflicted
+++ resolved
@@ -90,18 +90,11 @@
     #endif ()
 
     # Append more extra warning flags that only gcc 5.x+ knows about
-<<<<<<< HEAD
-    # do not include -Wuse-without-only
-    #if (NOT CMAKE_Fortran_COMPILER_VERSION VERSION_LESS 5.0)
-    #  ADD_H5_FLAGS (HDF5_CMAKE_Fortran_FLAGS "${HDF5_SOURCE_DIR}/config/gnu-warnings/gfort-5")
-    #endif ()
-=======
     if (NOT CMAKE_Fortran_COMPILER_VERSION VERSION_LESS 5.0)
       if (HDF5_ENABLE_DEV_WARNINGS)
         ADD_H5_FLAGS (HDF5_CMAKE_Fortran_FLAGS "${HDF5_SOURCE_DIR}/config/gnu-warnings/developer-gfort-5")
       endif ()
     endif ()
->>>>>>> da562164
 
     # Append more extra warning flags that only gcc 6.x+ knows about
     if (NOT CMAKE_Fortran_COMPILER_VERSION VERSION_LESS 6.0)
