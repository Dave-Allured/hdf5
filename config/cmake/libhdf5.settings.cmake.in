--- conflicted
+++ resolved
@@ -64,33 +64,6 @@
 
 Features:
 ---------
-<<<<<<< HEAD
-                   Parallel HDF5: @HDF5_ENABLE_PARALLEL@
-Parallel Filtered Dataset Writes: @PARALLEL_FILTERED_WRITES@
-              Large Parallel I/O: @LARGE_PARALLEL_IO@
-              High-level library: @HDF5_BUILD_HL_LIB@
-                Build HDF5 Tests: @BUILD_TESTING@
-                Build HDF5 Tools: @HDF5_BUILD_TOOLS@
-     Build High-level HDF5 Tools: @HDF5_BUILD_HL_TOOLS@
-                    Threadsafety: @HDF5_ENABLE_THREADSAFE@
-             Default API mapping: @DEFAULT_API_VERSION@
-  With deprecated public symbols: @HDF5_ENABLE_DEPRECATED_SYMBOLS@
-          I/O filters (external): @EXTERNAL_FILTERS@
-                             MPE: @H5_HAVE_LIBLMPE@
-                      Direct VFD: @H5_HAVE_DIRECT@
-                      Mirror VFD: @H5_HAVE_MIRROR_VFD@
-              (Read-Only) S3 VFD: @H5_HAVE_ROS3_VFD@
-            (Read-Only) HDFS VFD: @H5_HAVE_LIBHDFS@
-                         dmalloc: @H5_HAVE_LIBDMALLOC@
-  Packages w/ extra debug output: @INTERNAL_DEBUG_OUTPUT@
-                     API Tracing: @HDF5_ENABLE_TRACE@
-            Using memory checker: @HDF5_ENABLE_USING_MEMCHECKER@
- Memory allocation sanity checks: @HDF5_MEMORY_ALLOC_SANITY_CHECK@
-          Function Stack Tracing: @HDF5_ENABLE_CODESTACK@
-                Use file locking: @HDF5_FILE_LOCKING_SETTING@
-       Strict File Format Checks: @HDF5_STRICT_FORMAT_CHECKS@
-    Optimization Instrumentation: @HDF5_Enable_Instrument@
-=======
                      Parallel HDF5: @HDF5_ENABLE_PARALLEL@
   Parallel Filtered Dataset Writes: @PARALLEL_FILTERED_WRITES@
                 Large Parallel I/O: @LARGE_PARALLEL_IO@
@@ -116,5 +89,4 @@
             Function Stack Tracing: @HDF5_ENABLE_CODESTACK@
                   Use file locking: @HDF5_FILE_LOCKING_SETTING@
          Strict File Format Checks: @HDF5_STRICT_FORMAT_CHECKS@
-      Optimization Instrumentation: @HDF5_Enable_Instrument@
->>>>>>> da562164
+      Optimization Instrumentation: @HDF5_Enable_Instrument@