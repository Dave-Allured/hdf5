--- conflicted
+++ resolved
@@ -128,16 +128,6 @@
 set (TEST_COMPARE_RESULT 0)
 if (NOT TEST_SKIP_COMPARE)
   if (EXISTS "${TEST_FOLDER}/${TEST_REFERENCE}")
-<<<<<<< HEAD
-    if (WIN32 OR MINGW)
-      configure_file(${TEST_FOLDER}/${TEST_REFERENCE} ${TEST_FOLDER}/${TEST_REFERENCE}.tmp NEWLINE_STYLE CRLF)
-      if (EXISTS "${TEST_FOLDER}/${TEST_REFERENCE}.tmp")
-        file(RENAME ${TEST_FOLDER}/${TEST_REFERENCE}.tmp ${TEST_FOLDER}/${TEST_REFERENCE})
-      endif ()
-      #file (READ ${TEST_FOLDER}/${TEST_REFERENCE} TEST_STREAM)
-      #file (WRITE ${TEST_FOLDER}/${TEST_REFERENCE} "${TEST_STREAM}")
-    endif ()
-=======
     file (READ ${TEST_FOLDER}/${TEST_REFERENCE} TEST_STREAM)
     list (LENGTH TEST_STREAM test_len)
     if (test_len GREATER 0)
@@ -149,7 +139,6 @@
         #file (READ ${TEST_FOLDER}/${TEST_REFERENCE} TEST_STREAM)
         #file (WRITE ${TEST_FOLDER}/${TEST_REFERENCE} "${TEST_STREAM}")
       endif ()
->>>>>>> 86deef6d
 
       if (NOT TEST_SORT_COMPARE)
         # now compare the output with the reference
@@ -210,16 +199,6 @@
   # now compare the .err file with the error reference, if supplied
   set (TEST_ERRREF_RESULT 0)
   if (TEST_ERRREF)
-<<<<<<< HEAD
-    if (WIN32 OR MINGW)
-      configure_file(${TEST_FOLDER}/${TEST_ERRREF} ${TEST_FOLDER}/${TEST_ERRREF}.tmp NEWLINE_STYLE CRLF)
-      if (EXISTS "${TEST_FOLDER}/${TEST_ERRREF}.tmp")
-        file(RENAME ${TEST_FOLDER}/${TEST_ERRREF}.tmp ${TEST_FOLDER}/${TEST_ERRREF})
-      endif ()
-      #file (READ ${TEST_FOLDER}/${TEST_ERRREF} TEST_STREAM)
-      #file (WRITE ${TEST_FOLDER}/${TEST_ERRREF} "${TEST_STREAM}")
-    endif ()
-=======
     file (READ ${TEST_FOLDER}/${TEST_ERRREF} TEST_STREAM)
     list (LENGTH TEST_STREAM test_len)
     if (test_len GREATER 0)
@@ -231,7 +210,6 @@
         #file (READ ${TEST_FOLDER}/${TEST_ERRREF} TEST_STREAM)
         #file (WRITE ${TEST_FOLDER}/${TEST_ERRREF} "${TEST_STREAM}")
       endif ()
->>>>>>> 86deef6d
 
       # now compare the error output with the error reference
       execute_process (
