#                            -*- shell-script -*-
#
# Copyright by The HDF Group.
# Copyright by the Board of Trustees of the University of Illinois.
# All rights reserved.
#
# This file is part of HDF5.  The full HDF5 copyright notice, including
# terms governing use, modification, and redistribution, is contained in
# the COPYING file, which can be found at the root of the source code
# distribution tree, or in https://www.hdfgroup.org/licenses.
# If you do not have access to either file, you may request a copy from
# help@hdfgroup.org.


# This file should be sourced into configure if the compiler is the
# GNU g95/gfortran compiler or a derivative.  It is careful not to do anything
# if the compiler is not GNU; otherwise `f9x_flags_set' is set to `yes'
#

#
# Prepend `$srcdir/config/gnu-warnings/` to the filename suffix(es) given as
# subroutine argument(s), remove comments starting with # and ending
# at EOL, replace spans of whitespace (including newlines) with spaces,
# and re-emit the file(s) thus filtered on the standard output stream.
#
load_gnu_arguments()
{
    set -- $(for arg; do
        sed 's,#.*$,,' $srcdir/config/gnu-warnings/${arg}
    done)
    IFS=' ' echo "$*"
}

# Get the compiler version in a way that works for GNU fortran
# gfortran unless a compiler version is already known
#
#   f9x_vendor:    The compiler name: gfortran
#   f9x_version:   Version number: 5.0-2, 5.2-2
#
if test X = "X$f9x_flags_set"; then
    f9x_version="`$FC $FCFLAGS $H5_FCFLAGS -v 2>&1 |grep 'gcc version' |\
            sed 's/.*gcc version \([-a-z0-9\.]*\).*/\1/'`"
    if test X != "X$f9x_version"; then
        f9x_vendor=`echo $f9x_version |sed 's/\([a-z]*\).*/\1/'`
        f9x_version=`echo $f9x_version |sed 's/[-a-z]//g'`
        if test X = "X$f9x_vendor" -a X != "X$f9x_version"; then
            f9x_vendor=gfortran
        fi
        if test "-" != "$f9x_vendor-$f9x_version"; then
            echo "compiler '$FC' is GNU $f9x_vendor-$f9x_version"
        fi

        # Get the compiler version numbers
        f9x_vers_major=`echo $f9x_version | cut -f1 -d.`
        f9x_vers_minor=`echo $f9x_version | cut -f2 -d.`
        f9x_vers_patch=`echo $f9x_version | cut -f3 -d.`
        test -n "$f9x_vers_major" || f9x_vers_major=0
        test -n "$f9x_vers_minor" || f9x_vers_minor=0
        test -n "$f9x_vers_patch" || f9x_vers_patch=0
    fi
fi

if test "X-gfortran" = "X-$f9x_vendor"; then

    FC_BASENAME=gfortran
    F9XSUFFIXFLAG=""
    FSEARCH_DIRS=""

    # Need Fortran 2008 support for storage_size() in gcc 4.6 on
    # (2008ts in some versions)
    if test $f9x_vers_major -ge 8; then
        H5_FCFLAGS="$H5_FCFLAGS -std=f2008"
    elif test $f9x_vers_major -ge 5 -o $f9x_vers_major -eq 4 -a $f9x_vers_minor -ge 6; then
        H5_FCFLAGS="$H5_FCFLAGS -std=f2008ts"
    fi


    ###############################
    # Architecture-specific flags #
    ###############################

    arch=
    # Nothing currently. (Uncomment code below and modify to add any)
    #case "$host_os-$host_cpu" in
    #    *-i686)
    #        arch="-march=i686"
    #        ;;
    #esac

    H5_FCFLAGS="$H5_FCFLAGS $arch"

    ##############
    # Production #
    ##############

    PROD_FCFLAGS=

    #########
    # Debug #
    #########

    if test $f9x_vers_major -ge 5 -o $f9x_vers_major -eq 4 -a $f9x_vers_minor -ge 5; then
        DEBUG_FCFLAGS="-fcheck=all"
    else
        DEBUG_FCFLAGS="-fbounds-check"
    fi

    ########################
    # Enhanced Diagnostics #
    ########################

    if test $f9x_vers_major -ge 10; then
        NO_DIAGS_FCFLAGS="-fdiagnostics-urls=never -fno-diagnostics-color"
    fi
    DIAGS_FCFLAGS=

    ###########
    # Symbols #
    ###########

    NO_SYMBOLS_FCFLAGS="-s"
    SYMBOLS_FCFLAGS="-g"

    #############
    # Profiling #
    #############

    PROFILE_FCFLAGS="-pg"

    ################
    # Optimization #
    ################

    if test $f9x_vers_major -le 4; then
        HIGH_OPT_FCFLAGS="-O3"
        DEBUG_OPT_FCFLAGS=
    else
        HIGH_OPT_FCFLAGS="-O3"
        DEBUG_OPT_FCFLAGS="-Og"
    fi
    NO_OPT_FCFLAGS="-O0"

    ############
    # Warnings #
    ############

    ###########
    # General #
    ###########

    H5_FCFLAGS="$H5_FCFLAGS $(load_gnu_arguments gfort-general)"

    #############################
    # Version-specific warnings #
    #############################

    # gfortran >= 4.8
    if test $f9x_vers_major -ge 5 -o $f9x_vers_major -eq 4 -a $f9x_vers_minor -ge 8; then
        H5_FCFLAGS="$H5_FCFLAGS $(load_gnu_arguments gfort-4.8)"
    fi

    # gfortran 4.9 (nothing new)

<<<<<<< HEAD
    # gfortran >= 5 (do not include -Wuse-without-only)
    #if test $f9x_vers_major -ge 5; then
    #    H5_FCFLAGS="$H5_FCFLAGS $(load_gnu_arguments gfort-5)"
    #fi
=======
    # gfortran >= 5
    if test $f9x_vers_major -ge 5; then
        DEVELOPER_WARNING_FCFLAGS="$DEVELOPER_WARNING_FCFLAGS $(load_gnu_arguments developer-gfort-5)"
    fi
>>>>>>> da562164

    # gfortran >= 6
    if test $f9x_vers_major -ge 6; then
        H5_FCFLAGS="$H5_FCFLAGS $(load_gnu_arguments gfort-6)"
    fi

    # gfortran 7 (nothing new)

    # gfortran >= 8
    if test $f9x_vers_major -ge 8; then
        H5_FCFLAGS="$H5_FCFLAGS $(load_gnu_arguments gfort-8)"
    fi

    # gfortran 9 (nothing new)

    #################
    # Flags are set #
    #################
    f9x_flags_set=yes
fi

# Clear f9x info if no flags set
if test "X-$f9x_flags_set" = "X-"; then
  f9x_vendor=
  f9x_version=
fi
<|MERGE_RESOLUTION|>--- conflicted
+++ resolved
@@ -161,17 +161,10 @@
 
     # gfortran 4.9 (nothing new)
 
-<<<<<<< HEAD
-    # gfortran >= 5 (do not include -Wuse-without-only)
-    #if test $f9x_vers_major -ge 5; then
-    #    H5_FCFLAGS="$H5_FCFLAGS $(load_gnu_arguments gfort-5)"
-    #fi
-=======
     # gfortran >= 5
     if test $f9x_vers_major -ge 5; then
         DEVELOPER_WARNING_FCFLAGS="$DEVELOPER_WARNING_FCFLAGS $(load_gnu_arguments developer-gfort-5)"
     fi
->>>>>>> da562164
 
     # gfortran >= 6
     if test $f9x_vers_major -ge 6; then
