--- conflicted
+++ resolved
@@ -18,11 +18,7 @@
 #
 
 #
-<<<<<<< HEAD
-# Prepend `$srcdir/config/intel-` to the filename suffix(es) given as
-=======
 # Prepend `$srcdir/config/intel-warnings/` to the filename suffix(es) given as
->>>>>>> 18bbd3f0
 # subroutine argument(s), remove comments starting with # and ending
 # at EOL, replace spans of whitespace (including newlines) with spaces,
 # and re-emit the file(s) thus filtered on the standard output stream.
@@ -30,11 +26,7 @@
 load_intel_arguments()
 {
     set -- $(for arg; do
-<<<<<<< HEAD
-        sed 's,#.*$,,' $srcdir/config/intel-${arg}
-=======
         sed 's,#.*$,,' $srcdir/config/intel-warnings/${arg}
->>>>>>> 18bbd3f0
     done)
     IFS=' ' echo "$*"
 }
@@ -92,14 +84,10 @@
 
     # Default to C99 standard.
     H5_CFLAGS="$H5_CFLAGS $arch -std=c99"
-<<<<<<< HEAD
-    H5_CFLAGS="$H5_CFLAGS $(load_intel_arguments warnings-general)"
-=======
 
     ##############
     # Production #
     ##############
->>>>>>> 18bbd3f0
 
     PROD_CFLAGS=
 
