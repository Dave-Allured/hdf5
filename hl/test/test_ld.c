/* * * * * * * * * * * * * * * * * * * * * * * * * * * * * * * * * * * * * * *
 * Copyright by The HDF Group.                                               *
 * Copyright by the Board of Trustees of the University of Illinois.         *
 * All rights reserved.                                                      *
 *                                                                           *
 * This file is part of HDF5.  The full HDF5 copyright notice, including     *
 * terms governing use, modification, and redistribution, is contained in    *
 * the COPYING file, which can be found at the root of the source code       *
 * distribution tree, or in https://www.hdfgroup.org/licenses.               *
 * If you do not have access to either file, you may request a copy from     *
 * help@hdfgroup.org.                                                        *
 * * * * * * * * * * * * * * * * * * * * * * * * * * * * * * * * * * * * * * */

#include "h5hltest.h"
#include "H5srcdir.h"
#include "H5LDpublic.h"

/* File name */
#define FILE "test_ld.h5"
/* Copied file name */
#define COPY_FILENAME "COPY_test_ld.h5"

/* Dataset names */
#define DSET_ONE         "DSET_ONE"
#define DSET_ALLOC_LATE  "DSET_ALLOC_LATE"
#define DSET_ALLOC_EARLY "DSET_ALLOC_EARLY"
#define DSET_TWO         "DSET_TWO"
#define TWO_DIM_1        4
#define TWO_DIM_2        10
#define DSET_CMPD        "DSET_CMPD"
#define DSET_CMPD_ESC    "DSET_CMPD_ESC"
#define DSET_CMPD_TWO    "DSET_CMPD_TWO"
#define DSET_NULL        "DSET_NULL"
#define DSET_SCALAR      "DSET_SCALAR"

/* Selected compound field members for testing */
#define VALID_FIELDS1 "field1,field2.a,field3,field4" /* TEMPORORAY */
#define VALID_FIELDS2 "field2.b.a,field2.c,field4.b"

#define INVALID_FIELDS1 "field2.k.a,field2.c,field4.k"
#define INVALID_FIELDS2 "field2.b.a,field2.c,field4.b."
#define INVALID_FIELDS3 "field2.b.a,,field2.c,field4.b"

#define VALID_ESC_FIELDS1 "field\\,1,field2\\..\\.a,field\\\\3,field4\\,"
#define VALID_ESC_FIELDS2 "field2\\..\\,b.a,field2\\..\\\\c,field4\\,.b\\,"

#define INVALID_ESC_FIELDS1 "field2\\..\\,k.a,field2\\..\\\\c,field4\\,.k\\,"
#define INVALID_ESC_FIELDS2 "field2\\..\\,b.a,field2\\..\\\\c,field4\\,.b\\,."
#define INVALID_ESC_FIELDS3 "field2\\..\\,,b.a,field2\\..\\\\c,field4\\,.b\\,"

/*
 * Test variations (retained original) for one-dimensional dataset:
 *    Varies from 10->13; 10->9, 10->10, 10->1, 10->11
 */
#define ONE_NTESTS 5
int one_tests[ONE_NTESTS] = {3, -1, 0, -9, 1};

/*
 * Test variations (retained original) for two-dimensional dataset:
 *     Varies from {4,10}->{6,12}; {4,10}->{6,9}; {4,10}->{6,10};
 *            {4,10}->{3,12}; {4,10}->{3,9}; {4,10}->{3,10};
 *            {4,10}->{4,12}; {4,10}->{4,9}; {4,10}->{4,10}
 */
#define TWO_NTESTS 9
int two_tests[TWO_NTESTS][2] = {{2, 2}, {2, -1}, {2, 0}, {-1, 2}, {-1, -1}, {-1, 0}, {0, 2}, {0, -1}, {0, 0}};

/* Verify that the two input values are the same */
#define VERIFY_EQUAL(_x, _y)                                                                                 \
    {                                                                                                        \
        long __x = (long)_x, __y = (long)_y;                                                                 \
        if (__x != __y)                                                                                      \
            TEST_ERROR                                                                                       \
    }

/* Temporary buffer for reading in the test file */
#define TMP_BUF_SIZE 2048
char g_tmp_buf[TMP_BUF_SIZE];

/* Macros for verifying compound fields */
/* Verify all fields */
#define VERIFY_ELMTS_ALL(ent1, ent2)                                                                         \
    {                                                                                                        \
        VERIFY_EQUAL(ent1.field1, ent2.field1);                                                              \
        VERIFY_EQUAL(ent1.field2.a, ent2.field2.a);                                                          \
        VERIFY_EQUAL(ent1.field2.b.a, ent2.field2.b.a);                                                      \
        VERIFY_EQUAL(ent1.field2.b.b, ent2.field2.b.b);                                                      \
        VERIFY_EQUAL(ent1.field2.b.c, ent2.field2.b.c);                                                      \
        VERIFY_EQUAL(ent1.field2.c, ent2.field2.c);                                                          \
        VERIFY_EQUAL(ent1.field3, ent2.field3);                                                              \
        VERIFY_EQUAL(ent1.field4.a, ent2.field4.a);                                                          \
    }

/* Verify fields selected in VALID_FIELDS1 */
#define VERIFY_ELMTS_VALID1(ent1, ent2)                                                                      \
    {                                                                                                        \
        VERIFY_EQUAL(ent1.field1, ent2.field1);                                                              \
        VERIFY_EQUAL(ent1.field2_a, ent2.field2.a);                                                          \
        VERIFY_EQUAL(ent1.field3, ent2.field3);                                                              \
        VERIFY_EQUAL(ent1.field4.a, ent2.field4.a);                                                          \
        VERIFY_EQUAL(ent1.field4.b, ent2.field4.b);                                                          \
    }

/* Verify fields selected in VALID_FIELDS2 */
#define VERIFY_ELMTS_VALID2(ent1, ent2)                                                                      \
    {                                                                                                        \
        VERIFY_EQUAL(ent1.field2_b_a, ent2.field2.b.a);                                                      \
        VERIFY_EQUAL(ent1.field2_c, ent2.field2.c);                                                          \
        VERIFY_EQUAL(ent1.field4_b, ent2.field4.b);                                                          \
    }

/* The types of 2-dimensional dataset: DSET_TWO or DSET_CMPD_TWO */
#define TWO_NONE        0 /* DSET_TWO */
#define TWO_CMPD_NULL   1 /* DSET_CMPD_TWO with NULL fields */
#define TWO_CMPD_VALID1 2 /* DSET_CMPD_TWO with VALID_FIELDS1 or VALID_ESC_FIELDS1 */
#define TWO_CMPD_VALID2 3 /* DSET_CMPD_TWO with VALID_FIELDS2 or VALID_ESC_FIELDS2 */

#define VERIFY_ELMTS(type, k, ind, _ldbuf, _buf)                                                             \
    {                                                                                                        \
        if (type == TWO_NONE) {                                                                              \
            int *iib = (int *)_ldbuf;                                                                        \
            int *ib  = (int *)_buf;                                                                          \
                                                                                                             \
            VERIFY_EQUAL(iib[k], ib[ind + n])                                                                \
        }                                                                                                    \
        else if (type == TWO_CMPD_NULL) {                                                                    \
            set_t *ccb = (set_t *)_ldbuf;                                                                    \
            set_t *cb  = (set_t *)_buf;                                                                      \
                                                                                                             \
            VERIFY_ELMTS_ALL(ccb[k], cb[ind + n])                                                            \
        }                                                                                                    \
        else if (type == TWO_CMPD_VALID1) {                                                                  \
            test_valid_fields1 *vb1 = (test_valid_fields1 *)_ldbuf;                                          \
            set_t *             cb  = (set_t *)_buf;                                                         \
                                                                                                             \
            VERIFY_ELMTS_VALID1(vb1[k], cb[ind + n])                                                         \
        }                                                                                                    \
        else if (type == TWO_CMPD_VALID2) {                                                                  \
            test_valid_fields2 *vb2 = (test_valid_fields2 *)_ldbuf;                                          \
            set_t *             cb  = (set_t *)_buf;                                                         \
                                                                                                             \
            VERIFY_ELMTS_VALID2(vb2[k], cb[ind + n])                                                         \
        }                                                                                                    \
    }

/* Tests for test_LD_elmts_pipe() */
#define ONE_TESTS 3
int onetests[ONE_TESTS] = {3, 9, 1};
#define TWO_TESTS 5
int twotests[TWO_TESTS][2] = {{2, 2}, {2, -1}, {2, 0}, {-1, 2}, {0, 2}};

static herr_t test_LD_dims_params(const char *file);
static herr_t test_LD_dims(const char *file);

static herr_t test_LD_size(const char *file);

static herr_t test_LD_elmts_invalid(const char *file);
static herr_t test_LD_elmts_one(const char *file, const char *dname, const char *fields);
static herr_t test_LD_elmts_two(const char *file, const char *dname, const char *fields);

<<<<<<< HEAD
static herr_t verify_elmts_two(int type, hsize_t *ext_dims, hsize_t *prev_dims, void *_ldbuf, void *_buf);
=======
static herr_t verify_elmts_two(int type, const hsize_t *ext_dims, const hsize_t *prev_dims, void *_ldbuf,
                               void *_buf);
>>>>>>> 18bbd3f0

/* data structures for compound data type */
typedef struct sub22_t {
    int a;
    int b;
    int c;
} sub22_t;

typedef struct sub2_t {
    int     a;
    sub22_t b;
    int     c;
} sub2_t;

typedef struct sub4_t {
    int a;
    int b;
} sub4_t;

typedef struct set_t {
    int    field1;
    sub2_t field2;
    double field3;
    sub4_t field4;
} set_t;

/* NOTE:
 * This will fail on heiwa and amani when VALID_FIELDS1 is "field1,field3,field4"
 * because of alignment problems:
 *    amani and heiwa - 8 byte alignment
 *    jam - 4 byte alignemnt
 * This will need to be fixed in the library for H5Tget_native_type().
 */
/* VALID_FIELDS1 "field1,field2.a,field3,field4" */
/* VALID_ESC_FIELDS1 "field\\,1,field2\\..\\.a,field\\\\3,field4\\," */
typedef struct test_valid_fields1 {
    int    field1;
    int    field2_a;
    double field3;
    sub4_t field4;
} test_valid_fields1;

/* VALID_FIELDS2 "field2.b.a,field2.c,field4.b" */
/* VALID_ESC_FIELDS2 "field2\\..\\,b.a,field2\\..\\\\c,field4\\,.b\\," */
typedef struct test_valid_fields2 {
    int field2_b_a;
    int field2_c;
    int field4_b;
} test_valid_fields2;

/* Temporary buffers for tests: test_LD_elmts_one() & test_LD_elmts_two() */
#define TEST_BUF_SIZE 100
int *               iibuf; /* buffer for storing retrieved elements */
int *               ibuf;  /* buffer for storing retrieved elements (integer) */
set_t *             cbuf;  /* buffer for storing retrieved elemnets (compound) */
set_t *             ccbuf; /* buffer for storing retrieved elemnets (compound) */
test_valid_fields1 *vbuf1; /* buffer for storing retrieved elements (FIELDS1) */
test_valid_fields2 *vbuf2; /* buffer for storing retrieved elements (FIELDS2) */

/*
 *********************************************************************************
 *
 * Testing for the High Level public routine: H5LDget_dset_dims()
 *     1) An invalid dataset id
 *    2) "DSET_ALLOC_EARLY": NULL cur_dims
 *    3) "DSET_ALLOC_LATE": nonNULL cur_dims
 *    4) "DSET_CMPD_TWO": nonNULL cur_dims
 *    5) "DSET_NULL": nonNULL cur_dims
 *    6) "DSET_SCALAR": nonNULL cur_dims
 *
 *********************************************************************************
 */
static herr_t
test_LD_dims_params(const char *file)
{
    hid_t   fid = -1;        /* file identifier */
    hid_t   did = -1;        /* dataset identifier */
    hsize_t one_cur_dims[1]; /* current dimension sizes for 1-dimensonal dataset */
    hsize_t two_cur_dims[2]; /* current dimension sizes for 2-dimensional dataset */
    hid_t   invalid_id = -1;
    herr_t  ret; /* return value */

    const char *filename = H5_get_srcdir_filename(file);

    HL_TESTING2("H5LDget_dset_dims");

    /* Open the copied file */
    if ((fid = H5Fopen(filename, H5F_ACC_RDONLY, H5P_DEFAULT)) < 0)
        FAIL_STACK_ERROR

    /*
     * 1. Verify failure with negative dataset id
     */
    H5E_BEGIN_TRY
    {
        ret = H5LDget_dset_dims(invalid_id, one_cur_dims);
    }
    H5E_END_TRY;
    VERIFY_EQUAL(ret, FAIL)

    /*
     * 2. Verify failure for NULL cur_dims
     */
    if ((did = H5Dopen2(fid, DSET_ALLOC_EARLY, H5P_DEFAULT)) < 0)
        FAIL_STACK_ERROR
    H5E_BEGIN_TRY
    {
        ret = H5LDget_dset_dims(did, NULL);
    }
    H5E_END_TRY;
    VERIFY_EQUAL(ret, FAIL)
    if (H5Dclose(did) < 0)
        FAIL_STACK_ERROR

    /*
     * 3. Verify for nonNULL cur_dims
     */
    if ((did = H5Dopen2(fid, DSET_ALLOC_LATE, H5P_DEFAULT)) < 0)
        FAIL_STACK_ERROR
    if (H5LDget_dset_dims(did, one_cur_dims) < 0)
        FAIL_STACK_ERROR
    VERIFY_EQUAL(one_cur_dims[0], 10)
    if (H5Dclose(did) < 0)
        FAIL_STACK_ERROR

    /*
     * 4. Verify nonNULL cur_dims for a 2-dimensional dataset
     */
    if ((did = H5Dopen2(fid, DSET_CMPD_TWO, H5P_DEFAULT)) < 0)
        FAIL_STACK_ERROR
    if (H5LDget_dset_dims(did, two_cur_dims) < 0)
        FAIL_STACK_ERROR
    VERIFY_EQUAL(two_cur_dims[0], TWO_DIM_1)
    VERIFY_EQUAL(two_cur_dims[1], TWO_DIM_2)
    if (H5Dclose(did) < 0)
        FAIL_STACK_ERROR

    /*
     * 5. Verify nonNULL cur_dims for dataset with H5S_NULL dataspace
     */
    one_cur_dims[0] = 0;

    if ((did = H5Dopen2(fid, DSET_NULL, H5P_DEFAULT)) < 0)
        FAIL_STACK_ERROR

    if (H5LDget_dset_dims(did, one_cur_dims) < 0)
        FAIL_STACK_ERROR
    VERIFY_EQUAL(one_cur_dims[0], 0)
    if (H5Dclose(did) < 0)
        FAIL_STACK_ERROR

    /*
     * 6. Verify nonNULL cur_dims for dataset with H5S_SCALAR dataspace
     */
    one_cur_dims[0] = 0;

    if ((did = H5Dopen2(fid, DSET_SCALAR, H5P_DEFAULT)) < 0)
        FAIL_STACK_ERROR

    if (H5LDget_dset_dims(did, one_cur_dims) < 0)
        FAIL_STACK_ERROR
    VERIFY_EQUAL(one_cur_dims[0], 0)
    if (H5Dclose(did) < 0)
        FAIL_STACK_ERROR

    /* Close the file */
    if (H5Fclose(fid) < 0)
        FAIL_STACK_ERROR

    PASSED();
    return 0;

error:
    H5E_BEGIN_TRY
    {
        H5Dclose(did);
        H5Fclose(fid);
    }
    H5E_END_TRY;

    return (-1);
} /* test_LD_dims_params() */

/*
 *********************************************************************************
 *
 * Testing for the High Level public routine: H5LDget_dset_dims()
 * Verify that the dimension sizes retrieved via H5LDget_dset_dims() are correct
 * for the following cases:
 *
 *    DSET_ONE: one-dimensional dataset
 *      1. Increase dims[0]
 *      2. Decrease dims[0]
 *      3. same dims[0]
 *      4. Decrease dims[0]
 *      5. Increase dims[0]
 *
 *        one_tests[ONE_NTESTS] = {3, -1, 0, -9, 1}
 *        Varies from 10->3; 10->9, 10->10, 10->1, 10->11
 *
 *    DSET_TWO: two-dimensional dataset
 *      1. Increase dims[0], increase dims[1]
 *      2. Increase dims[0], decrease dims[1]
 *      3. Increase dims[0], same dims[1]
 *      4. Decrease dims[0], increase dims[1]
 *      5. Decrease dims[0], decrease dims[1]
 *      6. Decrease dims[0], same dims[1]
 *      7. same dims[0], increase dims[1]
 *      8. same dims[0], decrease dims[1]
 *      9. same dims[0], same dims[1]
 *
 *        two_tests[TWO_NTESTS][2] = { {2,2},  {2,-1},  {2,0},
 *                         {-1,2}, {-1,-1}, {-1,0},
 *                          {0,2},  {0,-1},  {0,0} }
 *        Varies from {4,10}->{6,12}; {4,10}->{6,9}; {4,10}->{6,10};
 *                          {4,10}->{3,12}; {4,10}->{3,9}; {4,10}->{3,10};
 *                          {4,10}->{4,12}; {4,10}->{4,9}; {4,10}->{4,10}
 *
 *********************************************************************************
 */
static herr_t
test_LD_dims(const char *file)
{
    hid_t   fid = -1;         /* file identifier */
    hid_t   did = -1;         /* dataset identifier */
    hsize_t one_prev_dims[1]; /* original dimension sizes for 1-dimensonal dataset */
    hsize_t one_cur_dims[1];  /* current dimension sizes for 1-dimensonal dataset */
    hsize_t one_ext_dims[1];  /* extended dimension sizes for 1-dimensonal dataset */
    hsize_t two_prev_dims[2]; /* original dimension sizes for 2-dimensional dataset */
    hsize_t two_cur_dims[2];  /* current dimension sizes for 2-dimensional dataset */
    hsize_t two_ext_dims[2];  /* extended dimension sizes for 2-dimensional dataset*/
    int     i;                /* local index variable */

    HL_TESTING2("H5LDget_dset_dims with H5Dset_extent");

    /* Make a copy of the test file */
    if (h5_make_local_copy(file, COPY_FILENAME) < 0)
        TEST_ERROR

    /* Open the copied file */
    if ((fid = H5Fopen(COPY_FILENAME, H5F_ACC_RDWR, H5P_DEFAULT)) < 0)
        FAIL_STACK_ERROR

    /*
     * Testing with one-dimensional dataset: DSET_ONE
     */
    if ((did = H5Dopen2(fid, DSET_ONE, H5P_DEFAULT)) < 0)
        FAIL_STACK_ERROR

    /* Retrieve dimension sizes */
    if (H5LDget_dset_dims(did, one_prev_dims) < 0)
        FAIL_STACK_ERROR

    for (i = 0; i < ONE_NTESTS; i++) {

        /* Set up the extended dimension sizes */
        one_ext_dims[0] = (hsize_t)((int)one_prev_dims[0] + one_tests[i]);

        /* Change the dimension size */
        if (H5Dset_extent(did, one_ext_dims) < 0)
            FAIL_STACK_ERROR

        /* Retrieve the dimension size */
        if (H5LDget_dset_dims(did, one_cur_dims) < 0)
            FAIL_STACK_ERROR

        /* Verify that the retrieved dimension size is correct as expected */
        VERIFY_EQUAL(one_cur_dims[0], one_ext_dims[0])
    }

    /* Close the dataset */
    if (H5Dclose(did) < 0)
        FAIL_STACK_ERROR

    /*
     * Testing with two-dimensional dataset: DSET_TWO
     */
    if ((did = H5Dopen2(fid, DSET_TWO, H5P_DEFAULT)) < 0)
        FAIL_STACK_ERROR

    /* Retrieve the dimension sizes */
    if (H5LDget_dset_dims(did, two_prev_dims) < 0)
        FAIL_STACK_ERROR

    for (i = 0; i < TWO_NTESTS; i++) {

        /* Set up the extended dimension sizes */
        two_ext_dims[0] = (hsize_t)((int)two_prev_dims[0] + two_tests[i][0]);
        two_ext_dims[1] = (hsize_t)((int)two_prev_dims[1] + two_tests[i][1]);

        /* Change the dimension sizes */
        if (H5Dset_extent(did, two_ext_dims) < 0)
            FAIL_STACK_ERROR

        /* Retrieve the dimension sizes */
        if (H5LDget_dset_dims(did, two_cur_dims) < 0)
            FAIL_STACK_ERROR

        /* Verify that the retrieved dimension sizes are correct as expected */
        VERIFY_EQUAL(two_cur_dims[0], two_ext_dims[0])
        VERIFY_EQUAL(two_cur_dims[1], two_ext_dims[1])
    } /* end TWO_NTESTS */

    /* Close the dataset */
    if (H5Dclose(did) < 0)
        FAIL_STACK_ERROR

    /* Close the file */
    if (H5Fclose(fid) < 0)
        FAIL_STACK_ERROR

    /* Remove the copied file */
    HDremove(COPY_FILENAME);

    PASSED();
    return 0;

error:
    H5E_BEGIN_TRY
    {
        H5Dclose(did);
        H5Fclose(fid);
    }
    H5E_END_TRY;
    return (-1);

} /* test_LD_dims() */

/*
 **********************************************************************************
 *
 * Testing for the High Level public routine: H5LDget_dset_type_size()
 * Verify that the data type size returned via H5LDget_dset_type_size()
 * are correct for the following cases:
 *
 *    Verify failure for an invalid dataset id
 *
 *    DSET_CMPD: one-dimensional dataset with compound type
 *      1. The whole element
 *      2. VALID_FIELDS1: "field1,field2.a,field3,field4"
 *      3. VALID_FIELDS2: "field2.b.a,field2.c,field4.b"
 *      4. INVALID_FIELDS1: "field2.k.a,field2.c,field4.k"
 *      5. INVALID_FIELDS2: "field2.b.a,field2.c,field4.b."
 *      6. INVALID_FIELDS3: "field2.b.a,,field2.c,field4.b"
 *
 *    DSET_CMPD_ESC: one-dimensional dataset with compound type and
 *               member names with escape/separator characters
 *      1. The whole element
 *       2. VALID_ESC_FIELDS1: "field\\,1,field2\\..\\.a,field\\\\3,field4\\,"
 *      3. VALID_ESC_FIELDS2: "field2\\..\\,b.a,field2\\..\\\\c,field4\\,.b\\,"
 *      4. INVALID_ESC_FIELDS1: "field2\\..\\,k.a,field2\\..\\\\c,field4\\,.k\\,"
 *      5. INVALID_ESC_FIELDS2: "field2\\..\\,b.a,field2\\..\\\\c,field4\\,.b\\,."
 *       6. INVALID_ESC_FIELDS3: "field2\\..\\,,b.a,field2\\..\\\\c,field4\\,.b\\,"
 *
 **********************************************************************************
 */
static int
test_LD_size(const char *file)
{
    hid_t  fid        = -1; /* file identifier */
    hid_t  did        = -1; /* dataset identifier */
    hid_t  dtid       = -1; /* dataset's datatype identifier */
    hid_t  invalid_id = -1;
    hid_t  memb0_tid  = -1; /* type identifier for a member in the compound type */
    hid_t  memb1_tid  = -1; /* type identifier for a member in the compound type */
    hid_t  memb2_tid  = -1; /* type identifier for a member in the compound type */
    hid_t  memb3_tid  = -1; /* type identifier for a member in the compound type */
    hid_t  memb_tid   = -1; /* type identifier for a member in the compound type */
    hid_t  memb_tid2  = -1; /* type identifier for a member in the compound type */
    size_t dsize;           /* size of the dataset's datatype */
    size_t ck_dsize;        /* size of the dataset's datatype to be checked against */

    const char *filename = H5_get_srcdir_filename(file);

    HL_TESTING2("H5LDget_dset_type_size");

    /* Open the file */
    if ((fid = H5Fopen(filename, H5F_ACC_RDONLY, H5P_DEFAULT)) < 0)
        FAIL_STACK_ERROR

    /*
     * Verify failure with an invalid dataset id
     */
    H5E_BEGIN_TRY
    {
        dsize = H5LDget_dset_type_size(invalid_id, NULL);
    }
    H5E_END_TRY;
    VERIFY_EQUAL(dsize, 0)

    /*
     * Testing one-dimensional dataset with compound datatype:
     *        DSET_CMPD
     */

    /* Open dataset DSET_CMPD */
    if ((did = H5Dopen2(fid, DSET_CMPD, H5P_DEFAULT)) < 0)
        FAIL_STACK_ERROR

    /* Return size of the whole element */
    if ((dsize = H5LDget_dset_type_size(did, NULL)) == 0)
        FAIL_STACK_ERROR

    /* Get the dataset's datatype and then its datatype size */
    if ((dtid = H5Tget_native_type(H5Dget_type(did), H5T_DIR_DEFAULT)) < 0)
        FAIL_STACK_ERROR

    if ((ck_dsize = H5Tget_size(dtid)) == 0)
        FAIL_STACK_ERROR

    /* Verify case #1 */
    VERIFY_EQUAL(dsize, ck_dsize)

    /* Get datatype id for each member */
    if ((memb0_tid = H5Tget_member_type(dtid, 0)) < 0) /* "field1" */
        FAIL_STACK_ERROR
    if ((memb1_tid = H5Tget_member_type(dtid, 1)) < 0) /* "field2" */
        FAIL_STACK_ERROR
    if ((memb2_tid = H5Tget_member_type(dtid, 2)) < 0) /* "field3" */
        FAIL_STACK_ERROR
    if ((memb3_tid = H5Tget_member_type(dtid, 3)) < 0) /* "field4" */
        FAIL_STACK_ERROR

    /* Obtain size for VALID_FIELDS1: "field1,field2.a,field3,field4" */
    if ((dsize = H5LDget_dset_type_size(did, VALID_FIELDS1)) == 0)
        FAIL_STACK_ERROR

    /* Get the datatype size for "field1" */
    if ((ck_dsize = H5Tget_size(memb0_tid)) == 0)
        FAIL_STACK_ERROR

    /* Add the datatype size for "field2.a" */
    if ((memb_tid = H5Tget_member_type(memb1_tid, 0)) < 0)
        FAIL_STACK_ERROR
    if ((ck_dsize += H5Tget_size(memb_tid)) == 0)
        FAIL_STACK_ERROR
    if (H5Tclose(memb_tid) < 0)
        FAIL_STACK_ERROR

    /* Add the datatype size for "field3" */
    if ((ck_dsize += H5Tget_size(memb2_tid)) == 0)
        FAIL_STACK_ERROR

    /* Add the datatype size for "field4" */
    if ((ck_dsize += H5Tget_size(memb3_tid)) == 0)
        FAIL_STACK_ERROR

    /* Verify case #2 */
    VERIFY_EQUAL(dsize, ck_dsize)

    /* Obtain datatype size for VALID_FIELDS2: "field2.b.a,field2.c,field4.b" */
    if ((dsize = H5LDget_dset_type_size(did, VALID_FIELDS2)) == 0)
        FAIL_STACK_ERROR

    /* Get the datatype size for "field2.b.a" */
    if ((memb_tid = H5Tget_member_type(memb1_tid, 1)) < 0)
        FAIL_STACK_ERROR
    if ((memb_tid2 = H5Tget_member_type(memb_tid, 0)) < 0)
        FAIL_STACK_ERROR
    if ((ck_dsize = H5Tget_size(memb_tid2)) == 0)
        FAIL_STACK_ERROR
    if (H5Tclose(memb_tid) < 0)
        FAIL_STACK_ERROR
    if (H5Tclose(memb_tid2) < 0)
        FAIL_STACK_ERROR

    /* Add the datatype size for "field2.c" */
    if ((memb_tid = H5Tget_member_type(memb1_tid, 2)) < 0)
        FAIL_STACK_ERROR
    if ((ck_dsize += H5Tget_size(memb_tid)) == 0)
        FAIL_STACK_ERROR
    if (H5Tclose(memb_tid) < 0)
        FAIL_STACK_ERROR

    /* Add the datatype size for "field4.b" */
    if ((memb_tid = H5Tget_member_type(memb3_tid, 1)) < 0)
        FAIL_STACK_ERROR
    if ((ck_dsize += H5Tget_size(memb_tid)) == 0)
        FAIL_STACK_ERROR
    if (H5Tclose(memb_tid) < 0)
        FAIL_STACK_ERROR

    /* Verify case #3 */
    VERIFY_EQUAL(dsize, ck_dsize)

    /*
     * Verify failure for the following invalid nested fields:
     *    INVALID_FIELDS1: "field2.k.a,field2.c,field4.k"
     *  INVALID_FIELDS2: "field2.b.a,field2.c,field4.b."
     *  INVALID_FIELDS3: "field2.b.a,,field2.c,field4.b"
     */
    /* Verify failure for case #4 */
    dsize = H5LDget_dset_type_size(did, INVALID_FIELDS1);
    VERIFY_EQUAL(dsize, 0)

    /* Verify failure for case #5 */
    dsize = H5LDget_dset_type_size(did, INVALID_FIELDS2);
    VERIFY_EQUAL(dsize, 0)

    /* Verify failure for case #6 */
    dsize = H5LDget_dset_type_size(did, INVALID_FIELDS3);
    VERIFY_EQUAL(dsize, 0)

    /* Closing */
    if (H5Tclose(memb0_tid) < 0)
        FAIL_STACK_ERROR
    if (H5Tclose(memb1_tid) < 0)
        FAIL_STACK_ERROR
    if (H5Tclose(memb2_tid) < 0)
        FAIL_STACK_ERROR
    if (H5Tclose(memb3_tid) < 0)
        FAIL_STACK_ERROR
    if (H5Tclose(dtid) < 0)
        FAIL_STACK_ERROR
    if (H5Dclose(did) < 0)
        FAIL_STACK_ERROR

    /*
     * Testing one-dimensional dataset with compound datatype and
     *     member names consisting of escape/separator characters:
     *        DSET_CMPD_ESC
     */

    /* Open dataset DSET_CMPD_ESC */
    if ((did = H5Dopen2(fid, DSET_CMPD_ESC, H5P_DEFAULT)) < 0)
        FAIL_STACK_ERROR

    /* Return size of the whole element */
    if ((dsize = H5LDget_dset_type_size(did, NULL)) == 0)
        FAIL_STACK_ERROR

    /* Get the dataset's datatype and then its datatype size */
    if ((dtid = H5Tget_native_type(H5Dget_type(did), H5T_DIR_DEFAULT)) < 0)
        FAIL_STACK_ERROR
    if ((ck_dsize = H5Tget_size(dtid)) == 0)
        FAIL_STACK_ERROR

    /* Verify case #1 */
    VERIFY_EQUAL(dsize, ck_dsize)

    /* Get datatype id for each member */
    if ((memb0_tid = H5Tget_member_type(dtid, 0)) < 0) /* "field,1" */
        FAIL_STACK_ERROR
    if ((memb1_tid = H5Tget_member_type(dtid, 1)) < 0) /* "field2." */
        FAIL_STACK_ERROR
    if ((memb2_tid = H5Tget_member_type(dtid, 2)) < 0) /* "field\3" */
        FAIL_STACK_ERROR
    if ((memb3_tid = H5Tget_member_type(dtid, 3)) < 0) /* "field4," */
        FAIL_STACK_ERROR

    /* Obtain size for VALID_ESC_FIELDS1: "field\\,1,field2\\..\\.a,field\\\\3,field4\\," */
    if ((dsize = H5LDget_dset_type_size(did, VALID_ESC_FIELDS1)) == 0)
        FAIL_STACK_ERROR

    /* Get the datatype size for "field\\,1" */
    if ((ck_dsize = H5Tget_size(memb0_tid)) == 0)
        FAIL_STACK_ERROR

    /* Add the datatype size for "field2\\..\\.a" */
    if ((memb_tid = H5Tget_member_type(memb1_tid, 0)) < 0)
        FAIL_STACK_ERROR
    if ((ck_dsize += H5Tget_size(memb_tid)) == 0)
        FAIL_STACK_ERROR
    if (H5Tclose(memb_tid) < 0)
        FAIL_STACK_ERROR

    /* Add the datatype size for "field\\\\3" */
    if ((ck_dsize += H5Tget_size(memb2_tid)) == 0)
        FAIL_STACK_ERROR

    /* Add the datatype size for "field4\\," */
    if ((ck_dsize += H5Tget_size(memb3_tid)) == 0)
        FAIL_STACK_ERROR

    /* Verify case #2 */
    VERIFY_EQUAL(dsize, ck_dsize)

    /* Obtain datatype size for VALID_ESC_FIELDS2:
        "field2\\..\\,b.a,field2\\..\\\\c,field4\\,.b\\," */
    if ((dsize = H5LDget_dset_type_size(did, VALID_ESC_FIELDS2)) == 0)
        FAIL_STACK_ERROR

    /* Get the datatype size for "field2\..,b.a" */
    if ((memb_tid = H5Tget_member_type(memb1_tid, 1)) < 0)
        FAIL_STACK_ERROR
    if ((memb_tid2 = H5Tget_member_type(memb_tid, 0)) < 0)
        FAIL_STACK_ERROR
    if ((ck_dsize = H5Tget_size(memb_tid2)) == 0)
        FAIL_STACK_ERROR
    if (H5Tclose(memb_tid) < 0)
        FAIL_STACK_ERROR
    if (H5Tclose(memb_tid2) < 0)
        FAIL_STACK_ERROR

    /* Add the datatype size for "field2\..\\c" */
    if ((memb_tid = H5Tget_member_type(memb1_tid, 2)) < 0)
        FAIL_STACK_ERROR
    if ((ck_dsize += H5Tget_size(memb_tid)) == 0)
        FAIL_STACK_ERROR
    if (H5Tclose(memb_tid) < 0)
        FAIL_STACK_ERROR

    /* Add the datatype size for "field4\,.b\," */
    if ((memb_tid = H5Tget_member_type(memb3_tid, 1)) < 0)
        FAIL_STACK_ERROR
    if ((ck_dsize += H5Tget_size(memb_tid)) == 0)
        FAIL_STACK_ERROR
    if (H5Tclose(memb_tid) < 0)
        FAIL_STACK_ERROR

    /* Verify case #3 */
    VERIFY_EQUAL(dsize, ck_dsize)

    /*
     * Verify failure for the following invalid nested fields:
     *   INVALID_ESC_FIELDS1: "field2\..\,k.a,field2\..\\c,field4\,.k\,"
     *   INVALID_ESC_FIELDS2: "field2\..\,b.a,field2\..\\c,field4\,.b\,."
     *   INVALID_ESC_FIELDS3: "field2\..\,,b.a,field2\..\\c,field4\,.b\,"
     */
    /* Verify failure for case #4 */
    dsize = H5LDget_dset_type_size(did, INVALID_ESC_FIELDS1);
    VERIFY_EQUAL(dsize, 0)

    /* Verify failure for case #5 */
    dsize = H5LDget_dset_type_size(did, INVALID_ESC_FIELDS2);
    VERIFY_EQUAL(dsize, 0)

    /* Verify failure for case #6 */
    dsize = H5LDget_dset_type_size(did, INVALID_ESC_FIELDS3);
    VERIFY_EQUAL(dsize, 0)

    /* Closing */
    if (H5Tclose(memb0_tid) < 0)
        FAIL_STACK_ERROR
    if (H5Tclose(memb1_tid) < 0)
        FAIL_STACK_ERROR
    if (H5Tclose(memb2_tid) < 0)
        FAIL_STACK_ERROR
    if (H5Tclose(memb3_tid) < 0)
        FAIL_STACK_ERROR
    if (H5Tclose(dtid) < 0)
        FAIL_STACK_ERROR
    if (H5Dclose(did) < 0)
        FAIL_STACK_ERROR

    if (H5Fclose(fid) < 0)
        FAIL_STACK_ERROR

    PASSED();
    return 0;

error:
    H5E_BEGIN_TRY
    {
        H5Tclose(memb0_tid);
        H5Tclose(memb1_tid);
        H5Tclose(memb2_tid);
        H5Tclose(memb3_tid);
        H5Tclose(memb_tid);
        H5Tclose(memb_tid2);
        H5Tclose(dtid);
        H5Dclose(did);
        H5Fclose(fid);
    }
    H5E_END_TRY;
    return (-1);

} /* test_LD_size() */

/*
 **************************************************************************************
 * Testing for the High Level public routine: H5LDget_dset_elmts()
 *     Verify failures when calling H5LDget_dset_elmts() with the following
 *       invalid conditions:
 *
 *    A. DSET_TWO: two-dimensional dataset
 *        1. CUR_DIMS and PREV_DIMS are NULL
 *        2. PREV_DIMS is NULL
 *        3. CUR_DIMS is NULL
 *        4. FIELDS is nonnull but the dataset is not compound datatype
 *        5. BUF is NULL
 *        6. CUR_DIMS is not greater than PREV_DIMS
 *
 *    B. DSET_CMPD: one-dimensional dataset with compound type
 *        1. Invalid dataset id
 *        2. FIELDS are not valid members in the compound type
 *
 **************************************************************************************
 */
static int
test_LD_elmts_invalid(const char *file)
{
    hid_t   fid        = -1; /* file identifier */
    hid_t   did        = -1; /* dataset identifier */
    hid_t   sid        = -1; /* dataspace identifier */
    hid_t   invalid_id = -1;
    int     ret;          /* return value */
    hsize_t cur_dims[2];  /* current dimension sizes of the dataset */
    hsize_t prev_dims[2]; /* previous dimension sizes of the dataset */
    char    tbuf[2];      /* temporary buffer for testing */
    int     ndims;        /* # of dimension sizes */
    int     i;            /* local index variable */

    const char *filename = H5_get_srcdir_filename(file);

    HL_TESTING2("H5LDget_dset_elmts on invalid conditions");

    /* Open the copied file */
    if ((fid = H5Fopen(filename, H5F_ACC_RDONLY, H5P_DEFAULT)) < 0)
        FAIL_STACK_ERROR

    /*
     * Testing two-dimensional dataset: DSET_TWO
     */

    /* Open dataset: DSET_TWO */
    if ((did = H5Dopen2(fid, DSET_TWO, H5P_DEFAULT)) < 0)
        FAIL_STACK_ERROR

    /* Verify failure from case #1: cur_dims and prev_dims are NULL */
    ret = H5LDget_dset_elmts(did, NULL, NULL, NULL, NULL);
    VERIFY_EQUAL(ret, FAIL)

    /* Verify failure from case #2: prev_dims is NULL */
    ret = H5LDget_dset_elmts(did, cur_dims, NULL, NULL, NULL);
    VERIFY_EQUAL(ret, FAIL)

    /* Verify failure from case #3: cur_dims is NULL */
    ret = H5LDget_dset_elmts(did, NULL, prev_dims, NULL, NULL);
    VERIFY_EQUAL(ret, FAIL)

    if ((sid = H5Dget_space(did)) < 0)
        FAIL_STACK_ERROR

    /* Get the # of dimensions and current dimension sizes */
    if ((ndims = H5Sget_simple_extent_dims(sid, cur_dims, NULL)) < 0)
        FAIL_STACK_ERROR

    /* Set up valid cur_dims and prev_dims */
    for (i = 0; i < ndims; i++)
        prev_dims[i] = cur_dims[i] - 1;

    /* Verify failure from case #4: FIELDS is nonNULL but the dataset is not compound datatype */
    ret = H5LDget_dset_elmts(did, prev_dims, cur_dims, "field1", tbuf);
    VERIFY_EQUAL(ret, FAIL)

    /* Verify failure from case #5: BUF is NULL */
    ret = H5LDget_dset_elmts(did, prev_dims, cur_dims, NULL, NULL);
    VERIFY_EQUAL(ret, FAIL)

    /* Verify failure from case #6: cur_dims is not > than prev_dims */
    cur_dims[0] = prev_dims[0] - 1;
    cur_dims[1] = prev_dims[1] - 1;
    ret         = H5LDget_dset_elmts(did, prev_dims, cur_dims, NULL, tbuf);
    VERIFY_EQUAL(ret, FAIL)

    /* Close DSET_TWO */
    if (H5Dclose(did) < 0)
        FAIL_STACK_ERROR

    /*
     * Testing one-dimensional dataset with compound datatype:
     *        DSET_CMPD
     */

    /* Verify failure from case #1: an invalid dataset id */
    H5E_BEGIN_TRY
    {
        ret = H5LDget_dset_elmts(invalid_id, prev_dims, cur_dims, NULL, tbuf);
    }
    H5E_END_TRY;
    VERIFY_EQUAL(ret, FAIL)

    /* Open dataset: DSET_CMPD */
    if ((did = H5Dopen2(fid, DSET_CMPD, H5P_DEFAULT)) < 0)
        FAIL_STACK_ERROR

    /* Retrieve the current dimension sizes */
    if (H5LDget_dset_dims(did, cur_dims) < 0)
        FAIL_STACK_ERROR

    /* Set up valid cur_dims, prev_dims */
    prev_dims[0] = cur_dims[0] - 1;

    /* Verify failure from case #2: invalid FIELDS */
    ret = H5LDget_dset_elmts(did, prev_dims, cur_dims, "field2.k.a,field2.c,field4.k", tbuf);
    VERIFY_EQUAL(ret, FAIL)

    /* Close DSET_CMPD */
    if (H5Dclose(did) < 0)
        FAIL_STACK_ERROR

    /* Close the file */
    if (H5Fclose(fid) < 0)
        FAIL_STACK_ERROR

    PASSED();
    return 0;

error:
    H5E_BEGIN_TRY
    {
        H5Sclose(sid);
        H5Dclose(did);
        H5Fclose(fid);
    }
    H5E_END_TRY;
    return (-1);

} /* test_LD_elmts_invalid() */

/*
 **************************************************************************************
 * Testing for the High Level public routine: H5LDget_dset_elmts()
 *     Verify elements retrieved via H5LDget_dset_elmts() are correct as expected
 *    when the dataset's dimension sizes are changed according to one_tests[]:
 *
 *    one-dimensional dataset :
 *        DSET_ONE with NULL fields
 *        DSET_CMPD with fields: NULL, VALID_FIELDS1, VALID_FIELDS2
 *        DSET_CMPD_ESC with fields: NULL, VALID_ESC_FIELDS1, VALID_ESC_FIELDS2
 *
 *        case #1. increase dims[0]
 *            case #2. decrease dims[0]    (failure)
 *            case #3. same dims[0]        (failure)
 *            case #4. decrease dims[0]    (failure)
 *            case #5. increase dims[0]
 *
 **************************************************************************************
 */
static herr_t
test_LD_elmts_one(const char *file, const char *dname, const char *fields)
{
    hid_t   fid   = -1;   /* file identifier */
    hid_t   did   = -1;   /* dataset identifier */
    hid_t   dtype = -1;   /* dataset's data type */
    hsize_t ext_dims[1];  /* extended dimension sizes of the dataset */
    hsize_t prev_dims[1]; /* previous dimension sizes of the dataset */
    int     i, j;         /* local index variable */
    int     ret = 0;      /* return value */

    HL_TESTING2("H5LDget_dset_elmts: one-dimensional dataset");

    /* Copy the test file */
    if (h5_make_local_copy(file, COPY_FILENAME) < 0)
        TEST_ERROR

    for (i = 0; i < TEST_BUF_SIZE; i++) {
        cbuf[i].field1     = i;
        cbuf[i].field2.a   = i;
        cbuf[i].field2.b.a = i;
        cbuf[i].field2.b.b = i;
        cbuf[i].field2.b.c = i;
        cbuf[i].field2.c   = i;
        cbuf[i].field3     = (double)i;
        cbuf[i].field4.a   = i;
        cbuf[i].field4.b   = i;
        ibuf[i]            = i;
    } /* end for */

    /* Open the copied file */
    if ((fid = H5Fopen(COPY_FILENAME, H5F_ACC_RDWR, H5P_DEFAULT)) < 0)
        FAIL_STACK_ERROR

    /* Open the dataset */
    if ((did = H5Dopen2(fid, dname, H5P_DEFAULT)) < 0)
        FAIL_STACK_ERROR

    /* Get the dataset's data type */
    if ((dtype = H5Tget_native_type(H5Dget_type(did), H5T_DIR_DEFAULT)) < 0)
        FAIL_STACK_ERROR

    /* Get current dimension sizes before extending the dataset's dimension sizes */
    if (H5LDget_dset_dims(did, prev_dims) < 0)
        FAIL_STACK_ERROR

    /* Loop through different variations of extending the dataset */
    for (i = 0; i < ONE_NTESTS; i++) {
        HDmemset(vbuf1, 0, TEST_BUF_SIZE * sizeof(test_valid_fields1));
        HDmemset(vbuf2, 0, TEST_BUF_SIZE * sizeof(test_valid_fields2));
        HDmemset(ccbuf, 0, TEST_BUF_SIZE * sizeof(set_t));
        HDmemset(iibuf, 0, TEST_BUF_SIZE * sizeof(int));

        ext_dims[0] = (hsize_t)((int)prev_dims[0] + one_tests[i]);

        /* Change the dimension sizes of the dataset */
        if (H5Dset_extent(did, ext_dims) < 0)
            FAIL_STACK_ERROR

        /* Initialize data */
        if (!HDstrcmp(dname, DSET_CMPD) || !HDstrcmp(dname, DSET_CMPD_ESC)) {
            if (H5Dwrite(did, dtype, H5S_ALL, H5S_ALL, H5P_DEFAULT, cbuf) < 0)
                FAIL_STACK_ERROR
        } /* end if */
        else if (!HDstrcmp(dname, DSET_ONE)) {
            if (H5Dwrite(did, dtype, H5S_ALL, H5S_ALL, H5P_DEFAULT, ibuf) < 0)
                FAIL_STACK_ERROR
        } /* end if */

        /* There are changes in dimension sizes */
        if (one_tests[i] > 0) {
            if (!HDstrcmp(dname, DSET_CMPD) || !HDstrcmp(dname, DSET_CMPD_ESC)) {
                if (fields) {
                    if (!HDstrcmp(fields, VALID_FIELDS1) || !HDstrcmp(fields, VALID_ESC_FIELDS1)) {
                        /* Retrieve the elmemts in BUF */
                        if (H5LDget_dset_elmts(did, prev_dims, ext_dims, fields, vbuf1) < 0)
                            TEST_ERROR
                        for (j = 0; j < one_tests[i]; j++)
                            VERIFY_ELMTS_VALID1(vbuf1[j], cbuf[prev_dims[0] + (hsize_t)j])
                    } /* end if */
                    else if (!HDstrcmp(fields, VALID_FIELDS2) || !HDstrcmp(fields, VALID_ESC_FIELDS2)) {
                        /* Retrieve the elmemts in BUF */
                        if (H5LDget_dset_elmts(did, prev_dims, ext_dims, fields, vbuf2) < 0)
                            TEST_ERROR
                        for (j = 0; j < one_tests[i]; j++)
                            VERIFY_ELMTS_VALID2(vbuf2[j], cbuf[prev_dims[0] + (hsize_t)j])
                    } /* end else-if */
                    else
                        TEST_ERROR
                } /* end if */
                else {
                    /* Retrieve the elmemts in BUF */
                    if (H5LDget_dset_elmts(did, prev_dims, ext_dims, fields, ccbuf) < 0)
                        TEST_ERROR
                    for (j = 0; j < one_tests[i]; j++)
                        VERIFY_ELMTS_ALL(ccbuf[j], cbuf[prev_dims[0] + (hsize_t)j])
                } /* end else-if */
            }     /* end if */
            else {
                /* Retrieve the elmemts in BUF */
                if (H5LDget_dset_elmts(did, prev_dims, ext_dims, fields, iibuf) < 0)
                    TEST_ERROR
                for (j = 0; j < one_tests[i]; j++)
                    VERIFY_EQUAL(iibuf[j], ibuf[prev_dims[0] + (hsize_t)j])
            } /* end else */
        }     /* end if */
        else {
            /* Verify failure when changes between prev_dims and ext_dims are same/decrease */
            ret = H5LDget_dset_elmts(did, prev_dims, ext_dims, fields, iibuf);
            VERIFY_EQUAL(ret, FAIL)
        } /* end else */
    }     /* end for */

    /* Closing */
    if (H5Tclose(dtype) < 0)
        FAIL_STACK_ERROR
    if (H5Dclose(did) < 0)
        FAIL_STACK_ERROR
    if (H5Fclose(fid) < 0)
        FAIL_STACK_ERROR

    /* Remove the copied file */
    HDremove(COPY_FILENAME);

    PASSED();
    return 0;

error:
    H5E_BEGIN_TRY
    {
        H5Tclose(dtype);
        H5Dclose(did);
        H5Fclose(fid);
    }
    H5E_END_TRY;
    return (-1);
} /* test_LD_elmts_one() */

/*
 **************************************************************************************
 *
 * Helper routine to verify elements of a 2-dimensional dataset
 *    _ldbuf contains the elements retrieved via H5LDget_dset_elmts()
 *    _buf contains the data written to the dataset
 *
 *    e.g. prev_dims[2] = {4, 6}; ext_dims[2] = {6, 10}
 *         elements marked in 'v' in _buf are compared to elements in _ldbuf
 *        0 1 2 3 4 5 | 6 7 8 9
 *             0        | v v v v
 *           1        | v v v v
 *           2        | v v v v
 *           3        | v v v v
 *            ---------------------
 *           4 v v v v v v  v v v v
 *           5 v v v v v v  v v v v
 *
 **************************************************************************************
 */
static herr_t
<<<<<<< HEAD
verify_elmts_two(int type, hsize_t *ext_dims, hsize_t *prev_dims, void *_ldbuf, void *_buf)
=======
verify_elmts_two(int type, const hsize_t *ext_dims, const hsize_t *prev_dims, void *_ldbuf, void *_buf)
>>>>>>> 18bbd3f0
{
    int k, m; /* Local index variable */

    k = 0;
    for (m = 0; m < (int)ext_dims[0]; m++) {
        int n, ind; /* Local index variable */

        ind = m * (int)ext_dims[1];
        if (m < (int)prev_dims[0]) {
            for (n = (int)prev_dims[1]; n < (int)ext_dims[1]; n++) {
                VERIFY_ELMTS(type, k, ind, _ldbuf, _buf)
                ++k;
            } /* end for */
        }     /* end if */
        else {
            for (n = 0; n < (int)ext_dims[1]; n++) {
                VERIFY_ELMTS(type, k, ind, _ldbuf, _buf)
                ++k;
            } /* end for */
        }     /* end else */
    }         /* end for */

    return (0);

error:
    return (-1);
} /* verify_elmts_two() */

/*
 **************************************************************************************
 * Testing for the High Level public routine: H5LDget_dset_elmts()
 *     Verify elements retrieved via H5LDget_dset_elmts() are correct as expected when
 *    the datset's dimension sizes are changed accordingly to two_tests[]:
 *
 *    two-dimensional dataset: DSET_TWO with NULL fields
 *                 DSET_CMPD_TWO with fields: NULL, VALID_FIELDS1, VALID_FIELDS2
 *
 *            dims[0]        dims[1]
 *            -------        -------
 *    case #1:     increase    increase
 *      case #2:    increase    decrease
 *      case #3:    increase    same
 *      case #4:    decrease    increase
 *      case #5:    decrease    decrease    (failure)
 *      case #6:    decrease    same        (failure)
 *      case #7:    same        increase
 *      case #8:    same        decrease    (failure)
 *      case #9:    same        same        (failure)
 *
 **************************************************************************************
 */
static herr_t
test_LD_elmts_two(const char *file, const char *dname, const char *fields)
{
    hid_t   fid   = -1;   /* file identifier */
    hid_t   did   = -1;   /* dataset identifier */
    hid_t   dtype = -1;   /* dataset's data type */
    hsize_t ext_dims[2];  /* extended dimension sizes of the dataset */
    hsize_t prev_dims[2]; /* previous dimension sizes of the dataset */
    int     i;            /* local index variable */
    int     ret = 0;      /* return value */

    HL_TESTING2("H5LDget_dset_elmts: two-dimensional dataset");

    /* Copy the test file */
    if (h5_make_local_copy(file, COPY_FILENAME) < 0)
        TEST_ERROR

    for (i = 0; i < TEST_BUF_SIZE; i++) {
        cbuf[i].field1     = i;
        cbuf[i].field2.a   = i;
        cbuf[i].field2.b.a = i;
        cbuf[i].field2.b.b = i;
        cbuf[i].field2.b.c = i;
        cbuf[i].field2.c   = i;
        cbuf[i].field3     = (double)i;
        cbuf[i].field4.a   = i;
        cbuf[i].field4.b   = i;
        ibuf[i]            = i;
    } /* end for */

    /* Open the copied file */
    if ((fid = H5Fopen(COPY_FILENAME, H5F_ACC_RDWR, H5P_DEFAULT)) < 0)
        FAIL_STACK_ERROR

    /* Open the dataset */
    if ((did = H5Dopen2(fid, dname, H5P_DEFAULT)) < 0)
        FAIL_STACK_ERROR

    /* Get the dataset's data type */
    if ((dtype = H5Tget_native_type(H5Dget_type(did), H5T_DIR_DEFAULT)) < 0)
        FAIL_STACK_ERROR

    /* Get current dimension sizes before extending the dataset's dimension sizes */
    if (H5LDget_dset_dims(did, prev_dims) < 0)
        FAIL_STACK_ERROR

    /* Loop through different variations of extending the dataset */
    for (i = 0; i < TWO_NTESTS; i++) {
        HDmemset(vbuf1, 0, TEST_BUF_SIZE * sizeof(test_valid_fields1));
        HDmemset(vbuf2, 0, TEST_BUF_SIZE * sizeof(test_valid_fields2));
        HDmemset(ccbuf, 0, TEST_BUF_SIZE * sizeof(set_t));
        HDmemset(iibuf, 0, TEST_BUF_SIZE * sizeof(int));

        ext_dims[0] = (hsize_t)((int)prev_dims[0] + two_tests[i][0]);
        ext_dims[1] = (hsize_t)((int)prev_dims[1] + two_tests[i][1]);

        /* Change the dimension sizes of the dataset */
        if (H5Dset_extent(did, ext_dims) < 0)
            FAIL_STACK_ERROR

        /* Initialize data */
        if (!HDstrcmp(dname, DSET_CMPD_TWO)) {
            if (H5Dwrite(did, dtype, H5S_ALL, H5S_ALL, H5P_DEFAULT, cbuf) < 0)
                FAIL_STACK_ERROR
        } /* end if */
        else if (!HDstrcmp(dname, DSET_TWO)) {
            if (H5Dwrite(did, dtype, H5S_ALL, H5S_ALL, H5P_DEFAULT, ibuf) < 0)
                FAIL_STACK_ERROR
        } /* end else-if */
        else
            TEST_ERROR

        /* There are changes in dimension sizes */
        if (two_tests[i][0] > 0 || two_tests[i][1] > 0) {
            if (!HDstrcmp(dname, DSET_CMPD_TWO)) {
                if (fields) {
                    if (!HDstrcmp(fields, VALID_FIELDS1) || !HDstrcmp(fields, VALID_ESC_FIELDS1)) {
                        /* Retrieve the elmemts in BUF */
                        if (H5LDget_dset_elmts(did, prev_dims, ext_dims, fields, vbuf1) < 0)
                            TEST_ERROR
                        if (verify_elmts_two(TWO_CMPD_VALID1, ext_dims, prev_dims, vbuf1, cbuf) < 0)
                            TEST_ERROR
                    } /* end if */
                    else if (!HDstrcmp(fields, VALID_FIELDS2) || !HDstrcmp(fields, VALID_ESC_FIELDS2)) {
                        /* Retrieve the elmemts in BUF */
                        if (H5LDget_dset_elmts(did, prev_dims, ext_dims, fields, vbuf2) < 0)
                            TEST_ERROR
                        if (verify_elmts_two(TWO_CMPD_VALID2, ext_dims, prev_dims, vbuf2, cbuf) < 0)
                            TEST_ERROR
                    } /* end else-if */
                    else
                        TEST_ERROR
                } /* end if */
                else {
                    /* Retrieve the elmemts in BUF */
                    if (H5LDget_dset_elmts(did, prev_dims, ext_dims, fields, ccbuf) < 0)
                        TEST_ERROR
                    if (verify_elmts_two(TWO_CMPD_NULL, ext_dims, prev_dims, ccbuf, cbuf) < 0)
                        TEST_ERROR
                }  /* end else */
            }      /* end if */
            else { /* DSET_TWO */
                /* Retrieve the elmemts in BUF */
                if (H5LDget_dset_elmts(did, prev_dims, ext_dims, fields, iibuf) < 0)
                    TEST_ERROR
                if (verify_elmts_two(TWO_NONE, ext_dims, prev_dims, iibuf, ibuf) < 0)
                    TEST_ERROR
            } /* end else */
        }     /* end if */
        else {
            /* Verify failure when changes between prev_dims and ext_dims are same/decrease */
            ret = H5LDget_dset_elmts(did, prev_dims, ext_dims, fields, iibuf);
            VERIFY_EQUAL(ret, FAIL)
        } /* end else */
    }     /* end for */

    /* Closing */
    if (H5Tclose(dtype) < 0)
        FAIL_STACK_ERROR;
    if (H5Dclose(did) < 0)
        FAIL_STACK_ERROR;
    if (H5Fclose(fid) < 0)
        FAIL_STACK_ERROR;

    /* Remove the copied file */
    HDremove(COPY_FILENAME);

    PASSED();
    return 0;

error:
    H5E_BEGIN_TRY
    {
        H5Tclose(dtype);
        H5Dclose(did);
        H5Fclose(fid);
    }
    H5E_END_TRY;
    return (-1);
} /* test_LD_elmts_two() */

/*
 * Tests for High Level routines:
 *    H5LDget_dset_dims(), H5LDget_dset_elmts, H5LDget_dset_type_size()
 */
int
main(void)
{
    int nerrors = 0;

    /* Set up temporary buffers for tests: test_LD_elmts_one() & test_LD_elmts_two() */
    if (NULL == (ibuf = (int *)HDmalloc(sizeof(int) * TEST_BUF_SIZE)))
        FAIL_STACK_ERROR;
    if (NULL == (iibuf = (int *)HDmalloc(sizeof(int) * TEST_BUF_SIZE)))
        FAIL_STACK_ERROR;

    if (NULL == (cbuf = (set_t *)HDmalloc(sizeof(set_t) * TEST_BUF_SIZE)))
        FAIL_STACK_ERROR;
    if (NULL == (ccbuf = (set_t *)HDmalloc(sizeof(set_t) * TEST_BUF_SIZE)))
        FAIL_STACK_ERROR;

    if (NULL == (vbuf1 = (test_valid_fields1 *)HDmalloc(sizeof(test_valid_fields1) * TEST_BUF_SIZE)))
        FAIL_STACK_ERROR;
    if (NULL == (vbuf2 = (test_valid_fields2 *)HDmalloc(sizeof(test_valid_fields2) * TEST_BUF_SIZE)))
        FAIL_STACK_ERROR;

    /*
     * Testing H5LDget_dset_dims()
     */
    nerrors += test_LD_dims_params(FILE);
    nerrors += test_LD_dims(FILE);

    /*
     * Testing H5LDget_dset_type_size()
     */
    nerrors += test_LD_size(FILE);

    /*
     * Testing invalid conditions for H5LDget_dset_elmts()
     */
    nerrors += test_LD_elmts_invalid(FILE);

    /*
     * Testing H5LDget_dset_elmts():
     *     1-dimensional dataset
     */
    nerrors += test_LD_elmts_one(FILE, DSET_ONE, NULL);

    /*
     * Testing H5LDget_dset_elmts():
     *     1-dimensional dataset w/ compound datatype
     */
    nerrors += test_LD_elmts_one(FILE, DSET_CMPD, NULL);
    nerrors += test_LD_elmts_one(FILE, DSET_CMPD, VALID_FIELDS1);
    nerrors += test_LD_elmts_one(FILE, DSET_CMPD, VALID_FIELDS2);

    /*
     * Testing H5LDget_dset_elmts():
     *      1-dimensional dataset with compound datatype and
     *   member names with escape/separator characters
     */
    nerrors += test_LD_elmts_one(FILE, DSET_CMPD_ESC, NULL);
    nerrors += test_LD_elmts_one(FILE, DSET_CMPD_ESC, VALID_ESC_FIELDS1);
    nerrors += test_LD_elmts_one(FILE, DSET_CMPD_ESC, VALID_ESC_FIELDS2);

    /*
     * Testing H5LDget_dset_elmts() for 2-dimensional datasets
     */
    nerrors += test_LD_elmts_two(FILE, DSET_TWO, NULL);
    nerrors += test_LD_elmts_two(FILE, DSET_CMPD_TWO, NULL);
    nerrors += test_LD_elmts_two(FILE, DSET_CMPD_TWO, VALID_FIELDS1);
    nerrors += test_LD_elmts_two(FILE, DSET_CMPD_TWO, VALID_FIELDS2);

    /* Free temporary buffers */
    if (ibuf)
        HDfree(ibuf);
    if (iibuf)
        HDfree(iibuf);
    if (cbuf)
        HDfree(cbuf);
    if (ccbuf)
        HDfree(ccbuf);
    if (vbuf1)
        HDfree(vbuf1);
    if (vbuf2)
        HDfree(vbuf2);

    /* check for errors */
    if (nerrors)
        goto error;

    puts("All tests for H5LD high level routines passed.");

    return (0);

error:
    return (1);
} /* main() */<|MERGE_RESOLUTION|>--- conflicted
+++ resolved
@@ -157,12 +157,8 @@
 static herr_t test_LD_elmts_one(const char *file, const char *dname, const char *fields);
 static herr_t test_LD_elmts_two(const char *file, const char *dname, const char *fields);
 
-<<<<<<< HEAD
-static herr_t verify_elmts_two(int type, hsize_t *ext_dims, hsize_t *prev_dims, void *_ldbuf, void *_buf);
-=======
 static herr_t verify_elmts_two(int type, const hsize_t *ext_dims, const hsize_t *prev_dims, void *_ldbuf,
                                void *_buf);
->>>>>>> 18bbd3f0
 
 /* data structures for compound data type */
 typedef struct sub22_t {
@@ -1152,11 +1148,7 @@
  **************************************************************************************
  */
 static herr_t
-<<<<<<< HEAD
-verify_elmts_two(int type, hsize_t *ext_dims, hsize_t *prev_dims, void *_ldbuf, void *_buf)
-=======
 verify_elmts_two(int type, const hsize_t *ext_dims, const hsize_t *prev_dims, void *_ldbuf, void *_buf)
->>>>>>> 18bbd3f0
 {
     int k, m; /* Local index variable */
 
