/* * * * * * * * * * * * * * * * * * * * * * * * * * * * * * * * * * * * * * *
 * Copyright by The HDF Group.                                               *
 * Copyright by the Board of Trustees of the University of Illinois.         *
 * All rights reserved.                                                      *
 *                                                                           *
 * This file is part of HDF5.  The full HDF5 copyright notice, including     *
 * terms governing use, modification, and redistribution, is contained in    *
 * the COPYING file, which can be found at the root of the source code       *
 * distribution tree, or in https://www.hdfgroup.org/licenses.               *
 * If you do not have access to either file, you may request a copy from     *
 * help@hdfgroup.org.                                                        *
 * * * * * * * * * * * * * * * * * * * * * * * * * * * * * * * * * * * * * * */

#ifndef H5LDpublic_H
#define H5LDpublic_H

#ifdef __cplusplus
extern "C" {
#endif

H5_HLDLL herr_t H5LDget_dset_dims(hid_t did, hsize_t *cur_dims);
H5_HLDLL size_t H5LDget_dset_type_size(hid_t did, const char *fields);
H5_HLDLL herr_t H5LDget_dset_elmts(hid_t did, const hsize_t *prev_dims, const hsize_t *cur_dims,
                                   const char *fields, void *buf);

#ifdef __cplusplus
}
#endif

<<<<<<< HEAD
#endif /* _H5LDpublic_H */
=======
#endif /* H5LDpublic_H */
>>>>>>> 18bbd3f0
<|MERGE_RESOLUTION|>--- conflicted
+++ resolved
@@ -27,8 +27,4 @@
 }
 #endif
 
-<<<<<<< HEAD
-#endif /* _H5LDpublic_H */
-=======
-#endif /* H5LDpublic_H */
->>>>>>> 18bbd3f0
+#endif /* H5LDpublic_H */