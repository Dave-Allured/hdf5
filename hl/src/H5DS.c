/* * * * * * * * * * * * * * * * * * * * * * * * * * * * * * * * * * * * * * *
 * Copyright by The HDF Group.                                               *
 * Copyright by the Board of Trustees of the University of Illinois.         *
 * All rights reserved.                                                      *
 *                                                                           *
 * This file is part of HDF5.  The full HDF5 copyright notice, including     *
 * terms governing use, modification, and redistribution, is contained in    *
 * the COPYING file, which can be found at the root of the source code       *
 * distribution tree, or in https://www.hdfgroup.org/licenses.               *
 * If you do not have access to either file, you may request a copy from     *
 * help@hdfgroup.org.                                                        *
 * * * * * * * * * * * * * * * * * * * * * * * * * * * * * * * * * * * * * * */

#include "H5DSprivate.h"
#include "H5LTprivate.h"
#include "H5IMprivate.h"
#include "H5TBprivate.h"

/* Local routines */
static herr_t H5DS_is_reserved(hid_t did);
static hid_t  H5DS_get_REFLIST_type(void);

/*-------------------------------------------------------------------------
 * Function: H5DSset_scale
 *
 * Purpose: The dataset DSID is converted to a Dimension Scale dataset.
 *   Creates the CLASS attribute, set to the value "DIMENSION_SCALE"
 *   and an empty REFERENCE_LIST attribute.
 *   If DIMNAME is specified, then an attribute called NAME is created,
 *   with the value DIMNAME.
 *
 * Return: Success: SUCCEED, Failure: FAIL
 *
<<<<<<< HEAD
 * Programmer: pvn@ncsa.uiuc.edu
 *
 * Date: January 04, 2005
 *
 * Comments:
 *
 * Modifications:
 *
 *-------------------------------------------------------------------------
 */

=======
 * Programmer: Pedro Vicente
 *
 * Date: January 04, 2005
 *
 *-------------------------------------------------------------------------
 */
>>>>>>> 18bbd3f0
herr_t
H5DSset_scale(hid_t dsid, const char *dimname)
{
    int        has_dimlist;
    H5I_type_t it;

    /*-------------------------------------------------------------------------
     * parameter checking
     *-------------------------------------------------------------------------
     */
    /* get ID type */
    if ((it = H5Iget_type(dsid)) < 0)
        return FAIL;

    if (H5I_DATASET != it)
        return FAIL;

    /*-------------------------------------------------------------------------
     * check if the dataset is a dataset wich has references to dimension scales
     *-------------------------------------------------------------------------
     */

    /* try to find the attribute "DIMENSION_LIST"  */
    if ((has_dimlist = H5LT_find_attribute(dsid, DIMENSION_LIST)) < 0)
        return FAIL;

    if (has_dimlist == 1)
        return FAIL;

    /*-------------------------------------------------------------------------
     * write the standard attributes for a Dimension Scale dataset
     *-------------------------------------------------------------------------
     */

    if (H5LT_set_attribute_string(dsid, "CLASS", DIMENSION_SCALE_CLASS) < 0)
        return FAIL;

    if (dimname != NULL) {
        if (H5LT_set_attribute_string(dsid, "NAME", dimname) < 0)
            return FAIL;
    }

    return SUCCEED;
}

/*-------------------------------------------------------------------------
 * Function: H5DSattach_scale
 *
 * Purpose: Define Dimension Scale DSID to be associated with dimension IDX
 *  of Dataset DID. Entries are created in the DIMENSION_LIST and
 *  REFERENCE_LIST attributes.
 *
 * Return:
 *   Success: SUCCEED
 *   Failure: FAIL
 *
 * Fails if: Bad arguments
 *           If DSID is not a Dimension Scale
 *           If DID is a Dimension Scale (A Dimension Scale cannot have scales)
 *
<<<<<<< HEAD
 * Programmer: pvn@ncsa.uiuc.edu
 *
 * Date: December 20, 2004
 *
 * Comments:
 *
 * Modifications:
 *
 *-------------------------------------------------------------------------
 */

=======
 * Programmer: Pedro Vicente
 *
 * Date: December 20, 2004
 *
 *-------------------------------------------------------------------------
 */
>>>>>>> 18bbd3f0
herr_t
H5DSattach_scale(hid_t did, hid_t dsid, unsigned int idx)
{
    int         has_dimlist;
    int         has_reflist;
    int         is_ds;
    hssize_t    nelmts;
    hid_t       sid;          /* space ID */
    hid_t       tid  = -1;    /* attribute type ID */
    hid_t       ntid = -1;    /* attribute native type ID */
    hid_t       aid  = -1;    /* attribute ID */
    int         rank;         /* rank of dataset */
    hsize_t     dims[1];      /* dimension of the "REFERENCE_LIST" array */
    ds_list_t   dsl;          /* attribute data in the DS pointing to the dataset */
    ds_list_t * dsbuf = NULL; /* array of attribute data in the DS pointing to the dataset */
    hobj_ref_t  ref_to_ds;    /* reference to the DS */
    hobj_ref_t  ref_j;        /* iterator reference */
    hvl_t *     buf = NULL;   /* VL buffer to store in the attribute */
    hid_t       dsid_j;       /* DS dataset ID in DIMENSION_LIST */
    H5O_info2_t oi1, oi2;
    H5I_type_t  it1, it2;
    int         i;
    size_t      len;
    int         found_ds = 0;
    htri_t      is_scale;

    /*-------------------------------------------------------------------------
     * parameter checking
     *-------------------------------------------------------------------------
     */

    if ((is_scale = H5DSis_scale(did)) < 0)
        return FAIL;

    /* the dataset cannot be a DS dataset */
    if (is_scale == 1)
        return FAIL;

    /* get info for the dataset in the parameter list */
    if (H5Oget_info3(did, &oi1, H5O_INFO_BASIC) < 0)
        return FAIL;

    /* get info for the scale in the parameter list */
    if (H5Oget_info3(dsid, &oi2, H5O_INFO_BASIC) < 0)
        return FAIL;

    /* same object, not valid */
    if (oi1.fileno == oi2.fileno) {
        int token_cmp;

        if (H5Otoken_cmp(did, &oi1.token, &oi2.token, &token_cmp) < 0)
            return FAIL;
        if (!token_cmp)
            return FAIL;
    } /* end if */

    /* get ID type */
    if ((it1 = H5Iget_type(did)) < 0)
        return FAIL;
    if ((it2 = H5Iget_type(dsid)) < 0)
        return FAIL;

    if (H5I_DATASET != it1 || H5I_DATASET != it2)
        return FAIL;

    /* the DS dataset cannot have dimension scales */
    if (H5LT_find_attribute(dsid, DIMENSION_LIST) == 1)
        return FAIL;

    /* check if the dataset is a "reserved" dataset (image, table) */
    if (H5DS_is_reserved(did) == 1)
        return FAIL;

    /*-------------------------------------------------------------------------
     * The dataset may or may not have the associated DS attribute
     * First we try to open to see if it is already there; if not, it is created.
     * If it exists, the array of references is extended to hold the reference
     * to the new DS
     *-------------------------------------------------------------------------
     */

    /* get dataset space */
    if ((sid = H5Dget_space(did)) < 0)
        return FAIL;

    /* get rank */
    if ((rank = H5Sget_simple_extent_ndims(sid)) < 0)
        goto out;

    /* scalar rank */
    if (rank == 0)
        rank = 1;

    /* close dataset space */
    if (H5Sclose(sid) < 0)
        return FAIL;

    /* parameter range checking */
    if (idx > (unsigned)rank - 1)
        return FAIL;

    /*-------------------------------------------------------------------------
     * two references are created: one to the DS, saved in "DIMENSION_LIST"
     *  and one to the dataset, saved in "REFERENCE_LIST"
     *-------------------------------------------------------------------------
     */
    /* create a reference for the >>DS<< dataset */
    if (H5Rcreate(&ref_to_ds, dsid, ".", H5R_OBJECT, (hid_t)-1) < 0)
        return FAIL;

    /* create a reference for the >>data<< dataset */
    if (H5Rcreate(&dsl.ref, did, ".", H5R_OBJECT, (hid_t)-1) < 0)
        return FAIL;

    /* try to find the attribute "DIMENSION_LIST" on the >>data<< dataset */
    if ((has_dimlist = H5LT_find_attribute(did, DIMENSION_LIST)) < 0)
        return FAIL;

    /*-------------------------------------------------------------------------
     * it does not exist. we create the attribute and its reference data
     *-------------------------------------------------------------------------
     */
    if (has_dimlist == 0) {

        dims[0] = (hsize_t)rank;

        /* space for the attribute */
        if ((sid = H5Screate_simple(1, dims, NULL)) < 0)
            return FAIL;

        /* create the type for the attribute "DIMENSION_LIST" */
        if ((tid = H5Tvlen_create(H5T_STD_REF_OBJ)) < 0)
            goto out;

        /* create the attribute */
        if ((aid = H5Acreate2(did, DIMENSION_LIST, tid, sid, H5P_DEFAULT, H5P_DEFAULT)) < 0)
            goto out;

        /* allocate and initialize the VL */
        buf = (hvl_t *)HDmalloc((size_t)rank * sizeof(hvl_t));
        if (buf == NULL)
            goto out;

        for (i = 0; i < rank; i++) {
            buf[i].len = 0;
            buf[i].p   = NULL;
        }

        /* store the REF information in the index of the dataset that has the DS */
        buf[idx].len                  = 1;
        buf[idx].p                    = HDmalloc(1 * sizeof(hobj_ref_t));
        ((hobj_ref_t *)buf[idx].p)[0] = ref_to_ds;

        /* write the attribute with the reference */
        if (H5Awrite(aid, tid, buf) < 0)
            goto out;

        /* close */
        if (H5Treclaim(tid, sid, H5P_DEFAULT, buf) < 0)
            goto out;
        if (H5Sclose(sid) < 0)
            goto out;
        if (H5Tclose(tid) < 0)
            goto out;
        if (H5Aclose(aid) < 0)
            goto out;

        HDfree(buf);
        buf = NULL;
    }

    /*-------------------------------------------------------------------------
     * the attribute already exists, open it, extend the buffer,
     *  and insert the new reference
     *-------------------------------------------------------------------------
     */
    else if (has_dimlist == 1) {
        if ((aid = H5Aopen(did, DIMENSION_LIST, H5P_DEFAULT)) < 0)
            goto out;

        if ((tid = H5Aget_type(aid)) < 0)
            goto out;

        if ((sid = H5Aget_space(aid)) < 0)
            goto out;

        /* allocate and initialize the VL */
        buf = (hvl_t *)HDmalloc((size_t)rank * sizeof(hvl_t));
        if (buf == NULL)
            goto out;

        /* read */
        if (H5Aread(aid, tid, buf) < 0)
            goto out;

        /* check to avoid inserting duplicates. it is not FAIL, just do nothing */
        /* iterate all the REFs in this dimension IDX */
        for (i = 0; i < (int)buf[idx].len; i++) {
            /* get the reference */
            ref_j = ((hobj_ref_t *)buf[idx].p)[i];

            /* get the scale id for this REF */
            if ((dsid_j = H5Rdereference2(did, H5P_DEFAULT, H5R_OBJECT, &ref_j)) < 0)
                goto out;

            /* get info for DS in the parameter list */
            if (H5Oget_info3(dsid, &oi1, H5O_INFO_BASIC) < 0)
                goto out;

            /* get info for this DS */
            if (H5Oget_info3(dsid_j, &oi2, H5O_INFO_BASIC) < 0)
                goto out;

            /* same object, so this DS scale is already in this DIM IDX */
            if (oi1.fileno == oi2.fileno) {
                int token_cmp;

                if (H5Otoken_cmp(did, &oi1.token, &oi2.token, &token_cmp) < 0)
                    goto out;
                if (!token_cmp)
                    found_ds = 1;
            } /* end if */

            /* close the dereferenced dataset */
            if (H5Dclose(dsid_j) < 0)
                goto out;
        } /* end for */

        if (found_ds == 0) {
            /* we are adding one more DS to this dimension */
            if (buf[idx].len > 0) {
                buf[idx].len++;
                len                                 = buf[idx].len;
                buf[idx].p                          = HDrealloc(buf[idx].p, len * sizeof(hobj_ref_t));
                ((hobj_ref_t *)buf[idx].p)[len - 1] = ref_to_ds;
            } /* end if */
            else {
                /* store the REF information in the index of the dataset that has the DS */
                buf[idx].len                  = 1;
                buf[idx].p                    = HDmalloc(sizeof(hobj_ref_t));
                ((hobj_ref_t *)buf[idx].p)[0] = ref_to_ds;
            } /* end else */
        }     /* end if */

        /* write the attribute with the new references */
        if (H5Awrite(aid, tid, buf) < 0)
            goto out;

        /* close */
        if (H5Treclaim(tid, sid, H5P_DEFAULT, buf) < 0)
            goto out;
        if (H5Sclose(sid) < 0)
            goto out;
        if (H5Tclose(tid) < 0)
            goto out;
        if (H5Aclose(aid) < 0)
            goto out;
        HDfree(buf);
        buf = NULL;
    } /* has_dimlist */

    /*-------------------------------------------------------------------------
     * save DS info on the >>DS<< dataset
     *-------------------------------------------------------------------------
     */

    /* try to find the attribute "REFERENCE_LIST" on the >>DS<< dataset */
    if ((has_reflist = H5LT_find_attribute(dsid, REFERENCE_LIST)) < 0)
        goto out;

    /*-------------------------------------------------------------------------
     * it does not exist. we create the attribute and its reference data
     *-------------------------------------------------------------------------
     */
    if (has_reflist == 0) {
        dims[0] = 1;

        /* space for the attribute */
        if ((sid = H5Screate_simple(1, dims, NULL)) < 0)
            goto out;

        /* create the compound datatype for the attribute "REFERENCE_LIST" */
        if ((tid = H5Tcreate(H5T_COMPOUND, sizeof(ds_list_t))) < 0)
            goto out;

        /* insert reference field */
        if (H5Tinsert(tid, "dataset", HOFFSET(ds_list_t, ref), H5T_STD_REF_OBJ) < 0)
            goto out;

        /* insert dimension idx of the dataset field */
        if (H5Tinsert(tid, "dimension", HOFFSET(ds_list_t, dim_idx), H5T_NATIVE_INT) < 0)
            goto out;

        /* create the attribute */
        if ((aid = H5Acreate2(dsid, REFERENCE_LIST, tid, sid, H5P_DEFAULT, H5P_DEFAULT)) < 0)
            goto out;

        /* store the IDX information */
        dsl.dim_idx = idx;

        /* write the attribute with the reference */
        if (H5Awrite(aid, tid, &dsl) < 0)
            goto out;

        /* close */
        if (H5Sclose(sid) < 0)
            goto out;
        if (H5Tclose(tid) < 0)
            goto out;
        if (H5Aclose(aid) < 0)
            goto out;
    } /* end if */

    /*-------------------------------------------------------------------------
     * the "REFERENCE_LIST" array already exists, open it and extend it
     *-------------------------------------------------------------------------
     */
    else if (has_reflist == 1) {
        if ((aid = H5Aopen(dsid, REFERENCE_LIST, H5P_DEFAULT)) < 0)
            goto out;

        if ((tid = H5Aget_type(aid)) < 0)
            goto out;

        /* get native type to read attribute REFERENCE_LIST */
        if ((ntid = H5DS_get_REFLIST_type()) < 0)
            goto out;

        /* get and save the old reference(s) */
        if ((sid = H5Aget_space(aid)) < 0)
            goto out;

        if ((nelmts = H5Sget_simple_extent_npoints(sid)) < 0)
            goto out;

        nelmts++;

        dsbuf = (ds_list_t *)HDmalloc((size_t)nelmts * sizeof(ds_list_t));
        if (dsbuf == NULL)
            goto out;

        if (H5Aread(aid, ntid, dsbuf) < 0)
            goto out;

        /* close */
        if (H5Sclose(sid) < 0)
            goto out;
        if (H5Aclose(aid) < 0)
            goto out;

        /*-------------------------------------------------------------------------
         * create a new attribute
         *-------------------------------------------------------------------------
         */

        /* the attribute must be deleted, in order to the new one can reflect the changes*/
        if (H5Adelete(dsid, REFERENCE_LIST) < 0)
            goto out;

        /* store the IDX information (index of the dataset that has the DS) */
        dsl.dim_idx       = idx;
        dsbuf[nelmts - 1] = dsl;

        /* create a new data space for the new references array */
        dims[0] = (hsize_t)nelmts;

        if ((sid = H5Screate_simple(1, dims, NULL)) < 0)
            goto out;

        /* create the attribute again with the changes of space */
        if ((aid = H5Acreate2(dsid, REFERENCE_LIST, tid, sid, H5P_DEFAULT, H5P_DEFAULT)) < 0)
            goto out;

        /* write the attribute with the new references */
        if (H5Awrite(aid, ntid, dsbuf) < 0)
            goto out;

        /* close */
        if (H5Sclose(sid) < 0)
            goto out;
        if (H5Tclose(tid) < 0)
            goto out;
        if (H5Aclose(aid) < 0)
            goto out;
        if (H5Tclose(ntid) < 0)
            goto out;

        HDfree(dsbuf);
        dsbuf = NULL;
    } /* has_reflist */

    /*-------------------------------------------------------------------------
     * write the standard attributes for a Dimension Scale dataset
     *-------------------------------------------------------------------------
     */

    if ((is_ds = H5DSis_scale(dsid)) < 0)
        return FAIL;

    if (is_ds == 0) {
        if (H5LT_set_attribute_string(dsid, "CLASS", DIMENSION_SCALE_CLASS) < 0)
            return FAIL;
    }

    return SUCCEED;

    /* error zone */
out:
    if (buf)
        HDfree(buf);
    if (dsbuf)
        HDfree(dsbuf);

    H5E_BEGIN_TRY
    {
        H5Sclose(sid);
        H5Aclose(aid);
        H5Tclose(ntid);
        H5Tclose(tid);
    }
    H5E_END_TRY;
    return FAIL;
}

/*-------------------------------------------------------------------------
 * Function: H5DSdetach_scale
 *
 * Purpose: If possible, deletes association of Dimension Scale DSID with
 *     dimension IDX of Dataset DID. This deletes the entries in the
 *     DIMENSION_LIST and REFERENCE_LIST attributes.
 *
 * Return:
 *   Success: SUCCEED
 *   Failure: FAIL
 *
 * Fails if: Bad arguments
 *           The dataset DID or DSID do not exist.
 *           The DSID is not a Dimension Scale
 *           DSID is not attached to DID.
 * Note that a scale may be associated with more than dimension of the same dataset.
 * If so, the detach operation only deletes one of the associations, for DID.
 *
<<<<<<< HEAD
 * Programmer: pvn@ncsa.uiuc.edu
 *
 * Date: December 20, 2004
 *
 * Comments:
 *
 * Modifications: Function didn't delete DIMENSION_LIST attribute, when
 *                all dimension scales were detached from a dataset; added.
 *                                                           2010/05/13 EIP
 *
 *-------------------------------------------------------------------------
 */

=======
 * Programmer: Pedro Vicente
 *
 * Date: December 20, 2004
 *
 *-------------------------------------------------------------------------
 */
>>>>>>> 18bbd3f0
herr_t
H5DSdetach_scale(hid_t did, hid_t dsid, unsigned int idx)
{
    int         has_dimlist;
    int         has_reflist;
    hssize_t    nelmts;
    hid_t       dsid_j;       /* DS dataset ID in DIMENSION_LIST */
    hid_t       did_i;        /* dataset ID in REFERENCE_LIST */
    hid_t       sid;          /* space ID */
    hid_t       tid  = -1;    /* attribute type ID */
    hid_t       ntid = -1;    /* attribute native type ID */
    hid_t       aid  = -1;    /* attribute ID */
    int         rank;         /* rank of dataset */
    ds_list_t * dsbuf = NULL; /* array of attribute data in the DS pointing to the dataset */
    hsize_t     dims[1];      /* dimension of the "REFERENCE_LIST" array */
    hobj_ref_t  ref;          /* reference to the DS */
    hvl_t *     buf = NULL;   /* VL buffer to store in the attribute */
    int         i;
    size_t      j;
    hssize_t    ii;
    H5O_info2_t did_oi, dsid_oi, tmp_oi;
    int         found_dset = 0, found_ds = 0;
    int         have_ds = 0;
    htri_t      is_scale;

    /*-------------------------------------------------------------------------
     * parameter checking
     *-------------------------------------------------------------------------
     */

    /* check for valid types of identifiers */

    if (H5I_DATASET != H5Iget_type(did) || H5I_DATASET != H5Iget_type(dsid))
        return FAIL;

    if ((is_scale = H5DSis_scale(did)) < 0)
        return FAIL;

    /* the dataset cannot be a DS dataset */
    if (is_scale == 1)
        return FAIL;

    /* get info for the dataset in the parameter list */
    if (H5Oget_info3(did, &did_oi, H5O_INFO_BASIC) < 0)
        return FAIL;

    /* get info for the scale in the parameter list */
    if (H5Oget_info3(dsid, &dsid_oi, H5O_INFO_BASIC) < 0)
        return FAIL;

    /* same object, not valid */
    if (did_oi.fileno == dsid_oi.fileno) {
        int token_cmp;

        if (H5Otoken_cmp(did, &did_oi.token, &dsid_oi.token, &token_cmp) < 0)
            return FAIL;
        if (!token_cmp)
            return FAIL;
    } /* end if */

    /*-------------------------------------------------------------------------
     * Find "DIMENSION_LIST"
     *-------------------------------------------------------------------------
     */
    /* try to find the attribute "DIMENSION_LIST" on the >>data<< dataset */
    if ((has_dimlist = H5LT_find_attribute(did, DIMENSION_LIST)) < 0)
        return FAIL;

    if (has_dimlist == 0)
        return FAIL;

    /* get dataset space */
    if ((sid = H5Dget_space(did)) < 0)
        return FAIL;

    /* get rank */
    if ((rank = H5Sget_simple_extent_ndims(sid)) < 0)
        goto out;

    /* close dataset space */
    if (H5Sclose(sid) < 0)
        return FAIL;

    /* parameter range checking */
    if (idx > (unsigned)rank - 1)
        return FAIL;

    /*-------------------------------------------------------------------------
     * find "REFERENCE_LIST"
     *-------------------------------------------------------------------------
     */

    /* try to find the attribute "REFERENCE_LIST" on the >>DS<< dataset */
    if ((has_reflist = H5LT_find_attribute(dsid, REFERENCE_LIST)) < 0)
        return FAIL;

    if (has_reflist == 0)
        return FAIL;

    /*-------------------------------------------------------------------------
     * open "DIMENSION_LIST", and delete the reference
     *-------------------------------------------------------------------------
     */

    if ((aid = H5Aopen(did, DIMENSION_LIST, H5P_DEFAULT)) < 0)
        return FAIL;

    if ((tid = H5Aget_type(aid)) < 0)
        goto out;

    if ((sid = H5Aget_space(aid)) < 0)
        goto out;

    /* allocate and initialize the VL */
    buf = (hvl_t *)HDmalloc((size_t)rank * sizeof(hvl_t));
    if (buf == NULL)
        goto out;

    /* read */
    if (H5Aread(aid, tid, buf) < 0)
        goto out;

    /* reset */
    if (buf[idx].len > 0) {
        for (j = 0; j < buf[idx].len; j++) {
            /* get the reference */
            ref = ((hobj_ref_t *)buf[idx].p)[j];

            /* get the DS id */
            if ((dsid_j = H5Rdereference2(did, H5P_DEFAULT, H5R_OBJECT, &ref)) < 0)
                goto out;

            /* get info for this DS */
            if (H5Oget_info3(dsid_j, &tmp_oi, H5O_INFO_BASIC) < 0)
                goto out;

            /* Close the dereferenced dataset */
            if (H5Dclose(dsid_j) < 0)
                goto out;

            /* same object, reset */
            if (dsid_oi.fileno == tmp_oi.fileno) {
                int token_cmp;

                if (H5Otoken_cmp(did, &dsid_oi.token, &tmp_oi.token, &token_cmp) < 0)
                    goto out;
                if (!token_cmp) {
                    /* If there are more than one reference in the VL element
                       and the reference we found is not the last one,
                       copy the last one to replace the found one since the order
                       of the references doesn't matter according to the spec;
                       reduce the size of the VL element by 1;
                       if the length of the element becomes 0, free the pointer
                       and reset to NULL */

                    size_t len = buf[idx].len;

                    if (j < len - 1)
                        ((hobj_ref_t *)buf[idx].p)[j] = ((hobj_ref_t *)buf[idx].p)[len - 1];
                    len = --buf[idx].len;
                    if (len == 0) {
                        HDfree(buf[idx].p);
                        buf[idx].p = NULL;
                    }
                    /* Since a reference to a dim. scale can be inserted only once,
                       we do not need to continue the search if it is found */
                    found_ds = 1;
                    break;
                } /* end if */
            }     /* end if */
        }         /* j */
    }             /* if */

    /* the scale must be present to continue */
    if (found_ds == 0)
        goto out;

    /* Write the attribute, but check first, if we have any scales left,
       because if not, we should delete the attribute according to the spec */
    for (i = 0; i < rank; i++) {
        if (buf[i].len > 0) {
            have_ds = 1;
            break;
        }
    }
    if (have_ds) {
        if (H5Awrite(aid, tid, buf) < 0)
            goto out;
    }
    else {
        if (H5Adelete(did, DIMENSION_LIST) < 0)
            goto out;
    }

    /* close */
    if (H5Treclaim(tid, sid, H5P_DEFAULT, buf) < 0)
        goto out;
    if (H5Sclose(sid) < 0)
        goto out;
    if (H5Tclose(tid) < 0)
        goto out;
    if (H5Aclose(aid) < 0)
        goto out;

    HDfree(buf);
    buf = NULL;

    /*-------------------------------------------------------------------------
     * the "REFERENCE_LIST" array exists, update
     *-------------------------------------------------------------------------
     */

    if ((aid = H5Aopen(dsid, REFERENCE_LIST, H5P_DEFAULT)) < 0)
        goto out;

    if ((tid = H5Aget_type(aid)) < 0)
        goto out;

    /* get native type to read attribute REFERENCE_LIST */
    if ((ntid = H5DS_get_REFLIST_type()) < 0)
        goto out;

    /* get and save the old reference(s) */
    if ((sid = H5Aget_space(aid)) < 0)
        goto out;

    if ((nelmts = H5Sget_simple_extent_npoints(sid)) < 0)
        goto out;

    dsbuf = (ds_list_t *)HDmalloc((size_t)nelmts * sizeof(ds_list_t));
    if (dsbuf == NULL)
        goto out;

    if (H5Aread(aid, ntid, dsbuf) < 0)
        goto out;

    for (ii = 0; ii < nelmts; ii++) {
        /* First check if we have the same dimension index */
        if (idx == dsbuf[ii].dim_idx) {
            /* get the reference to the dataset */
            ref = dsbuf[ii].ref;

            /* get the dataset id */
            if ((did_i = H5Rdereference2(did, H5P_DEFAULT, H5R_OBJECT, &ref)) < 0)
                goto out;

            /* get info for this dataset */
            if (H5Oget_info3(did_i, &tmp_oi, H5O_INFO_BASIC) < 0)
                goto out;

            /* close the dereferenced dataset */
            if (H5Dclose(did_i) < 0)
                goto out;

            /* same object, reset. we want to detach only for this DIM */
            if (did_oi.fileno == tmp_oi.fileno) {
                int token_cmp;

                if (H5Otoken_cmp(did, &did_oi.token, &tmp_oi.token, &token_cmp) < 0)
                    goto out;
                if (!token_cmp) {
                    /* copy the last one to replace the one which is found */
                    dsbuf[ii] = dsbuf[nelmts - 1];
                    nelmts--;
                    found_dset = 1;
                    break;
                } /* end if */
            }     /* end if */
        }         /* if we have the same dimension index */
    }             /* ii */

    /* close space and attribute */
    if (H5Sclose(sid) < 0)
        goto out;
    if (H5Aclose(aid) < 0)
        goto out;

    /*-------------------------------------------------------------------------
     * check if we found the pointed dataset
     *-------------------------------------------------------------------------
     */

    /* the pointed dataset must exist */
    if (found_dset == 0)
        goto out;

    /*-------------------------------------------------------------------------
     * create a new attribute
     *-------------------------------------------------------------------------
     */

    /* the attribute must be deleted, in order to the new one can reflect the changes*/
    if (H5Adelete(dsid, REFERENCE_LIST) < 0)
        goto out;

    /* don't do anything for an empty array */
    if (nelmts) {
        /* create a new data space for the new references array */
        dims[0] = (hsize_t)nelmts;

        if ((sid = H5Screate_simple(1, dims, NULL)) < 0)
            goto out;

        /* create the attribute again with the changes of space */
        if ((aid = H5Acreate2(dsid, REFERENCE_LIST, tid, sid, H5P_DEFAULT, H5P_DEFAULT)) < 0)
            goto out;

        /* write the new attribute with the new references */
        if (H5Awrite(aid, ntid, dsbuf) < 0)
            goto out;

        /* close space and attribute */
        if (H5Sclose(sid) < 0)
            goto out;
        if (H5Aclose(aid) < 0)
            goto out;
    } /* nelmts */

    /* close type */
    if (H5Tclose(tid) < 0)
        goto out;
    if (H5Tclose(ntid) < 0)
        goto out;

    HDfree(dsbuf);
    dsbuf = NULL;

    return SUCCEED;

    /* error zone */
out:
    H5E_BEGIN_TRY
    {
        H5Sclose(sid);
        H5Aclose(aid);
        H5Tclose(ntid);
        H5Tclose(tid);

        if (dsbuf) {
            HDfree(dsbuf);
            dsbuf = NULL;
        }
        if (buf) {
            /* Failure occured before H5Treclaim was called;
               free the pointers allocated when we read data in */
            for (i = 0; i < rank; i++) {
                if (buf[i].p)
                    HDfree(buf[i].p);
            }
            HDfree(buf);
            buf = NULL;
        }
    }
    H5E_END_TRY;
    return FAIL;
}

/*-------------------------------------------------------------------------
 * Function: H5DSis_attached
 *
 * Purpose: Report if dimension scale DSID is currently attached to
 *  dimension IDX of dataset DID by checking if DID has a pointer in the REFERENCE_LIST
 *  attribute and DSID (scale ) has a pointer in the DIMENSION_LIST attribute
 *
 * Return:
 *   1: both the DS and the dataset pointers match
 *   0: one of them or both do not match
 *   FAIL (-1): error
 *
 * Fails if: Bad arguments
 *           If DSID is not a Dimension Scale
 *           If DID is a Dimension Scale (A Dimension Scale cannot have scales)
 *
<<<<<<< HEAD
 * Programmer: pvn@ncsa.uiuc.edu
 *
 * Date: February 18, 2005
 *
 * Comments:
 *
 * Modifications:
 *
 *-------------------------------------------------------------------------
 */

=======
 * Programmer: Pedro Vicente
 *
 * Date: February 18, 2005
 *
 *-------------------------------------------------------------------------
 */
>>>>>>> 18bbd3f0
htri_t
H5DSis_attached(hid_t did, hid_t dsid, unsigned int idx)
{
    int         has_dimlist;
    int         has_reflist;
    hssize_t    nelmts;
    hid_t       sid;          /* space ID */
    hid_t       tid  = -1;    /* attribute type ID */
    hid_t       ntid = -1;    /* attribute native type ID */
    hid_t       aid  = -1;    /* attribute ID */
    int         rank;         /* rank of dataset */
    ds_list_t * dsbuf = NULL; /* array of attribute data in the DS pointing to the dataset */
    hobj_ref_t  ref;          /* reference to the DS */
    hvl_t *     buf = NULL;   /* VL buffer to store in the attribute */
    hid_t       dsid_j;       /* DS dataset ID in DIMENSION_LIST */
    hid_t       did_i;        /* dataset ID in REFERENCE_LIST */
    H5O_info2_t oi1, oi2, oi3, oi4;
    H5I_type_t  it1, it2;
    int         i;
    int         found_dset = 0, found_ds = 0;
    htri_t      is_scale;

    /*-------------------------------------------------------------------------
     * parameter checking
     *-------------------------------------------------------------------------
     */

    if ((is_scale = H5DSis_scale(did)) < 0)
        return FAIL;

    /* the dataset cannot be a DS dataset */
    if (is_scale == 1)
        return FAIL;

    /* get info for the dataset in the parameter list */
    if (H5Oget_info3(did, &oi1, H5O_INFO_BASIC) < 0)
        return FAIL;

    /* get info for the scale in the parameter list */
    if (H5Oget_info3(dsid, &oi2, H5O_INFO_BASIC) < 0)
        return FAIL;

    /* same object, not valid */
    if (oi1.fileno == oi2.fileno) {
        int token_cmp;

        if (H5Otoken_cmp(did, &oi1.token, &oi2.token, &token_cmp) < 0)
            return FAIL;
        if (!token_cmp)
            return FAIL;
    } /* end if */

    /* get ID type */
    if ((it1 = H5Iget_type(did)) < 0)
        return FAIL;
    if ((it2 = H5Iget_type(dsid)) < 0)
        return FAIL;

    if (H5I_DATASET != it1 || H5I_DATASET != it2)
        return FAIL;

    /*-------------------------------------------------------------------------
     * get space
     *-------------------------------------------------------------------------
     */

    /* get dataset space */
    if ((sid = H5Dget_space(did)) < 0)
        return FAIL;

    /* get rank */
    if ((rank = H5Sget_simple_extent_ndims(sid)) < 0)
        goto out;

    /* close dataset space */
    if (H5Sclose(sid) < 0)
        goto out;

    /* parameter range checking */
    if (idx > ((unsigned)rank - 1))
        return FAIL;

    /* try to find the attribute "DIMENSION_LIST" on the >>data<< dataset */
    if ((has_dimlist = H5LT_find_attribute(did, DIMENSION_LIST)) < 0)
        return FAIL;

    /*-------------------------------------------------------------------------
     * open "DIMENSION_LIST"
     *-------------------------------------------------------------------------
     */

    if (has_dimlist == 1) {
        if ((aid = H5Aopen(did, DIMENSION_LIST, H5P_DEFAULT)) < 0)
            goto out;

        if ((tid = H5Aget_type(aid)) < 0)
            goto out;

        if ((sid = H5Aget_space(aid)) < 0)
            goto out;

        /* allocate and initialize the VL */
        buf = (hvl_t *)HDmalloc((size_t)rank * sizeof(hvl_t));
        if (buf == NULL)
            goto out;

        /* read */
        if (H5Aread(aid, tid, buf) < 0)
            goto out;

        /* iterate all the REFs in this dimension IDX */
        for (i = 0; i < (int)buf[idx].len; i++) {
            /* get the reference */
            ref = ((hobj_ref_t *)buf[idx].p)[i];

            /* get the scale id for this REF */
            if ((dsid_j = H5Rdereference2(did, H5P_DEFAULT, H5R_OBJECT, &ref)) < 0)
                goto out;

            /* get info for DS in the parameter list */
            if (H5Oget_info3(dsid, &oi1, H5O_INFO_BASIC) < 0)
                goto out;

            /* get info for this DS */
            if (H5Oget_info3(dsid_j, &oi2, H5O_INFO_BASIC) < 0)
                goto out;

            /* same object */
            if (oi1.fileno == oi2.fileno) {
                int token_cmp;

                if (H5Otoken_cmp(did, &oi1.token, &oi2.token, &token_cmp) < 0)
                    goto out;
                if (!token_cmp)
                    found_ds = 1;
            } /* end if */

            /* close the dereferenced dataset */
            if (H5Dclose(dsid_j) < 0)
                goto out;
        }

        /* close */
        if (H5Treclaim(tid, sid, H5P_DEFAULT, buf) < 0)
            goto out;
        if (H5Sclose(sid) < 0)
            goto out;
        if (H5Tclose(tid) < 0)
            goto out;
        if (H5Aclose(aid) < 0)
            goto out;
        HDfree(buf);
        buf = NULL;
    } /* has_dimlist */

    /*-------------------------------------------------------------------------
     * info on the >>DS<< dataset
     *-------------------------------------------------------------------------
     */

    /* try to find the attribute "REFERENCE_LIST" on the >>DS<< dataset */
    if ((has_reflist = H5LT_find_attribute(dsid, REFERENCE_LIST)) < 0)
        goto out;

    /*-------------------------------------------------------------------------
     * open "REFERENCE_LIST"
     *-------------------------------------------------------------------------
     */

    if (has_reflist == 1) {
        if ((aid = H5Aopen(dsid, REFERENCE_LIST, H5P_DEFAULT)) < 0)
            goto out;

        if ((tid = H5Aget_type(aid)) < 0)
            goto out;

        /* get native type to read REFERENCE_LIST attribute */
        if ((ntid = H5DS_get_REFLIST_type()) < 0)
            goto out;

        /* get and save the old reference(s) */
        if ((sid = H5Aget_space(aid)) < 0)
            goto out;

        if ((nelmts = H5Sget_simple_extent_npoints(sid)) < 0)
            goto out;

        dsbuf = (ds_list_t *)HDmalloc((size_t)nelmts * sizeof(ds_list_t));

        if (dsbuf == NULL)
            goto out;

        if (H5Aread(aid, ntid, dsbuf) < 0)
            goto out;

        /*-------------------------------------------------------------------------
         * iterate
         *-------------------------------------------------------------------------
         */

        for (i = 0; i < nelmts; i++) {
            /* get the reference */
            ref = dsbuf[i].ref;

            /* the reference was not deleted  */
            if (ref) {
                /* get the dataset id */
                if ((did_i = H5Rdereference2(did, H5P_DEFAULT, H5R_OBJECT, &ref)) < 0)
                    goto out;

                /* get info for dataset in the parameter list */
                if (H5Oget_info3(did, &oi3, H5O_INFO_BASIC) < 0)
                    goto out;

                /* get info for this dataset */
                if (H5Oget_info3(did_i, &oi4, H5O_INFO_BASIC) < 0)
                    goto out;

                /* same object */
                if (oi3.fileno == oi4.fileno) {
                    int token_cmp;

                    if (H5Otoken_cmp(did, &oi3.token, &oi4.token, &token_cmp) < 0)
                        goto out;
                    if (!token_cmp && (idx == dsbuf[i].dim_idx))
                        found_dset = 1;
                } /* end if */

                /* close the dereferenced dataset */
                if (H5Dclose(did_i) < 0)
                    goto out;
            } /* if */
        }     /* i */

        /* close */
        if (H5Sclose(sid) < 0)
            goto out;
        if (H5Tclose(ntid) < 0)
            goto out;
        if (H5Tclose(tid) < 0)
            goto out;
        if (H5Aclose(aid) < 0)
            goto out;

        HDfree(dsbuf);
        dsbuf = NULL;
    } /* has_reflist */

    if (found_ds && found_dset)
        return 1;
    else
        return 0;

    /* error zone */
out:
    H5E_BEGIN_TRY
    {
        H5Sclose(sid);
        H5Aclose(aid);
        H5Tclose(tid);
        H5Tclose(ntid);
    }
    H5E_END_TRY;

    if (buf) {
        HDfree(buf);
        buf = NULL;
    }
    if (dsbuf) {
        HDfree(dsbuf);
        dsbuf = NULL;
    }
    return FAIL;
}

/*-------------------------------------------------------------------------
 * Function: H5DSiterate_scales
 *
 * Purpose: H5DSiterate_scales iterates over the scales attached to dimension DIM
 *  of dataset DID. For each scale in the list, the visitor_data and some
 *  additional information, specified below, are passed to the visitor function.
 *  The iteration begins with the IDX object in the group and the next element
 *  to be processed by the operator is returned in IDX. If IDX is NULL, then the
 *  iterator starts at zero.
 *
 * Parameters:
 *
 *  hid_t DID;               IN: the dataset
 *  unsigned int DIM;        IN: the dimension of the dataset
 *  int *DS_IDX;             IN/OUT: on input the dimension scale index to start iterating,
 *                               on output the next index to visit. If NULL, start at
 *                               the first position.
 *  H5DS_iterate_t VISITOR;  IN: the visitor function
 *  void *VISITOR_DATA;      IN: arbitrary data to pass to the visitor function.
 *
 *  Iterate over all scales of DIM, calling an application callback
 *   with the item, key and any operator data.
 *
 *   The operator callback receives a pointer to the item ,
 *   and the pointer to the operator data passed
 *   in to H5SL_iterate ('op_data').  The return values from an operator are:
 *       A. Zero causes the iterator to continue, returning zero when all
 *           nodes of that type have been processed.
 *       B. Positive causes the iterator to immediately return that positive
 *           value, indicating short-circuit success.
 *       C. Negative causes the iterator to immediately return that value,
 *           indicating failure.
 *
<<<<<<< HEAD
 * Programmer: pvn@ncsa.uiuc.edu
 *
 * Date: January 31, 2005
 *
 * Comments:
 *
 * Modifications:
 *
 *-------------------------------------------------------------------------
 */

=======
 * Programmer: Pedro Vicente
 *
 * Date: January 31, 2005
 *
 *-------------------------------------------------------------------------
 */
>>>>>>> 18bbd3f0
herr_t
H5DSiterate_scales(hid_t did, unsigned int dim, int *ds_idx, H5DS_iterate_t visitor, void *visitor_data)
{
    hid_t      scale_id;
    int        rank;
    hobj_ref_t ref;        /* reference to the DS */
    hid_t      sid;        /* space ID */
    hid_t      tid = -1;   /* attribute type ID */
    hid_t      aid = -1;   /* attribute ID */
    hvl_t *    buf = NULL; /* VL buffer to store in the attribute */
    H5I_type_t it;         /* ID type */
    herr_t     ret_value = 0;
    int        j_idx;
    int        nscales;
    int        has_dimlist;
    int        i;

    /*-------------------------------------------------------------------------
     * parameter checking
     *-------------------------------------------------------------------------
     */
    /* get ID type */
    if ((it = H5Iget_type(did)) < 0)
        return FAIL;

    if (H5I_DATASET != it)
        return FAIL;

    /* get the number of scales assotiated with this DIM */
    if ((nscales = H5DSget_num_scales(did, dim)) < 0)
        return FAIL;

    /* parameter range checking */
    if (ds_idx != NULL) {
        if (*ds_idx >= nscales)
            return FAIL;
    }

    /* get dataset space */
    if ((sid = H5Dget_space(did)) < 0)
        return FAIL;

    /* get rank */
    if ((rank = H5Sget_simple_extent_ndims(sid)) < 0)
        goto out;

    /* close dataset space */
    if (H5Sclose(sid) < 0)
        goto out;

    if (dim >= (unsigned)rank)
        return FAIL;

    /* try to find the attribute "DIMENSION_LIST" on the >>data<< dataset */
    if ((has_dimlist = H5LT_find_attribute(did, DIMENSION_LIST)) < 0)
        return FAIL;

    if (has_dimlist == 0)
        return SUCCEED;

    else if (has_dimlist == 1) {
        if ((aid = H5Aopen(did, DIMENSION_LIST, H5P_DEFAULT)) < 0)
            goto out;
        if ((tid = H5Aget_type(aid)) < 0)
            goto out;
        if ((sid = H5Aget_space(aid)) < 0)
            goto out;

        /* allocate and initialize the VL */
        buf = (hvl_t *)HDmalloc((size_t)rank * sizeof(hvl_t));

        if (buf == NULL)
            goto out;

        /* read */
        if (H5Aread(aid, tid, buf) < 0)
            goto out;

        if (buf[dim].len > 0) {
            if (ds_idx != NULL)
                j_idx = *ds_idx;
            else
                j_idx = 0;

            /* iterate */
            for (i = j_idx; i < nscales; i++) {
                /* get the reference */
                ref = ((hobj_ref_t *)buf[dim].p)[i];

                /* disable error reporting, the ID might refer to a deleted dataset */
                H5E_BEGIN_TRY
                {
                    /* get the DS id */
                    if ((scale_id = H5Rdereference2(did, H5P_DEFAULT, H5R_OBJECT, &ref)) < 0)
                        goto out;
                }
                H5E_END_TRY;

                /* set the return IDX OUT value at current scale index */
                if (ds_idx != NULL) {
                    *ds_idx = i;
                }

                if ((ret_value = (visitor)(did, dim, scale_id, visitor_data)) != 0) {
                    /* break */

                    /* close the DS id */
                    if (H5Dclose(scale_id) < 0)
                        goto out;

                    break;
                }

                /* close the DS id */
                if (H5Dclose(scale_id) < 0)
                    goto out;

            } /* i */
        }     /* if */

        /* close */
        if (H5Treclaim(tid, sid, H5P_DEFAULT, buf) < 0)
            goto out;
        if (H5Sclose(sid) < 0)
            goto out;
        if (H5Tclose(tid) < 0)
            goto out;
        if (H5Aclose(aid) < 0)
            goto out;

        HDfree(buf);
        buf = NULL;
    } /* if has_dimlist */

    return ret_value;

out:
    H5E_BEGIN_TRY
    {
        if (buf) {
            H5Treclaim(tid, sid, H5P_DEFAULT, buf);
            HDfree(buf);
        }
        H5Sclose(sid);
        H5Aclose(aid);
        H5Tclose(tid);
    }
    H5E_END_TRY;

    return FAIL;
}

/*-------------------------------------------------------------------------
 * Function: H5DSset_label
 *
 * Purpose: Set label for the dimension IDX of dataset DID to the value LABEL
 *
 * Return: Success: SUCCEED, Failure: FAIL
 *
<<<<<<< HEAD
 * Programmer: pvn@ncsa.uiuc.edu
 *
 * Date: January 11, 2005
 *
 * Comments:
 *
 * Modifications:
 *
 *-------------------------------------------------------------------------
 */

=======
 * Programmer: Pedro Vicente
 *
 * Date: January 11, 2005
 *
 *-------------------------------------------------------------------------
 */
>>>>>>> 18bbd3f0
herr_t
H5DSset_label(hid_t did, unsigned int idx, const char *label)
{
    int          has_labels;
    hid_t        sid = -1; /* space ID */
    hid_t        tid = -1; /* attribute type ID */
    hid_t        aid = -1; /* attribute ID */
    int          rank;     /* rank of dataset */
    hsize_t      dims[1];  /* dimensions of dataset */
    H5I_type_t   it;       /* ID type */
    unsigned int i;
    union {                     /* union is needed to eliminate compiler warnings about */
        char **      buf;       /* discarding the 'const' qualifier in the free */
        char const **const_buf; /* buf calls */
    } u;

    HDmemset(&u, 0, sizeof(u));

    /*-------------------------------------------------------------------------
     * parameter checking
     *-------------------------------------------------------------------------
     */
    /* get ID type */
    if ((it = H5Iget_type(did)) < 0)
        return FAIL;

    if (H5I_DATASET != it)
        return FAIL;

    if (label == NULL)
        return FAIL;

    /* get dataset space */
    if ((sid = H5Dget_space(did)) < 0)
        return FAIL;

    /* get rank */
    if ((rank = H5Sget_simple_extent_ndims(sid)) < 0)
        goto out;

    /* close dataset space */
    if (H5Sclose(sid) < 0)
        goto out;

    if (idx >= (unsigned)rank)
        return FAIL;

    /*-------------------------------------------------------------------------
     * attribute "DIMENSION_LABELS"
     *-------------------------------------------------------------------------
     */

    /* try to find the attribute "DIMENSION_LABELS" on the >>data<< dataset */
    if ((has_labels = H5LT_find_attribute(did, DIMENSION_LABELS)) < 0)
        return FAIL;

    /*-------------------------------------------------------------------------
     * make the attribute and insert label
     *-------------------------------------------------------------------------
     */

    if (has_labels == 0) {
        dims[0] = (hsize_t)rank;

        /* space for the attribute */
        if ((sid = H5Screate_simple(1, dims, NULL)) < 0)
            goto out;

        /* create the datatype  */
        if ((tid = H5Tcopy(H5T_C_S1)) < 0)
            goto out;
        if (H5Tset_size(tid, H5T_VARIABLE) < 0)
            goto out;

        /* create the attribute */
        if ((aid = H5Acreate2(did, DIMENSION_LABELS, tid, sid, H5P_DEFAULT, H5P_DEFAULT)) < 0)
            goto out;

        /* allocate and initialize */
        u.const_buf = (char const **)HDmalloc((size_t)rank * sizeof(char *));

        if (u.const_buf == NULL)
            goto out;

        for (i = 0; i < (unsigned int)rank; i++)
            u.const_buf[i] = NULL;

        /* store the label information in the required index */
        u.const_buf[idx] = label;

        /* write the attribute with the label */
        if (H5Awrite(aid, tid, u.const_buf) < 0)
            goto out;

        /* close */
        if (H5Sclose(sid) < 0)
            goto out;
        if (H5Tclose(tid) < 0)
            goto out;
        if (H5Aclose(aid) < 0)
            goto out;
        if (u.const_buf) {
            HDfree(u.const_buf);
            u.const_buf = NULL;
        }
    }

    /*-------------------------------------------------------------------------
     * just insert label
     *-------------------------------------------------------------------------
     */

    else {

        if ((aid = H5Aopen(did, DIMENSION_LABELS, H5P_DEFAULT)) < 0)
            goto out;

        if ((tid = H5Aget_type(aid)) < 0)
            goto out;

        /* allocate and initialize */
        u.buf = (char **)HDmalloc((size_t)rank * sizeof(char *));

        if (u.buf == NULL)
            goto out;

        /* read */
        if (H5Aread(aid, tid, (void *)u.buf) < 0)
            goto out;

        /* free the ptr that will be replaced by label */
        if (u.buf[idx])
            HDfree(u.buf[idx]);

        /* store the label information in the required index */
        u.const_buf[idx] = label;

        /* write the attribute with the new references */
        if (H5Awrite(aid, tid, u.buf) < 0)
            goto out;

        /* label was brought in, so don't free */
        u.buf[idx] = NULL;

        /* free all the ptr's from the H5Aread() */
        for (i = 0; i < (unsigned int)rank; i++) {
            if (u.buf[i])
                HDfree(u.buf[i]);
        }

        /* close */
        if (H5Tclose(tid) < 0)
            goto out;
        if (H5Aclose(aid) < 0)
            goto out;
        if (u.buf) {
            HDfree(u.buf);
            u.buf = NULL;
        }
    }

    return SUCCEED;

    /* error zone */

out:
    if (u.buf) {
        if (u.buf[idx])        /* check if we errored during H5Awrite */
            u.buf[idx] = NULL; /* don't free label */
        /* free all the ptr's from the H5Aread() */
        for (i = 0; i < (unsigned int)rank; i++) {
            if (u.buf[i])
                HDfree(u.buf[i]);
        }
        HDfree(u.buf);
    }
    H5E_BEGIN_TRY
    {
        H5Sclose(sid);
        H5Aclose(aid);
        H5Tclose(tid);
    }
    H5E_END_TRY;
    return FAIL;
}

/*-------------------------------------------------------------------------
 * Function: H5DSget_label
 *
 * Purpose: Read the label LABEL for dimension IDX of dataset DID
 *   Up to 'size' characters are stored in 'label' followed by a '\0' string
 *   terminator.  If the label is longer than 'size'-1,
 *   the string terminator is stored in the last position of the buffer to
 *   properly terminate the string.
 *
 * Return: 0 if no label found, size of label if found, Failure: FAIL
 *
<<<<<<< HEAD
 * Programmer: pvn@ncsa.uiuc.edu
 *
 * Date: January 11, 2005
 *
 * Comments:
 *
 * Modifications:
 *     JIRA HDFFV-7673: Added a check to see if the label name exists,
 *     if not then returns zero. July 30, 2011. MSB
 *
=======
 * Programmer: Pedro Vicente
 *
 * Date: January 11, 2005
 *
>>>>>>> 18bbd3f0
 *-------------------------------------------------------------------------
 */
ssize_t
H5DSget_label(hid_t did, unsigned int idx, char *label, size_t size)
{
    int        has_labels;
    hid_t      sid = -1;   /* space ID */
    hid_t      tid = -1;   /* attribute type ID */
    hid_t      aid = -1;   /* attribute ID */
    int        rank;       /* rank of dataset */
    char **    buf = NULL; /* buffer to store in the attribute */
    H5I_type_t it;         /* ID type */
    size_t     nbytes = 0;
    size_t     copy_len;
    int        i;

    /*-------------------------------------------------------------------------
     * parameter checking
     *-------------------------------------------------------------------------
     */
    /* get ID type */
    if ((it = H5Iget_type(did)) < 0)
        return FAIL;

    if (H5I_DATASET != it)
        return FAIL;

    /* get dataset space */
    if ((sid = H5Dget_space(did)) < 0)
        return FAIL;

    /* get rank */
    if ((rank = H5Sget_simple_extent_ndims(sid)) < 0)
        goto out;

    /* close dataset space */
    if (H5Sclose(sid) < 0)
        goto out;

    if (idx >= (unsigned)rank)
        return FAIL;

    /*-------------------------------------------------------------------------
     * attribute "DIMENSION_LABELS"
     *-------------------------------------------------------------------------
     */

    /* try to find the attribute "DIMENSION_LABELS" on the >>data<< dataset */
    if ((has_labels = H5LT_find_attribute(did, DIMENSION_LABELS)) < 0)
        return FAIL;

    /* return 0 and NULL for label if no label found */
    if (has_labels == 0) {
        if (label)
            label[0] = 0;
        return 0;
    }

    /*-------------------------------------------------------------------------
     * open the attribute and read label
     *-------------------------------------------------------------------------
     */

    assert(has_labels == 1);
    if ((aid = H5Aopen(did, DIMENSION_LABELS, H5P_DEFAULT)) < 0)
        goto out;

    if ((tid = H5Aget_type(aid)) < 0)
        goto out;

    /* allocate and initialize */
    buf = (char **)HDmalloc((size_t)rank * sizeof(char *));

    if (buf == NULL)
        goto out;

    /* read */
    if (H5Aread(aid, tid, buf) < 0)
        goto out;

    /* do only if the label name exists for the dimension */
    if (buf[idx] != NULL) {
        /* get the real string length */
        nbytes = HDstrlen(buf[idx]);

        /* compute the string length which will fit into the user's buffer */
        copy_len = MIN(size - 1, nbytes);

        /* copy all/some of the name */
        if (label) {
            HDmemcpy(label, buf[idx], copy_len);

            /* terminate the string */
            label[copy_len] = '\0';
        }
    }
    /* free all the ptr's from the H5Aread() */
    for (i = 0; i < rank; i++) {
        if (buf[i])
            HDfree(buf[i]);
    }

    /* close */
    if (H5Tclose(tid) < 0)
        goto out;
    if (H5Aclose(aid) < 0)
        goto out;
    if (buf) {
        HDfree(buf);
        buf = NULL;
    }

    return (ssize_t)nbytes;

    /* error zone */
out:
    if (buf) {
        /* free all the ptr's from the H5Aread() */
        for (i = 0; i < rank; i++) {
            if (buf[i])
                HDfree(buf[i]);
        }
        HDfree(buf);
    }
    H5E_BEGIN_TRY
    {
        H5Sclose(sid);
        H5Aclose(aid);
        H5Tclose(tid);
    }
    H5E_END_TRY;
    return FAIL;
}

/*-------------------------------------------------------------------------
 * Function: H5DSget_scale_name
 *
 * Purpose: Read the name of dataset scale DID into buffer NAME
 *   Up to 'size' characters are stored in 'name' followed by a '\0' string
 *   terminator.  If the name is longer than 'size'-1,
 *   the string terminator is stored in the last position of the buffer to
 *   properly terminate the string.
 *
 * Return: size of name if found, zero if not found,  Failure: FAIL
 *
<<<<<<< HEAD
 * Programmer: pvn@ncsa.uiuc.edu
 *
 * Date: January 04, 2005
 *
 * Comments:
 *
 * Modifications:
 *  The size of the name returned should not include the NULL termination
 *  in its value so as to be consistent with other HDF5 APIs.
 *
 *-------------------------------------------------------------------------
 */

=======
 * Programmer: Pedro Vicente
 *
 * Date: January 04, 2005
 *
 *-------------------------------------------------------------------------
 */
>>>>>>> 18bbd3f0
ssize_t
H5DSget_scale_name(hid_t did, char *name, size_t size)
{
    hid_t      aid;      /* attribute ID  */
    hid_t      tid = -1; /* attribute type ID */
    hid_t      sid;      /* space ID  */
    H5I_type_t it;       /* ID type */
    size_t     nbytes;
    size_t     copy_len;
    int        has_name;
    char *     buf = NULL;

    /*-------------------------------------------------------------------------
     * parameter checking
     *-------------------------------------------------------------------------
     */
    /* get ID type */
    if ((it = H5Iget_type(did)) < 0)
        return FAIL;

    if (H5I_DATASET != it)
        return FAIL;

    if ((H5DSis_scale(did)) <= 0)
        return FAIL;

    /*-------------------------------------------------------------------------
     * check if the DS has a name
     *-------------------------------------------------------------------------
     */

    /* try to find the attribute "NAME" on the >>DS<< dataset */
    if ((has_name = H5LT_find_attribute(did, "NAME")) < 0)
        return FAIL;

    if (has_name == 0)
        return 0;

    /*-------------------------------------------------------------------------
     * open the attribute
     *-------------------------------------------------------------------------
     */

    if ((aid = H5Aopen(did, "NAME", H5P_DEFAULT)) < 0)
        return FAIL;

    /* get space */
    if ((sid = H5Aget_space(aid)) < 0)
        goto out;

    /* get type */
    if ((tid = H5Aget_type(aid)) < 0)
        goto out;

    /* get the size */
    if ((nbytes = H5Tget_size(tid)) == 0)
        goto out;

    /* allocate a temporary buffer */
    buf = (char *)HDmalloc(nbytes * sizeof(char));
    if (buf == NULL)
        goto out;

    /* read */
    if (H5Aread(aid, tid, buf) < 0)
        goto out;

    /* compute the string length which will fit into the user's buffer */
    copy_len = MIN(size - 1, nbytes);

    /* copy all/some of the name */
    if (name) {
        HDmemcpy(name, buf, copy_len);

        /* terminate the string */
        name[copy_len] = '\0';
    }

    /* close */
    if (H5Tclose(tid) < 0)
        goto out;
    if (H5Aclose(aid) < 0)
        goto out;
    if (H5Sclose(sid) < 0)
        goto out;
    if (buf)
        HDfree(buf);

    return (ssize_t)(nbytes - 1);

    /* error zone */
out:
    H5E_BEGIN_TRY
    {
        H5Aclose(aid);
        H5Tclose(tid);
        H5Sclose(sid);
    }
    H5E_END_TRY;
    if (buf)
        HDfree(buf);
    return FAIL;
}

/*-------------------------------------------------------------------------
 * Function: H5DSis_scale
 *
 * Purpose: check if the dataset DID is a dimension scale
 *
 * Return: 1, is, 0, not, FAIL, error
 *
<<<<<<< HEAD
 * Programmer: pvn@ncsa.uiuc.edu
 *
 * Date: January 04, 2005
 *
 * Comments:
 *
 * Modifications:
 *
 *-------------------------------------------------------------------------
 */

htri_t
H5DSis_scale(hid_t did)
{
    hid_t      tid = -1;     /* attribute type ID */
    hid_t      aid = -1;     /* attribute ID */
    herr_t     has_class;    /* has the "CLASS" attribute */
    htri_t     is_ds;        /* boolean return value */
    H5I_type_t it;           /* ID type */
    char *     buf;          /* Name of attribute */
    hsize_t    storage_size; /* Size of storage for attribute */

    /*-------------------------------------------------------------------------
=======
 * Programmer: Pedro Vicente
 *
 * Date: January 04, 2005
 *
 *-------------------------------------------------------------------------
 */
htri_t
H5DSis_scale(hid_t did)
{
    hid_t       tid = -1;    /* attribute type ID */
    hid_t       aid = -1;    /* attribute ID */
    herr_t      attr_class;  /* has the "CLASS" attribute */
    htri_t      is_ds = -1;  /* set to "not a dimension scale" */
    H5I_type_t  it;          /* type of identifier */
    char *      buf = NULL;  /* buffer to read name of attribute */
    size_t      string_size; /* size of storage for the attribute */
    H5T_class_t type_class;
    H5T_str_t   strpad;

    /*------------------------------------------------------------------------
>>>>>>> 18bbd3f0
     * parameter checking
     *-------------------------------------------------------------------------
     */
    /* get ID type */
    if ((it = H5Iget_type(did)) < 0)
        goto out;

    if (H5I_DATASET != it)
<<<<<<< HEAD
        return FAIL;

    /* try to find the attribute "CLASS" on the dataset */
    if ((has_class = H5LT_find_attribute(did, "CLASS")) < 0)
        return FAIL;

    if (has_class == 0)
        is_ds = 0;

=======
        goto out;

    /* try to find the attribute "CLASS" on the dataset */
    if ((attr_class = H5LT_find_attribute(did, "CLASS")) < 0)
        goto out;

    if (attr_class == 0) {
        is_ds = 0;
        goto out;
    }
>>>>>>> 18bbd3f0
    else {
        if ((aid = H5Aopen(did, "CLASS", H5P_DEFAULT)) < 0)
            goto out;

        if ((tid = H5Aget_type(aid)) < 0)
            goto out;

<<<<<<< HEAD
        /* check to make sure attribute is a string */
        if (H5T_STRING != H5Tget_class(tid))
            goto out;

        /* check to make sure string is null-terminated */
        if (H5T_STR_NULLTERM != H5Tget_strpad(tid))
=======
        /* check to make sure attribute is a string;
           if not, then it is not dimension scale  */
        if ((type_class = H5Tget_class(tid)) < 0)
            goto out;
        if (H5T_STRING != type_class) {
            is_ds = 0;
>>>>>>> 18bbd3f0
            goto out;
        }
        /* check to make sure string is null-terminated;
           if not, then it is not dimension scale */
        if ((strpad = H5Tget_strpad(tid)) < 0)
            goto out;
        if (H5T_STR_NULLTERM != strpad) {
            is_ds = 0;
            goto out;
        }

<<<<<<< HEAD
        /* allocate buffer large enough to hold string */
        if ((storage_size = H5Aget_storage_size(aid)) == 0)
=======
        /* According to Spec string is ASCII and its size should be 16 to hold
           "DIMENSION_SCALE" string */
        if ((string_size = H5Tget_size(tid)) == 0)
            goto out;
        if (string_size != 16) {
            is_ds = 0;
>>>>>>> 18bbd3f0
            goto out;
        }

<<<<<<< HEAD
        buf = (char *)HDmalloc((size_t)storage_size * sizeof(char) + 1);
=======
        buf = (char *)HDmalloc((size_t)string_size * sizeof(char));
>>>>>>> 18bbd3f0
        if (buf == NULL)
            goto out;

        /* Read the attribute */
        if (H5Aread(aid, tid, buf) < 0)
            goto out;

        /* compare strings */
        if (HDstrncmp(buf, DIMENSION_SCALE_CLASS, MIN(HDstrlen(DIMENSION_SCALE_CLASS), HDstrlen(buf))) == 0)
            is_ds = 1;

        HDfree(buf);

        if (H5Tclose(tid) < 0)
            goto out;

        if (H5Aclose(aid) < 0)
            goto out;
    }
out:
<<<<<<< HEAD
    H5E_BEGIN_TRY
    {
        H5Aclose(aid);
        H5Tclose(tid);
    }
    H5E_END_TRY;
    return FAIL;
=======
    if (is_ds < 0) {
        HDfree(buf);
        H5E_BEGIN_TRY
        {
            H5Aclose(aid);
            H5Tclose(tid);
        }
        H5E_END_TRY;
    }
    return is_ds;
>>>>>>> 18bbd3f0
}

/*-------------------------------------------------------------------------
 * Function: H5DSget_num_scales
 *
 * Purpose: get the number of scales linked to the IDX dimension of dataset DID
 *
 * Return:
 *   Success: number of scales
 *   Failure: FAIL
 *
<<<<<<< HEAD
 * Programmer: pvn@ncsa.uiuc.edu
 *
 * Date: January 13, 2005
 *
 * Comments:
 *
 * Modifications:
 *
 *-------------------------------------------------------------------------
 */

=======
 * Programmer: Pedro Vicente
 *
 * Date: January 13, 2005
 *
 *-------------------------------------------------------------------------
 */
>>>>>>> 18bbd3f0
int
H5DSget_num_scales(hid_t did, unsigned int idx)
{
    int        has_dimlist;
    hid_t      sid;        /* space ID */
    hid_t      tid = -1;   /* attribute type ID */
    hid_t      aid = -1;   /* attribute ID */
    int        rank;       /* rank of dataset */
    hvl_t *    buf = NULL; /* VL buffer to store in the attribute */
    H5I_type_t it;         /* ID type */
    int        nscales;

    /*-------------------------------------------------------------------------
     * parameter checking
     *-------------------------------------------------------------------------
     */
    /* get ID type */
    if ((it = H5Iget_type(did)) < 0)
        return FAIL;

    if (H5I_DATASET != it)
        return FAIL;

    /*-------------------------------------------------------------------------
     * the attribute "DIMENSION_LIST" on the >>data<< dataset must exist
     *-------------------------------------------------------------------------
     */
    /* get dataset space */
    if ((sid = H5Dget_space(did)) < 0)
        return FAIL;

    /* get rank */
    if ((rank = H5Sget_simple_extent_ndims(sid)) < 0)
        goto out;

    /* close dataset space */
    if (H5Sclose(sid) < 0)
        goto out;

    /* dimemsion index IDX range checking */
    if (idx >= (unsigned int)rank)
        return FAIL;

    /* try to find the attribute "DIMENSION_LIST" on the >>data<< dataset */
    if ((has_dimlist = H5LT_find_attribute(did, DIMENSION_LIST)) < 0)
        return FAIL;

    /* it does not exist */
    if (has_dimlist == 0)
        return 0;

    /*-------------------------------------------------------------------------
     * the attribute exists, open it
     *-------------------------------------------------------------------------
     */
    else {
        if ((aid = H5Aopen(did, DIMENSION_LIST, H5P_DEFAULT)) < 0)
            goto out;
        if ((tid = H5Aget_type(aid)) < 0)
            goto out;
        if ((sid = H5Aget_space(aid)) < 0)
            goto out;

        /* allocate and initialize the VL */
        buf = (hvl_t *)HDmalloc((size_t)rank * sizeof(hvl_t));
        if (buf == NULL)
            goto out;

        /* read */
        if (H5Aread(aid, tid, buf) < 0)
            goto out;

        nscales = (int)buf[idx].len;

        /* close */
        if (H5Treclaim(tid, sid, H5P_DEFAULT, buf) < 0)
            goto out;
        if (H5Sclose(sid) < 0)
            goto out;
        if (H5Tclose(tid) < 0)
            goto out;
        if (H5Aclose(aid) < 0)
            goto out;
        HDfree(buf);
        buf = NULL;
    } /* has_dimlist */

    return nscales;

    /* error zone */
out:
    H5E_BEGIN_TRY
    {
        H5Sclose(sid);
        H5Aclose(aid);
        H5Tclose(tid);
    }
    H5E_END_TRY;

    if (buf)
        HDfree(buf);

    return FAIL;
}

/*-------------------------------------------------------------------------
 * Function: H5DS_is_reserved
 *
 * Purpose: Verify that a dataset's CLASS is either an image, palette or table
 *
 * Return: true, false, fail
 *
<<<<<<< HEAD
 * Programmer: pvn@ncsa.uiuc.edu
 *
 * Date: March 19, 2005
 *
 * Comments:
 *
 * Modifications:
 *
 *-------------------------------------------------------------------------
 */

=======
 * Programmer: Pedro Vicente
 *
 * Date: March 19, 2005
 *
 *-------------------------------------------------------------------------
 */
>>>>>>> 18bbd3f0
static herr_t
H5DS_is_reserved(hid_t did)
{
    int     has_class;
    hid_t   tid = -1;
    hid_t   aid = -1;
    char *  buf;          /* Name of attribute */
    hsize_t storage_size; /* Size of storage for attribute */
    herr_t  ret;

    /* try to find the attribute "CLASS" on the dataset */
    if ((has_class = H5LT_find_attribute(did, "CLASS")) < 0)
        return -1;

    if (has_class == 0)
        return 0;

    assert(has_class == 1);
    if ((aid = H5Aopen(did, "CLASS", H5P_DEFAULT)) < 0)
        goto out;

    if ((tid = H5Aget_type(aid)) < 0)
        goto out;

    /* check to make sure attribute is a string */
    if (H5T_STRING != H5Tget_class(tid))
        goto out;

    /* check to make sure string is null-terminated */
    if (H5T_STR_NULLTERM != H5Tget_strpad(tid))
        goto out;

    /* allocate buffer large enough to hold string */
    if ((storage_size = H5Aget_storage_size(aid)) == 0)
        goto out;

    buf = (char *)HDmalloc((size_t)storage_size * sizeof(char) + 1);
    if (buf == NULL)
        goto out;

    /* Read the attribute */
    if (H5Aread(aid, tid, buf) < 0)
        goto out;

    if (HDstrncmp(buf, IMAGE_CLASS, MIN(HDstrlen(IMAGE_CLASS), HDstrlen(buf))) == 0 ||
        HDstrncmp(buf, PALETTE_CLASS, MIN(HDstrlen(PALETTE_CLASS), HDstrlen(buf))) == 0 ||
        HDstrncmp(buf, TABLE_CLASS, MIN(HDstrlen(TABLE_CLASS), HDstrlen(buf))) == 0)
        ret = 1;
    else
        ret = 0;

    HDfree(buf);

    if (H5Tclose(tid) < 0)
        goto out;

    if (H5Aclose(aid) < 0)
        goto out;

    return ret;

    /* error zone */
out:
    H5E_BEGIN_TRY
    {
        H5Tclose(tid);
        H5Aclose(aid);
    }
    H5E_END_TRY;
    return FAIL;
}

/*-------------------------------------------------------------------------
 * Function: H5DS_get_REFLIST_type
 *
 * Purpose: This is a helper function to return a native type for
 *          the REFERENCE_LIST attribute.
 *
 * Return: Type identifier on success and negative on failure
 *
<<<<<<< HEAD
 * Programmer: epourmal@hdfgroup.org
 *
 * Date: May 22, 2010
 *
 * Comments:
 *
 * Modifications:
 *
 *-------------------------------------------------------------------------
 */

=======
 * Programmer: Elena Pourmal
 *
 * Date: May 22, 2010
 *
 *-------------------------------------------------------------------------
 */
>>>>>>> 18bbd3f0
static hid_t
H5DS_get_REFLIST_type(void)
{
    hid_t ntid_t = -1;

    /* Build native type that corresponds to compound datatype
       used to store ds_list_t structure in the REFERENCE_LIST
       attribute */

    if ((ntid_t = H5Tcreate(H5T_COMPOUND, sizeof(ds_list_t))) < 0)
        goto out;

    if (H5Tinsert(ntid_t, "dataset", HOFFSET(ds_list_t, ref), H5T_STD_REF_OBJ) < 0)
        goto out;

    if (H5Tinsert(ntid_t, "dimension", HOFFSET(ds_list_t, dim_idx), H5T_NATIVE_INT) < 0)
        goto out;

    return ntid_t;
out:
    H5E_BEGIN_TRY
    {
        H5Tclose(ntid_t);
    }
    H5E_END_TRY;
    return FAIL;
}<|MERGE_RESOLUTION|>--- conflicted
+++ resolved
@@ -31,26 +31,12 @@
  *
  * Return: Success: SUCCEED, Failure: FAIL
  *
-<<<<<<< HEAD
- * Programmer: pvn@ncsa.uiuc.edu
+ * Programmer: Pedro Vicente
  *
  * Date: January 04, 2005
- *
- * Comments:
- *
- * Modifications:
  *
  *-------------------------------------------------------------------------
  */
-
-=======
- * Programmer: Pedro Vicente
- *
- * Date: January 04, 2005
- *
- *-------------------------------------------------------------------------
- */
->>>>>>> 18bbd3f0
 herr_t
 H5DSset_scale(hid_t dsid, const char *dimname)
 {
@@ -111,26 +97,12 @@
  *           If DSID is not a Dimension Scale
  *           If DID is a Dimension Scale (A Dimension Scale cannot have scales)
  *
-<<<<<<< HEAD
- * Programmer: pvn@ncsa.uiuc.edu
+ * Programmer: Pedro Vicente
  *
  * Date: December 20, 2004
- *
- * Comments:
- *
- * Modifications:
  *
  *-------------------------------------------------------------------------
  */
-
-=======
- * Programmer: Pedro Vicente
- *
- * Date: December 20, 2004
- *
- *-------------------------------------------------------------------------
- */
->>>>>>> 18bbd3f0
 herr_t
 H5DSattach_scale(hid_t did, hid_t dsid, unsigned int idx)
 {
@@ -573,28 +545,12 @@
  * Note that a scale may be associated with more than dimension of the same dataset.
  * If so, the detach operation only deletes one of the associations, for DID.
  *
-<<<<<<< HEAD
- * Programmer: pvn@ncsa.uiuc.edu
+ * Programmer: Pedro Vicente
  *
  * Date: December 20, 2004
- *
- * Comments:
- *
- * Modifications: Function didn't delete DIMENSION_LIST attribute, when
- *                all dimension scales were detached from a dataset; added.
- *                                                           2010/05/13 EIP
  *
  *-------------------------------------------------------------------------
  */
-
-=======
- * Programmer: Pedro Vicente
- *
- * Date: December 20, 2004
- *
- *-------------------------------------------------------------------------
- */
->>>>>>> 18bbd3f0
 herr_t
 H5DSdetach_scale(hid_t did, hid_t dsid, unsigned int idx)
 {
@@ -968,26 +924,12 @@
  *           If DSID is not a Dimension Scale
  *           If DID is a Dimension Scale (A Dimension Scale cannot have scales)
  *
-<<<<<<< HEAD
- * Programmer: pvn@ncsa.uiuc.edu
+ * Programmer: Pedro Vicente
  *
  * Date: February 18, 2005
- *
- * Comments:
- *
- * Modifications:
  *
  *-------------------------------------------------------------------------
  */
-
-=======
- * Programmer: Pedro Vicente
- *
- * Date: February 18, 2005
- *
- *-------------------------------------------------------------------------
- */
->>>>>>> 18bbd3f0
 htri_t
 H5DSis_attached(hid_t did, hid_t dsid, unsigned int idx)
 {
@@ -1296,26 +1238,12 @@
  *       C. Negative causes the iterator to immediately return that value,
  *           indicating failure.
  *
-<<<<<<< HEAD
- * Programmer: pvn@ncsa.uiuc.edu
+ * Programmer: Pedro Vicente
  *
  * Date: January 31, 2005
- *
- * Comments:
- *
- * Modifications:
  *
  *-------------------------------------------------------------------------
  */
-
-=======
- * Programmer: Pedro Vicente
- *
- * Date: January 31, 2005
- *
- *-------------------------------------------------------------------------
- */
->>>>>>> 18bbd3f0
 herr_t
 H5DSiterate_scales(hid_t did, unsigned int dim, int *ds_idx, H5DS_iterate_t visitor, void *visitor_data)
 {
@@ -1475,26 +1403,12 @@
  *
  * Return: Success: SUCCEED, Failure: FAIL
  *
-<<<<<<< HEAD
- * Programmer: pvn@ncsa.uiuc.edu
+ * Programmer: Pedro Vicente
  *
  * Date: January 11, 2005
- *
- * Comments:
- *
- * Modifications:
  *
  *-------------------------------------------------------------------------
  */
-
-=======
- * Programmer: Pedro Vicente
- *
- * Date: January 11, 2005
- *
- *-------------------------------------------------------------------------
- */
->>>>>>> 18bbd3f0
 herr_t
 H5DSset_label(hid_t did, unsigned int idx, const char *label)
 {
@@ -1692,23 +1606,10 @@
  *
  * Return: 0 if no label found, size of label if found, Failure: FAIL
  *
-<<<<<<< HEAD
- * Programmer: pvn@ncsa.uiuc.edu
+ * Programmer: Pedro Vicente
  *
  * Date: January 11, 2005
  *
- * Comments:
- *
- * Modifications:
- *     JIRA HDFFV-7673: Added a check to see if the label name exists,
- *     if not then returns zero. July 30, 2011. MSB
- *
-=======
- * Programmer: Pedro Vicente
- *
- * Date: January 11, 2005
- *
->>>>>>> 18bbd3f0
  *-------------------------------------------------------------------------
  */
 ssize_t
@@ -1854,28 +1755,12 @@
  *
  * Return: size of name if found, zero if not found,  Failure: FAIL
  *
-<<<<<<< HEAD
- * Programmer: pvn@ncsa.uiuc.edu
+ * Programmer: Pedro Vicente
  *
  * Date: January 04, 2005
- *
- * Comments:
- *
- * Modifications:
- *  The size of the name returned should not include the NULL termination
- *  in its value so as to be consistent with other HDF5 APIs.
  *
  *-------------------------------------------------------------------------
  */
-
-=======
- * Programmer: Pedro Vicente
- *
- * Date: January 04, 2005
- *
- *-------------------------------------------------------------------------
- */
->>>>>>> 18bbd3f0
 ssize_t
 H5DSget_scale_name(hid_t did, char *name, size_t size)
 {
@@ -1987,31 +1872,6 @@
  *
  * Return: 1, is, 0, not, FAIL, error
  *
-<<<<<<< HEAD
- * Programmer: pvn@ncsa.uiuc.edu
- *
- * Date: January 04, 2005
- *
- * Comments:
- *
- * Modifications:
- *
- *-------------------------------------------------------------------------
- */
-
-htri_t
-H5DSis_scale(hid_t did)
-{
-    hid_t      tid = -1;     /* attribute type ID */
-    hid_t      aid = -1;     /* attribute ID */
-    herr_t     has_class;    /* has the "CLASS" attribute */
-    htri_t     is_ds;        /* boolean return value */
-    H5I_type_t it;           /* ID type */
-    char *     buf;          /* Name of attribute */
-    hsize_t    storage_size; /* Size of storage for attribute */
-
-    /*-------------------------------------------------------------------------
-=======
  * Programmer: Pedro Vicente
  *
  * Date: January 04, 2005
@@ -2032,7 +1892,6 @@
     H5T_str_t   strpad;
 
     /*------------------------------------------------------------------------
->>>>>>> 18bbd3f0
      * parameter checking
      *-------------------------------------------------------------------------
      */
@@ -2041,17 +1900,6 @@
         goto out;
 
     if (H5I_DATASET != it)
-<<<<<<< HEAD
-        return FAIL;
-
-    /* try to find the attribute "CLASS" on the dataset */
-    if ((has_class = H5LT_find_attribute(did, "CLASS")) < 0)
-        return FAIL;
-
-    if (has_class == 0)
-        is_ds = 0;
-
-=======
         goto out;
 
     /* try to find the attribute "CLASS" on the dataset */
@@ -2062,7 +1910,6 @@
         is_ds = 0;
         goto out;
     }
->>>>>>> 18bbd3f0
     else {
         if ((aid = H5Aopen(did, "CLASS", H5P_DEFAULT)) < 0)
             goto out;
@@ -2070,21 +1917,12 @@
         if ((tid = H5Aget_type(aid)) < 0)
             goto out;
 
-<<<<<<< HEAD
-        /* check to make sure attribute is a string */
-        if (H5T_STRING != H5Tget_class(tid))
-            goto out;
-
-        /* check to make sure string is null-terminated */
-        if (H5T_STR_NULLTERM != H5Tget_strpad(tid))
-=======
         /* check to make sure attribute is a string;
            if not, then it is not dimension scale  */
         if ((type_class = H5Tget_class(tid)) < 0)
             goto out;
         if (H5T_STRING != type_class) {
             is_ds = 0;
->>>>>>> 18bbd3f0
             goto out;
         }
         /* check to make sure string is null-terminated;
@@ -2096,25 +1934,16 @@
             goto out;
         }
 
-<<<<<<< HEAD
-        /* allocate buffer large enough to hold string */
-        if ((storage_size = H5Aget_storage_size(aid)) == 0)
-=======
         /* According to Spec string is ASCII and its size should be 16 to hold
            "DIMENSION_SCALE" string */
         if ((string_size = H5Tget_size(tid)) == 0)
             goto out;
         if (string_size != 16) {
             is_ds = 0;
->>>>>>> 18bbd3f0
             goto out;
         }
 
-<<<<<<< HEAD
-        buf = (char *)HDmalloc((size_t)storage_size * sizeof(char) + 1);
-=======
         buf = (char *)HDmalloc((size_t)string_size * sizeof(char));
->>>>>>> 18bbd3f0
         if (buf == NULL)
             goto out;
 
@@ -2135,15 +1964,6 @@
             goto out;
     }
 out:
-<<<<<<< HEAD
-    H5E_BEGIN_TRY
-    {
-        H5Aclose(aid);
-        H5Tclose(tid);
-    }
-    H5E_END_TRY;
-    return FAIL;
-=======
     if (is_ds < 0) {
         HDfree(buf);
         H5E_BEGIN_TRY
@@ -2154,7 +1974,6 @@
         H5E_END_TRY;
     }
     return is_ds;
->>>>>>> 18bbd3f0
 }
 
 /*-------------------------------------------------------------------------
@@ -2166,26 +1985,12 @@
  *   Success: number of scales
  *   Failure: FAIL
  *
-<<<<<<< HEAD
- * Programmer: pvn@ncsa.uiuc.edu
+ * Programmer: Pedro Vicente
  *
  * Date: January 13, 2005
- *
- * Comments:
- *
- * Modifications:
  *
  *-------------------------------------------------------------------------
  */
-
-=======
- * Programmer: Pedro Vicente
- *
- * Date: January 13, 2005
- *
- *-------------------------------------------------------------------------
- */
->>>>>>> 18bbd3f0
 int
 H5DSget_num_scales(hid_t did, unsigned int idx)
 {
@@ -2298,26 +2103,12 @@
  *
  * Return: true, false, fail
  *
-<<<<<<< HEAD
- * Programmer: pvn@ncsa.uiuc.edu
+ * Programmer: Pedro Vicente
  *
  * Date: March 19, 2005
- *
- * Comments:
- *
- * Modifications:
  *
  *-------------------------------------------------------------------------
  */
-
-=======
- * Programmer: Pedro Vicente
- *
- * Date: March 19, 2005
- *
- *-------------------------------------------------------------------------
- */
->>>>>>> 18bbd3f0
 static herr_t
 H5DS_is_reserved(hid_t did)
 {
@@ -2398,26 +2189,12 @@
  *
  * Return: Type identifier on success and negative on failure
  *
-<<<<<<< HEAD
- * Programmer: epourmal@hdfgroup.org
+ * Programmer: Elena Pourmal
  *
  * Date: May 22, 2010
- *
- * Comments:
- *
- * Modifications:
  *
  *-------------------------------------------------------------------------
  */
-
-=======
- * Programmer: Elena Pourmal
- *
- * Date: May 22, 2010
- *
- *-------------------------------------------------------------------------
- */
->>>>>>> 18bbd3f0
 static hid_t
 H5DS_get_REFLIST_type(void)
 {
