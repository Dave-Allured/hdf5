--- conflicted
+++ resolved
@@ -29,8 +29,4 @@
 #include "H5PTpublic.h" /* packet table */
 #include "H5LDpublic.h" /* lite dataset */
 
-<<<<<<< HEAD
-#endif /*H5_INCLUDE_HL*/
-=======
-#endif /*HDF5_HL_H*/
->>>>>>> 18bbd3f0
+#endif /*HDF5_HL_H*/