/* * * * * * * * * * * * * * * * * * * * * * * * * * * * * * * * * * * * * * *
 * Copyright by The HDF Group.                                               *
 * Copyright by the Board of Trustees of the University of Illinois.         *
 * All rights reserved.                                                      *
 *                                                                           *
 * This file is part of HDF5.  The full HDF5 copyright notice, including     *
 * terms governing use, modification, and redistribution, is contained in    *
 * the COPYING file, which can be found at the root of the source code       *
 * distribution tree, or in https://www.hdfgroup.org/licenses.               *
 * If you do not have access to either file, you may request a copy from     *
 * help@hdfgroup.org.                                                        *
 * * * * * * * * * * * * * * * * * * * * * * * * * * * * * * * * * * * * * * */

/*
 * Programmer:  Bill Wendling
 *              Monday, 19. February 2001
 */
#ifndef H5TOOLS_STR_H
#define H5TOOLS_STR_H

typedef struct h5tools_str_t {
    char * s;      /*allocate string       */
    size_t len;    /*length of actual value    */
    size_t nalloc; /*allocated size of string  */
} h5tools_str_t;

H5TOOLS_DLL void   h5tools_str_close(h5tools_str_t *str);
H5TOOLS_DLL size_t h5tools_str_len(h5tools_str_t *str);
H5TOOLS_DLL char * h5tools_str_append(h5tools_str_t *str, const char *fmt, ...);
H5TOOLS_DLL char * h5tools_str_reset(h5tools_str_t *str);
H5TOOLS_DLL char * h5tools_str_trunc(h5tools_str_t *str, size_t size);
H5TOOLS_DLL char * h5tools_str_fmt(h5tools_str_t *str, size_t start, const char *fmt);
H5TOOLS_DLL char * h5tools_str_prefix(h5tools_str_t *str, const h5tool_format_t *info, hsize_t elmtno,
<<<<<<< HEAD
                                      unsigned ndims, h5tools_context_t *ctx);
=======
                                      h5tools_context_t *ctx);
>>>>>>> 18bbd3f0
/*
 * new functions needed to display region reference data
 */
H5TOOLS_DLL char *h5tools_str_region_prefix(h5tools_str_t *str, const h5tool_format_t *info, hsize_t elmtno,
<<<<<<< HEAD
                                            hsize_t *ptdata, unsigned ndims, hsize_t max_idx[],
                                            h5tools_context_t *ctx);
=======
                                            const hsize_t *ptdata, h5tools_context_t *ctx);
>>>>>>> 18bbd3f0
H5TOOLS_DLL void  h5tools_str_dump_space_slabs(h5tools_str_t *, hid_t, const h5tool_format_t *,
                                               h5tools_context_t *ctx);
H5TOOLS_DLL void  h5tools_str_dump_space_blocks(h5tools_str_t *, hid_t, const h5tool_format_t *);
H5TOOLS_DLL void  h5tools_str_dump_space_points(h5tools_str_t *, hid_t, const h5tool_format_t *);
H5TOOLS_DLL void  h5tools_str_sprint_reference(h5tools_str_t *str, H5R_ref_t *vp);
H5TOOLS_DLL char *h5tools_str_sprint(h5tools_str_t *str, const h5tool_format_t *info, hid_t container,
                                     hid_t type, void *vp, h5tools_context_t *ctx);
H5TOOLS_DLL char *h5tools_str_replace(const char *string, const char *substr, const char *replacement);

<<<<<<< HEAD
#endif /* H5TOOLS_STR_H__ */
=======
#endif /* H5TOOLS_STR_H */
>>>>>>> 18bbd3f0
<|MERGE_RESOLUTION|>--- conflicted
+++ resolved
@@ -31,21 +31,12 @@
 H5TOOLS_DLL char * h5tools_str_trunc(h5tools_str_t *str, size_t size);
 H5TOOLS_DLL char * h5tools_str_fmt(h5tools_str_t *str, size_t start, const char *fmt);
 H5TOOLS_DLL char * h5tools_str_prefix(h5tools_str_t *str, const h5tool_format_t *info, hsize_t elmtno,
-<<<<<<< HEAD
-                                      unsigned ndims, h5tools_context_t *ctx);
-=======
                                       h5tools_context_t *ctx);
->>>>>>> 18bbd3f0
 /*
  * new functions needed to display region reference data
  */
 H5TOOLS_DLL char *h5tools_str_region_prefix(h5tools_str_t *str, const h5tool_format_t *info, hsize_t elmtno,
-<<<<<<< HEAD
-                                            hsize_t *ptdata, unsigned ndims, hsize_t max_idx[],
-                                            h5tools_context_t *ctx);
-=======
                                             const hsize_t *ptdata, h5tools_context_t *ctx);
->>>>>>> 18bbd3f0
 H5TOOLS_DLL void  h5tools_str_dump_space_slabs(h5tools_str_t *, hid_t, const h5tool_format_t *,
                                                h5tools_context_t *ctx);
 H5TOOLS_DLL void  h5tools_str_dump_space_blocks(h5tools_str_t *, hid_t, const h5tool_format_t *);
@@ -55,8 +46,4 @@
                                      hid_t type, void *vp, h5tools_context_t *ctx);
 H5TOOLS_DLL char *h5tools_str_replace(const char *string, const char *substr, const char *replacement);
 
-<<<<<<< HEAD
-#endif /* H5TOOLS_STR_H__ */
-=======
-#endif /* H5TOOLS_STR_H */
->>>>>>> 18bbd3f0
+#endif /* H5TOOLS_STR_H */