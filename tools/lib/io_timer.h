--- conflicted
+++ resolved
@@ -88,8 +88,4 @@
 }
 #endif /* __cplusplus */
 
-<<<<<<< HEAD
-#endif /* IO_TIMER__ */
-=======
-#endif /* IO_TIMER */
->>>>>>> 18bbd3f0
+#endif /* IO_TIMER */