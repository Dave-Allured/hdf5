/* * * * * * * * * * * * * * * * * * * * * * * * * * * * * * * * * * * * * * *
 * Copyright by The HDF Group.                                               *
 * Copyright by the Board of Trustees of the University of Illinois.         *
 * All rights reserved.                                                      *
 *                                                                           *
 * This file is part of HDF5.  The full HDF5 copyright notice, including     *
 * terms governing use, modification, and redistribution, is contained in    *
 * the COPYING file, which can be found at the root of the source code       *
 * distribution tree, or in https://www.hdfgroup.org/licenses.               *
 * If you do not have access to either file, you may request a copy from     *
 * help@hdfgroup.org.                                                        *
 * * * * * * * * * * * * * * * * * * * * * * * * * * * * * * * * * * * * * * */

/*
 * Generate the binary hdf5 files for the h5dump tests.
 * Usage: just execute the program without any arguments will
 * generate all the binary hdf5 files in the local directory.
 *
 * If you regenerate the test files (e.g., changing some code,
 * trying it on a new platform, ...), you need to verify the correctness
 * of the expected output and update the corresponding *.ddl files.
 */

#include "hdf5.h"
#include "h5test.h"
#include "h5tools.h"

#define FILE1      "tgroup.h5"
#define FILE2      "tdset.h5"
#define FILE3      "tattr.h5"
#define FILE4      "tslink.h5"
#define FILE4_1    "tsoftlinks.h5"
#define FILE5      "thlink.h5"
#define FILE6      "tcompound.h5"
#define FILE7      "tall.h5"
#define FILE8      "tdset2.h5"
#define FILE9      "tcompound2.h5"
#define FILE10     "tloop.h5"
#define FILE11     "tloop2.h5"
#define FILE12     "tmany.h5"
#define FILE13     "tstr.h5"
#define FILE14     "tstr2.h5"
#define FILE15     "tenum.h5"
#define FILE16     "tobjref.h5"
#define FILE17     "tdatareg.h5"
#define FILE18     "tnestedcomp.h5"
#define FILE19     "topaque.h5"
#define FILE20     "tbitfields.h5"
#define FILE21     "tvldtypes1.h5"
#define FILE22     "tvldtypes2.h5"
#define FILE23     "tvldtypes3.h5"
#define FILE24     "tvldtypes4.h5"
#define FILE25     "tarray1.h5"
#define FILE25_BIG "tarray1_big.h5"
#define FILE26     "tarray2.h5"
#define FILE27     "tarray3.h5"
#define FILE28     "tarray4.h5"
#define FILE29     "tarray5.h5"
#define FILE30     "tarray6.h5"
#define FILE31     "tarray7.h5"
#define FILE32     "tempty.h5"
#define FILE33     "tgrp_comments.h5"
#define FILE34     "tsplit_file"
#define FILE35     "tfamily%05d.h5"
#define FILE36     "tmulti"
#define FILE37     "tlarge_objname.h5"
#define FILE38     "tvlstr.h5"
#define FILE39     "tchar.h5"
#define FILE40     "tattr2.h5"
#define FILE41     "tcompound_complex.h5"
#define FILE42     "tnamed_dtype_attr.h5"
#define FILE43     "tvldtypes5.h5"
#define FILE44     "tfilters.h5"
#define FILE45     "tnullspace.h5"
#define FILE46     "tfcontents1.h5"
#define FILE47     "tfcontents2.h5"
#define FILE48     "tfvalues.h5"
#define FILE49     "tstr3.h5"
#define FILE50     "taindices.h5"
#define FILE51     "tlonglinks.h5"
#define FILE52     "tldouble.h5"
#define FILE53     "textlink.h5"
#define FILE54     "tudlink.h5"
#define FILE55     "tbinary.h5"
#define FILE56     "tbigdims.h5"
#define FILE57     "thyperslab.h5"
#define FILE58     "tordergr.h5"
#define FILE59     "torderattr.h5"
#define FILE60     "tfpformat.h5"
#define FILE61     "textlinksrc.h5"
#define FILE62     "textlinktar.h5"
#define FILE63     "textlinkfar.h5"
#define FILE64     "tattrreg.h5"
#define FILE65     "file_space.h5"
#define FILE66     "packedbits.h5"
#define FILE67     "zerodim.h5"
#define FILE68     "charsets.h5"
#define FILE68a    "tdset_idx.h5"
#define FILE69     "tattrintsize.h5"
#define FILE70     "tcmpdintsize.h5"
#define FILE71     "tcmpdattrintsize.h5"
#define FILE72     "tnestedcmpddt.h5"
#define FILE73     "tscalarintsize.h5"
#define FILE74     "tscalarattrintsize.h5"
#define FILE75     "tscalarstring.h5"
#define FILE76     "tcmpdintarray.h5"
#define FILE77     "tcmpdints.h5"
#define FILE78     "tscalarintattrsize.h5"
#define FILE79     "tintsattrs.h5"
#define FILE80     "tbitnopaque.h5"
#define FILE81     "tints4dims.h5"
#define FILE82     "tcompound_complex2.h5"
#define FILE83     "tvlenstr_array.h5"
#define FILE84     "tudfilter.h5"
#define FILE85     "tgrpnullspace.h5"
#define FILE86     "err_attr_dspace.h5"
#define FILE87     "tintsnodata.h5"
#define FILE88     "tldouble_scalar.h5"
#define FILE89     "tfloatsattrs.h5"
#define FILE90     "tst_onion_dset_1d.h5"
#define FILE91     "tst_onion_objs.h5"
#define FILE92     "tst_onion_dset_ext.h5"

#define ONION_TEST_FIXNAME_SIZE 1024
#define ONION_TEST_PAGE_SIZE    (uint32_t)32
#define ONE_DIM_SIZE            16

/*-------------------------------------------------------------------------
 * prototypes
 *-------------------------------------------------------------------------
 */

/* utility functions */
static int make_dset(hid_t loc_id, const char *name, hid_t sid, hid_t tid, hid_t dcpl, void *buf);
static int write_attr(hid_t loc_id, int rank, hsize_t *dims, const char *attr_name, hid_t tid, void *buf);
static int write_dset(hid_t loc_id, int rank, hsize_t *dims, const char *dset_name, hid_t tid, void *buf);

/* a filter operation callback function */
static size_t myfilter(unsigned int H5_ATTR_UNUSED flags, size_t H5_ATTR_UNUSED cd_nelmts,
                       const unsigned int H5_ATTR_UNUSED *cd_values, size_t nbytes,
                       size_t H5_ATTR_UNUSED *buf_size, void H5_ATTR_UNUSED **buf);

/* a "set local" callback     */
static herr_t set_local_myfilter(hid_t dcpl_id, hid_t tid, hid_t H5_ATTR_UNUSED sid);

#define MYFILTER_ID 405

/* This message derives from H5Z */
const H5Z_class2_t H5Z_MYFILTER[1] = {{
    H5Z_CLASS_T_VERS, MYFILTER_ID, /* Filter id number      */
    1, 1, "myfilter",              /* Filter name for debugging */
    NULL,                          /* The "can apply" callback     */
    set_local_myfilter,            /* The "set local" callback     */
    myfilter,                      /* The actual filter function */
}};

#define H5Z_FILTER_DYNLIBUD 300
#define MULTIPLIER          3

static size_t H5Z_filter_dynlibud(unsigned int flags, size_t cd_nelmts, const unsigned int *cd_values,
                                  size_t nbytes, size_t *buf_size, void **buf);

/* This message derives from H5Z */
const H5Z_class2_t H5Z_DYNLIBUD[1] = {{
    H5Z_CLASS_T_VERS,    /* H5Z_class_t version             */
    H5Z_FILTER_DYNLIBUD, /* Filter id number        */
    1, 1,                /* Encoding and decoding enabled   */
    "dynlibud",          /* Filter name for debugging    */
    NULL,                /* The "can apply" callback        */
    NULL,                /* The "set local" callback        */
    H5Z_filter_dynlibud, /* The actual filter function    */
}};

/* A UD link traversal function.  Shouldn't actually be called. */
static hid_t
UD_traverse(H5_ATTR_UNUSED const char *link_name, H5_ATTR_UNUSED hid_t cur_group,
            H5_ATTR_UNUSED const void *udata, H5_ATTR_UNUSED size_t udata_size, H5_ATTR_UNUSED hid_t lapl_id,
            H5_ATTR_UNUSED hid_t dxpl_id)
{
    return -1;
}

#define MY_LINKCLASS 187

const H5L_class_t UD_link_class[1] = {{
    H5L_LINK_CLASS_T_VERS,    /* H5L_class_t version       */
    (H5L_type_t)MY_LINKCLASS, /* Link type id number            */
    "UD link class",          /* name for debugging             */
    NULL,                     /* Creation callback              */
    NULL,                     /* Move/rename callback           */
    NULL,                     /* Copy callback                  */
    UD_traverse,              /* The actual traversal function  */
    NULL,                     /* Deletion callback              */
    NULL                      /* Query callback                 */
}};

#define LENSTR  50
#define LENSTR2 11

#define SPACE2_RANK 2
#define SPACE2_DIM1 10
#define SPACE2_DIM2 10

#define SPACE1_RANK 1
#define SPACE1_DIM1 4

#define DIM1  20
#define DIM2  10
#define CDIM1 (DIM1 / 2)
#define CDIM2 (DIM2 / 2)
#define RANK  2

/* Dataspace of 0 dimension size */
#define SPACE3_RANK 2
#define SPACE3_DIM1 0
#define SPACE3_DIM2 0

/* Element selection information */
#define POINT1_NPOINTS 10

typedef enum { RED, GREEN, BLUE, WHITE, BLACK } enumtype;

/* Compound datatype */
typedef struct s1_t {
    unsigned int a;
    unsigned int b;
    float        c;
} s1_t;

/* 1-D array datatype */
#define ARRAY1_RANK 1
#define ARRAY1_DIM1 4

/* 3-D array datatype */
#define ARRAY2_RANK 3
#define ARRAY2_DIM1 3
#define ARRAY2_DIM2 4
#define ARRAY2_DIM3 5

/* 2-D array datatype */
#define ARRAY3_RANK 2
#define ARRAY3_DIM1 6
#define ARRAY3_DIM2 3

/* VL string datatype name */
/* TODO remove compiler error not used, remove the link when everything is OK */
/* #define VLSTR_TYPE      "vl_string_type" */

/* "File 41" macros */
/* Name of dataset to create in datafile                              */
#define F41_DATASETNAME "CompoundComplex"
/* Dataset dimensions                                                 */
#define F41_LENGTH      6
#define F41_RANK        1
#define F41_ARRAY_RANK  1
#define F41_ARRAY_RANKd 2
#define F41_DIMb        4
#define F41_ARRAY_DIMc  6
#define F41_ARRAY_DIMd1 5
#define F41_ARRAY_DIMd2 6
#define F41_ARRAY_DIMf  10

/* "File 42" macros */
/* Name of dataset to create in datafile                              */
#define F42_DSETNAME "Dataset"
#define F42_TYPENAME "Datatype"
#define F42_ATTRNAME "Attribute"
#define F42_LINKNAME "Link_to_Datatype"

/* "File 43" macros */
/* Name of dataset to create in datafile                              */
#define F43_DSETNAME "Dataset"

/* "File 51" macros */
#define F51_MAX_NAME_LEN ((64 * 1024) + 1024)

/* "File 64" macros */
#define F64_FILE          "tarray8.h5"
#define F64_DATASET       "DS1"
#define F64_DIM0          1
#define F64_ARRAY_BUF_LEN (4 * 1024)
#define F64_DIM1          (F64_ARRAY_BUF_LEN / sizeof(int) + 1)

/* File 65 macros */
#define STRATEGY         H5F_FSPACE_STRATEGY_NONE /* File space handling strategy */
#define THRESHOLD10      10                       /* Free-space section threshold */
#define FSPACE_PAGE_SIZE 8192                     /* File space page size */

/* "FILE66" macros and for FILE69, FILE87 */
#define F66_XDIM       8
#define F66_DATASETU08 "DU08BITS"
#define F66_DATASETS08 "DS08BITS"
#define F66_YDIM8      8
#define F66_DATASETU16 "DU16BITS"
#define F66_DATASETS16 "DS16BITS"
#define F66_YDIM16     16
#define F66_DATASETU32 "DU32BITS"
#define F66_DATASETS32 "DS32BITS"
#define F66_YDIM32     32
#define F66_DATASETU64 "DU64BITS"
#define F66_DATASETS64 "DS64BITS"
#define F66_YDIM64     64
#define F66_DUMMYDBL   "DummyDBL"

/* Declarations for gent_dataset_idx() for "FILE68a" */
#define F68a_DSET_FIXED        "dset_fixed"
#define F68a_DSET_FIXED_FILTER "dset_filter"
#define F68a_DSET_BTREE        "dset_btree"
#define F68a_DIM200            200
#define F68a_DIM100            100
#define F68a_DIM20             20
#define F68a_DIM10             10
#define F68a_CHUNK             5

/* "FILE70" macros and for FILE71 */
/* Name of dataset to create in datafile   */
#define F70_DATASETNAME "CompoundIntSize"
#define F70_LENGTH      4
#define F70_RANK        1
#define F70_ARRAY_RANK  2
#define F70_XDIM        8
#define F70_DATASETU08  "DU08BITS"
#define F70_DATASETS08  "DS08BITS"
#define F70_YDIM8       8
#define F70_DATASETU16  "DU16BITS"
#define F70_DATASETS16  "DS16BITS"
#define F70_YDIM16      16
#define F70_DATASETU32  "DU32BITS"
#define F70_DATASETS32  "DS32BITS"
#define F70_YDIM32      32
#define F70_DATASETU64  "DU64BITS"
#define F70_DATASETS64  "DS64BITS"
#define F70_YDIM64      64
#define F70_DUMMYDBL    "DummyDBL"
/* Name of dataset to create in datafile   */
#define F71_DATASETNAME "CompoundAttrIntSize"

/* "FILE73" macros and for FILE69 and FILE78 */
#define F73_ARRAY_RANK 2
#define F73_XDIM       8
#define F73_DATASETU08 "DU08BITS"
#define F73_DATASETS08 "DS08BITS"
#define F73_YDIM8      8
#define F73_DATASETU16 "DU16BITS"
#define F73_DATASETS16 "DS16BITS"
#define F73_YDIM16     16
#define F73_DATASETU32 "DU32BITS"
#define F73_DATASETS32 "DS32BITS"
#define F73_YDIM32     32
#define F73_DATASETU64 "DU64BITS"
#define F73_DATASETS64 "DS64BITS"
#define F73_YDIM64     64
#define F73_DUMMYDBL   "DummyDBL"

/* "FILE76 and FILE77 */
/* Name of dataset to create in datafile   */
#define F76_DATASETNAME "CompoundIntArray"
#define F76_LENGTH      4
#define F76_RANK        1
#define F76_ARRAY_RANK  1
#define F76_DATASETU08  "DU08BITS"
#define F76_DATASETS08  "DS08BITS"
#define F76_DIM8        8
#define F76_DATASETU16  "DU16BITS"
#define F76_DATASETS16  "DS16BITS"
#define F76_DIM16       16
#define F76_DATASETU32  "DU32BITS"
#define F76_DATASETS32  "DS32BITS"
#define F76_DIM32       32
#define F76_DATASETU64  "DU64BITS"
#define F76_DATASETS64  "DS64BITS"
#define F76_DIM64       64
#define F76_DUMMYDBL    "DummyDBL"
/* Name of dataset to create in datafile   */
#define F77_DATASETNAME1 "CompoundInts"
#define F77_DATASETNAME2 "CompoundRInts"
#define F77_LENGTH       64

#define F80_DIM32 32

#define F81_DATASETNAME "FourDimInts"
#define F81_RANK        4
#define F81_WDIM        10
#define F81_XDIM        8
#define F81_YDIM        6
#define F81_ZDIM        4

/* "File 82" macros */
/* Name of dataset to create in datafile                              */
#define F82_DATASETNAME "CompoundComplex1D"
/* Dataset dimensions                                                 */
#define F82_DIM32 32
#define F82_RANK  1
/* #define F82_RANK2          2 */
/* #define F82_RANK3          3 */
/* #define F82_RANK4          4 */

/* "File 83" macros */
/* Name of dataset to create in datafile                              */
#define F83_DATASETNAME  "ScalarArrayOfVlenStr"
#define F83_DATASETNAME2 "CompoundArrayOfVlenStr"
/* Dataset dimensions                                                 */
#define F83_DIM      5
#define F83_RANK     1
#define F83_ARRAYDIM 3

/* "FILE89" macros */
#define F89_XDIM        8
#define F89_DATASETF32  "DS32BITS"
#define F89_YDIM32      32
#define F89_DATASETF64  "DS64BITS"
#define F89_YDIM64      64
#define F89_DATASETF128 "DS128BITS"
#define F89_YDIM128     128

static void
gent_group(void)
{
    hid_t fid, group;

    fid = H5Fcreate(FILE1, H5F_ACC_TRUNC, H5P_DEFAULT, H5P_DEFAULT);

    /* / */
    group = H5Gcreate2(fid, "/g1", H5P_DEFAULT, H5P_DEFAULT, H5P_DEFAULT);
    H5Gclose(group);
    group = H5Gcreate2(fid, "/g2", H5P_DEFAULT, H5P_DEFAULT, H5P_DEFAULT);
    H5Gclose(group);
    group = H5Gcreate2(fid, "/g3", H5P_DEFAULT, H5P_DEFAULT, H5P_DEFAULT);
    H5Gclose(group);

    /* /g1 */
    group = H5Gcreate2(fid, "/g1/g1.1", H5P_DEFAULT, H5P_DEFAULT, H5P_DEFAULT);
    H5Gclose(group);
    group = H5Gcreate2(fid, "/g1/g1.2", H5P_DEFAULT, H5P_DEFAULT, H5P_DEFAULT);
    H5Gclose(group);

    /* /g2 */
    group = H5Gcreate2(fid, "/g2/g2.1", H5P_DEFAULT, H5P_DEFAULT, H5P_DEFAULT);
    H5Gclose(group);

    /* /g3 */
    group = H5Gcreate2(fid, "/g3/g3.1", H5P_DEFAULT, H5P_DEFAULT, H5P_DEFAULT);
    H5Gclose(group);
    group = H5Gcreate2(fid, "/g3/g3.2", H5P_DEFAULT, H5P_DEFAULT, H5P_DEFAULT);
    H5Gclose(group);
    group = H5Gcreate2(fid, "/g3/g3.3", H5P_DEFAULT, H5P_DEFAULT, H5P_DEFAULT);
    H5Gclose(group);
    group = H5Gcreate2(fid, "/g3/g3.4", H5P_DEFAULT, H5P_DEFAULT, H5P_DEFAULT);
    H5Gclose(group);

    /* /g2/g2.1 */
    group = H5Gcreate2(fid, "/g2/g2.1/g2.1.1", H5P_DEFAULT, H5P_DEFAULT, H5P_DEFAULT);
    H5Gclose(group);
    group = H5Gcreate2(fid, "/g2/g2.1/g2.1.2", H5P_DEFAULT, H5P_DEFAULT, H5P_DEFAULT);
    H5Gclose(group);
    group = H5Gcreate2(fid, "/g2/g2.1/g2.1.3", H5P_DEFAULT, H5P_DEFAULT, H5P_DEFAULT);
    H5Gclose(group);

    H5Fclose(fid);
}

static void
gent_dataset(void)
{
    hid_t    fid, dataset, space;
    hsize_t  dims[2];
    int **   dset1      = NULL;
    int *    dset1_data = NULL;
    double **dset2      = NULL;
    double * dset2_data = NULL;
    int      i, j;

    /* Set up data arrays */
    dset1_data = (int *)HDcalloc(10 * 20, sizeof(int));
    dset1      = (int **)HDcalloc(10, sizeof(dset1_data));
    for (i = 0; i < 10; i++)
        dset1[i] = dset1_data + (i * 20);

    dset2_data = (double *)HDcalloc(30 * 20, sizeof(double));
    dset2      = (double **)HDcalloc(30, sizeof(dset2_data));
    for (i = 0; i < 30; i++)
        dset2[i] = dset2_data + (i * 20);

    fid = H5Fcreate(FILE2, H5F_ACC_TRUNC, H5P_DEFAULT, H5P_DEFAULT);

    /* dset1 */
    dims[0] = 10;
    dims[1] = 20;
    space   = H5Screate_simple(2, dims, NULL);
    dataset = H5Dcreate2(fid, "/dset1", H5T_STD_I32BE, space, H5P_DEFAULT, H5P_DEFAULT, H5P_DEFAULT);

    for (i = 0; i < 10; i++)
        for (j = 0; j < 20; j++)
            dset1[i][j] = j + i;

    H5Dwrite(dataset, H5T_NATIVE_INT, H5S_ALL, H5S_ALL, H5P_DEFAULT, dset1_data);
    H5Sclose(space);
    H5Dclose(dataset);

    /* dset2 */
    dims[0] = 30;
    dims[1] = 20;
    space   = H5Screate_simple(2, dims, NULL);
    dataset = H5Dcreate2(fid, "/dset2", H5T_IEEE_F64BE, space, H5P_DEFAULT, H5P_DEFAULT, H5P_DEFAULT);

    for (i = 0; i < 30; i++)
        for (j = 0; j < 20; j++)
            dset2[i][j] = 0.0001 * (double)j + (double)i;

    H5Dwrite(dataset, H5T_NATIVE_DOUBLE, H5S_ALL, H5S_ALL, H5P_DEFAULT, dset2_data);

    H5Sclose(space);
    H5Dclose(dataset);
    H5Fclose(fid);

    HDfree(dset1);
    HDfree(dset1_data);
    HDfree(dset2);
    HDfree(dset2_data);
}

static void
gent_dataset2(void)
{
    hid_t   fid, dataset, space, create_plist;
    hsize_t dims[2];
    hsize_t maxdims[2];
    int     dset1[10][20];
    double  dset2[30][10];
    int     i, j;

    fid          = H5Fcreate(FILE8, H5F_ACC_TRUNC, H5P_DEFAULT, H5P_DEFAULT);
    create_plist = H5Pcreate(H5P_DATASET_CREATE);
    dims[0]      = 5;
    dims[1]      = 5;
    H5Pset_chunk(create_plist, 2, dims);

    /* dset1 */
    dims[0]    = 10;
    dims[1]    = 20;
    maxdims[0] = H5S_UNLIMITED;
    maxdims[1] = 20;
    space      = H5Screate_simple(2, dims, maxdims);
    dataset    = H5Dcreate2(fid, "/dset1", H5T_STD_I32BE, space, H5P_DEFAULT, create_plist, H5P_DEFAULT);

    for (i = 0; i < 10; i++)
        for (j = 0; j < 20; j++)
            dset1[i][j] = j;

    H5Dwrite(dataset, H5T_NATIVE_INT, H5S_ALL, H5S_ALL, H5P_DEFAULT, dset1);
    H5Sclose(space);
    H5Dclose(dataset);

    /* dset2 */
    dims[0]    = 30;
    dims[1]    = 10;
    maxdims[0] = 30;
    maxdims[1] = H5S_UNLIMITED;
    space      = H5Screate_simple(2, dims, maxdims);
    dataset    = H5Dcreate2(fid, "/dset2", H5T_IEEE_F64BE, space, H5P_DEFAULT, create_plist, H5P_DEFAULT);

    for (i = 0; i < 30; i++)
        for (j = 0; j < 10; j++)
            dset2[i][j] = j;

    H5Dwrite(dataset, H5T_NATIVE_DOUBLE, H5S_ALL, H5S_ALL, H5P_DEFAULT, dset2);

    H5Sclose(space);
    H5Dclose(dataset);
    H5Pclose(create_plist);
    H5Fclose(fid);
}

static void
gent_attribute(void)
{
    hid_t   fid, root, space, attr, type;
    hsize_t dims[2];
    char    buf[60];
    int     i, data[10];
    double  d[10];
    char    string[] = "string attribute";
    int     point    = 100;

    fid  = H5Fcreate(FILE3, H5F_ACC_TRUNC, H5P_DEFAULT, H5P_DEFAULT);
    root = H5Gopen2(fid, "/", H5P_DEFAULT);

    /* attribute 1 */
    dims[0] = 24;
    space   = H5Screate_simple(1, dims, NULL);
    attr    = H5Acreate2(root, "/attr1", H5T_STD_I8BE, space, H5P_DEFAULT, H5P_DEFAULT);
    HDsprintf(buf, "attribute of root group");
    H5Awrite(attr, H5T_NATIVE_SCHAR, buf);
    H5Sclose(space);
    H5Aclose(attr);

    /* attribute 2 */
    dims[0] = 10;
    space   = H5Screate_simple(1, dims, NULL);
    attr    = H5Acreate2(root, "attr2", H5T_STD_I32BE, space, H5P_DEFAULT, H5P_DEFAULT);

    for (i = 0; i < 10; i++)
        data[i] = i + 1;

    H5Awrite(attr, H5T_NATIVE_INT, data);
    H5Sclose(space);
    H5Aclose(attr);

    /* attribute 3 */
    dims[0] = 10;
    space   = H5Screate_simple(1, dims, NULL);
    attr    = H5Acreate2(root, "attr3", H5T_IEEE_F64BE, space, H5P_DEFAULT, H5P_DEFAULT);

    for (i = 0; i < 10; i++)
        d[i] = 0.1 * (double)i;

    H5Awrite(attr, H5T_NATIVE_DOUBLE, d);
    H5Sclose(space);
    H5Aclose(attr);

    /* attribute 4 */
    space = H5Screate(H5S_SCALAR);
    attr  = H5Acreate2(root, "attr4", H5T_STD_I32BE, space, H5P_DEFAULT, H5P_DEFAULT);
    H5Awrite(attr, H5T_NATIVE_INT, &point);
    H5Sclose(space);
    H5Aclose(attr);

    /* attribute 5 */
    space = H5Screate(H5S_SCALAR);
    type  = H5Tcopy(H5T_C_S1);
    H5Tset_size(type, 17);
    attr = H5Acreate2(root, "attr5", type, space, H5P_DEFAULT, H5P_DEFAULT);
    H5Awrite(attr, type, string);

    H5Tclose(type);
    H5Sclose(space);
    H5Aclose(attr);
    H5Gclose(root);
    H5Fclose(fid);
}

static void
gent_softlink(void)
{
    hid_t fid, root;

    fid  = H5Fcreate(FILE4, H5F_ACC_TRUNC, H5P_DEFAULT, H5P_DEFAULT);
    root = H5Gopen2(fid, "/", H5P_DEFAULT);
    H5Lcreate_soft("somevalue", root, "slink1", H5P_DEFAULT, H5P_DEFAULT);
    H5Lcreate_soft("linkvalue", root, "slink2", H5P_DEFAULT, H5P_DEFAULT);

    H5Gclose(root);
    H5Fclose(fid);
}

/*-------------------------------------------------------------------------
 * Function: gent_softlink2
 *
 * Purpose: Create soft links to various objects.
 * Return:
 *    SUCCEED
 *    FAIL
 * Programmer: Jonathan Kim
 * Date: May 26, 2010
 *-------------------------------------------------------------------------*/
#define NX 4
#define NY 2
static int
gent_softlink2(void)
{
    hid_t   fileid1 = H5I_INVALID_HID;
    hid_t   gid1 = H5I_INVALID_HID, gid2 = H5I_INVALID_HID;
    hid_t   datatype = H5I_INVALID_HID;
    hid_t   dset1 = H5I_INVALID_HID, dset2 = H5I_INVALID_HID;
    hid_t   dataspace = H5I_INVALID_HID;
    hsize_t dimsf[2]; /* dataset dimensions */
    int     data1[NX][NY] = {{0, 0}, {1, 1}, {2, 2}, {3, 3}};
    int     data2[NX][NY] = {{0, 0}, {0, 1}, {0, 2}, {3, 3}};
    herr_t  status        = SUCCEED;

    /*-----------------------------------------------------------------------
     * FILE
     *------------------------------------------------------------------------*/
    /* Create a new file */
    fileid1 = H5Fcreate(FILE4_1, H5F_ACC_TRUNC, H5P_DEFAULT, H5P_DEFAULT);
    if (fileid1 < 0) {
        HDfprintf(stderr, "Error: %s> H5Fcreate failed.\n", FILE4_1);
        status = FAIL;
        goto out;
    }

    /*-----------------------------------------------------------------------
     * Groups
     *------------------------------------------------------------------------*/
    gid1 = H5Gcreate2(fileid1, "group1", H5P_DEFAULT, H5P_DEFAULT, H5P_DEFAULT);
    if (gid1 < 0) {
        HDfprintf(stderr, "Error: %s> H5Gcreate2 failed.\n", FILE4_1);
        status = FAIL;
        goto out;
    }

    gid2 = H5Gcreate2(fileid1, "group_empty", H5P_DEFAULT, H5P_DEFAULT, H5P_DEFAULT);
    if (gid2 < 0) {
        HDfprintf(stderr, "Error: %s> H5Gcreate2 failed.\n", FILE4_1);
        status = FAIL;
        goto out;
    }

    /*-----------------------------------------------------------------------
     * Named datatype
     *------------------------------------------------------------------------*/
    datatype = H5Tcopy(H5T_NATIVE_INT);
    status   = H5Tcommit2(fileid1, "dtype", datatype, H5P_DEFAULT, H5P_DEFAULT, H5P_DEFAULT);
    if (status < 0) {
        HDfprintf(stderr, "Error: %s> H5Tcommit2 failed.\n", FILE4_1);
        status = FAIL;
        goto out;
    }

    /*-----------------------------------------------------------------------
     * Datasets
     *------------------------------------------------------------------------*/
    /*
     * Describe the size of the array and create the data space for fixed
     * size dataset.
     */
    dimsf[0]  = NX;
    dimsf[1]  = NY;
    dataspace = H5Screate_simple(2, dimsf, NULL);

    /*
     * We will store little endian INT numbers.
     */

    /*---------------
     * dset1
     */
    /* Create a new dataset as sample object */
    dset1 = H5Dcreate2(fileid1, "/dset1", H5T_NATIVE_INT, dataspace, H5P_DEFAULT, H5P_DEFAULT, H5P_DEFAULT);
    if (dset1 < 0) {
        HDfprintf(stderr, "Error: %s> H5Dcreate2 failed.\n", FILE4_1);
        status = FAIL;
        goto out;
    }

    status = H5Dwrite(dset1, H5T_NATIVE_INT, H5S_ALL, H5S_ALL, H5P_DEFAULT, data1);
    if (status < 0) {
        HDfprintf(stderr, "Error: %s> H5Dwrite failed.\n", FILE4_1);
        status = FAIL;
        goto out;
    }

    /*---------------
     * dset2
     */
    /* Create a new dataset as sample object */
    dset2 = H5Dcreate2(fileid1, "/dset2", H5T_NATIVE_INT, dataspace, H5P_DEFAULT, H5P_DEFAULT, H5P_DEFAULT);
    if (dset2 < 0) {
        HDfprintf(stderr, "Error: %s> H5Dcreate2 failed.\n", FILE4_1);
        status = FAIL;
        goto out;
    }

    status = H5Dwrite(dset2, H5T_NATIVE_INT, H5S_ALL, H5S_ALL, H5P_DEFAULT, data2);
    if (status < 0) {
        HDfprintf(stderr, "Error: %s> H5Dwrite failed.\n", FILE4_1);
        status = FAIL;
        goto out;
    }

    /*-----------------------------------------------------------------------
     * Soft links
     *------------------------------------------------------------------------*/
    /*
     * create various soft links under  '/' root
     */
    /* link to dset1 */
    status = H5Lcreate_soft("/dset1", fileid1, "soft_dset1", H5P_DEFAULT, H5P_DEFAULT);
    if (status < 0) {
        HDfprintf(stderr, "Error: %s> H5Lcreate_soft failed.\n", FILE4_1);
        status = FAIL;
        goto out;
    }

    /* link to data type */
    status = H5Lcreate_soft("/dtype", fileid1, "soft_dtype", H5P_DEFAULT, H5P_DEFAULT);
    if (status < 0) {
        HDfprintf(stderr, "Error: %s> H5Lcreate_soft failed.\n", FILE4_1);
        status = FAIL;
        goto out;
    }

    /* link to group1 */
    status = H5Lcreate_soft("/group1", fileid1, "soft_group1", H5P_DEFAULT, H5P_DEFAULT);
    if (status < 0) {
        HDfprintf(stderr, "Error: %s> H5Lcreate_soft failed.\n", FILE4_1);
        status = FAIL;
        goto out;
    }

    /* link to empty group */
    status = H5Lcreate_soft("/group_empty", fileid1, "soft_empty_grp", H5P_DEFAULT, H5P_DEFAULT);
    if (status < 0) {
        HDfprintf(stderr, "Error: %s> H5Lcreate_soft failed.\n", FILE4_1);
        status = FAIL;
        goto out;
    }

    /* dangling link */
    status = H5Lcreate_soft("not_yet", fileid1, "soft_dangle", H5P_DEFAULT, H5P_DEFAULT);
    if (status < 0) {
        HDfprintf(stderr, "Error: %s> H5Lcreate_soft failed.\n", FILE4_1);
        status = FAIL;
        goto out;
    }

    /*-----------------------------------------
     * create various soft links under a group
     */
    /* link to dset1 */
    status = H5Lcreate_soft("/dset1", gid1, "soft_dset1", H5P_DEFAULT, H5P_DEFAULT);
    if (status < 0) {
        HDfprintf(stderr, "Error: %s> H5Lcreate_soft failed.\n", FILE4_1);
        status = FAIL;
        goto out;
    }

    /* link to dset2 */
    status = H5Lcreate_soft("/dset2", gid1, "soft_dset2", H5P_DEFAULT, H5P_DEFAULT);
    if (status < 0) {
        HDfprintf(stderr, "Error: %s> H5Lcreate_soft failed.\n", FILE4_1);
        status = FAIL;
        goto out;
    }

    /* link to data type */
    status = H5Lcreate_soft("/dtype", gid1, "soft_dtype", H5P_DEFAULT, H5P_DEFAULT);
    if (status < 0) {
        HDfprintf(stderr, "Error: %s> H5Lcreate_soft failed.\n", FILE4_1);
        status = FAIL;
        goto out;
    }

    /* link to empty group */
    status = H5Lcreate_soft("/group_empty", gid1, "soft_empty_grp", H5P_DEFAULT, H5P_DEFAULT);
    if (status < 0) {
        HDfprintf(stderr, "Error: %s> H5Lcreate_soft failed.\n", FILE4_1);
        status = FAIL;
        goto out;
    }

    /* dangling link  */
    status = H5Lcreate_soft("not_yet", gid1, "soft_dangle", H5P_DEFAULT, H5P_DEFAULT);
    if (status < 0) {
        HDfprintf(stderr, "Error: %s> H5Lcreate_soft failed.\n", FILE4_1);
        status = FAIL;
        goto out;
    }

out:
    /*
     * Close/release resources.
     */
    if (dataspace >= 0 && H5Sclose(dataspace) < 0) {
        HDfprintf(stderr, "Error: %s> H5Sclose failed.\n", FILE4_1);
        status = FAIL;
    }
    if (gid1 >= 0 && H5Gclose(gid1) < 0) {
        HDfprintf(stderr, "Error: %s> H5Gclose failed.\n", FILE4_1);
        status = FAIL;
    }
    if (gid2 >= 0 && H5Gclose(gid2) < 0) {
        HDfprintf(stderr, "Error: %s> H5Gclose failed.\n", FILE4_1);
        status = FAIL;
    }
    if (datatype >= 0 && H5Tclose(datatype) < 0) {
        HDfprintf(stderr, "Error: %s> H5Tclose failed.\n", FILE4_1);
        status = FAIL;
    }
    if (dset1 >= 0 && H5Dclose(dset1) < 0) {
        HDfprintf(stderr, "Error: %s> H5Dclose failed.\n", FILE4_1);
        status = FAIL;
    }
    if (dset2 >= 0 && H5Dclose(dset2) < 0) {
        HDfprintf(stderr, "Error: %s> H5Dclose failed.\n", FILE4_1);
        status = FAIL;
    }
    if (fileid1 >= 0 && H5Fclose(fileid1) < 0) {
        HDfprintf(stderr, "Error: %s> H5Fclose failed.\n", FILE4_1);
        status = FAIL;
    }

    return status;
}

/*
            /

       /    |   \      the dataset is hardlinked to three names
                       /dset1, /g1/dset2, and /g1/g1.1/dset3
     dset1 g1    g2
                       /g2 and /g1/g1.1 are hardlinked to the same object.
          /  \
       dset2 g1.1
              |
             dset3
 */

static void
gent_hardlink(void)
{
    hid_t   fid, group, dataset, space;
    hsize_t dim = 5;
    int     i, dset[5];

    fid = H5Fcreate(FILE5, H5F_ACC_TRUNC, H5P_DEFAULT, H5P_DEFAULT);

    space   = H5Screate_simple(1, &dim, NULL);
    dataset = H5Dcreate2(fid, "/dset1", H5T_STD_I32BE, space, H5P_DEFAULT, H5P_DEFAULT, H5P_DEFAULT);

    for (i = 0; i < 5; i++)
        dset[i] = i;

    H5Dwrite(dataset, H5T_NATIVE_INT, H5S_ALL, H5S_ALL, H5P_DEFAULT, dset);
    H5Sclose(space);
    H5Dclose(dataset);

    group = H5Gcreate2(fid, "/g1", H5P_DEFAULT, H5P_DEFAULT, H5P_DEFAULT);
    H5Lcreate_hard(group, "/dset1", H5L_SAME_LOC, "dset2", H5P_DEFAULT, H5P_DEFAULT);
    H5Gclose(group);

    group = H5Gcreate2(fid, "/g2", H5P_DEFAULT, H5P_DEFAULT, H5P_DEFAULT);
    H5Lcreate_hard(group, "/dset1", H5L_SAME_LOC, "dset3", H5P_DEFAULT, H5P_DEFAULT);
    H5Gclose(group);

    group = H5Gopen2(fid, "/g1", H5P_DEFAULT);
    H5Lcreate_hard(group, "/g2", H5L_SAME_LOC, "g1.1", H5P_DEFAULT, H5P_DEFAULT);
    H5Gclose(group);

    /* create a link to the root group */
    H5Lcreate_hard(fid, "/", H5L_SAME_LOC, "g3", H5P_DEFAULT, H5P_DEFAULT);
    H5Fclose(fid);
}

static void
gent_extlink(void)
{
    hid_t fid;

    /* This external link will dangle, but that's okay */
    fid = H5Fcreate(FILE53, H5F_ACC_TRUNC, H5P_DEFAULT, H5P_DEFAULT);
    H5Lcreate_external("filename", "objname", fid, "extlink1", H5P_DEFAULT, H5P_DEFAULT);
    H5Lcreate_external("anotherfile", "anotherobj", fid, "extlink2", H5P_DEFAULT, H5P_DEFAULT);

    H5Fclose(fid);
}

static void
gent_udlink(void)
{
    hid_t fid;
    char  buf[4];

    H5Lregister(UD_link_class);

    /* This ud link will dangle, but that's okay */
    fid = H5Fcreate(FILE54, H5F_ACC_TRUNC, H5P_DEFAULT, H5P_DEFAULT);
    H5Lcreate_ud(fid, "udlink1", (H5L_type_t)MY_LINKCLASS, NULL, 0, H5P_DEFAULT, H5P_DEFAULT);
    HDstrcpy(buf, "foo");
    H5Lcreate_ud(fid, "udlink2", (H5L_type_t)MY_LINKCLASS, buf, 4, H5P_DEFAULT, H5P_DEFAULT);

    H5Fclose(fid);
}

/*
               /
     /     |       \     \
   dset1  group1  type1 type2
           |
          dset2

 */
static void
gent_compound_dt(void)
{ /* test compound data type */
    hid_t fid, group, dataset, space, space3, type, type2;
    hid_t array_dt;
    typedef struct {
        int    a;
        float  b;
        double c;
    } dset1_t;
    dset1_t dset1[5];

    typedef struct {
        int   a;
        float b;
    } dset2_t;
    dset2_t dset2[5];

    typedef struct {
        int   a[4];
        float b[5][6];
    } dset3_t;
    dset3_t dset3[3][6];

    typedef struct {
        int   a;
        float b;
    } dset4_t;
    dset4_t dset4[5];

    typedef struct {
        int   a;
        float b;
    } dset5_t;
    dset5_t dset5[5];

    int      i, j, k, l;
    unsigned ndims;
    hsize_t  dim[2];

    hsize_t sdim = 5;
    hsize_t dset3_dim[2];

    for (i = 0; i < (int)sdim; i++) {
        dset1[i].a = i;
        dset1[i].b = (float)(i * i);
        dset1[i].c = (double)(1.0 / (double)(i + 1));

        dset2[i].a = i;
        dset2[i].b = (float)((float)i + (float)i * 0.1F);

        dset4[i].a = i;
        dset4[i].b = (float)(i + 3);

        dset5[i].a = i;
        dset5[i].b = (float)((float)i * 0.1F);
    }

    fid = H5Fcreate(FILE6, H5F_ACC_TRUNC, H5P_DEFAULT, H5P_DEFAULT);

    space = H5Screate_simple(1, &sdim, NULL);

    type  = H5Tcreate(H5T_COMPOUND, sizeof(dset1[0]));
    type2 = H5Tcreate(H5T_COMPOUND, sizeof(dset1[0]));
    H5Tinsert(type, "a_name", HOFFSET(dset1_t, a), H5T_STD_I32BE);
    H5Tinsert(type, "b_name", HOFFSET(dset1_t, b), H5T_IEEE_F32BE);
    H5Tinsert(type, "c_name", HOFFSET(dset1_t, c), H5T_IEEE_F64BE);
    H5Tinsert(type2, "a_name", HOFFSET(dset1_t, a), H5T_NATIVE_INT);
    H5Tinsert(type2, "b_name", HOFFSET(dset1_t, b), H5T_NATIVE_FLOAT);
    H5Tinsert(type2, "c_name", HOFFSET(dset1_t, c), H5T_NATIVE_DOUBLE);
    dataset = H5Dcreate2(fid, "/dset1", type, space, H5P_DEFAULT, H5P_DEFAULT, H5P_DEFAULT);
    H5Dwrite(dataset, type2, H5S_ALL, H5S_ALL, H5P_DEFAULT, dset1);
    H5Tclose(type2);
    H5Tclose(type);
    H5Dclose(dataset);

    /* shared data type 1 */
    type = H5Tcreate(H5T_COMPOUND, sizeof(dset2_t));
    H5Tinsert(type, "int_name", HOFFSET(dset2_t, a), H5T_STD_I32BE);
    H5Tinsert(type, "float_name", HOFFSET(dset2_t, b), H5T_IEEE_F32BE);
    H5Tcommit2(fid, "type1", type, H5P_DEFAULT, H5P_DEFAULT, H5P_DEFAULT);
    type2 = H5Tcreate(H5T_COMPOUND, sizeof(dset2_t));
    H5Tinsert(type2, "int_name", HOFFSET(dset2_t, a), H5T_NATIVE_INT);
    H5Tinsert(type2, "float_name", HOFFSET(dset2_t, b), H5T_NATIVE_FLOAT);
    group = H5Gcreate2(fid, "/group1", H5P_DEFAULT, H5P_DEFAULT, H5P_DEFAULT);

    dataset = H5Dcreate2(group, "dset2", type, space, H5P_DEFAULT, H5P_DEFAULT, H5P_DEFAULT);
    H5Dwrite(dataset, type2, H5S_ALL, H5S_ALL, H5P_DEFAULT, dset2);
    H5Tclose(type2);
    H5Tclose(type);
    H5Dclose(dataset);

    /* shared data type 2 */
    type  = H5Tcreate(H5T_COMPOUND, sizeof(dset3_t));
    type2 = H5Tcreate(H5T_COMPOUND, sizeof(dset3_t));

    ndims  = 1;
    dim[0] = 4;

    array_dt = H5Tarray_create2(H5T_STD_I32BE, ndims, dim);
    H5Tinsert(type, "int_array", HOFFSET(dset3_t, a), array_dt);
    H5Tclose(array_dt);

    array_dt = H5Tarray_create2(H5T_NATIVE_INT, ndims, dim);
    H5Tinsert(type2, "int_array", HOFFSET(dset3_t, a), array_dt);
    H5Tclose(array_dt);

    ndims  = 2;
    dim[0] = 5;
    dim[1] = 6;

    array_dt = H5Tarray_create2(H5T_IEEE_F32BE, ndims, dim);
    H5Tinsert(type, "float_array", HOFFSET(dset3_t, b), array_dt);
    H5Tclose(array_dt);

    array_dt = H5Tarray_create2(H5T_NATIVE_FLOAT, ndims, dim);
    H5Tinsert(type2, "float_array", HOFFSET(dset3_t, b), array_dt);
    H5Tclose(array_dt);

    H5Tcommit2(fid, "type2", type, H5P_DEFAULT, H5P_DEFAULT, H5P_DEFAULT);

    dset3_dim[0] = 3;
    dset3_dim[1] = 6;
    space3       = H5Screate_simple(2, dset3_dim, NULL);
    dataset      = H5Dcreate2(group, "dset3", type, space3, H5P_DEFAULT, H5P_DEFAULT, H5P_DEFAULT);
    for (i = 0; i < (int)dset3_dim[0]; i++)
        for (j = 0; j < (int)dset3_dim[1]; j++) {
            for (k = 0; k < 4; k++)
                dset3[i][j].a[k] = k + j + i;
            for (k = 0; k < 5; k++)
                for (l = 0; l < 6; l++)
                    dset3[i][j].b[k][l] = (float)((k + 1) + l + j + i);
        }
    H5Dwrite(dataset, type2, H5S_ALL, H5S_ALL, H5P_DEFAULT, dset3);
    H5Sclose(space3);
    H5Tclose(type);
    H5Tclose(type2);
    H5Dclose(dataset);

    /* shared data type 3 */
    type  = H5Tcreate(H5T_COMPOUND, sizeof(dset4_t));
    type2 = H5Tcreate(H5T_COMPOUND, sizeof(dset4_t));
    H5Tinsert(type, "int", HOFFSET(dset4_t, a), H5T_STD_I32BE);
    H5Tinsert(type, "float", HOFFSET(dset4_t, b), H5T_IEEE_F32BE);
    H5Tcommit2(group, "type3", type, H5P_DEFAULT, H5P_DEFAULT, H5P_DEFAULT);
    H5Tinsert(type2, "int", HOFFSET(dset4_t, a), H5T_NATIVE_INT);
    H5Tinsert(type2, "float", HOFFSET(dset4_t, b), H5T_NATIVE_FLOAT);
    dataset = H5Dcreate2(group, "dset4", type, space, H5P_DEFAULT, H5P_DEFAULT, H5P_DEFAULT);
    H5Dwrite(dataset, type2, H5S_ALL, H5S_ALL, H5P_DEFAULT, dset4);

    H5Tclose(type);
    H5Tclose(type2);
    H5Dclose(dataset);
    H5Gclose(group);

    /* unnamed data type */
    group = H5Gcreate2(fid, "/group2", H5P_DEFAULT, H5P_DEFAULT, H5P_DEFAULT);

    type = H5Tcreate(H5T_COMPOUND, sizeof(dset5_t));
    H5Tinsert(type, "int", HOFFSET(dset5_t, a), H5T_STD_I32BE);
    H5Tinsert(type, "float", HOFFSET(dset5_t, b), H5T_IEEE_F32BE);
    H5Tcommit2(group, "type4", type, H5P_DEFAULT, H5P_DEFAULT, H5P_DEFAULT);
    type2 = H5Tcreate(H5T_COMPOUND, sizeof(dset5_t));
    H5Tinsert(type2, "int", HOFFSET(dset5_t, a), H5T_NATIVE_INT);
    H5Tinsert(type2, "float", HOFFSET(dset5_t, b), H5T_NATIVE_FLOAT);
    dataset = H5Dcreate2(group, "dset5", type, space, H5P_DEFAULT, H5P_DEFAULT, H5P_DEFAULT);
    H5Dwrite(dataset, type2, H5S_ALL, H5S_ALL, H5P_DEFAULT, dset5);

    H5Ldelete(group, "type4", H5P_DEFAULT);

    H5Tclose(type);
    H5Tclose(type2);
    H5Dclose(dataset);
    H5Sclose(space);
    H5Gclose(group);

    H5Fclose(fid);
}

/*
               /
     /     |       \     \
   dset1  group1  type1 type2
           |
          dset2

 */
static void
gent_compound_dt2(void)
{ /* test compound data type */
    hid_t fid, group, dataset, space, type, create_plist, type2;
    hid_t array_dt;

    typedef struct {
        int    a;
        float  b;
        double c;
    } dset1_t;
    dset1_t dset1[10];

    typedef struct {
        int   a;
        float b;
    } dset2_t;
    dset2_t dset2[10];

    typedef struct {
        int   a[4];
        float b[5][6];
    } dset3_t;

    typedef struct {
        int   a;
        float b;
    } dset4_t;
    dset4_t dset4[10];

    typedef struct {
        int   a;
        float b;
    } dset5_t;
    dset5_t dset5[10];

    int      i;
    unsigned ndims;
    hsize_t  dim[2];

    hsize_t sdim, maxdim;

    sdim = 10;
    for (i = 0; i < (int)sdim; i++) {
        dset1[i].a = i;
        dset1[i].b = (float)(i * i);
        dset1[i].c = (double)(1.0 / (double)(i + 1));

        dset2[i].a = i;
        dset2[i].b = (float)((float)i + (float)i * 0.1F);

        dset4[i].a = i;
        dset4[i].b = (float)((float)i * 1.0F);

        dset5[i].a = i;
        dset5[i].b = (float)((float)i * 1.0F);
    }

    fid = H5Fcreate(FILE9, H5F_ACC_TRUNC, H5P_DEFAULT, H5P_DEFAULT);

    create_plist = H5Pcreate(H5P_DATASET_CREATE);

    sdim = 2;
    H5Pset_chunk(create_plist, 1, &sdim);

    sdim   = 6;
    maxdim = H5S_UNLIMITED;

    space = H5Screate_simple(1, &sdim, &maxdim);

    type = H5Tcreate(H5T_COMPOUND, sizeof(dset1[0]));

    H5Tinsert(type, "a_name", HOFFSET(dset1_t, a), H5T_STD_I32BE);
    H5Tinsert(type, "b_name", HOFFSET(dset1_t, b), H5T_IEEE_F32BE);
    H5Tinsert(type, "c_name", HOFFSET(dset1_t, c), H5T_IEEE_F64BE);

    dataset = H5Dcreate2(fid, "/dset1", type, space, H5P_DEFAULT, create_plist, H5P_DEFAULT);

    type2 = H5Tcreate(H5T_COMPOUND, sizeof(dset1[0]));

    H5Tinsert(type2, "a_name", HOFFSET(dset1_t, a), H5T_NATIVE_INT);
    H5Tinsert(type2, "b_name", HOFFSET(dset1_t, b), H5T_NATIVE_FLOAT);
    H5Tinsert(type2, "c_name", HOFFSET(dset1_t, c), H5T_NATIVE_DOUBLE);

    H5Dwrite(dataset, type2, H5S_ALL, H5S_ALL, H5P_DEFAULT, dset1);

    H5Tclose(type);
    H5Tclose(type2);
    H5Sclose(space);
    H5Dclose(dataset);

    sdim   = 6;
    maxdim = 10;

    space = H5Screate_simple(1, &sdim, &maxdim);

    /* shared data type 1 */
    type = H5Tcreate(H5T_COMPOUND, sizeof(dset2_t));
    H5Tinsert(type, "int_name", HOFFSET(dset2_t, a), H5T_STD_I32BE);
    H5Tinsert(type, "float_name", HOFFSET(dset2_t, b), H5T_IEEE_F32BE);
    H5Tcommit2(fid, "type1", type, H5P_DEFAULT, H5P_DEFAULT, H5P_DEFAULT);

    group = H5Gcreate2(fid, "/group1", H5P_DEFAULT, H5P_DEFAULT, H5P_DEFAULT);

    dataset = H5Dcreate2(group, "dset2", type, space, H5P_DEFAULT, create_plist, H5P_DEFAULT);

    type2 = H5Tcreate(H5T_COMPOUND, sizeof(dset2_t));
    H5Tinsert(type2, "int_name", HOFFSET(dset2_t, a), H5T_NATIVE_INT);
    H5Tinsert(type2, "float_name", HOFFSET(dset2_t, b), H5T_NATIVE_FLOAT);
    H5Dwrite(dataset, type2, H5S_ALL, H5S_ALL, H5P_DEFAULT, dset2);

    H5Tclose(type);
    H5Tclose(type2);
    H5Dclose(dataset);

    /* shared data type 2 */
    type = H5Tcreate(H5T_COMPOUND, sizeof(dset3_t));

    ndims    = 1;
    dim[0]   = 4;
    array_dt = H5Tarray_create2(H5T_STD_I32BE, ndims, dim);
    H5Tinsert(type, "int_array", HOFFSET(dset3_t, a), array_dt);
    H5Tclose(array_dt);

    ndims    = 2;
    dim[0]   = 5;
    dim[1]   = 6;
    array_dt = H5Tarray_create2(H5T_IEEE_F32BE, ndims, dim);
    H5Tinsert(type, "float_array", HOFFSET(dset3_t, b), array_dt);
    H5Tclose(array_dt);

    H5Tcommit2(fid, "type2", type, H5P_DEFAULT, H5P_DEFAULT, H5P_DEFAULT);
    H5Tclose(type);

    /* shared data type 3 */
    type = H5Tcreate(H5T_COMPOUND, sizeof(dset4_t));
    H5Tinsert(type, "int", HOFFSET(dset4_t, a), H5T_STD_I32BE);
    H5Tinsert(type, "float", HOFFSET(dset4_t, b), H5T_IEEE_F32BE);
    H5Tcommit2(group, "type3", type, H5P_DEFAULT, H5P_DEFAULT, H5P_DEFAULT);

    dataset = H5Dcreate2(group, "dset4", type, space, H5P_DEFAULT, create_plist, H5P_DEFAULT);

    type2 = H5Tcreate(H5T_COMPOUND, sizeof(dset4_t));
    H5Tinsert(type2, "int", HOFFSET(dset4_t, a), H5T_NATIVE_INT);
    H5Tinsert(type2, "float", HOFFSET(dset4_t, b), H5T_NATIVE_FLOAT);
    H5Dwrite(dataset, type2, H5S_ALL, H5S_ALL, H5P_DEFAULT, dset4);

    H5Tclose(type);
    H5Tclose(type2);
    H5Dclose(dataset);
    H5Gclose(group);

    /* unnamed data type */
    group = H5Gcreate2(fid, "/group2", H5P_DEFAULT, H5P_DEFAULT, H5P_DEFAULT);

    type = H5Tcreate(H5T_COMPOUND, sizeof(dset5_t));
    H5Tinsert(type, "int", HOFFSET(dset5_t, a), H5T_STD_I32BE);
    H5Tinsert(type, "float", HOFFSET(dset5_t, b), H5T_IEEE_F32BE);
    H5Tcommit2(group, "type4", type, H5P_DEFAULT, H5P_DEFAULT, H5P_DEFAULT);
    dataset = H5Dcreate2(group, "dset5", type, space, H5P_DEFAULT, create_plist, H5P_DEFAULT);
    type2   = H5Tcreate(H5T_COMPOUND, sizeof(dset5_t));
    H5Tinsert(type2, "int", HOFFSET(dset5_t, a), H5T_NATIVE_INT);
    H5Tinsert(type2, "float", HOFFSET(dset5_t, b), H5T_NATIVE_FLOAT);
    H5Dwrite(dataset, type2, H5S_ALL, H5S_ALL, H5P_DEFAULT, dset5);

    H5Ldelete(group, "type4", H5P_DEFAULT);

    H5Tclose(type);
    H5Tclose(type2);
    H5Dclose(dataset);
    H5Sclose(space);
    H5Gclose(group);
    H5Pclose(create_plist);

    H5Fclose(fid);
}

/*

/ : g1  g2  attr1  attr2
g1 : g1.1  g1.2
g1.1 : dset1.1.1(attr1, attr2)   dset1.1.2
g1.2 : g1.2.1 extlink
g1.2.1 : slink
g2 : dset2.1  dset2.2 udlink

 */

static void
gent_all(void)
{
    hid_t   fid, group, attr, dataset, space;
    hsize_t dims[2];
    int     data[2][2], dset1[10][10], dset2[20];
    char    buf[60];
    int     i, j;
    float   dset2_1[10], dset2_2[3][5];

    fid = H5Fcreate(FILE7, H5F_ACC_TRUNC, H5P_DEFAULT, H5P_DEFAULT);

    /* create groups */
    group = H5Gcreate2(fid, "/g1", H5P_DEFAULT, H5P_DEFAULT, H5P_DEFAULT);
    H5Gclose(group);

    group = H5Gcreate2(fid, "/g2", H5P_DEFAULT, H5P_DEFAULT, H5P_DEFAULT);
    H5Gclose(group);

    group = H5Gcreate2(fid, "/g1/g1.1", H5P_DEFAULT, H5P_DEFAULT, H5P_DEFAULT);
    H5Gclose(group);

    group = H5Gcreate2(fid, "/g1/g1.2", H5P_DEFAULT, H5P_DEFAULT, H5P_DEFAULT);
    H5Gclose(group);

    group = H5Gcreate2(fid, "/g1/g1.2/g1.2.1", H5P_DEFAULT, H5P_DEFAULT, H5P_DEFAULT);
    H5Gclose(group);

    /* root attributes */
    group = H5Gopen2(fid, "/", H5P_DEFAULT);

    dims[0] = 10;
    space   = H5Screate_simple(1, dims, NULL);
    attr    = H5Acreate2(group, "attr1", H5T_STD_I8BE, space, H5P_DEFAULT, H5P_DEFAULT);
    HDsprintf(buf, "abcdefghi");
    H5Awrite(attr, H5T_NATIVE_SCHAR, buf);
    H5Sclose(space);
    H5Aclose(attr);

    dims[0]    = 2;
    dims[1]    = 2;
    space      = H5Screate_simple(2, dims, NULL);
    attr       = H5Acreate2(group, "attr2", H5T_STD_I32BE, space, H5P_DEFAULT, H5P_DEFAULT);
    data[0][0] = 0;
    data[0][1] = 1;
    data[1][0] = 2;
    data[1][1] = 3;
    H5Awrite(attr, H5T_NATIVE_INT, data);
    H5Sclose(space);
    H5Aclose(attr);

    H5Gclose(group);

    group = H5Gopen2(fid, "/g1/g1.1", H5P_DEFAULT);

    /* dset1.1.1 */
    dims[0] = 10;
    dims[1] = 10;
    space   = H5Screate_simple(2, dims, NULL);
    dataset = H5Dcreate2(group, "dset1.1.1", H5T_STD_I32BE, space, H5P_DEFAULT, H5P_DEFAULT, H5P_DEFAULT);
    for (i = 0; i < 10; i++)
        for (j = 0; j < 10; j++)
            dset1[i][j] = j * i;
    H5Dwrite(dataset, H5T_NATIVE_INT, H5S_ALL, H5S_ALL, H5P_DEFAULT, dset1);
    H5Sclose(space);

    /* attributes of dset1.1.1 */
    dims[0] = 27;
    space   = H5Screate_simple(1, dims, NULL);
    attr    = H5Acreate2(dataset, "attr1", H5T_STD_I8BE, space, H5P_DEFAULT, H5P_DEFAULT);
    HDsprintf(buf, "1st attribute of dset1.1.1");
    H5Awrite(attr, H5T_NATIVE_SCHAR, buf);
    H5Sclose(space);
    H5Aclose(attr);

    dims[0] = 27;
    space   = H5Screate_simple(1, dims, NULL);
    attr    = H5Acreate2(dataset, "attr2", H5T_STD_I8BE, space, H5P_DEFAULT, H5P_DEFAULT);
    HDsprintf(buf, "2nd attribute of dset1.1.1");
    H5Awrite(attr, H5T_NATIVE_SCHAR, buf);
    H5Sclose(space);
    H5Aclose(attr);

    H5Dclose(dataset);

    /* dset1.1.2 */
    dims[0] = 20;
    space   = H5Screate_simple(1, dims, NULL);
    dataset = H5Dcreate2(group, "dset1.1.2", H5T_STD_I32BE, space, H5P_DEFAULT, H5P_DEFAULT, H5P_DEFAULT);
    for (i = 0; i < 20; i++)
        dset2[i] = i;
    H5Dwrite(dataset, H5T_NATIVE_INT, H5S_ALL, H5S_ALL, H5P_DEFAULT, dset2);
    H5Sclose(space);
    H5Dclose(dataset);

    H5Gclose(group);

    /* external link */
    H5Lcreate_external("somefile", "somepath", fid, "/g1/g1.2/extlink", H5P_DEFAULT, H5P_DEFAULT);

    /* soft link */
    group = H5Gopen2(fid, "/g1/g1.2/g1.2.1", H5P_DEFAULT);
    H5Lcreate_soft("somevalue", group, "slink", H5P_DEFAULT, H5P_DEFAULT);
    H5Gclose(group);

    group = H5Gopen2(fid, "/g2", H5P_DEFAULT);

    /* dset2.1 */
    dims[0] = 10;
    space   = H5Screate_simple(1, dims, NULL);
    dataset = H5Dcreate2(group, "dset2.1", H5T_IEEE_F32BE, space, H5P_DEFAULT, H5P_DEFAULT, H5P_DEFAULT);
    for (i = 0; i < 10; i++)
        dset2_1[i] = (float)((float)i * 0.1F + 1);
    H5Dwrite(dataset, H5T_NATIVE_FLOAT, H5S_ALL, H5S_ALL, H5P_DEFAULT, dset2_1);
    H5Sclose(space);
    H5Dclose(dataset);

    /* dset2.2 */
    dims[0] = 3;
    dims[1] = 5;
    space   = H5Screate_simple(2, dims, NULL);
    dataset = H5Dcreate2(group, "dset2.2", H5T_IEEE_F32BE, space, H5P_DEFAULT, H5P_DEFAULT, H5P_DEFAULT);
    for (i = 0; i < 3; i++)
        for (j = 0; j < 5; j++)
            dset2_2[i][j] = (float)((float)(i + 1) * (float)j * 0.1F);
    H5Dwrite(dataset, H5T_NATIVE_FLOAT, H5S_ALL, H5S_ALL, H5P_DEFAULT, dset2_2);
    H5Sclose(space);
    H5Dclose(dataset);

    H5Gclose(group);

    /* user-defined link */
    H5Lregister(UD_link_class);
    H5Lcreate_ud(fid, "/g2/udlink", (H5L_type_t)MY_LINKCLASS, NULL, 0, H5P_DEFAULT, H5P_DEFAULT);

    H5Fclose(fid);
}

/*
            o
          /___\
      g1 o/   \o g2
          \___/


o - group objects

 */

static void
gent_loop(void)
{
    hid_t fid, group;

    fid = H5Fcreate(FILE10, H5F_ACC_TRUNC, H5P_DEFAULT, H5P_DEFAULT);

    group = H5Gcreate2(fid, "/g1", H5P_DEFAULT, H5P_DEFAULT, H5P_DEFAULT);
    H5Gclose(group);
    group = H5Gcreate2(fid, "/g2", H5P_DEFAULT, H5P_DEFAULT, H5P_DEFAULT);
    H5Gclose(group);

    H5Lcreate_hard(fid, "/g2", H5L_SAME_LOC, "/g1/g1.1", H5P_DEFAULT, H5P_DEFAULT);
    H5Lcreate_hard(fid, "/g1", H5L_SAME_LOC, "/g2/g2.1", H5P_DEFAULT, H5P_DEFAULT);

    H5Fclose(fid);
}

static void
gent_loop2(void)
{
    hid_t fid, group;

    fid = H5Fcreate(FILE11, H5F_ACC_TRUNC, H5P_DEFAULT, H5P_DEFAULT);

    /* create group object g1 and implicit path from root object */
    group = H5Gcreate2(fid, "/g1", H5P_DEFAULT, H5P_DEFAULT, H5P_DEFAULT);
    H5Gclose(group);

    /* create group object g2 and implicit path from root object */
    group = H5Gcreate2(fid, "/g2", H5P_DEFAULT, H5P_DEFAULT, H5P_DEFAULT);
    H5Gclose(group);

    /* create path from object at /g1 to object at /g2 and name it g1.1 */
    H5Lcreate_hard(fid, "/g2", H5L_SAME_LOC, "/g1/g1.1", H5P_DEFAULT, H5P_DEFAULT);

    /* create path from object at /g2 to object at /g1 and name it g2.1 */
    H5Lcreate_soft("/g1", fid, "/g2/g2.1", H5P_DEFAULT, H5P_DEFAULT);

    H5Fclose(fid);
}

/*
                  /
     |       |       |   \    \    \     \      \
     g1     g2      g3   g4   g5    g6    g7     g8
    / \      |       |    \     \    \      \      \
 g1.1 g1.2 slink2  link3 dset2 slink4 dset3 slink5   elink
  |    |    (g1)  (dset2)      (dset3)      (elink)  udlink
 dset1 link1                                slink6
      (dset1)                               (udlink)
 */

static void
gent_many(void)
{
    hid_t   fid, group, attr, dataset, space, space2, type, create_plist, type2;
    hid_t   array_dt;
    hsize_t dims[2];
    int     data[2][2], dset2[10][10], dset3[10][10];
    double  d[10];

    char    buf[60];
    int     i, j;
    int     i0, i1, i2, i3;
    hsize_t sdim, maxdim;

    typedef struct {          /* compound type has members with rank > 1 */
        int    a[2][2][2][2]; /* arrays are 2x2x2x2    */
        double b[2][2][2][2];
        double c[2][2][2][2];
    } dset1_t;
    dset1_t dset1[6];

    hsize_t                      dim[4];
    herr_t H5_ATTR_NDEBUG_UNUSED ret;

    fid = H5Fcreate(FILE12, H5F_ACC_TRUNC, H5P_DEFAULT, H5P_DEFAULT);

    group = H5Gcreate2(fid, "/g1", H5P_DEFAULT, H5P_DEFAULT, H5P_DEFAULT);
    H5Gclose(group);

    create_plist = H5Pcreate(H5P_DATASET_CREATE);

    sdim = 2;
    H5Pset_chunk(create_plist, 1, &sdim);

    group = H5Gcreate2(fid, "/g1/g1.1", H5P_DEFAULT, H5P_DEFAULT, H5P_DEFAULT);

    type = H5Tcreate(H5T_COMPOUND, sizeof(dset1[0]));

    dim[0] = dim[1] = dim[2] = dim[3] = 2;
    array_dt                          = H5Tarray_create2(H5T_STD_I32BE, 4, dim);
    H5Tinsert(type, "a_array", HOFFSET(dset1_t, a), array_dt);
    H5Tclose(array_dt);

    array_dt = H5Tarray_create2(H5T_IEEE_F64BE, 4, dim);
    H5Tinsert(type, "b_array", HOFFSET(dset1_t, b), array_dt);
    H5Tclose(array_dt);

    array_dt = H5Tarray_create2(H5T_IEEE_F64BE, 4, dim);
    H5Tinsert(type, "c_array", HOFFSET(dset1_t, c), array_dt);
    H5Tclose(array_dt);

    type2 = H5Tcreate(H5T_COMPOUND, sizeof(dset1[0]));

    array_dt = H5Tarray_create2(H5T_NATIVE_INT, 4, dim);
    H5Tinsert(type2, "a_array", HOFFSET(dset1_t, a), array_dt);
    H5Tclose(array_dt);

    array_dt = H5Tarray_create2(H5T_NATIVE_DOUBLE, 4, dim);
    H5Tinsert(type2, "b_array", HOFFSET(dset1_t, b), array_dt);
    H5Tclose(array_dt);

    array_dt = H5Tarray_create2(H5T_NATIVE_DOUBLE, 4, dim);
    H5Tinsert(type2, "c_array", HOFFSET(dset1_t, c), array_dt);
    H5Tclose(array_dt);

    /* dset1 */
    sdim    = 6;
    maxdim  = H5S_UNLIMITED;
    space   = H5Screate_simple(1, &sdim, &maxdim);
    dataset = H5Dcreate2(group, "dset1", type, space, H5P_DEFAULT, create_plist, H5P_DEFAULT);

    /* add attributes to dset1 */
    dims[0] = 10;
    space2  = H5Screate_simple(1, dims, NULL);
    attr    = H5Acreate2(dataset, "attr1", H5T_STD_I8BE, space2, H5P_DEFAULT, H5P_DEFAULT);
    HDsprintf(buf, "abcdefghi");
    H5Awrite(attr, H5T_NATIVE_CHAR, buf);
    H5Sclose(space2);
    H5Aclose(attr);

    dims[0]    = 2;
    dims[1]    = 2;
    space2     = H5Screate_simple(2, dims, NULL);
    attr       = H5Acreate2(dataset, "attr2", H5T_STD_I32BE, space2, H5P_DEFAULT, H5P_DEFAULT);
    data[0][0] = 0;
    data[0][1] = 1;
    data[1][0] = 2;
    data[1][1] = 3;
    H5Awrite(attr, H5T_NATIVE_INT, data);
    H5Sclose(space2);
    H5Aclose(attr);

    dims[0] = 10;
    space2  = H5Screate_simple(1, dims, NULL);
    attr    = H5Acreate2(dataset, "attr3", H5T_IEEE_F64BE, space2, H5P_DEFAULT, H5P_DEFAULT);
    for (i = 0; i < 10; i++)
        d[i] = 0.1 * (double)i;
    H5Awrite(attr, H5T_NATIVE_DOUBLE, d);
    H5Sclose(space2);
    H5Aclose(attr);

    for (j = 0; j < (int)sdim; j++) {
        for (i3 = 0; i3 < 2; i3++) {
            for (i2 = 0; i2 < 2; i2++) {
                for (i1 = 0; i1 < 2; i1++) {
                    for (i0 = 0; i0 < 2; i0++) {
                        dset1[j].a[i3][i2][i1][i0] = i0 + j;
                        dset1[j].b[i3][i2][i1][i0] = (double)(i0 + j);
                        dset1[j].c[i3][i2][i1][i0] = (double)((hsize_t)i0 + (hsize_t)j + sdim);
                    }
                }
            }
        }
    }

    H5Dwrite(dataset, type2, H5S_ALL, H5S_ALL, H5P_DEFAULT, dset1);

    H5Dclose(dataset);
    H5Sclose(space);

    H5Tclose(type);
    H5Tclose(type2);
    H5Gclose(group);

    group = H5Gcreate2(fid, "/g1/g1.2", H5P_DEFAULT, H5P_DEFAULT, H5P_DEFAULT);
    H5Lcreate_hard(group, "/g1/g1.1/dset1", H5L_SAME_LOC, "link1", H5P_DEFAULT, H5P_DEFAULT);
    H5Gclose(group);

    group = H5Gcreate2(fid, "/g2", H5P_DEFAULT, H5P_DEFAULT, H5P_DEFAULT);
    H5Lcreate_soft("/g1", group, "slink2", H5P_DEFAULT, H5P_DEFAULT);
    H5Gclose(group);

    group = H5Gcreate2(fid, "/g3", H5P_DEFAULT, H5P_DEFAULT, H5P_DEFAULT);
    H5Gclose(group);

    group = H5Gcreate2(fid, "/g4", H5P_DEFAULT, H5P_DEFAULT, H5P_DEFAULT);

    /* dset2 */
    dims[0] = 10;
    dims[1] = 10;
    space   = H5Screate_simple(2, dims, NULL);

    dataset = H5Dcreate2(group, "dset2", H5T_STD_I32BE, space, H5P_DEFAULT, H5P_DEFAULT, H5P_DEFAULT);
    for (i = 0; i < 10; i++)
        for (j = 0; j < 10; j++)
            dset2[i][j] = j;
    H5Dwrite(dataset, H5T_NATIVE_INT, H5S_ALL, H5S_ALL, H5P_DEFAULT, dset2);

    H5Dclose(dataset);

    H5Sclose(space);
    H5Gclose(group);

    group = H5Gopen2(fid, "/g3", H5P_DEFAULT);
    H5Lcreate_hard(group, "/g4/dset2", H5L_SAME_LOC, "link3", H5P_DEFAULT, H5P_DEFAULT);
    H5Gclose(group);

    group = H5Gcreate2(fid, "/g5", H5P_DEFAULT, H5P_DEFAULT, H5P_DEFAULT);
    H5Gclose(group);

    group = H5Gcreate2(fid, "/g6", H5P_DEFAULT, H5P_DEFAULT, H5P_DEFAULT);
    /* dset3 */
    dims[0] = 10;
    dims[1] = 10;
    space   = H5Screate_simple(2, dims, NULL);

    dataset = H5Dcreate2(group, "dset3", H5T_STD_I32BE, space, H5P_DEFAULT, H5P_DEFAULT, H5P_DEFAULT);
    for (i = 0; i < 10; i++)
        for (j = 0; j < 10; j++)
            dset3[i][j] = i;
    H5Dwrite(dataset, H5T_NATIVE_INT, H5S_ALL, H5S_ALL, H5P_DEFAULT, dset3);

    H5Dclose(dataset);

    H5Sclose(space);
    H5Gclose(group);

    group = H5Gopen2(fid, "/g5", H5P_DEFAULT);
    H5Lcreate_soft("/g6/dset3", group, "slink4", H5P_DEFAULT, H5P_DEFAULT);
    H5Gclose(group);
    H5Pclose(create_plist);

    group = H5Gcreate2(fid, "/g7", H5P_DEFAULT, H5P_DEFAULT, H5P_DEFAULT);
    H5Gclose(group);
    group = H5Gcreate2(fid, "/g8", H5P_DEFAULT, H5P_DEFAULT, H5P_DEFAULT);
    H5Gclose(group);

    /* Create dangling external and UD links */
    H5Lcreate_external("somefile", "somepath", fid, "/g8/elink", H5P_DEFAULT, H5P_DEFAULT);
    H5Lregister(UD_link_class);
    H5Lcreate_ud(fid, "/g8/udlink", (H5L_type_t)MY_LINKCLASS, NULL, 0, H5P_DEFAULT, H5P_DEFAULT);

    /* Create links to external and UD links */
    ret = H5Lcreate_soft("/g8/elink", fid, "/g7/slink5", H5P_DEFAULT, H5P_DEFAULT);
    HDassert(ret >= 0);
    ret = H5Lcreate_soft("/g8/udlink", fid, "/g7/slink6", H5P_DEFAULT, H5P_DEFAULT);
    HDassert(ret >= 0);

    H5Fclose(fid);
}

static hid_t
mkstr(int size, H5T_str_t pad)
{
    hid_t type;

    if ((type = H5Tcopy(H5T_C_S1)) < 0)
        return -1;
    if (H5Tset_size(type, (size_t)size) < 0)
        return -1;
    if (H5Tset_strpad(type, pad) < 0)
        return -1;

    return type;
}

static void
gent_str(void)
{
    hid_t fid, dataset, space, f_type, m_type, str_type, f_type2;
    hid_t array_dt;

    hsize_t dims1[]        = {3, 4};
    char    string1[12][3] = {"s1", "s2", "s3", "s4", "s5", "s6", "s7", "s8", "s9", "s0", "s1", "s2"};

    hsize_t dims2[]         = {20};
    char    string2[20][10] = {"ab cd ef1", "ab cd ef2", "ab cd ef3", "ab cd ef4", "ab cd ef5",
                            "ab cd ef6", "ab cd ef7", "ab cd ef8", "ab cd ef9", "ab cd ef0",
                            "ab cd ef1", "ab cd ef2", "ab cd ef3", "ab cd ef4", "ab cd ef5",
                            "ab cd ef6", "ab cd ef7", "ab cd ef8", "ab cd ef9", "ab cd ef0"};

    hsize_t dims3[]        = {27};
    char    string3[27][6] = {"abcd0", "abcd1", "abcd2", "abcd3", "abcd4", "abcd5", "abcd6", "abcd7", "abcd8",
                           "abcd9", "abcd0", "abcd1", "abcd2", "abcd3", "abcd4", "abcd5", "abcd6", "abcd7",
                           "abcd8", "abcd9", "abcd0", "abcd1", "abcd2", "abcd3", "abcd4", "abcd5", "abcd6"};

    int i, j, k, l;

    hsize_t dims4[]        = {3};
    char    string4[3][21] = {"s1234567890123456789", "s1234567890123456789", "s1234567890123456789"};

    hsize_t dims5[] = {3, 6};
    typedef struct {
        int  a[8][10];
        char s[12][33];
    } compound_t;

    compound_t **comp1      = NULL;
    compound_t * comp1_data = NULL;
    hsize_t      mdims[2];

    /* Set up data array */
    comp1_data = (compound_t *)HDcalloc(3 * 6, sizeof(compound_t));
    comp1      = (compound_t **)HDcalloc(3, sizeof(comp1_data));
    for (i = 0; i < 3; i++)
        comp1[i] = comp1_data + (i * 6);

    fid = H5Fcreate(FILE13, H5F_ACC_TRUNC, H5P_DEFAULT, H5P_DEFAULT);

    /* string 1 : nullterm string */
    space   = H5Screate_simple(2, dims1, NULL);
    f_type  = mkstr(5, H5T_STR_NULLTERM);
    m_type  = mkstr(3, H5T_STR_NULLTERM);
    dataset = H5Dcreate2(fid, "/string1", f_type, space, H5P_DEFAULT, H5P_DEFAULT, H5P_DEFAULT);
    H5Dwrite(dataset, m_type, H5S_ALL, H5S_ALL, H5P_DEFAULT, string1);
    H5Tclose(m_type);
    H5Tclose(f_type);
    H5Sclose(space);
    H5Dclose(dataset);

    /* string 2 : space pad string */
    space   = H5Screate_simple(1, dims2, NULL);
    f_type  = mkstr(11, H5T_STR_SPACEPAD);
    m_type  = mkstr(10, H5T_STR_NULLTERM);
    dataset = H5Dcreate2(fid, "/string2", f_type, space, H5P_DEFAULT, H5P_DEFAULT, H5P_DEFAULT);
    H5Dwrite(dataset, m_type, H5S_ALL, H5S_ALL, H5P_DEFAULT, string2);
    H5Tclose(m_type);
    H5Tclose(f_type);
    H5Sclose(space);
    H5Dclose(dataset);

    /* string 3 : null pad string */
    space   = H5Screate_simple(1, dims3, NULL);
    f_type  = mkstr(8, H5T_STR_NULLPAD);
    m_type  = mkstr(6, H5T_STR_NULLTERM);
    dataset = H5Dcreate2(fid, "/string3", f_type, space, H5P_DEFAULT, H5P_DEFAULT, H5P_DEFAULT);
    H5Dwrite(dataset, m_type, H5S_ALL, H5S_ALL, H5P_DEFAULT, string3);
    H5Tclose(m_type);
    H5Tclose(f_type);
    H5Sclose(space);
    H5Dclose(dataset);

    /* string 4 : space pad long string */
    space   = H5Screate_simple(1, dims4, NULL);
    f_type  = mkstr(168, H5T_STR_SPACEPAD);
    m_type  = mkstr(21, H5T_STR_NULLTERM);
    dataset = H5Dcreate2(fid, "/string4", f_type, space, H5P_DEFAULT, H5P_DEFAULT, H5P_DEFAULT);
    H5Dwrite(dataset, m_type, H5S_ALL, H5S_ALL, H5P_DEFAULT, string4);
    H5Tclose(m_type);
    H5Tclose(f_type);
    H5Sclose(space);
    H5Dclose(dataset);

    /* compound data */
    space   = H5Screate_simple(2, dims5, NULL);
    f_type  = H5Tcreate(H5T_COMPOUND, sizeof(compound_t));
    f_type2 = H5Tcreate(H5T_COMPOUND, sizeof(compound_t));

    mdims[0] = 8;
    mdims[1] = 10;

    array_dt = H5Tarray_create2(H5T_STD_I32BE, 2, mdims);
    H5Tinsert(f_type, "int_array", HOFFSET(compound_t, a), array_dt);
    H5Tclose(array_dt);

    array_dt = H5Tarray_create2(H5T_NATIVE_INT, 2, mdims);
    H5Tinsert(f_type2, "int_array", HOFFSET(compound_t, a), array_dt);
    H5Tclose(array_dt);

    mdims[0] = 3;
    mdims[1] = 4;

    str_type = mkstr(32, H5T_STR_SPACEPAD);
    array_dt = H5Tarray_create2(str_type, 2, mdims);
    H5Tinsert(f_type, "string", HOFFSET(compound_t, s), array_dt);
    H5Tclose(array_dt);
    H5Tclose(str_type);

    str_type = mkstr(33, H5T_STR_NULLTERM);
    array_dt = H5Tarray_create2(str_type, 2, mdims);
    H5Tinsert(f_type2, "string", HOFFSET(compound_t, s), array_dt);
    H5Tclose(array_dt);
    H5Tclose(str_type);

    for (i = 0; i < 3; i++)
        for (j = 0; j < 6; j++) {
            for (k = 0; k < 8; k++)
                for (l = 0; l < 10; l++)
                    comp1[i][j].a[k][l] = (l + j + k) * (l + j + k);
            for (k = 0; k < 12; k++)
                HDstrcpy(comp1[i][j].s[k], "abcdefgh12345678abcdefgh12345678");
        }

    dataset = H5Dcreate2(fid, "/comp1", f_type, space, H5P_DEFAULT, H5P_DEFAULT, H5P_DEFAULT);
    H5Dwrite(dataset, f_type2, H5S_ALL, H5S_ALL, H5P_DEFAULT, comp1_data);

    H5Tclose(f_type);
    H5Tclose(f_type2);
    H5Sclose(space);
    H5Dclose(dataset);

    H5Fclose(fid);

    HDfree(comp1);
    HDfree(comp1_data);
}

/*
                      /
       /     /     |    \    \     \
     g1     g2    g3    g4    g5    g6
     |       |     |     |     \     \
  string1       string3       string5
         string2       string4       string6
 */

static void
gent_str2(void)
{
    hid_t   fid, group, attr, dataset, space, space2, mem_space, hyper_space;
    hid_t   fxdlenstr, fxdlenstr2, memtype;
    hsize_t dims[1], size[1], stride[1], count[1], block[1];
    hsize_t start[1];

    int     i;
    char    buf[LENSTR + 20];
    char    buf2[3 * LENSTR2];
    hsize_t sdim;

    fid = H5Fcreate(FILE14, H5F_ACC_TRUNC, H5P_DEFAULT, H5P_DEFAULT);

    fxdlenstr = H5Tcopy(H5T_C_S1);
    H5Tset_size(fxdlenstr, LENSTR);
    H5Tset_cset(fxdlenstr, H5T_CSET_ASCII);
    H5Tset_strpad(fxdlenstr, H5T_STR_NULLTERM);

    memtype = H5Tcopy(H5T_C_S1);
    H5Tset_size(memtype, LENSTR);
    H5Tset_cset(memtype, H5T_CSET_ASCII);
    H5Tset_strpad(memtype, H5T_STR_NULLTERM);

    sdim        = 10;
    size[0]     = sdim;
    space       = H5Screate_simple(1, size, NULL);
    size[0]     = 1;
    mem_space   = H5Screate_simple(1, size, NULL);
    hyper_space = H5Scopy(space);

    /* dset1 */

    group   = H5Gcreate2(fid, "/g1", H5P_DEFAULT, H5P_DEFAULT, H5P_DEFAULT);
    dataset = H5Dcreate2(group, "dset1", fxdlenstr, space, H5P_DEFAULT, H5P_DEFAULT, H5P_DEFAULT);

    /* add attributes to dset1 */

    fxdlenstr2 = H5Tcopy(H5T_C_S1);
    H5Tset_size(fxdlenstr2, LENSTR2);
    H5Tset_cset(fxdlenstr2, H5T_CSET_ASCII);
    H5Tset_strpad(fxdlenstr2, H5T_STR_NULLTERM);

    dims[0] = 3;
    space2  = H5Screate_simple(1, dims, NULL);
    attr    = H5Acreate2(dataset, "attr1", fxdlenstr2, space2, H5P_DEFAULT, H5P_DEFAULT);
    HDsprintf(&(buf2[0 * LENSTR2]), "0123456789");
    HDsprintf(&(buf2[1 * LENSTR2]), "abcdefghij");
    HDsprintf(&(buf2[2 * LENSTR2]), "ABCDEFGHIJ");
    H5Awrite(attr, fxdlenstr2, buf2);
    H5Sclose(space2);
    H5Tclose(fxdlenstr2);
    H5Aclose(attr);

    stride[0] = 1;
    count[0]  = 1;
    block[0]  = 1;

    for (i = 0; (hsize_t)i < sdim; i++) {
        start[0] = (hsize_t)i;
        HDsprintf(buf, "This is row %1d of type H5T_STR_NULLTERM of", i);
        H5Tset_size(memtype, HDstrlen(buf) + 1);
        H5Sselect_hyperslab(hyper_space, H5S_SELECT_SET, start, stride, count, block);
        H5Dwrite(dataset, memtype, mem_space, hyper_space, H5P_DEFAULT, buf);
    }
    H5Dclose(dataset);
    H5Gclose(group);

    group   = H5Gcreate2(fid, "/g2", H5P_DEFAULT, H5P_DEFAULT, H5P_DEFAULT);
    dataset = H5Dcreate2(group, "dset2", fxdlenstr, space, H5P_DEFAULT, H5P_DEFAULT, H5P_DEFAULT);

    for (i = 0; (hsize_t)i < sdim; i++) {
        start[0] = (hsize_t)i;
        HDsprintf(buf, "This is row %1d of type H5T_STR_NULLTERM of string array", i);
        H5Tset_size(memtype, HDstrlen(buf) + 1);
        H5Sselect_hyperslab(hyper_space, H5S_SELECT_SET, start, stride, count, block);
        H5Dwrite(dataset, memtype, mem_space, hyper_space, H5P_DEFAULT, buf);
    }
    H5Dclose(dataset);
    H5Gclose(group);

    H5Tclose(fxdlenstr);
    fxdlenstr = H5Tcopy(H5T_C_S1);
    H5Tset_size(fxdlenstr, LENSTR);
    H5Tset_cset(fxdlenstr, H5T_CSET_ASCII);
    H5Tset_strpad(fxdlenstr, H5T_STR_NULLPAD);

    group   = H5Gcreate2(fid, "/g3", H5P_DEFAULT, H5P_DEFAULT, H5P_DEFAULT);
    dataset = H5Dcreate2(group, "dset3", fxdlenstr, space, H5P_DEFAULT, H5P_DEFAULT, H5P_DEFAULT);

    for (i = 0; (hsize_t)i < sdim; i++) {
        start[0] = (hsize_t)i;
        HDsprintf(buf, "This is row %1d of type H5T_STR_NULLPAD of", i);
        H5Tset_size(memtype, HDstrlen(buf) + 1);
        H5Sselect_hyperslab(hyper_space, H5S_SELECT_SET, start, stride, count, block);
        H5Dwrite(dataset, memtype, mem_space, hyper_space, H5P_DEFAULT, buf);
    }
    H5Dclose(dataset);
    H5Gclose(group);

    group   = H5Gcreate2(fid, "/g4", H5P_DEFAULT, H5P_DEFAULT, H5P_DEFAULT);
    dataset = H5Dcreate2(group, "dset4", fxdlenstr, space, H5P_DEFAULT, H5P_DEFAULT, H5P_DEFAULT);

    for (i = 0; (hsize_t)i < sdim; i++) {
        start[0] = (hsize_t)i;
        HDsprintf(buf, "This is row %1d of type H5T_STR_NULLPAD of string array", i);
        H5Tset_size(memtype, HDstrlen(buf) + 1);
        H5Sselect_hyperslab(hyper_space, H5S_SELECT_SET, start, stride, count, block);
        H5Dwrite(dataset, memtype, mem_space, hyper_space, H5P_DEFAULT, buf);
    }
    H5Dclose(dataset);
    H5Gclose(group);

    H5Tclose(fxdlenstr);
    fxdlenstr = H5Tcopy(H5T_C_S1);
    H5Tset_size(fxdlenstr, LENSTR);
    H5Tset_cset(fxdlenstr, H5T_CSET_ASCII);
    H5Tset_strpad(fxdlenstr, H5T_STR_SPACEPAD);

    group   = H5Gcreate2(fid, "/g5", H5P_DEFAULT, H5P_DEFAULT, H5P_DEFAULT);
    dataset = H5Dcreate2(group, "dset5", fxdlenstr, space, H5P_DEFAULT, H5P_DEFAULT, H5P_DEFAULT);

    for (i = 0; (hsize_t)i < sdim; i++) {
        start[0] = (hsize_t)i;
        HDsprintf(buf, "This is row %1d of type H5T_STR_SPACEPAD of", i);
        H5Tset_size(memtype, HDstrlen(buf) + 1);
        H5Sselect_hyperslab(hyper_space, H5S_SELECT_SET, start, stride, count, block);
        H5Dwrite(dataset, memtype, mem_space, hyper_space, H5P_DEFAULT, buf);
    }
    H5Dclose(dataset);
    H5Gclose(group);

    group   = H5Gcreate2(fid, "/g6", H5P_DEFAULT, H5P_DEFAULT, H5P_DEFAULT);
    dataset = H5Dcreate2(group, "dset6", fxdlenstr, space, H5P_DEFAULT, H5P_DEFAULT, H5P_DEFAULT);

    for (i = 0; (hsize_t)i < sdim; i++) {
        start[0] = (hsize_t)i;
        HDsprintf(buf, "This is row %1d of type H5T_STR_SPACEPAD of string array", i);
        H5Tset_size(memtype, HDstrlen(buf) + 1);
        H5Sselect_hyperslab(hyper_space, H5S_SELECT_SET, start, stride, count, block);
        H5Dwrite(dataset, memtype, mem_space, hyper_space, H5P_DEFAULT, buf);
    }

    H5Dclose(dataset);
    H5Gclose(group);
    H5Tclose(fxdlenstr);
    H5Tclose(memtype);
    H5Sclose(mem_space);
    H5Sclose(hyper_space);
    H5Sclose(space);
    H5Fclose(fid);
}

static void
gent_enum(void)
{
    /*some code is taken from enum.c in the test dir */
    hid_t    file, type, space, dset;
    int      val;
    enumtype data[]  = {RED, GREEN, BLUE,  GREEN, WHITE, WHITE, BLACK, GREEN, BLUE,  RED,
                       RED, BLUE,  GREEN, BLACK, WHITE, RED,   WHITE, GREEN, GREEN, BLUE};
    hsize_t  size[1] = {NELMTS(data)};

    file = H5Fcreate(FILE15, H5F_ACC_TRUNC, H5P_DEFAULT, H5P_DEFAULT);

    /* Try to test names with special characters */
    type = H5Tcreate(H5T_ENUM, sizeof(enumtype));
    H5Tenum_insert(type, "RED", (val = 0, &val));
    H5Tenum_insert(type, "GREEN\ngreen", (val = 1, &val));
    H5Tenum_insert(type, "BLUE blue", (val = 2, &val));
    H5Tenum_insert(type, "WHITE \"white\"", (val = 3, &val));
    H5Tenum_insert(type, "BLACK \'black\'", (val = 4, &val));
    H5Tcommit2(file, "enum normal", type, H5P_DEFAULT, H5P_DEFAULT, H5P_DEFAULT);

    space = H5Screate_simple(1, size, NULL);
    dset  = H5Dcreate2(file, "table", type, space, H5P_DEFAULT, H5P_DEFAULT, H5P_DEFAULT);
    H5Dwrite(dset, type, space, space, H5P_DEFAULT, data);

    H5Dclose(dset);
    H5Sclose(space);
    H5Fclose(file);
}

static void
gent_objref(void)
{
    /*some code is taken from enum.c in the test dir */
    hid_t fid1;    /* HDF5 File IDs  */
    hid_t dataset; /* Dataset ID   */

    hid_t       group; /* Group ID             */
    hid_t       sid1;  /* Dataspace ID   */
    hid_t       tid1;  /* Datatype ID   */
    hsize_t     dims1[] = {SPACE1_DIM1};
    hobj_ref_t *wbuf,                       /* buffer to write to disk */
        *rbuf,                              /* buffer read from disk */
        *tbuf;                              /* temp. buffer read from disk */
    uint32_t *  tu32;                       /* Temporary pointer to uint32 data */
    int         i;                          /* counting variables */
    const char *write_comment     = "Foo!"; /* Comments for group */
    uint64_t    supports_comments = 0;

    /* Allocate write & read buffers */
    wbuf = (hobj_ref_t *)HDmalloc(sizeof(hobj_ref_t) * SPACE1_DIM1);
    rbuf = (hobj_ref_t *)HDmalloc(sizeof(hobj_ref_t) * SPACE1_DIM1);
    tbuf = (hobj_ref_t *)HDmalloc(sizeof(hobj_ref_t) * SPACE1_DIM1);

    /* Create file */
    fid1 = H5Fcreate(FILE16, H5F_ACC_TRUNC, H5P_DEFAULT, H5P_DEFAULT);

    /* Create dataspace for datasets */
    sid1 = H5Screate_simple(SPACE1_RANK, dims1, NULL);

    /* Create a group */
    group = H5Gcreate2(fid1, "Group1", H5P_DEFAULT, H5P_DEFAULT, H5P_DEFAULT);

    /* Check if we support comments in the current VOL connector */
    H5VLquery_optional(fid1, H5VL_SUBCLS_OBJECT, H5VL_NATIVE_OBJECT_SET_COMMENT, &supports_comments);

    /* Set group's comment */
    if (supports_comments & H5VL_OPT_QUERY_SUPPORTED)
        H5Oset_comment(group, write_comment);

    /* Create a dataset (inside Group1) */
    dataset = H5Dcreate2(group, "Dataset1", H5T_STD_U32BE, sid1, H5P_DEFAULT, H5P_DEFAULT, H5P_DEFAULT);

    for (tu32 = (uint32_t *)((void *)wbuf), i = 0; i < SPACE1_DIM1; i++)
        *tu32++ = (uint32_t)(i * 3);

    /* Write selection to disk */
    H5Dwrite(dataset, H5T_NATIVE_UINT, H5S_ALL, H5S_ALL, H5P_DEFAULT, wbuf);

    /* Close Dataset */
    H5Dclose(dataset);

    /* Create another dataset (inside Group1) */
    dataset = H5Dcreate2(group, "Dataset2", H5T_STD_U8BE, sid1, H5P_DEFAULT, H5P_DEFAULT, H5P_DEFAULT);

    /* Close Dataset */
    H5Dclose(dataset);

    /* Create a datatype to refer to */
    tid1 = H5Tcreate(H5T_COMPOUND, sizeof(s1_t));

    /* Insert fields */
    H5Tinsert(tid1, "a", HOFFSET(s1_t, a), H5T_STD_I32BE);

    H5Tinsert(tid1, "b", HOFFSET(s1_t, b), H5T_IEEE_F32BE);

    H5Tinsert(tid1, "c", HOFFSET(s1_t, c), H5T_IEEE_F32BE);

    /* Save datatype for later */
    H5Tcommit2(group, "Datatype1", tid1, H5P_DEFAULT, H5P_DEFAULT, H5P_DEFAULT);

    /* Close datatype */
    H5Tclose(tid1);

    /* Close group */
    H5Gclose(group);

    /* Create a dataset */
    dataset = H5Dcreate2(fid1, "Dataset3", H5T_STD_REF_OBJ, sid1, H5P_DEFAULT, H5P_DEFAULT, H5P_DEFAULT);

    /* Create reference to dataset */
    H5Rcreate(&wbuf[0], fid1, "/Group1/Dataset1", H5R_OBJECT, (hid_t)-1);

    /* Create reference to dataset */
    H5Rcreate(&wbuf[1], fid1, "/Group1/Dataset2", H5R_OBJECT, (hid_t)-1);

    /* Create reference to group */
    H5Rcreate(&wbuf[2], fid1, "/Group1", H5R_OBJECT, (hid_t)-1);

    /* Create reference to named datatype */
    H5Rcreate(&wbuf[3], fid1, "/Group1/Datatype1", H5R_OBJECT, (hid_t)-1);

    /* Write selection to disk */
    H5Dwrite(dataset, H5T_STD_REF_OBJ, H5S_ALL, H5S_ALL, H5P_DEFAULT, wbuf);

    /* Close disk dataspace */
    H5Sclose(sid1);

    /* Close Dataset */
    H5Dclose(dataset);

    /* Close file */
    H5Fclose(fid1);

    /* Free memory buffers */
    HDfree(wbuf);
    HDfree(rbuf);
    HDfree(tbuf);
}

static void
gent_datareg(void)
{
    /*some code is taken from enum.c in the test dir */

    hid_t fid1;  /* HDF5 File IDs  */
    hid_t dset1, /* Dataset ID   */
        dset2;   /* Dereferenced dataset ID */
    hid_t sid1,  /* Dataspace ID #1  */
        sid2;    /* Dataspace ID #2  */
    hsize_t          dims1[] = {SPACE1_DIM1}, dims2[] = {SPACE2_DIM1, SPACE2_DIM2};
    hsize_t          start[SPACE2_RANK];                  /* Starting location of hyperslab */
    hsize_t          stride[SPACE2_RANK];                 /* Stride of hyperslab */
    hsize_t          count[SPACE2_RANK];                  /* Element count of hyperslab */
    hsize_t          block[SPACE2_RANK];                  /* Block size of hyperslab */
    hsize_t          coord1[POINT1_NPOINTS][SPACE2_RANK]; /* Coordinates for point selection */
    hdset_reg_ref_t *wbuf,                                /* buffer to write to disk */
        *rbuf;                                            /* buffer read from disk */
    uint8_t *dwbuf,                                       /* Buffer for writing numeric data to disk */
        *drbuf;                                           /* Buffer for reading numeric data from disk */
    uint8_t *tu8;                                         /* Temporary pointer to uint8 data */
    int      i;                                           /* counting variables */

    /* Allocate write & read buffers */
    wbuf  = (hdset_reg_ref_t *)HDcalloc(sizeof(hdset_reg_ref_t), SPACE1_DIM1);
    rbuf  = (hdset_reg_ref_t *)HDmalloc(sizeof(hdset_reg_ref_t) * SPACE1_DIM1);
    dwbuf = (uint8_t *)HDmalloc(sizeof(uint8_t) * SPACE2_DIM1 * SPACE2_DIM2);
    drbuf = (uint8_t *)HDcalloc(sizeof(uint8_t), SPACE2_DIM1 * SPACE2_DIM2);

    /* Create file */
    fid1 = H5Fcreate(FILE17, H5F_ACC_TRUNC, H5P_DEFAULT, H5P_DEFAULT);

    /* Create dataspace for datasets */
    sid2 = H5Screate_simple(SPACE2_RANK, dims2, NULL);

    /* Create a dataset */
    dset2 = H5Dcreate2(fid1, "Dataset2", H5T_STD_U8BE, sid2, H5P_DEFAULT, H5P_DEFAULT, H5P_DEFAULT);

    for (tu8 = dwbuf, i = 0; i < SPACE2_DIM1 * SPACE2_DIM2; i++)
        *tu8++ = (uint8_t)(i * 3);

    /* Write selection to disk */
    H5Dwrite(dset2, H5T_NATIVE_UCHAR, H5S_ALL, H5S_ALL, H5P_DEFAULT, dwbuf);

    /* Close Dataset */
    H5Dclose(dset2);

    /* Create dataspace for the reference dataset */
    sid1 = H5Screate_simple(SPACE1_RANK, dims1, NULL);

    /* Create a dataset */
    dset1 = H5Dcreate2(fid1, "Dataset1", H5T_STD_REF_DSETREG, sid1, H5P_DEFAULT, H5P_DEFAULT, H5P_DEFAULT);

    /* Create references */

    /* Select 6x6 hyperslab for first reference */
    start[0]  = 2;
    start[1]  = 2;
    stride[0] = 1;
    stride[1] = 1;
    count[0]  = 6;
    count[1]  = 6;
    block[0]  = 1;
    block[1]  = 1;
    H5Sselect_hyperslab(sid2, H5S_SELECT_SET, start, stride, count, block);

    H5Sget_select_npoints(sid2);

    /* Store first dataset region */
    H5Rcreate(&wbuf[0], fid1, "/Dataset2", H5R_DATASET_REGION, sid2);

    /* Select sequence of ten points for second reference */
    coord1[0][0] = 6;
    coord1[0][1] = 9;
    coord1[1][0] = 2;
    coord1[1][1] = 2;
    coord1[2][0] = 8;
    coord1[2][1] = 4;
    coord1[3][0] = 1;
    coord1[3][1] = 6;
    coord1[4][0] = 2;
    coord1[4][1] = 8;
    coord1[5][0] = 3;
    coord1[5][1] = 2;
    coord1[6][0] = 0;
    coord1[6][1] = 4;
    coord1[7][0] = 9;
    coord1[7][1] = 0;
    coord1[8][0] = 7;
    coord1[8][1] = 1;
    coord1[9][0] = 3;
    coord1[9][1] = 3;
    H5Sselect_elements(sid2, H5S_SELECT_SET, POINT1_NPOINTS, (hsize_t *)coord1);

    H5Sget_select_npoints(sid2);

    /* Store second dataset region */
    H5Rcreate(&wbuf[1], fid1, "/Dataset2", H5R_DATASET_REGION, sid2);

    /* Write selection to disk */
    H5Dwrite(dset1, H5T_STD_REF_DSETREG, H5S_ALL, H5S_ALL, H5P_DEFAULT, wbuf);

    /* Close disk dataspace */
    H5Sclose(sid1);

    /* Close Dataset */
    H5Dclose(dset1);

    /* Close uint8 dataset dataspace */
    H5Sclose(sid2);

    /* Close file */
    H5Fclose(fid1);

    /* Free memory buffers */
    HDfree(wbuf);
    HDfree(rbuf);
    HDfree(dwbuf);
    HDfree(drbuf);
}

static void
gent_attrreg(void)
{
    /*some code is taken from enum.c in the test dir */

    hid_t            fid1;  /* HDF5 File IDs  */
    hid_t            dset1; /* Dataset ID   */
    hid_t            dset2; /* Dereferenced dataset ID */
    hid_t            sid1;  /* Dataspace ID #1  */
    hid_t            sid2;  /* Dataspace ID #2  */
    hid_t            sid3;  /* Dataspace ID #3  */
    hid_t            attr1; /* Attribute ID  */
    hsize_t          dims1[] = {SPACE1_DIM1};
    hsize_t          dims2[] = {SPACE2_DIM1, SPACE2_DIM2};
    hsize_t          start[SPACE2_RANK];                  /* Starting location of hyperslab */
    hsize_t          stride[SPACE2_RANK];                 /* Stride of hyperslab */
    hsize_t          count[SPACE2_RANK];                  /* Element count of hyperslab */
    hsize_t          block[SPACE2_RANK];                  /* Block size of hyperslab */
    hsize_t          coord1[POINT1_NPOINTS][SPACE2_RANK]; /* Coordinates for point selection */
    hdset_reg_ref_t *wbuf;                                /* buffer to write to disk */
    hdset_reg_ref_t *rbuf;                                /* buffer read from disk */
    uint8_t *        dwbuf;                               /* Buffer for writing numeric data to disk */
    uint8_t *        drbuf;                               /* Buffer for reading numeric data from disk */
    uint8_t *        tu8;                                 /* Temporary pointer to uint8 data */
    int              i;                                   /* counting variables */

    /* Allocate write & read buffers */
    wbuf  = (hdset_reg_ref_t *)HDcalloc(sizeof(hdset_reg_ref_t), SPACE1_DIM1);
    rbuf  = (hdset_reg_ref_t *)HDmalloc(sizeof(hdset_reg_ref_t) * SPACE1_DIM1);
    dwbuf = (uint8_t *)HDmalloc(sizeof(uint8_t) * SPACE2_DIM1 * SPACE2_DIM2);
    drbuf = (uint8_t *)HDcalloc(sizeof(uint8_t), SPACE2_DIM1 * SPACE2_DIM2);

    /* Create file */
    fid1 = H5Fcreate(FILE64, H5F_ACC_TRUNC, H5P_DEFAULT, H5P_DEFAULT);

    /* Create dataspace for datasets */
    sid2 = H5Screate_simple(SPACE2_RANK, dims2, NULL);

    /* Create a dataset */
    dset2 = H5Dcreate2(fid1, "Dataset2", H5T_STD_U8BE, sid2, H5P_DEFAULT, H5P_DEFAULT, H5P_DEFAULT);

    for (tu8 = dwbuf, i = 0; i < SPACE2_DIM1 * SPACE2_DIM2; i++)
        *tu8++ = (uint8_t)(i * 3);

    /* Write selection to disk */
    H5Dwrite(dset2, H5T_NATIVE_UCHAR, H5S_ALL, H5S_ALL, H5P_DEFAULT, dwbuf);

    /* Close Dataset */
    H5Dclose(dset2);

    /*
     * Create dataset with a null dataspace to serve as the parent for
     * the attribute.
     */
    sid1  = H5Screate(H5S_NULL);
    dset1 = H5Dcreate2(fid1, "Dataset1", H5T_STD_I32LE, sid1, H5P_DEFAULT, H5P_DEFAULT, H5P_DEFAULT);
    H5Sclose(sid1);

    /* Create references */

    /* Select 6x6 hyperslab for first reference */
    start[0]  = 2;
    start[1]  = 2;
    stride[0] = 1;
    stride[1] = 1;
    count[0]  = 6;
    count[1]  = 6;
    block[0]  = 1;
    block[1]  = 1;
    H5Sselect_hyperslab(sid2, H5S_SELECT_SET, start, stride, count, block);

    H5Sget_select_npoints(sid2);

    /* Store first dataset region */
    H5Rcreate(&wbuf[0], fid1, "/Dataset2", H5R_DATASET_REGION, sid2);

    /* Select sequence of ten points for second reference */
    coord1[0][0] = 6;
    coord1[0][1] = 9;
    coord1[1][0] = 2;
    coord1[1][1] = 2;
    coord1[2][0] = 8;
    coord1[2][1] = 4;
    coord1[3][0] = 1;
    coord1[3][1] = 6;
    coord1[4][0] = 2;
    coord1[4][1] = 8;
    coord1[5][0] = 3;
    coord1[5][1] = 2;
    coord1[6][0] = 0;
    coord1[6][1] = 4;
    coord1[7][0] = 9;
    coord1[7][1] = 0;
    coord1[8][0] = 7;
    coord1[8][1] = 1;
    coord1[9][0] = 3;
    coord1[9][1] = 3;
    H5Sselect_elements(sid2, H5S_SELECT_SET, POINT1_NPOINTS, (hsize_t *)coord1);

    H5Sget_select_npoints(sid2);

    /* Store second dataset region */
    H5Rcreate(&wbuf[1], fid1, "/Dataset2", H5R_DATASET_REGION, sid2);

    /* Create dataspace for the attribute */
    sid3 = H5Screate_simple(SPACE1_RANK, dims1, NULL);

    /* Create the attribute and write the region references to it. */
    attr1 = H5Acreate2(dset1, "Attribute1", H5T_STD_REF_DSETREG, sid3, H5P_DEFAULT, H5P_DEFAULT);
    H5Awrite(attr1, H5T_STD_REF_DSETREG, wbuf);

    /* Close attribute dataspace */
    H5Sclose(sid3);

    /* Close attribute */
    H5Aclose(attr1);

    /* Close Dataset */
    H5Dclose(dset1);

    /* Close uint8 dataset dataspace */
    H5Sclose(sid2);

    /* Close file */
    H5Fclose(fid1);

    /* Free memory buffers */
    HDfree(wbuf);
    HDfree(rbuf);
    HDfree(dwbuf);
    HDfree(drbuf);
}

/*taken from Elena's compound test file*/
static void
gent_nestcomp(void)
{
    /* Compound member of the compound datatype*/
    typedef struct cmp_t {
        char  a;
        float b[2];
    } cmp_t;

    /* First structure  and dataset*/
    typedef struct s1_t {
        int    a;
        float  b;
        double c;
        cmp_t  d;
    } s2_t;
    hid_t    cmp_tid; /* Handle for the compound datatype */
    hid_t    char_id; /* Handle for the string datatype */
    hid_t    array_dt;
    hsize_t  array_dims[] = {2}; /* Dataspace dimensions */
    unsigned ndims        = 1;   /* Number of dimensions in the array field */

    s2_t  s1[10];
    hid_t s2_tid; /* File datatype identifier */

    int     i;
    hid_t   file, dataset, space; /* Handles */
    herr_t  status;
    hsize_t dim[] = {10}; /* Dataspace dimensions */

    char datasetname[] = "ArrayOfStructures";

    /*
     * Initialize the data
     */
    for (i = 0; i < 10; i++) {
        s1[i].a      = i;
        s1[i].b      = (float)(i * i);
        s1[i].c      = 1.0 / (double)(i + 1);
        s1[i].d.a    = (char)(65 + i);
        s1[i].d.b[0] = -100.0F;
        s1[i].d.b[1] = 100.0F;
    }

    /*
     * Create the data space.
     */
    space = H5Screate_simple(1, dim, NULL);

    /*
     * Create the file.
     */
    file = H5Fcreate(FILE18, H5F_ACC_TRUNC, H5P_DEFAULT, H5P_DEFAULT);

    /*
     * Create the memory data type.
     */
    /*
     * Create a datatype for compound field first.
     */
    cmp_tid = H5Tcreate(H5T_COMPOUND, sizeof(cmp_t));

    /* We are using C string of length one to represent "real" character */
    char_id = H5Tcopy(H5T_C_S1);
    H5Tset_strpad(char_id, H5T_STR_NULLTERM);
    H5Tinsert(cmp_tid, "char_name", HOFFSET(cmp_t, a), char_id);

    array_dt = H5Tarray_create2(H5T_NATIVE_FLOAT, ndims, array_dims);
    H5Tinsert(cmp_tid, "array_name", HOFFSET(cmp_t, b), array_dt);
    H5Tclose(array_dt);

    s2_tid = H5Tcreate(H5T_COMPOUND, sizeof(s2_t));
    H5Tinsert(s2_tid, "a_name", HOFFSET(s2_t, a), H5T_NATIVE_INT);
    H5Tinsert(s2_tid, "c_name", HOFFSET(s2_t, c), H5T_NATIVE_DOUBLE);
    H5Tinsert(s2_tid, "b_name", HOFFSET(s2_t, b), H5T_NATIVE_FLOAT);

    /* Insert compound member created above */
    H5Tinsert(s2_tid, "d_name", HOFFSET(s2_t, d), cmp_tid);

    /*
     * Create the dataset.
     */
    dataset = H5Dcreate2(file, datasetname, s2_tid, space, H5P_DEFAULT, H5P_DEFAULT, H5P_DEFAULT);

    /*
     * Wtite data to the dataset;
     */
    status = H5Dwrite(dataset, s2_tid, H5S_ALL, H5S_ALL, H5P_DEFAULT, s1);
    if (status < 0)
        HDfprintf(stderr, "gent_nestcomp H5Dwrite failed\n");

    /*
     * Release resources
     */
    H5Tclose(s2_tid);
    H5Tclose(cmp_tid);
    H5Tclose(char_id);
    H5Sclose(space);
    H5Dclose(dataset);
    H5Fclose(file);
}

static void
gent_opaque(void)
{
    hid_t   file, type, dataset, space;
    char    test[100][2];
    int     x;
    hsize_t dim = 2;

    for (x = 0; x < 100; x++) {
        test[x][0] = (char)x;
        test[x][1] = (char)(99 - x);
    }

    /*
     * Create the data space.
     */
    space = H5Screate_simple(1, &dim, NULL);

    /*
     * Create the file.
     */
    file = H5Fcreate(FILE19, H5F_ACC_TRUNC, H5P_DEFAULT, H5P_DEFAULT);

    /*
     * Create the memory datatype.
     */
    type = H5Tcreate(H5T_OPAQUE, sizeof(char) * 100 * 2);
    H5Tset_tag(type, "test opaque type");

    /*
     * Create the dataset.
     */
    dataset = H5Dcreate2(file, "opaque test", type, space, H5P_DEFAULT, H5P_DEFAULT, H5P_DEFAULT);

    /*
     * Write data to the dataset;
     */
    H5Dwrite(dataset, type, H5S_ALL, H5S_ALL, H5P_DEFAULT, test);

    H5Tclose(type);
    H5Sclose(space);
    H5Dclose(dataset);
    H5Fclose(file);
}

static void
gent_bitfields(void)
{
    hid_t file, grp = H5I_INVALID_HID, type = H5I_INVALID_HID, space = H5I_INVALID_HID,
                dset = H5I_INVALID_HID;
    size_t        i;
    hsize_t       nelmts;
    unsigned char buf[32];

    file = H5Fcreate(FILE20, H5F_ACC_TRUNC, H5P_DEFAULT, H5P_DEFAULT);

    if ((grp = H5Gcreate2(file, "typetests", H5P_DEFAULT, H5P_DEFAULT, H5P_DEFAULT)) < 0)
        goto error;

    /* bitfield_1 */
    nelmts = sizeof(buf);
    if ((type = H5Tcopy(H5T_STD_B8LE)) < 0 || (space = H5Screate_simple(1, &nelmts, NULL)) < 0 ||
        (dset = H5Dcreate2(grp, "bitfield_1", type, space, H5P_DEFAULT, H5P_DEFAULT, H5P_DEFAULT)) < 0)
        goto error;

    for (i = 0; i < sizeof buf; i++)
        buf[i] = (uint8_t)(0xff ^ i);
    if (H5Dwrite(dset, type, H5S_ALL, H5S_ALL, H5P_DEFAULT, buf) < 0)
        goto error;
    if (H5Sclose(space) < 0)
        goto error;
    if (H5Tclose(type) < 0)
        goto error;
    if (H5Dclose(dset) < 0)
        goto error;

    /* bitfield_2 */
    nelmts = sizeof(buf) / 2;
    if ((type = H5Tcopy(H5T_STD_B16LE)) < 0 || (space = H5Screate_simple(1, &nelmts, NULL)) < 0 ||
        (dset = H5Dcreate2(grp, "bitfield_2", type, space, H5P_DEFAULT, H5P_DEFAULT, H5P_DEFAULT)) < 0)
        goto error;
    for (i = 0; i < sizeof buf; i++)
        buf[i] = (uint8_t)(0xff ^ i);
    if (H5Dwrite(dset, type, H5S_ALL, H5S_ALL, H5P_DEFAULT, buf) < 0)
        goto error;
    if (H5Sclose(space) < 0)
        goto error;
    if (H5Tclose(type) < 0)
        goto error;
    if (H5Dclose(dset) < 0)
        goto error;
    if (H5Gclose(grp) < 0)
        goto error;
    H5Fclose(file);

error:
    H5E_BEGIN_TRY
    {
        H5Gclose(grp);
        H5Tclose(type);
        H5Sclose(space);
        H5Dclose(dset);
    }
    H5E_END_TRY;
}

static void
gent_vldatatypes(void)
{
    hvl_t                        adata, wdata[SPACE1_DIM1];
    hid_t                        file, dset, space, type;
    hsize_t                      dims[] = {SPACE1_DIM1};
    int                          i;
    herr_t H5_ATTR_NDEBUG_UNUSED ret = 0;

    file = H5Fcreate(FILE21, H5F_ACC_TRUNC, H5P_DEFAULT, H5P_DEFAULT);

    /* Allocate and initialize VL dataset to write */
    for (i = 0; i < SPACE1_DIM1; i++) {
        int j;

        wdata[i].p   = HDmalloc((size_t)(i + 1) * sizeof(int));
        wdata[i].len = (size_t)(i + 1);

        for (j = 0; j < i + 1; j++)
            ((int *)wdata[i].p)[j] = i * 10 + j;
    }

    /* write out the integers in little-endian format */
    space = H5Screate_simple(SPACE1_RANK, dims, NULL);
    type  = H5Tvlen_create(H5T_NATIVE_INT);
    dset  = H5Dcreate2(file, "Dataset1.0", type, space, H5P_DEFAULT, H5P_DEFAULT, H5P_DEFAULT);
    ret   = H5Dwrite(dset, type, H5S_ALL, H5S_ALL, H5P_DEFAULT, wdata);
    HDassert(ret >= 0);
    ret = H5Treclaim(type, space, H5P_DEFAULT, wdata);
    HDassert(ret >= 0);

    ret = H5Dclose(dset);
    HDassert(ret >= 0);
    ret = H5Tclose(type);
    HDassert(ret >= 0);
    ret = H5Sclose(space);
    HDassert(ret >= 0);

    /* Allocate and initialize VL dataset to write */
    for (i = 0; i < SPACE1_DIM1; i++) {
        int j;

        wdata[i].p   = HDmalloc((size_t)(i + 1) * sizeof(float));
        wdata[i].len = (size_t)(i + 1);

        for (j = 0; j < i + 1; j++)
            ((float *)wdata[i].p)[j] = (float)((float)(i * 10) + ((float)j) / 10.0F);
    } /* end for */

    /* write out the floats in little-endian format */
    space = H5Screate_simple(SPACE1_RANK, dims, NULL);
    type  = H5Tvlen_create(H5T_NATIVE_FLOAT);
    dset  = H5Dcreate2(file, "Dataset2.0", type, space, H5P_DEFAULT, H5P_DEFAULT, H5P_DEFAULT);
    ret   = H5Dwrite(dset, type, H5S_ALL, H5S_ALL, H5P_DEFAULT, wdata);
    HDassert(ret >= 0);
    ret = H5Treclaim(type, space, H5P_DEFAULT, wdata);
    HDassert(ret >= 0);

    ret = H5Dclose(dset);
    HDassert(ret >= 0);
    ret = H5Tclose(type);
    HDassert(ret >= 0);
    ret = H5Sclose(space);
    HDassert(ret >= 0);

    /* Allocate and initialize a scalar VL dataset to write */
    adata.p   = HDmalloc(37 * sizeof(int));
    adata.len = 37;

    for (i = 0; i < 37; i++)
        ((int *)adata.p)[i] = i * 2;

    /* write out scalar VL dataset in little-endian format */
    space = H5Screate_simple(0, NULL, NULL);
    type  = H5Tvlen_create(H5T_NATIVE_INT);
    dset  = H5Dcreate2(file, "Dataset3.0", type, space, H5P_DEFAULT, H5P_DEFAULT, H5P_DEFAULT);
    ret   = H5Dwrite(dset, type, H5S_ALL, H5S_ALL, H5P_DEFAULT, &adata);
    HDassert(ret >= 0);
    ret = H5Treclaim(type, space, H5P_DEFAULT, &adata);
    HDassert(ret >= 0);

    ret = H5Dclose(dset);
    HDassert(ret >= 0);
    ret = H5Tclose(type);
    HDassert(ret >= 0);
    ret = H5Sclose(space);
    HDassert(ret >= 0);
    ret = H5Fclose(file);
    HDassert(ret >= 0);
}

static void
gent_vldatatypes2(void)
{
    hvl_t                        wdata[SPACE1_DIM1]; /* Information to write */
    hvl_t *                      t1;                 /* Temporary pointer to VL information */
    hid_t                        fid1;               /* HDF5 File IDs  */
    hid_t                        dataset;            /* Dataset ID   */
    hid_t                        sid1;               /* Dataspace ID   */
    hid_t                        tid1, tid2;         /* Datatype IDs         */
    hsize_t                      dims1[] = {SPACE1_DIM1};
    unsigned                     i, j, k; /* counting variables */
    herr_t H5_ATTR_NDEBUG_UNUSED ret;     /* Generic return value  */

    /* Allocate and initialize VL data to write */
    for (i = 0; i < SPACE1_DIM1; i++) {
        wdata[i].p = (hvl_t *)HDmalloc((i + 1) * sizeof(hvl_t));
        if (wdata[i].p == NULL) {
            HDprintf("Cannot allocate memory for VL data! i=%u\n", i);
            return;
        } /* end if */
        wdata[i].len = i + 1;
        for (t1 = (hvl_t *)wdata[i].p, j = 0; j < (i + 1); j++, t1++) {
            t1->p = (unsigned *)HDmalloc((j + 1) * sizeof(unsigned));
            if (t1->p == NULL) {
                HDprintf("Cannot allocate memory for VL data! i=%u, j=%u\n", i, j);
                return;
            } /* end if */
            t1->len = j + 1;
            for (k = 0; k < (j + 1); k++)
                ((unsigned int *)t1->p)[k] = i * 100 + j * 10 + k;
        } /* end for */
    }     /* end for */

    /* Create file */
    fid1 = H5Fcreate(FILE22, H5F_ACC_TRUNC, H5P_DEFAULT, H5P_DEFAULT);

    /* Create dataspace for datasets */
    sid1 = H5Screate_simple(SPACE1_RANK, dims1, NULL);

    /* Create a VL datatype to refer to */
    tid1 = H5Tvlen_create(H5T_NATIVE_UINT);

    /* Create the base VL type */
    tid2 = H5Tvlen_create(tid1);

    /* Create a dataset */
    dataset = H5Dcreate2(fid1, "Dataset1", tid2, sid1, H5P_DEFAULT, H5P_DEFAULT, H5P_DEFAULT);

    /* Write dataset to disk */
    ret = H5Dwrite(dataset, tid2, H5S_ALL, H5S_ALL, H5P_DEFAULT, wdata);
    HDassert(ret >= 0);

    /* Reclaim the write VL data */
    ret = H5Treclaim(tid2, sid1, H5P_DEFAULT, wdata);
    HDassert(ret >= 0);

    /* Close Dataset */
    ret = H5Dclose(dataset);
    HDassert(ret >= 0);
    ret = H5Tclose(tid2);
    HDassert(ret >= 0);
    ret = H5Tclose(tid1);
    HDassert(ret >= 0);
    ret = H5Sclose(sid1);
    HDassert(ret >= 0);
    ret = H5Fclose(fid1);
    HDassert(ret >= 0);
}

static void
gent_vldatatypes3(void)
{
    typedef struct { /* Struct that the VL sequences are composed of */
        int   i;
        float f;
        hvl_t v;
    } s1;
    s1                           wdata[SPACE1_DIM1]; /* Information to write */
    hid_t                        fid1;               /* HDF5 File IDs  */
    hid_t                        dataset;            /* Dataset ID   */
    hid_t                        sid1;               /* Dataspace ID   */
    hid_t                        tid1, tid2;         /* Datatype IDs         */
    hsize_t                      dims1[] = {SPACE1_DIM1};
    unsigned                     i, j; /* counting variables */
    herr_t H5_ATTR_NDEBUG_UNUSED ret;  /* Generic return value  */

    /* Allocate and initialize VL data to write */
    for (i = 0; i < SPACE1_DIM1; i++) {
        wdata[i].i     = (int)(i * 10);
        wdata[i].f     = (float)((float)(i * 20) / 3.0F);
        wdata[i].v.p   = HDmalloc((size_t)(i + 1) * sizeof(unsigned int));
        wdata[i].v.len = (size_t)(i + 1);
        for (j = 0; j < (i + 1); j++)
            ((unsigned int *)wdata[i].v.p)[j] = i * 10 + j;
    } /* end for */

    /* Create file */
    fid1 = H5Fcreate(FILE23, H5F_ACC_TRUNC, H5P_DEFAULT, H5P_DEFAULT);

    /* Create dataspace for datasets */
    sid1 = H5Screate_simple(SPACE1_RANK, dims1, NULL);

    /* Create a VL datatype to refer to */
    tid1 = H5Tvlen_create(H5T_NATIVE_UINT);

    /* Create the base compound type */
    tid2 = H5Tcreate(H5T_COMPOUND, sizeof(s1));

    /* Insert fields */
    ret = H5Tinsert(tid2, "i", HOFFSET(s1, i), H5T_NATIVE_INT);
    HDassert(ret >= 0);
    ret = H5Tinsert(tid2, "f", HOFFSET(s1, f), H5T_NATIVE_FLOAT);
    HDassert(ret >= 0);
    ret = H5Tinsert(tid2, "v", HOFFSET(s1, v), tid1);
    HDassert(ret >= 0);

    /* Create a dataset */
    dataset = H5Dcreate2(fid1, "Dataset1", tid2, sid1, H5P_DEFAULT, H5P_DEFAULT, H5P_DEFAULT);

    /* Write dataset to disk */
    ret = H5Dwrite(dataset, tid2, H5S_ALL, H5S_ALL, H5P_DEFAULT, wdata);
    HDassert(ret >= 0);

    /* Reclaim the write VL data */
    ret = H5Treclaim(tid2, sid1, H5P_DEFAULT, wdata);
    HDassert(ret >= 0);

    /* Close Dataset */
    ret = H5Dclose(dataset);
    HDassert(ret >= 0);
    ret = H5Tclose(tid2);
    HDassert(ret >= 0);
    ret = H5Tclose(tid1);
    HDassert(ret >= 0);
    ret = H5Sclose(sid1);
    HDassert(ret >= 0);
    ret = H5Fclose(fid1);
    HDassert(ret >= 0);
}

static void
gent_vldatatypes4(void)
{
    typedef struct { /* Struct that the VL sequences are composed of */
        int   i;
        float f;
    } s1;
    hvl_t                        wdata[SPACE1_DIM1]; /* Information to write */
    hid_t                        fid1;               /* HDF5 File IDs  */
    hid_t                        dataset;            /* Dataset ID   */
    hid_t                        sid1;               /* Dataspace ID   */
    hid_t                        tid1, tid2;         /* Datatype IDs         */
    hsize_t                      dims1[] = {SPACE1_DIM1};
    unsigned                     i, j; /* counting variables */
    herr_t H5_ATTR_NDEBUG_UNUSED ret;  /* Generic return value  */

    /* Allocate and initialize VL data to write */
    for (i = 0; i < SPACE1_DIM1; i++) {
        wdata[i].p   = HDmalloc((i + 1) * sizeof(s1));
        wdata[i].len = i + 1;
        for (j = 0; j < (i + 1); j++) {
            ((s1 *)wdata[i].p)[j].i = (int)(i * 10 + j);
            ((s1 *)wdata[i].p)[j].f = (float)((float)(i * 20 + j) / 3.0F);
        } /* end for */
    }     /* end for */

    /* Create file */
    fid1 = H5Fcreate(FILE24, H5F_ACC_TRUNC, H5P_DEFAULT, H5P_DEFAULT);

    /* Create dataspace for datasets */
    sid1 = H5Screate_simple(SPACE1_RANK, dims1, NULL);

    /* Create the base compound type */
    tid2 = H5Tcreate(H5T_COMPOUND, sizeof(s1));

    /* Insert fields */
    ret = H5Tinsert(tid2, "i", HOFFSET(s1, i), H5T_NATIVE_INT);
    HDassert(ret >= 0);
    ret = H5Tinsert(tid2, "f", HOFFSET(s1, f), H5T_NATIVE_FLOAT);
    HDassert(ret >= 0);

    /* Create a datatype to refer to */
    tid1 = H5Tvlen_create(tid2);

    /* Create a dataset */
    dataset = H5Dcreate2(fid1, "Dataset1", tid1, sid1, H5P_DEFAULT, H5P_DEFAULT, H5P_DEFAULT);

    /* Write dataset to disk */
    ret = H5Dwrite(dataset, tid1, H5S_ALL, H5S_ALL, H5P_DEFAULT, wdata);
    HDassert(ret >= 0);

    /* Reclaim the write VL data */
    ret = H5Treclaim(tid1, sid1, H5P_DEFAULT, wdata);
    HDassert(ret >= 0);

    /* Close Dataset */
    ret = H5Dclose(dataset);
    HDassert(ret >= 0);
    ret = H5Tclose(tid1);
    HDassert(ret >= 0);
    ret = H5Tclose(tid2);
    HDassert(ret >= 0);
    ret = H5Sclose(sid1);
    HDassert(ret >= 0);
    ret = H5Fclose(fid1);
    HDassert(ret >= 0);
}

/* Generate a variable-length dataset with NULL values in it */
static void
gent_vldatatypes5(void)
{
    hvl_t                        wdata[SPACE1_DIM1];
    hid_t                        fid1;
    hid_t                        dataset;
    hid_t                        sid1;
    hid_t                        tid1;
    hsize_t                      dims1[] = {SPACE1_DIM1};
    int                          i, j; /* counting variable */
    herr_t H5_ATTR_NDEBUG_UNUSED ret;  /* Generic return value  */

    /* initialize data for dataset */
    for (i = 0; i < SPACE1_DIM1; i++) {
        if (i % 2) {
            wdata[i].len = 0;
            wdata[i].p   = NULL;
        } /* end if */
        else {
            wdata[i].len = (size_t)(i + 5);
            wdata[i].p   = HDmalloc(sizeof(unsigned) * (size_t)(i + 5));
            for (j = 0; j < i + 5; j++)
                ((unsigned *)wdata[i].p)[j] = (unsigned)(j * 2);
        } /* end else */
    }     /* end for */

    /* Create file */
    fid1 = H5Fcreate(FILE43, H5F_ACC_TRUNC, H5P_DEFAULT, H5P_DEFAULT);
    HDassert(fid1 > 0);

    /* Create dataspace for datasets */
    sid1 = H5Screate_simple(SPACE1_RANK, dims1, NULL);
    HDassert(sid1 > 0);

    /* Create a datatype to refer to */
    tid1 = H5Tvlen_create(H5T_NATIVE_UINT);
    HDassert(tid1 > 0);

    /* Create a dataset */
    dataset = H5Dcreate2(fid1, F43_DSETNAME, tid1, sid1, H5P_DEFAULT, H5P_DEFAULT, H5P_DEFAULT);
    HDassert(dataset > 0);

    ret = H5Dwrite(dataset, tid1, H5S_ALL, H5S_ALL, H5P_DEFAULT, wdata);
    HDassert(ret >= 0);

    ret = H5Dclose(dataset);
    HDassert(ret >= 0);

    ret = H5Treclaim(tid1, sid1, H5P_DEFAULT, wdata);
    HDassert(ret >= 0);

    ret = H5Tclose(tid1);
    HDassert(ret >= 0);

    ret = H5Sclose(sid1);
    HDassert(ret >= 0);

    ret = H5Fclose(fid1);
    HDassert(ret >= 0);
}

/* This is big enough to make h5dump to use hyperslap to read
   from file and display portion by portion. This also prints out array indices
   via region reference for testing refion reference output.
   Note: this was added originally prepared for bug2092. before the fix h5dump didn't
         display array indices every 262 x N (N > 0) based on 2000x1000 dims.
 */
#define SPACE_ARRAY1BIG_DIM 2000
#define ARRAY1BIG_DIM       1000

static void
gent_array1_big(void)
{
    int *                        wdata;   /* Information to write */
    hid_t                        fid1;    /* HDF5 File IDs  */
    hid_t                        dataset; /* Dataset ID   */
    hid_t                        sid1;    /* Dataspace ID   */
    hid_t                        tid1;    /* Datatype ID   */
    hsize_t                      sdims1[] = {SPACE_ARRAY1BIG_DIM};
    hsize_t                      tdims1[] = {ARRAY1BIG_DIM};
    int                          i, j; /* counting variables */
    herr_t H5_ATTR_NDEBUG_UNUSED ret;  /* Generic return value  */

    /* for region reference dataset */
    hid_t            dset2;
    hid_t            sid2;
    hsize_t          dims2[] = {SPACE1_DIM1};
    hsize_t          start[SPACE1_RANK];  /* Starting location of hyperslab */
    hsize_t          stride[SPACE1_RANK]; /* Stride of hyperslab */
    hsize_t          count[SPACE1_RANK];  /* Element count of hyperslab */
    hsize_t          block[SPACE1_RANK];  /* Block size of hyperslab */
    hdset_reg_ref_t *wbuf;                /* buffer to write to disk */

    start[0]  = 0;
    stride[0] = 1;
    count[0]  = 999;
    block[0]  = 1;

    /* Allocate write & read buffers */
    wbuf  = (hdset_reg_ref_t *)HDcalloc(sizeof(hdset_reg_ref_t), SPACE1_DIM1);
    wdata = (int *)HDmalloc(sizeof(int) * (size_t)(SPACE_ARRAY1BIG_DIM * ARRAY1BIG_DIM));

    /* Allocate and initialize array data to write */
    for (i = 0; i < SPACE_ARRAY1BIG_DIM; i++)
        for (j = 0; j < ARRAY1BIG_DIM; j++)
            *(wdata + (i * ARRAY1BIG_DIM) + j) = i * 1;

    /* Create file */
    fid1 = H5Fcreate(FILE25_BIG, H5F_ACC_TRUNC, H5P_DEFAULT, H5P_DEFAULT);

    /*-------------------------
     * Array type dataset
     */
    /* Create dataspace for datasets */
    sid1 = H5Screate_simple(SPACE1_RANK, sdims1, NULL);

    /* Create a datatype to refer to */
    tid1 = H5Tarray_create2(H5T_NATIVE_INT, ARRAY1_RANK, tdims1);

    /* Create a dataset */
    dataset = H5Dcreate2(fid1, "Dataset1", tid1, sid1, H5P_DEFAULT, H5P_DEFAULT, H5P_DEFAULT);

    /* Write dataset to disk */
    ret = H5Dwrite(dataset, tid1, H5S_ALL, H5S_ALL, H5P_DEFAULT, wdata);
    HDassert(ret >= 0);

    /*---------------------------
     * Region Reference dataset
     */
    /* Create dataspace for the reference dataset */
    sid2 = H5Screate_simple(SPACE1_RANK, dims2, NULL);

    /* Create a dataset */
    dset2 = H5Dcreate2(fid1, "Dataset2", H5T_STD_REF_DSETREG, sid2, H5P_DEFAULT, H5P_DEFAULT, H5P_DEFAULT);

    /* Create references */
    H5Sselect_hyperslab(sid1, H5S_SELECT_SET, start, stride, count, block);

    H5Sget_select_npoints(sid1);

    /* Create Dataset1 region */
    H5Rcreate(&wbuf[0], fid1, "/Dataset1", H5R_DATASET_REGION, sid1);

    /* Write selection to disk */
    H5Dwrite(dset2, H5T_STD_REF_DSETREG, H5S_ALL, H5S_ALL, H5P_DEFAULT, wbuf);

    /* Close Dataset */
    ret = H5Dclose(dataset);
    HDassert(ret >= 0);
    ret = H5Tclose(tid1);
    HDassert(ret >= 0);
    ret = H5Sclose(sid1);
    HDassert(ret >= 0);
    ret = H5Fclose(fid1);
    HDassert(ret >= 0);

    /* Release memory */
    HDfree(wbuf);
    HDfree(wdata);
}

static void
gent_array1(void)
{
    int        wdata[SPACE1_DIM1][ARRAY1_DIM1]; /* Information to write */
    hid_t      fid1;                            /* HDF5 File IDs  */
    hid_t      dataset;                         /* Dataset ID   */
    hid_t      sid1;                            /* Dataspace ID   */
    hid_t      tid1;                            /* Datatype ID   */
    hsize_t    sdims1[] = {SPACE1_DIM1};
    hsize_t    tdims1[] = {ARRAY1_DIM1};
    int        i, j;                  /* counting variables */
    herr_t ret H5_ATTR_NDEBUG_UNUSED; /* Generic return value  */

    /* Allocate and initialize array data to write */
    for (i = 0; i < SPACE1_DIM1; i++)
        for (j = 0; j < ARRAY1_DIM1; j++)
            wdata[i][j] = i * 10 + j;

    /* Create file */
    fid1 = H5Fcreate(FILE25, H5F_ACC_TRUNC, H5P_DEFAULT, H5P_DEFAULT);

    /* Create dataspace for datasets */
    sid1 = H5Screate_simple(SPACE1_RANK, sdims1, NULL);

    /* Create a datatype to refer to */
    tid1 = H5Tarray_create2(H5T_NATIVE_INT, ARRAY1_RANK, tdims1);

    /* Create a dataset */
    dataset = H5Dcreate2(fid1, "Dataset1", tid1, sid1, H5P_DEFAULT, H5P_DEFAULT, H5P_DEFAULT);

    /* Write dataset to disk */
    ret = H5Dwrite(dataset, tid1, H5S_ALL, H5S_ALL, H5P_DEFAULT, wdata);
    HDassert(ret >= 0);

    /* Close Dataset */
    ret = H5Dclose(dataset);
    HDassert(ret >= 0);
    ret = H5Tclose(tid1);
    HDassert(ret >= 0);
    ret = H5Sclose(sid1);
    HDassert(ret >= 0);
    ret = H5Fclose(fid1);
    HDassert(ret >= 0);
}

static void
gent_array2(void)
{
    int     wdata[SPACE1_DIM1][ARRAY2_DIM1][ARRAY2_DIM2][ARRAY2_DIM3]; /* Information to write */
    hid_t   fid;                                                       /* HDF5 File IDs  */
    hid_t   dataset;                                                   /* Dataset ID   */
    hid_t   sid;                                                       /* Dataspace ID   */
    hid_t   tid;                                                       /* Datatype ID   */
    hsize_t sdims1[] = {SPACE1_DIM1};
    hsize_t tdims2[] = {ARRAY2_DIM1, ARRAY2_DIM2, ARRAY2_DIM3};
    int     i, j, k, l;               /* counting variables */
    herr_t H5_ATTR_NDEBUG_UNUSED ret; /* Generic return value  */

    /* Allocate and initialize array data to write */
    for (i = 0; i < SPACE1_DIM1; i++)
        for (j = 0; j < ARRAY2_DIM1; j++)
            for (k = 0; k < ARRAY2_DIM2; k++)
                for (l = 0; l < ARRAY2_DIM3; l++)
                    wdata[i][j][k][l] = i * 1000 + j * 100 + k * 10 + l;

    /* Create file */
    fid = H5Fcreate(FILE26, H5F_ACC_TRUNC, H5P_DEFAULT, H5P_DEFAULT);

    /* Create dataspace for datasets */
    sid = H5Screate_simple(SPACE1_RANK, sdims1, NULL);

    /* Create a datatype to refer to */
    tid = H5Tarray_create2(H5T_NATIVE_INT, ARRAY2_RANK, tdims2);

    /* Create a dataset */
    dataset = H5Dcreate2(fid, "Dataset1", tid, sid, H5P_DEFAULT, H5P_DEFAULT, H5P_DEFAULT);

    /* Write dataset to disk */
    ret = H5Dwrite(dataset, tid, H5S_ALL, H5S_ALL, H5P_DEFAULT, wdata);
    HDassert(ret >= 0);

    /* Close Dataset */
    ret = H5Dclose(dataset);
    HDassert(ret >= 0);
    ret = H5Tclose(tid);
    HDassert(ret >= 0);
    ret = H5Sclose(sid);
    HDassert(ret >= 0);
    ret = H5Fclose(fid);
    HDassert(ret >= 0);
}

static void
gent_array3(void)
{
    int     wdata[SPACE1_DIM1][ARRAY1_DIM1][ARRAY3_DIM1][ARRAY3_DIM2]; /* Information to write */
    hid_t   fid;                                                       /* HDF5 File IDs  */
    hid_t   dataset;                                                   /* Dataset ID   */
    hid_t   sid;                                                       /* Dataspace ID   */
    hid_t   tid1;                                                      /* 1-D array Datatype ID */
    hid_t   tid2;                                                      /* 2-D array Datatype ID */
    hsize_t sdims1[] = {SPACE1_DIM1};
    hsize_t tdims1[] = {ARRAY1_DIM1};
    hsize_t tdims2[] = {ARRAY3_DIM1, ARRAY3_DIM2};
    int     i, j, k, l;               /* counting variables */
    herr_t H5_ATTR_NDEBUG_UNUSED ret; /* Generic return value  */

    /* Allocate and initialize array data to write */
    for (i = 0; i < SPACE1_DIM1; i++)
        for (j = 0; j < ARRAY1_DIM1; j++)
            for (k = 0; k < ARRAY3_DIM1; k++)
                for (l = 0; l < ARRAY3_DIM2; l++)
                    wdata[i][j][k][l] = i * 1000 + j * 100 + k * 10 + l;

    /* Create file */
    fid = H5Fcreate(FILE27, H5F_ACC_TRUNC, H5P_DEFAULT, H5P_DEFAULT);

    /* Create dataspace for datasets */
    sid = H5Screate_simple(SPACE1_RANK, sdims1, NULL);

    /* Create a 2-D datatype to refer to */
    tid2 = H5Tarray_create2(H5T_NATIVE_INT, ARRAY3_RANK, tdims2);

    /* Create a 1-D datatype to refer to */
    tid1 = H5Tarray_create2(tid2, ARRAY1_RANK, tdims1);

    /* Create a dataset */
    dataset = H5Dcreate2(fid, "Dataset1", tid1, sid, H5P_DEFAULT, H5P_DEFAULT, H5P_DEFAULT);

    /* Write dataset to disk */
    ret = H5Dwrite(dataset, tid1, H5S_ALL, H5S_ALL, H5P_DEFAULT, wdata);
    HDassert(ret >= 0);

    /* Close Dataset */
    ret = H5Dclose(dataset);
    HDassert(ret >= 0);
    ret = H5Tclose(tid1);
    HDassert(ret >= 0);
    ret = H5Tclose(tid2);
    HDassert(ret >= 0);
    ret = H5Sclose(sid);
    HDassert(ret >= 0);
    ret = H5Fclose(fid);
    HDassert(ret >= 0);
}

static void
gent_array4(void)
{
    typedef struct { /* Typedef for compound datatype */
        int   i;
        float f;
    } s2_t;
    s2_t                         wdata[SPACE1_DIM1][ARRAY1_DIM1]; /* Information to write */
    hid_t                        fid1;                            /* HDF5 File IDs  */
    hid_t                        dataset;                         /* Dataset ID   */
    hid_t                        sid1;                            /* Dataspace ID   */
    hid_t                        tid1;                            /* Array Datatype ID   */
    hid_t                        tid2;                            /* Compound Datatype ID   */
    hsize_t                      sdims1[] = {SPACE1_DIM1};
    hsize_t                      tdims1[] = {ARRAY1_DIM1};
    int                          i, j; /* counting variables */
    herr_t H5_ATTR_NDEBUG_UNUSED ret;  /* Generic return value  */

    /* Initialize array data to write */
    for (i = 0; i < SPACE1_DIM1; i++)
        for (j = 0; j < ARRAY1_DIM1; j++) {
            wdata[i][j].i = i * 10 + j;
            wdata[i][j].f = (float)((float)i * 2.5F + (float)j);
        } /* end for */

    /* Create file */
    fid1 = H5Fcreate(FILE28, H5F_ACC_TRUNC, H5P_DEFAULT, H5P_DEFAULT);

    /* Create dataspace for datasets */
    sid1 = H5Screate_simple(SPACE1_RANK, sdims1, NULL);

    /* Create a compound datatype to refer to */
    tid2 = H5Tcreate(H5T_COMPOUND, sizeof(s2_t));

    /* Insert integer field */
    ret = H5Tinsert(tid2, "i", HOFFSET(s2_t, i), H5T_NATIVE_INT);
    HDassert(ret >= 0);

    /* Insert float field */
    ret = H5Tinsert(tid2, "f", HOFFSET(s2_t, f), H5T_NATIVE_FLOAT);
    HDassert(ret >= 0);

    /* Create an array datatype to refer to */
    tid1 = H5Tarray_create2(tid2, ARRAY1_RANK, tdims1);

    /* Close compound datatype */
    ret = H5Tclose(tid2);
    HDassert(ret >= 0);

    /* Create a dataset */
    dataset = H5Dcreate2(fid1, "Dataset1", tid1, sid1, H5P_DEFAULT, H5P_DEFAULT, H5P_DEFAULT);

    /* Write dataset to disk */
    ret = H5Dwrite(dataset, tid1, H5S_ALL, H5S_ALL, H5P_DEFAULT, wdata);
    HDassert(ret >= 0);

    /* Close Dataset */
    ret = H5Dclose(dataset);
    HDassert(ret >= 0);
    ret = H5Tclose(tid1);
    HDassert(ret >= 0);
    ret = H5Sclose(sid1);
    HDassert(ret >= 0);
    ret = H5Fclose(fid1);
    HDassert(ret >= 0);
}

static void
gent_array5(void)
{
    typedef struct { /* Typedef for compound datatype */
        int   i;
        float f[ARRAY1_DIM1];
    } s2_t;
    s2_t                         wdata[SPACE1_DIM1][ARRAY1_DIM1]; /* Information to write */
    hid_t                        fid1;                            /* HDF5 File IDs  */
    hid_t                        dataset;                         /* Dataset ID   */
    hid_t                        sid1;                            /* Dataspace ID   */
    hid_t                        tid1;                            /* Array Datatype ID */
    hid_t                        tid2;                            /* Compound Datatype ID */
    hid_t                        tid3;                            /* Nested Array Datatype ID */
    hsize_t                      sdims1[] = {SPACE1_DIM1};
    hsize_t                      tdims1[] = {ARRAY1_DIM1};
    int                          i, j, k; /* counting variables */
    herr_t H5_ATTR_NDEBUG_UNUSED ret;     /* Generic return value  */

    /* Initialize array data to write */
    for (i = 0; i < SPACE1_DIM1; i++)
        for (j = 0; j < ARRAY1_DIM1; j++) {
            wdata[i][j].i = i * 10 + j;
            for (k = 0; k < ARRAY1_DIM1; k++)
                wdata[i][j].f[k] = (float)((float)i * 10 + (float)j * 2.5F + (float)k);
        } /* end for */

    /* Create file */
    fid1 = H5Fcreate(FILE29, H5F_ACC_TRUNC, H5P_DEFAULT, H5P_DEFAULT);

    /* Create dataspace for datasets */
    sid1 = H5Screate_simple(SPACE1_RANK, sdims1, NULL);

    /* Create a compound datatype to refer to */
    tid2 = H5Tcreate(H5T_COMPOUND, sizeof(s2_t));

    /* Insert integer field */
    ret = H5Tinsert(tid2, "i", HOFFSET(s2_t, i), H5T_NATIVE_INT);
    HDassert(ret >= 0);

    /* Create an array of floats datatype */
    tid3 = H5Tarray_create2(H5T_NATIVE_FLOAT, ARRAY1_RANK, tdims1);

    /* Insert float array field */
    ret = H5Tinsert(tid2, "f", HOFFSET(s2_t, f), tid3);
    HDassert(ret >= 0);

    /* Close array of floats field datatype */
    ret = H5Tclose(tid3);
    HDassert(ret >= 0);

    /* Create an array datatype to refer to */
    tid1 = H5Tarray_create2(tid2, ARRAY1_RANK, tdims1);

    /* Close compound datatype */
    ret = H5Tclose(tid2);
    HDassert(ret >= 0);

    /* Create a dataset */
    dataset = H5Dcreate2(fid1, "Dataset1", tid1, sid1, H5P_DEFAULT, H5P_DEFAULT, H5P_DEFAULT);

    /* Write dataset to disk */
    ret = H5Dwrite(dataset, tid1, H5S_ALL, H5S_ALL, H5P_DEFAULT, wdata);
    HDassert(ret >= 0);

    /* Close Dataset */
    ret = H5Dclose(dataset);
    HDassert(ret >= 0);
    ret = H5Tclose(tid1);
    HDassert(ret >= 0);
    ret = H5Sclose(sid1);
    HDassert(ret >= 0);
    ret = H5Fclose(fid1);
    HDassert(ret >= 0);
}

static void
gent_array6(void)
{
    hvl_t                        wdata[SPACE1_DIM1][ARRAY1_DIM1]; /* Information to write */
    hid_t                        fid1;                            /* HDF5 File IDs  */
    hid_t                        dataset;                         /* Dataset ID   */
    hid_t                        sid1;                            /* Dataspace ID   */
    hid_t                        tid1;                            /* Array Datatype ID   */
    hid_t                        tid2;                            /* VL Datatype ID       */
    hsize_t                      sdims1[] = {SPACE1_DIM1};
    hsize_t                      tdims1[] = {ARRAY1_DIM1};
    int                          i, j, k; /* counting variables */
    herr_t H5_ATTR_NDEBUG_UNUSED ret;     /* Generic return value  */

    /* Initialize array data to write */
    for (i = 0; i < SPACE1_DIM1; i++)
        for (j = 0; j < ARRAY1_DIM1; j++) {
            wdata[i][j].p   = HDmalloc((size_t)(i + j + 1) * sizeof(unsigned int));
            wdata[i][j].len = (size_t)(i + j + 1);
            for (k = 0; k < (i + j + 1); k++)
                ((unsigned int *)wdata[i][j].p)[k] = (unsigned)(i * 100 + j * 10 + k);
        } /* end for */

    /* Create file */
    fid1 = H5Fcreate(FILE30, H5F_ACC_TRUNC, H5P_DEFAULT, H5P_DEFAULT);

    /* Create dataspace for datasets */
    sid1 = H5Screate_simple(SPACE1_RANK, sdims1, NULL);

    /* Create a compound datatype to refer to */
    tid2 = H5Tvlen_create(H5T_NATIVE_UINT);

    /* Create an array datatype to refer to */
    tid1 = H5Tarray_create2(tid2, ARRAY1_RANK, tdims1);

    /* Close VL datatype */
    ret = H5Tclose(tid2);
    HDassert(ret >= 0);

    /* Create a dataset */
    dataset = H5Dcreate2(fid1, "Dataset1", tid1, sid1, H5P_DEFAULT, H5P_DEFAULT, H5P_DEFAULT);

    /* Write dataset to disk */
    ret = H5Dwrite(dataset, tid1, H5S_ALL, H5S_ALL, H5P_DEFAULT, wdata);
    HDassert(ret >= 0);

    /* Reclaim the write VL data */
    ret = H5Treclaim(tid1, sid1, H5P_DEFAULT, wdata);
    HDassert(ret >= 0);

    /* Close Dataset */
    ret = H5Dclose(dataset);
    HDassert(ret >= 0);
    ret = H5Tclose(tid1);
    HDassert(ret >= 0);
    ret = H5Sclose(sid1);
    HDassert(ret >= 0);
    ret = H5Fclose(fid1);
    HDassert(ret >= 0);
}

static void
gent_array7(void)
{
    hvl_t                        wdata[SPACE1_DIM1][ARRAY1_DIM1]; /* Information to write */
    hid_t                        fid1;                            /* HDF5 File IDs  */
    hid_t                        dataset;                         /* Dataset ID   */
    hid_t                        sid1;                            /* Dataspace ID   */
    hid_t                        tid1;                            /* Array Datatype ID   */
    hid_t                        tid2;                            /* VL Datatype ID       */
    hid_t                        tid3;                            /* Nested Array Datatype ID   */
    hsize_t                      sdims1[] = {SPACE1_DIM1};
    hsize_t                      tdims1[] = {ARRAY1_DIM1};
    int                          i, j, k, l; /* Index variables */
    herr_t H5_ATTR_NDEBUG_UNUSED ret;        /* Generic return value  */

    /* Initialize array data to write */
    for (i = 0; i < SPACE1_DIM1; i++)
        for (j = 0; j < ARRAY1_DIM1; j++) {
            wdata[i][j].p   = HDmalloc((size_t)(i + j + 1) * (sizeof(unsigned int) * ARRAY1_DIM1));
            wdata[i][j].len = (size_t)(i + j + 1);
            for (k = 0; k < (i + j + 1); k++)
                for (l = 0; l < ARRAY1_DIM1; l++)
                    ((unsigned int *)wdata[i][j].p)[k * ARRAY1_DIM1 + l] =
                        (unsigned)(i * 1000 + j * 100 + k * 10 + l);
        } /* end for */

    /* Create file */
    fid1 = H5Fcreate(FILE31, H5F_ACC_TRUNC, H5P_DEFAULT, H5P_DEFAULT);

    /* Create dataspace for datasets */
    sid1 = H5Screate_simple(SPACE1_RANK, sdims1, NULL);

    /* Create the nested array datatype to refer to */
    tid3 = H5Tarray_create2(H5T_NATIVE_UINT, ARRAY1_RANK, tdims1);

    /* Create a VL datatype of 1-D arrays to refer to */
    tid2 = H5Tvlen_create(tid3);

    /* Close nested array datatype */
    ret = H5Tclose(tid3);
    HDassert(ret >= 0);

    /* Create an array datatype to refer to */
    tid1 = H5Tarray_create2(tid2, ARRAY1_RANK, tdims1);

    /* Close VL datatype */
    ret = H5Tclose(tid2);
    HDassert(ret >= 0);

    /* Create a dataset */
    dataset = H5Dcreate2(fid1, "Dataset1", tid1, sid1, H5P_DEFAULT, H5P_DEFAULT, H5P_DEFAULT);

    /* Write dataset to disk */
    ret = H5Dwrite(dataset, tid1, H5S_ALL, H5S_ALL, H5P_DEFAULT, wdata);
    HDassert(ret >= 0);

    /* Reclaim the write VL data */
    ret = H5Treclaim(tid1, sid1, H5P_DEFAULT, wdata);
    HDassert(ret >= 0);

    /* Close Dataset */
    ret = H5Dclose(dataset);
    HDassert(ret >= 0);
    ret = H5Tclose(tid1);
    HDassert(ret >= 0);
    ret = H5Sclose(sid1);
    HDassert(ret >= 0);
    ret = H5Fclose(fid1);
    HDassert(ret >= 0);
}

/* Test the boundary of the display output buffer at the reallocation event */
static void
gent_array8(void)
{
    hid_t                        file     = H5I_INVALID_HID; /* Handles */
    hid_t                        filetype = H5I_INVALID_HID; /* Handles */
    hid_t                        space    = H5I_INVALID_HID; /* Handles */
    hid_t                        dset     = H5I_INVALID_HID; /* Handles */
    herr_t H5_ATTR_NDEBUG_UNUSED status   = -1;
    hsize_t                      sdims[]  = {F64_DIM0};
    hsize_t                      tdims[]  = {F64_DIM1};
    int *                        wdata; /* Write buffer */
    unsigned int                 i;

    /* Allocate data buffer */
    wdata = (int *)HDmalloc(F64_DIM1 * sizeof(int));
    HDassert(wdata);

    /*
     * Initialize data.  i is the element in the dataspace, j and k the
     * elements within the array datatype.
     */
    for (i = 0; i < F64_DIM1; i++)
        wdata[i] = (int)i;

    /*
     * Create a new file using the default properties.
     */
    file = H5Fcreate(F64_FILE, H5F_ACC_TRUNC, H5P_DEFAULT, H5P_DEFAULT);

    /*
     * Create array datatypes for file and memory.
     */
    filetype = H5Tarray_create2(H5T_NATIVE_INT, 1, tdims);

    /*
     * Create dataspace.  Setting maximum size to NULL sets the maximum
     * size to be the current size.
     */
    space = H5Screate_simple(1, sdims, NULL);

    /*
     * Create the dataset and write the array data to it.
     */
    if (file >= 0 && filetype >= 0 && space >= 0) {
        dset = H5Dcreate2(file, F64_DATASET, filetype, space, H5P_DEFAULT, H5P_DEFAULT, H5P_DEFAULT);
        if (dset >= 0)
            status = H5Dwrite(dset, filetype, H5S_ALL, H5S_ALL, H5P_DEFAULT, wdata);
        HDassert(status >= 0);
    }

    /*
     * Close and release resources.
     */
    status = H5Dclose(dset);
    HDassert(status >= 0);
    status = H5Sclose(space);
    HDassert(status >= 0);
    status = H5Tclose(filetype);
    HDassert(status >= 0);
    status = H5Fclose(file);
    HDassert(status >= 0);
    HDfree(wdata);
}

static void
gent_empty(void)
{
    typedef struct {
        int   a;
        float b;
        char  c;
    } empty_struct;
    hid_t                        file, dset, space, type;
    hsize_t                      dims[] = {SPACE1_DIM1};
    herr_t H5_ATTR_NDEBUG_UNUSED ret    = 0;

    file = H5Fcreate(FILE32, H5F_ACC_TRUNC, H5P_DEFAULT, H5P_DEFAULT);

    space = H5Screate_simple(SPACE1_RANK, dims, NULL);

    /* write out an empty vlen dataset */
    type = H5Tvlen_create(H5T_NATIVE_INT);
    dset = H5Dcreate2(file, "Dataset1.0", type, space, H5P_DEFAULT, H5P_DEFAULT, H5P_DEFAULT);
    /* Don't write any data */
    ret = H5Dclose(dset);
    HDassert(ret >= 0);
    ret = H5Tclose(type);
    HDassert(ret >= 0);

    /* write out an empty native integer dataset dataset */
    dset = H5Dcreate2(file, "Dataset2.0", H5T_NATIVE_INT, space, H5P_DEFAULT, H5P_DEFAULT, H5P_DEFAULT);
    /* Don't write any data */
    ret = H5Dclose(dset);
    HDassert(ret >= 0);

    /* write out an empty native floating-point dataset dataset */
    dset = H5Dcreate2(file, "Dataset3.0", H5T_NATIVE_FLOAT, space, H5P_DEFAULT, H5P_DEFAULT, H5P_DEFAULT);
    /* Don't write any data */
    ret = H5Dclose(dset);
    HDassert(ret >= 0);

    /* write out an empty array dataset */
    type = H5Tarray_create2(H5T_NATIVE_INT, SPACE1_RANK, dims);
    dset = H5Dcreate2(file, "Dataset4.0", type, space, H5P_DEFAULT, H5P_DEFAULT, H5P_DEFAULT);
    /* Don't write any data */
    ret = H5Dclose(dset);
    HDassert(ret >= 0);
    ret = H5Tclose(type);
    HDassert(ret >= 0);

    /* write out an empty compound dataset */
    type = H5Tcreate(H5T_COMPOUND, sizeof(empty_struct));
    H5Tinsert(type, "a", HOFFSET(empty_struct, a), H5T_NATIVE_INT);
    H5Tinsert(type, "b", HOFFSET(empty_struct, b), H5T_NATIVE_FLOAT);
    H5Tinsert(type, "c", HOFFSET(empty_struct, c), H5T_NATIVE_CHAR);
    dset = H5Dcreate2(file, "Dataset5.0", type, space, H5P_DEFAULT, H5P_DEFAULT, H5P_DEFAULT);
    /* Don't write any data */
    ret = H5Dclose(dset);
    HDassert(ret >= 0);
    ret = H5Tclose(type);
    HDassert(ret >= 0);

    ret = H5Sclose(space);
    HDassert(ret >= 0);

    ret = H5Fclose(file);
    HDassert(ret >= 0);
}

static void
gent_group_comments(void)
{
    hid_t    fid               = H5I_INVALID_HID;
    hid_t    group             = H5I_INVALID_HID;
    uint64_t supports_comments = 0;

    fid = H5Fcreate(FILE33, H5F_ACC_TRUNC, H5P_DEFAULT, H5P_DEFAULT);

    /* Check if we support comments in the current VOL connector */
    H5VLquery_optional(fid, H5VL_SUBCLS_OBJECT, H5VL_NATIVE_OBJECT_SET_COMMENT, &supports_comments);

    /* / */
    group = H5Gcreate2(fid, "/g1", H5P_DEFAULT, H5P_DEFAULT, H5P_DEFAULT);
    if (supports_comments & H5VL_OPT_QUERY_SUPPORTED)
        H5Oset_comment_by_name(group, "/g1", "Comment for group /g1", H5P_DEFAULT);
    H5Gclose(group);
    group = H5Gcreate2(fid, "/g2", H5P_DEFAULT, H5P_DEFAULT, H5P_DEFAULT);
    if (supports_comments & H5VL_OPT_QUERY_SUPPORTED)
        H5Oset_comment_by_name(group, "/g2", "Comment for group /g2", H5P_DEFAULT);
    H5Gclose(group);
    group = H5Gcreate2(fid, "/g3", H5P_DEFAULT, H5P_DEFAULT, H5P_DEFAULT);
    if (supports_comments & H5VL_OPT_QUERY_SUPPORTED)
        H5Oset_comment_by_name(group, "/g3", "Comment for group /g3", H5P_DEFAULT);
    H5Gclose(group);

    /* /g1 */
    group = H5Gcreate2(fid, "/g1/g1.1", H5P_DEFAULT, H5P_DEFAULT, H5P_DEFAULT);
    if (supports_comments & H5VL_OPT_QUERY_SUPPORTED)
        H5Oset_comment_by_name(group, "/g1/g1.1", "Comment for group /g1/g1.1", H5P_DEFAULT);
    H5Gclose(group);
    group = H5Gcreate2(fid, "/g1/g1.2", H5P_DEFAULT, H5P_DEFAULT, H5P_DEFAULT);
    if (supports_comments & H5VL_OPT_QUERY_SUPPORTED)
        H5Oset_comment_by_name(group, "/g1/g1.2", "Comment for group /g1/g1.2", H5P_DEFAULT);
    H5Gclose(group);

    /* /g2 */
    group = H5Gcreate2(fid, "/g2/g2.1", H5P_DEFAULT, H5P_DEFAULT, H5P_DEFAULT);
    if (supports_comments & H5VL_OPT_QUERY_SUPPORTED)
        H5Oset_comment_by_name(group, "/g2/g2.1", "Comment for group /g2/g2.1", H5P_DEFAULT);
    H5Gclose(group);

    /* /g3 */
    group = H5Gcreate2(fid, "/g3/g3.1", H5P_DEFAULT, H5P_DEFAULT, H5P_DEFAULT);
    if (supports_comments & H5VL_OPT_QUERY_SUPPORTED)
        H5Oset_comment_by_name(group, "/g3/g3.1", "Comment for group /g3/g3.1", H5P_DEFAULT);
    H5Gclose(group);
    group = H5Gcreate2(fid, "/g3/g3.2", H5P_DEFAULT, H5P_DEFAULT, H5P_DEFAULT);
    if (supports_comments & H5VL_OPT_QUERY_SUPPORTED)
        H5Oset_comment_by_name(group, "/g3/g3.2", "Comment for group /g3/g3.2", H5P_DEFAULT);
    H5Gclose(group);
    group = H5Gcreate2(fid, "/g3/g3.3", H5P_DEFAULT, H5P_DEFAULT, H5P_DEFAULT);
    if (supports_comments & H5VL_OPT_QUERY_SUPPORTED)
        H5Oset_comment_by_name(group, "/g3/g3.3", "Comment for group /g3/g3.3", H5P_DEFAULT);
    H5Gclose(group);
    group = H5Gcreate2(fid, "/g3/g3.4", H5P_DEFAULT, H5P_DEFAULT, H5P_DEFAULT);
    if (supports_comments & H5VL_OPT_QUERY_SUPPORTED)
        H5Oset_comment_by_name(group, "/g3/g3.4", "Comment for group /g3/g3.4", H5P_DEFAULT);
    H5Gclose(group);

    /* /g2/g2.1 */
    group = H5Gcreate2(fid, "/g2/g2.1/g2.1.1", H5P_DEFAULT, H5P_DEFAULT, H5P_DEFAULT);
    if (supports_comments & H5VL_OPT_QUERY_SUPPORTED)
        H5Oset_comment_by_name(group, "/g2/g2.1/g2.1.1", "Comment for group /g2/g2.1/g2.1.1", H5P_DEFAULT);
    H5Gclose(group);
    group = H5Gcreate2(fid, "/g2/g2.1/g2.1.2", H5P_DEFAULT, H5P_DEFAULT, H5P_DEFAULT);
    if (supports_comments & H5VL_OPT_QUERY_SUPPORTED)
        H5Oset_comment_by_name(group, "/g2/g2.1/g2.1.2", "Comment for group /g2/g2.1/g2.1.2", H5P_DEFAULT);
    H5Gclose(group);
    group = H5Gcreate2(fid, "/g2/g2.1/g2.1.3", H5P_DEFAULT, H5P_DEFAULT, H5P_DEFAULT);
    if (supports_comments & H5VL_OPT_QUERY_SUPPORTED)
        H5Oset_comment_by_name(group, "/g2/g2.1/g2.1.3", "Comment for group /g2/g2.1/g2.1.3", H5P_DEFAULT);
    H5Gclose(group);

    /* /glongcomment */
    group = H5Gcreate2(fid, "/glongcomment", H5P_DEFAULT, H5P_DEFAULT, H5P_DEFAULT);
    if (supports_comments & H5VL_OPT_QUERY_SUPPORTED)
        H5Oset_comment_by_name(
            group, "/glongcomment",
            "Comment for group /glongcomment with a really, really, really long, long, long comment",
            H5P_DEFAULT);
    H5Gclose(group);

    H5Fclose(fid);
}

static void
gent_split_file(void)
{
    hid_t   fapl, fid, root, attr, space, dataset, atype;
    char    meta[] = "this is some metadata on this file";
    hsize_t dims[2];
    int     i, j, dset[10][15];

    fapl = H5Pcreate(H5P_FILE_ACCESS);
    H5Pset_fapl_split(fapl, "-m.h5", H5P_DEFAULT, "-r.h5", H5P_DEFAULT);
    fid  = H5Fcreate(FILE34, H5F_ACC_TRUNC, H5P_DEFAULT, fapl);
    root = H5Gopen2(fid, "/", H5P_DEFAULT);

    atype = H5Tcopy(H5T_C_S1);
    H5Tset_size(atype, HDstrlen(meta) + 1);
    H5Tset_strpad(atype, H5T_STR_NULLTERM);

    dims[0] = 1;
    space   = H5Screate_simple(1, dims, NULL);
    attr    = H5Acreate2(root, "Metadata", atype, space, H5P_DEFAULT, H5P_DEFAULT);
    H5Awrite(attr, atype, meta);
    H5Tclose(atype);
    H5Sclose(space);
    H5Aclose(attr);

    /* create dataset */
    dims[0] = 10;
    dims[1] = 15;
    space   = H5Screate_simple(2, dims, NULL);
    dataset = H5Dcreate2(fid, "/dset1", H5T_STD_I32BE, space, H5P_DEFAULT, H5P_DEFAULT, H5P_DEFAULT);

    for (i = 0; i < 10; i++)
        for (j = 0; j < 15; j++)
            dset[i][j] = i + j;

    H5Dwrite(dataset, H5T_NATIVE_INT, H5S_ALL, H5S_ALL, H5P_DEFAULT, dset);
    H5Sclose(space);
    H5Dclose(dataset);
    H5Gclose(root);
    H5Fclose(fid);
    H5Pclose(fapl);
}

static void
gent_family(void)
{
    hid_t   fapl, fid, space, dataset;
    hsize_t dims[2];
    int     i, j, dset[10][15];

#define FAMILY_SIZE 256

    fapl = H5Pcreate(H5P_FILE_ACCESS);
    H5Pset_fapl_family(fapl, (hsize_t)FAMILY_SIZE, H5P_DEFAULT);

    fid = H5Fcreate(FILE35, H5F_ACC_TRUNC, H5P_DEFAULT, fapl);

    /* create dataset */
    dims[0] = 10;
    dims[1] = 15;
    space   = H5Screate_simple(2, dims, NULL);
    dataset = H5Dcreate2(fid, "/dset1", H5T_STD_I32BE, space, H5P_DEFAULT, H5P_DEFAULT, H5P_DEFAULT);

    for (i = 0; i < 10; i++)
        for (j = 0; j < 15; j++)
            dset[i][j] = i + j;

    H5Dwrite(dataset, H5T_NATIVE_INT, H5S_ALL, H5S_ALL, H5P_DEFAULT, dset);
    H5Sclose(space);
    H5Dclose(dataset);
    H5Fclose(fid);
    H5Pclose(fapl);
}

static const char *multi_letters = "msbrglo";

static void
gent_multi(void)
{
    hid_t   fapl, fid, space, dataset;
    hsize_t dims[2];
    int     i, j, dset[10][15];

    /* Multi-file driver, general case of the split driver */
    H5FD_mem_t  mt, memb_map[H5FD_MEM_NTYPES];
    hid_t       memb_fapl[H5FD_MEM_NTYPES];
    const char *memb_name[H5FD_MEM_NTYPES];
    char **     sv      = NULL;
    char *      sv_data = NULL;
    haddr_t     memb_addr[H5FD_MEM_NTYPES];

    sv_data = (char *)HDcalloc(H5FD_MEM_NTYPES * 1024, sizeof(char));
    sv      = (char **)HDcalloc(H5FD_MEM_NTYPES, sizeof(sv_data));
    for (i = 0; i < H5FD_MEM_NTYPES; i++)
        sv[i] = sv_data + (i * 1024);

    fapl = H5Pcreate(H5P_FILE_ACCESS);

    HDmemset(memb_map, 0, sizeof memb_map);
    HDmemset(memb_fapl, 0, sizeof memb_fapl);
    HDmemset(memb_name, 0, sizeof memb_name);
    HDmemset(memb_addr, 0, sizeof memb_addr);

    HDassert(HDstrlen(multi_letters) == H5FD_MEM_NTYPES);

    for (mt = H5FD_MEM_DEFAULT; mt < H5FD_MEM_NTYPES; mt++) {
        memb_fapl[mt] = H5P_DEFAULT;
        memb_map[mt]  = mt;
        HDsprintf(sv[mt], "%%s-%c.h5", multi_letters[mt]);
        memb_name[mt] = sv[mt];
        /*HDprintf("memb_name[%d]=%s, memb_map[%d]=%d; ", mt, memb_name[mt], mt, memb_map[mt]);*/
        memb_addr[mt] = (haddr_t)MAX(mt - 1, 0) * (HADDR_MAX / 10);
    }
    memb_map[H5FD_MEM_DEFAULT] = H5FD_MEM_SUPER;

    H5Pset_fapl_multi(fapl, memb_map, memb_fapl, memb_name, memb_addr, FALSE);

    fid = H5Fcreate(FILE36, H5F_ACC_TRUNC, H5P_DEFAULT, fapl);

    /* create dataset */
    dims[0] = 10;
    dims[1] = 15;
    space   = H5Screate_simple(2, dims, NULL);
    dataset = H5Dcreate2(fid, "/dset1", H5T_STD_I32BE, space, H5P_DEFAULT, H5P_DEFAULT, H5P_DEFAULT);

    for (i = 0; i < 10; i++)
        for (j = 0; j < 15; j++)
            dset[i][j] = i + j;

    H5Dwrite(dataset, H5T_NATIVE_INT, H5S_ALL, H5S_ALL, H5P_DEFAULT, dset);

    H5Sclose(space);
    H5Dclose(dataset);
    H5Fclose(fid);
    H5Pclose(fapl);

    HDfree(sv);
    HDfree(sv_data);
}

static void
gent_large_objname(void)
{
    hid_t fid, group, group2;
    char  grp_name[128];
    int   i;

    fid = H5Fcreate(FILE37, H5F_ACC_TRUNC, H5P_DEFAULT, H5P_DEFAULT);

    group = H5Gcreate2(fid, "this_is_a_large_group_name", H5P_DEFAULT, H5P_DEFAULT, H5P_DEFAULT);

    for (i = 0; i < 50; ++i) {
        HDsprintf(grp_name, "this_is_a_large_group_name%d", i);
        group2 = H5Gcreate2(group, grp_name, H5P_DEFAULT, H5P_DEFAULT, H5P_DEFAULT);
        H5Gclose(group2);
    }

    H5Gclose(group);
    H5Fclose(fid);
}

static void
gent_vlstr(void)
{
    const char *wdata[SPACE1_DIM1] = {
        "Four score and seven years ago our forefathers brought forth on this continent a new nation,",
        "conceived in liberty and dedicated to the proposition that all men are created equal.", "",
        NULL}; /* Information to write */
    const char *string_att = "This is the string for the attribute";
    hid_t       fid1;            /* HDF5 File IDs  */
    hid_t       dataset, root;   /* Dataset ID   */
    hid_t       sid1, dataspace; /* Dataspace ID   */
    hid_t       tid1, att;       /* Datatype ID   */
    hsize_t     dims1[] = {SPACE1_DIM1};

    /* Create file */
    fid1 = H5Fcreate(FILE38, H5F_ACC_TRUNC, H5P_DEFAULT, H5P_DEFAULT);

    sid1 = H5Screate_simple(SPACE1_RANK, dims1, NULL);

    /* Create a VL string datatype to refer to */
    tid1 = H5Tcopy(H5T_C_S1);
    H5Tset_size(tid1, H5T_VARIABLE);

    /* Create a dataset and write VL string to it. */
    dataset = H5Dcreate2(fid1, "Dataset1", tid1, sid1, H5P_DEFAULT, H5P_DEFAULT, H5P_DEFAULT);
    H5Dwrite(dataset, tid1, H5S_ALL, H5S_ALL, H5P_DEFAULT, wdata);
    H5Dclose(dataset);

    /* Create a named VL string type.  Change padding of datatype */
    H5Tset_strpad(tid1, H5T_STR_NULLPAD);
    H5Tcommit2(fid1, "vl_string_type", tid1, H5P_DEFAULT, H5P_DEFAULT, H5P_DEFAULT);

    /* Create an group attribute of VL string type */
    root      = H5Gopen2(fid1, "/", H5P_DEFAULT);
    dataspace = H5Screate(H5S_SCALAR);

    att = H5Acreate2(root, "test_scalar", tid1, dataspace, H5P_DEFAULT, H5P_DEFAULT);
    H5Awrite(att, tid1, &string_att);

    /* Close */
    H5Tclose(tid1);
    H5Sclose(sid1);
    H5Sclose(dataspace);
    H5Aclose(att);
    H5Gclose(root);
    H5Fclose(fid1);
}

static void
gent_char(void)
{
    const char *wdata = "Four score and seven years ago our forefathers brought "
                        "forth on this continent a new nation, conceived in "
                        "liberty and dedicated to the proposition that all "
                        "men are created equal. Now we are engaged in a great "
                        "civil war, testing whether that nation or any nation "
                        "so conceived and so dedicated can long endure.";
    hid_t   fid1;    /* HDF5 File IDs    */
    hid_t   dataset; /* Dataset ID       */
    hid_t   sid1;    /* Dataspace ID     */
    hsize_t dims1[1];

    dims1[0] = HDstrlen(wdata);

    /* Create file */
    fid1 = H5Fcreate(FILE39, H5F_ACC_TRUNC, H5P_DEFAULT, H5P_DEFAULT);
    sid1 = H5Screate_simple(1, dims1, NULL);

    /* Create a dataset */
    dataset = H5Dcreate2(fid1, "Dataset1", H5T_NATIVE_CHAR, sid1, H5P_DEFAULT, H5P_DEFAULT, H5P_DEFAULT);

    /* Write some characters to it. */
    H5Dwrite(dataset, H5T_NATIVE_CHAR, H5S_ALL, H5S_ALL, H5P_DEFAULT, wdata);

    /* Close */
    H5Dclose(dataset);
    H5Sclose(sid1);
    H5Fclose(fid1);
}

/*-------------------------------------------------------------------------
 * Function: write_attr_in
 *
 * Purpose: write attributes in LOC_ID (dataset, group, named datatype)
 *
 * Return: void
 *
 * Programmer: Pedro Vicente
 *
 * Date: May 28, 2003
 *
 *-------------------------------------------------------------------------
 */

static void
write_attr_in(hid_t loc_id, const char *dset_name, /* for saving reference to dataset*/
              hid_t fid)
{
    /* Compound datatype */
    typedef struct s_t {
        char   a;
        double b;
    } s_t;

    typedef enum { E_RED, E_GREEN } e_t;

    hid_t                        aid;
    hid_t                        sid;
    hid_t                        tid;
    herr_t H5_ATTR_NDEBUG_UNUSED status;
    int                          val, i, j, k, n;
    float                        f;

    /* create 1D attributes with dimension [2], 2 elements */
    hsize_t    dims[1]    = {2};
    char       buf1[2][3] = {"ab", "de"};            /* string */
    char       buf2[2]    = {1, 2};                  /* bitfield, opaque */
    s_t        buf3[2]    = {{1, 2}, {3, 4}};        /* compound */
    hobj_ref_t buf4[2];                              /* reference */
    hvl_t      buf5[2];                              /* vlen */
    hsize_t    dimarray[1] = {3};                    /* array dimension */
    int        buf6[2][3]  = {{1, 2, 3}, {4, 5, 6}}; /* array */
    int        buf7[2]     = {1, 2};                 /* integer */
    float      buf8[2]     = {1, 2};                 /* float */

    /* create 2D attributes with dimension [3][2], 6 elements */
    hsize_t    dims2[2]    = {3, 2};
    char       buf12[6][3] = {"ab", "cd", "ef", "gh", "ij", "kl"};                /* string */
    char       buf22[3][2] = {{1, 2}, {3, 4}, {5, 6}};                            /* bitfield, opaque */
    s_t        buf32[6]    = {{1, 2}, {3, 4}, {5, 6}, {7, 8}, {9, 10}, {11, 12}}; /* compound */
    hobj_ref_t buf42[3][2];                                                       /* reference */
    hvl_t      buf52[3][2];                                                       /* vlen */
    int buf62[6][3] = {{1, 2, 3}, {4, 5, 6}, {7, 8, 9}, {10, 11, 12}, {13, 14, 15}, {16, 17, 18}}; /* array */
    int buf72[3][2] = {{1, 2}, {3, 4}, {5, 6}};   /* integer */
    float buf82[3][2] = {{1, 2}, {3, 4}, {5, 6}}; /* float */

    /* create 3D attributes with dimension [4][3][2], 24 elements */
    hsize_t    dims3[3]     = {4, 3, 2};
    char       buf13[24][3] = {"ab", "cd", "ef", "gh", "ij", "kl", "mn", "pq", "rs", "tu", "vw", "xz",
                         "AB", "CD", "EF", "GH", "IJ", "KL", "MN", "PQ", "RS", "TU", "VW", "XZ"}; /* string */
    char       buf23[4][3][2]; /* bitfield, opaque */
    s_t        buf33[4][3][2]; /* compound */
    hobj_ref_t buf43[4][3][2]; /* reference */
    hvl_t      buf53[4][3][2]; /* vlen */
    int        buf63[24][3];   /* array */
    int        buf73[4][3][2]; /* integer */
    float      buf83[4][3][2]; /* float */

    /*-------------------------------------------------------------------------
     * 1D attributes
     *-------------------------------------------------------------------------
     */

    /*-------------------------------------------------------------------------
     * H5T_STRING
     *-------------------------------------------------------------------------
     */
    tid    = H5Tcopy(H5T_C_S1);
    status = H5Tset_size(tid, 2);
    write_attr(loc_id, 1, dims, "string", tid, buf1);
    status = H5Tclose(tid);

    /*-------------------------------------------------------------------------
     * H5T_BITFIELD
     *-------------------------------------------------------------------------
     */
    tid = H5Tcopy(H5T_STD_B8LE);
    write_attr(loc_id, 1, dims, "bitfield", tid, buf2);
    status = H5Tclose(tid);

    /*-------------------------------------------------------------------------
     * H5T_OPAQUE
     *-------------------------------------------------------------------------
     */
    tid    = H5Tcreate(H5T_OPAQUE, 1);
    status = H5Tset_tag(tid, "1-byte opaque type"); /* must set this */
    write_attr(loc_id, 1, dims, "opaque", tid, buf2);
    status = H5Tclose(tid);

    /*-------------------------------------------------------------------------
     * H5T_COMPOUND
     *-------------------------------------------------------------------------
     */
    tid = H5Tcreate(H5T_COMPOUND, sizeof(s_t));
    H5Tinsert(tid, "a", HOFFSET(s_t, a), H5T_NATIVE_CHAR);
    H5Tinsert(tid, "b", HOFFSET(s_t, b), H5T_NATIVE_DOUBLE);
    write_attr(loc_id, 1, dims, "compound", tid, buf3);
    status = H5Tclose(tid);

    /*-------------------------------------------------------------------------
     * H5T_REFERENCE
     *-------------------------------------------------------------------------
     */
    /* Create references to dataset */
    if (dset_name) {
        status = H5Rcreate(&buf4[0], fid, dset_name, H5R_OBJECT, (hid_t)-1);
        status = H5Rcreate(&buf4[1], fid, dset_name, H5R_OBJECT, (hid_t)-1);
        write_attr(loc_id, 1, dims, "reference", H5T_STD_REF_OBJ, buf4);
    }

    /*-------------------------------------------------------------------------
     * H5T_ENUM
     *-------------------------------------------------------------------------
     */
    tid = H5Tcreate(H5T_ENUM, sizeof(e_t));
    H5Tenum_insert(tid, "RED", (val = 0, &val));
    H5Tenum_insert(tid, "GREEN", (val = 1, &val));
    write_attr(loc_id, 1, dims, "enum", tid, 0);
    status = H5Tclose(tid);

    /*-------------------------------------------------------------------------
     * H5T_VLEN
     *-------------------------------------------------------------------------
     */

    /* Allocate and initialize VL dataset to write */

    buf5[0].len           = 1;
    buf5[0].p             = HDmalloc(1 * sizeof(int));
    ((int *)buf5[0].p)[0] = 1;
    buf5[1].len           = 2;
    buf5[1].p             = HDmalloc(2 * sizeof(int));
    ((int *)buf5[1].p)[0] = 2;
    ((int *)buf5[1].p)[1] = 3;

    sid    = H5Screate_simple(1, dims, NULL);
    tid    = H5Tvlen_create(H5T_NATIVE_INT);
    aid    = H5Acreate2(loc_id, "vlen", tid, sid, H5P_DEFAULT, H5P_DEFAULT);
    status = H5Awrite(aid, tid, buf5);
    HDassert(status >= 0);
    status = H5Treclaim(tid, sid, H5P_DEFAULT, buf5);
    HDassert(status >= 0);
    status = H5Aclose(aid);
    status = H5Tclose(tid);
    status = H5Sclose(sid);

    /*-------------------------------------------------------------------------
     * H5T_ARRAY
     *-------------------------------------------------------------------------
     */
    tid = H5Tarray_create2(H5T_NATIVE_INT, 1, dimarray);
    write_attr(loc_id, 1, dims, "array", tid, buf6);
    status = H5Tclose(tid);

    /*-------------------------------------------------------------------------
     * H5T_INTEGER and H5T_FLOAT
     *-------------------------------------------------------------------------
     */
    write_attr(loc_id, 1, dims, "integer", H5T_NATIVE_INT, buf7);
    write_attr(loc_id, 1, dims, "float", H5T_NATIVE_FLOAT, buf8);

    /*-------------------------------------------------------------------------
     * 2D attributes
     *-------------------------------------------------------------------------
     */

    /*-------------------------------------------------------------------------
     * H5T_STRING
     *-------------------------------------------------------------------------
     */
    tid    = H5Tcopy(H5T_C_S1);
    status = H5Tset_size(tid, 2);
    write_attr(loc_id, 2, dims2, "string2D", tid, buf12);
    status = H5Tclose(tid);

    /*-------------------------------------------------------------------------
     * H5T_BITFIELD
     *-------------------------------------------------------------------------
     */
    tid = H5Tcopy(H5T_STD_B8LE);
    write_attr(loc_id, 2, dims2, "bitfield2D", tid, buf22);
    status = H5Tclose(tid);

    /*-------------------------------------------------------------------------
     * H5T_OPAQUE
     *-------------------------------------------------------------------------
     */
    tid    = H5Tcreate(H5T_OPAQUE, 1);
    status = H5Tset_tag(tid, "1-byte opaque type"); /* must set this */
    write_attr(loc_id, 2, dims2, "opaque2D", tid, buf22);
    status = H5Tclose(tid);

    /*-------------------------------------------------------------------------
     * H5T_COMPOUND
     *-------------------------------------------------------------------------
     */
    tid = H5Tcreate(H5T_COMPOUND, sizeof(s_t));
    H5Tinsert(tid, "a", HOFFSET(s_t, a), H5T_NATIVE_CHAR);
    H5Tinsert(tid, "b", HOFFSET(s_t, b), H5T_NATIVE_DOUBLE);
    write_attr(loc_id, 2, dims2, "compound2D", tid, buf32);
    status = H5Tclose(tid);

    /*-------------------------------------------------------------------------
     * H5T_REFERENCE
     *-------------------------------------------------------------------------
     */
    /* Create references to dataset */
    if (dset_name) {
        for (i = 0; i < 3; i++) {
            for (j = 0; j < 2; j++) {
                status = H5Rcreate(&buf42[i][j], fid, dset_name, H5R_OBJECT, (hid_t)-1);
            }
        }
        write_attr(loc_id, 2, dims2, "reference2D", H5T_STD_REF_OBJ, buf42);
    }

    /*-------------------------------------------------------------------------
     * H5T_ENUM
     *-------------------------------------------------------------------------
     */
    tid = H5Tcreate(H5T_ENUM, sizeof(e_t));
    H5Tenum_insert(tid, "RED", (val = 0, &val));
    H5Tenum_insert(tid, "GREEN", (val = 1, &val));
    write_attr(loc_id, 2, dims2, "enum2D", tid, 0);
    status = H5Tclose(tid);

    /*-------------------------------------------------------------------------
     * H5T_VLEN
     *-------------------------------------------------------------------------
     */

    /* Allocate and initialize VL dataset to write */
    n = 0;
    for (i = 0; i < 3; i++) {
        for (j = 0; j < 2; j++) {
            int l;

            buf52[i][j].p   = HDmalloc((size_t)(i + 1) * sizeof(int));
            buf52[i][j].len = (size_t)(i + 1);
            for (l = 0; l < i + 1; l++)
                ((int *)buf52[i][j].p)[l] = n++;
        }
    }

    sid    = H5Screate_simple(2, dims2, NULL);
    tid    = H5Tvlen_create(H5T_NATIVE_INT);
    aid    = H5Acreate2(loc_id, "vlen2D", tid, sid, H5P_DEFAULT, H5P_DEFAULT);
    status = H5Awrite(aid, tid, buf52);
    HDassert(status >= 0);
    status = H5Treclaim(tid, sid, H5P_DEFAULT, buf52);
    HDassert(status >= 0);
    status = H5Aclose(aid);
    status = H5Tclose(tid);
    status = H5Sclose(sid);

    /*-------------------------------------------------------------------------
     * H5T_ARRAY
     *-------------------------------------------------------------------------
     */
    tid = H5Tarray_create2(H5T_NATIVE_INT, 1, dimarray);
    write_attr(loc_id, 2, dims2, "array2D", tid, buf62);
    status = H5Tclose(tid);

    /*-------------------------------------------------------------------------
     * H5T_INTEGER and H5T_FLOAT
     *-------------------------------------------------------------------------
     */
    write_attr(loc_id, 2, dims2, "integer2D", H5T_NATIVE_INT, buf72);
    write_attr(loc_id, 2, dims2, "float2D", H5T_NATIVE_FLOAT, buf82);

    /*-------------------------------------------------------------------------
     * 3D attributes
     *-------------------------------------------------------------------------
     */

    /*-------------------------------------------------------------------------
     * H5T_STRING
     *-------------------------------------------------------------------------
     */
    tid    = H5Tcopy(H5T_C_S1);
    status = H5Tset_size(tid, 2);
    write_attr(loc_id, 3, dims3, "string3D", tid, buf13);
    status = H5Tclose(tid);

    /*-------------------------------------------------------------------------
     * H5T_BITFIELD
     *-------------------------------------------------------------------------
     */

    n = 1;
    for (i = 0; i < 4; i++) {
        for (j = 0; j < 3; j++) {
            for (k = 0; k < 2; k++) {
                buf23[i][j][k] = (char)n++;
            }
        }
    }
    tid = H5Tcopy(H5T_STD_B8LE);
    write_attr(loc_id, 3, dims3, "bitfield3D", tid, buf23);
    status = H5Tclose(tid);

    /*-------------------------------------------------------------------------
     * H5T_OPAQUE
     *-------------------------------------------------------------------------
     */
    tid    = H5Tcreate(H5T_OPAQUE, 1);
    status = H5Tset_tag(tid, "1-byte opaque type"); /* must set this */
    write_attr(loc_id, 3, dims3, "opaque3D", tid, buf23);
    status = H5Tclose(tid);

    /*-------------------------------------------------------------------------
     * H5T_COMPOUND
     *-------------------------------------------------------------------------
     */

    n = 1;
    for (i = 0; i < 4; i++) {
        for (j = 0; j < 3; j++) {
            for (k = 0; k < 2; k++) {
                buf33[i][j][k].a = (char)n++;
                buf33[i][j][k].b = n++;
            }
        }
    }
    tid = H5Tcreate(H5T_COMPOUND, sizeof(s_t));
    H5Tinsert(tid, "a", HOFFSET(s_t, a), H5T_NATIVE_CHAR);
    H5Tinsert(tid, "b", HOFFSET(s_t, b), H5T_NATIVE_DOUBLE);
    write_attr(loc_id, 3, dims3, "compound3D", tid, buf33);
    status = H5Tclose(tid);

    /*-------------------------------------------------------------------------
     * H5T_REFERENCE
     *-------------------------------------------------------------------------
     */
    /* Create references to dataset */
    if (dset_name) {
        for (i = 0; i < 4; i++) {
            for (j = 0; j < 3; j++) {
                for (k = 0; k < 2; k++)
                    status = H5Rcreate(&buf43[i][j][k], fid, dset_name, H5R_OBJECT, (hid_t)-1);
            }
        }
        write_attr(loc_id, 3, dims3, "reference3D", H5T_STD_REF_OBJ, buf43);
    }

    /*-------------------------------------------------------------------------
     * H5T_ENUM
     *-------------------------------------------------------------------------
     */
    tid = H5Tcreate(H5T_ENUM, sizeof(e_t));
    H5Tenum_insert(tid, "RED", (val = 0, &val));
    H5Tenum_insert(tid, "GREEN", (val = 1, &val));
    write_attr(loc_id, 3, dims3, "enum3D", tid, 0);
    status = H5Tclose(tid);

    /*-------------------------------------------------------------------------
     * H5T_VLEN
     *-------------------------------------------------------------------------
     */

    /* Allocate and initialize VL dataset to write */
    n = 0;
    for (i = 0; i < 4; i++) {
        for (j = 0; j < 3; j++) {
            for (k = 0; k < 2; k++) {
                int l;

                buf53[i][j][k].p   = HDmalloc((size_t)(i + 1) * sizeof(int));
                buf53[i][j][k].len = (size_t)(i + 1);
                for (l = 0; l < i + 1; l++)
                    ((int *)buf53[i][j][k].p)[l] = n++;
            }
        }
    }

    sid    = H5Screate_simple(3, dims3, NULL);
    tid    = H5Tvlen_create(H5T_NATIVE_INT);
    aid    = H5Acreate2(loc_id, "vlen3D", tid, sid, H5P_DEFAULT, H5P_DEFAULT);
    status = H5Awrite(aid, tid, buf53);
    HDassert(status >= 0);
    status = H5Treclaim(tid, sid, H5P_DEFAULT, buf53);
    HDassert(status >= 0);
    status = H5Aclose(aid);
    status = H5Tclose(tid);
    status = H5Sclose(sid);

    /*-------------------------------------------------------------------------
     * H5T_ARRAY
     *-------------------------------------------------------------------------
     */
    n = 1;
    for (i = 0; i < 24; i++)
        for (j = 0; j < (int)dimarray[0]; j++)
            buf63[i][j] = n++;

    tid = H5Tarray_create2(H5T_NATIVE_INT, 1, dimarray);
    write_attr(loc_id, 3, dims3, "array3D", tid, buf63);
    status = H5Tclose(tid);

    /*-------------------------------------------------------------------------
     * H5T_INTEGER and H5T_FLOAT
     *-------------------------------------------------------------------------
     */
    n = 1;
    f = 1;
    for (i = 0; i < 4; i++) {
        for (j = 0; j < 3; j++) {
            for (k = 0; k < 2; k++) {
                buf73[i][j][k] = n++;
                buf83[i][j][k] = f++;
            }
        }
    }
    write_attr(loc_id, 3, dims3, "integer3D", H5T_NATIVE_INT, buf73);
    write_attr(loc_id, 3, dims3, "float3D", H5T_NATIVE_FLOAT, buf83);
}

/*-------------------------------------------------------------------------
 * Function: write_dset_in
 *
 * Purpose: write datasets in LOC_ID
 *
 * Return: void
 *
 * Programmer: Pedro Vicente
 *
 * Date: May 28, 2003
 *
 *-------------------------------------------------------------------------
 */

static void
write_dset_in(hid_t loc_id, const char *dset_name, /* for saving reference to dataset*/
              hid_t fid)
{
    /* Compound datatype */
    typedef struct s_t {
        char   a;
        double b;
    } s_t;

    typedef enum { E_RED, E_GREEN } e_t;

    hid_t                        did;
    hid_t                        sid;
    hid_t                        tid;
    hid_t                        plist_id;
    herr_t H5_ATTR_NDEBUG_UNUSED status;
    int                          val, i, j, k, n;
    float                        f;
    int                          fillvalue = 2;

    /* create 1D attributes with dimension [2], 2 elements */
    hsize_t    dims[1]    = {2};
    char       buf1[2][3] = {"ab", "de"};            /* string */
    char       buf2[2]    = {1, 2};                  /* bitfield, opaque */
    s_t        buf3[2]    = {{1, 2}, {3, 4}};        /* compound */
    hobj_ref_t buf4[2];                              /* reference */
    hvl_t      buf5[2];                              /* vlen */
    hsize_t    dimarray[1] = {3};                    /* array dimension */
    int        buf6[2][3]  = {{1, 2, 3}, {4, 5, 6}}; /* array */
    int        buf7[2]     = {1, 2};                 /* integer */
    float      buf8[2]     = {1, 2};                 /* float */

    /* create 2D attributes with dimension [3][2], 6 elements */
    hsize_t    dims2[2]    = {3, 2};
    char       buf12[6][3] = {"ab", "cd", "ef", "gh", "ij", "kl"};                /* string */
    char       buf22[3][2] = {{1, 2}, {3, 4}, {5, 6}};                            /* bitfield, opaque */
    s_t        buf32[6]    = {{1, 2}, {3, 4}, {5, 6}, {7, 8}, {9, 10}, {11, 12}}; /* compound */
    hobj_ref_t buf42[3][2];                                                       /* reference */
    hvl_t      buf52[3][2];                                                       /* vlen */
    int buf62[6][3] = {{1, 2, 3}, {4, 5, 6}, {7, 8, 9}, {10, 11, 12}, {13, 14, 15}, {16, 17, 18}}; /* array */
    int buf72[3][2] = {{1, 2}, {3, 4}, {5, 6}};   /* integer */
    float buf82[3][2] = {{1, 2}, {3, 4}, {5, 6}}; /* float */

    /* create 3D attributes with dimension [4][3][2], 24 elements */
    hsize_t    dims3[3]     = {4, 3, 2};
    char       buf13[24][3] = {"ab", "cd", "ef", "gh", "ij", "kl", "mn", "pq", "rs", "tu", "vw", "xz",
                         "AB", "CD", "EF", "GH", "IJ", "KL", "MN", "PQ", "RS", "TU", "VW", "XZ"}; /* string */
    char       buf23[4][3][2]; /* bitfield, opaque */
    s_t        buf33[4][3][2]; /* compound */
    hobj_ref_t buf43[4][3][2]; /* reference */
    hvl_t      buf53[4][3][2]; /* vlen */
    int        buf63[24][3];   /* array */
    int        buf73[4][3][2]; /* integer */
    float      buf83[4][3][2]; /* float */

    /*-------------------------------------------------------------------------
     * 1D
     *-------------------------------------------------------------------------
     */

    /*-------------------------------------------------------------------------
     * H5T_STRING
     *-------------------------------------------------------------------------
     */
    tid    = H5Tcopy(H5T_C_S1);
    status = H5Tset_size(tid, 2);
    write_dset(loc_id, 1, dims, "string", tid, buf1);
    status = H5Tclose(tid);

    /*-------------------------------------------------------------------------
     * H5T_BITFIELD
     *-------------------------------------------------------------------------
     */
    tid = H5Tcopy(H5T_STD_B8LE);
    write_dset(loc_id, 1, dims, "bitfield", tid, buf2);
    status = H5Tclose(tid);

    /*-------------------------------------------------------------------------
     * H5T_OPAQUE
     *-------------------------------------------------------------------------
     */
    tid    = H5Tcreate(H5T_OPAQUE, 1);
    status = H5Tset_tag(tid, "1-byte opaque type"); /* must set this */
    write_dset(loc_id, 1, dims, "opaque", tid, buf2);
    status = H5Tclose(tid);

    /*-------------------------------------------------------------------------
     * H5T_COMPOUND
     *-------------------------------------------------------------------------
     */
    tid = H5Tcreate(H5T_COMPOUND, sizeof(s_t));
    H5Tinsert(tid, "a", HOFFSET(s_t, a), H5T_NATIVE_CHAR);
    H5Tinsert(tid, "b", HOFFSET(s_t, b), H5T_NATIVE_DOUBLE);
    write_dset(loc_id, 1, dims, "compound", tid, buf3);
    status = H5Tclose(tid);

    /*-------------------------------------------------------------------------
     * H5T_REFERENCE
     *-------------------------------------------------------------------------
     */
    /* Create references to dataset */
    if (dset_name) {
        status = H5Rcreate(&buf4[0], fid, dset_name, H5R_OBJECT, (hid_t)-1);
        status = H5Rcreate(&buf4[1], fid, dset_name, H5R_OBJECT, (hid_t)-1);
        write_dset(loc_id, 1, dims, "reference", H5T_STD_REF_OBJ, buf4);
    }

    /*-------------------------------------------------------------------------
     * H5T_ENUM
     *-------------------------------------------------------------------------
     */
    tid = H5Tcreate(H5T_ENUM, sizeof(e_t));
    H5Tenum_insert(tid, "RED", (val = 0, &val));
    H5Tenum_insert(tid, "GREEN", (val = 1, &val));
    write_dset(loc_id, 1, dims, "enum", tid, 0);
    status = H5Tclose(tid);

    /*-------------------------------------------------------------------------
     * H5T_VLEN
     *-------------------------------------------------------------------------
     */

    /* Allocate and initialize VL dataset to write */

    buf5[0].len           = 1;
    buf5[0].p             = HDmalloc(1 * sizeof(int));
    ((int *)buf5[0].p)[0] = 1;
    buf5[1].len           = 2;
    buf5[1].p             = HDmalloc(2 * sizeof(int));
    ((int *)buf5[1].p)[0] = 2;
    ((int *)buf5[1].p)[1] = 3;

    sid    = H5Screate_simple(1, dims, NULL);
    tid    = H5Tvlen_create(H5T_NATIVE_INT);
    did    = H5Dcreate2(loc_id, "vlen", tid, sid, H5P_DEFAULT, H5P_DEFAULT, H5P_DEFAULT);
    status = H5Dwrite(did, tid, H5S_ALL, H5S_ALL, H5P_DEFAULT, buf5);
    HDassert(status >= 0);
    status = H5Treclaim(tid, sid, H5P_DEFAULT, buf5);
    HDassert(status >= 0);
    status = H5Dclose(did);
    status = H5Tclose(tid);
    status = H5Sclose(sid);

    /*-------------------------------------------------------------------------
     * H5T_ARRAY
     *-------------------------------------------------------------------------
     */
    tid = H5Tarray_create2(H5T_NATIVE_INT, 1, dimarray);
    write_dset(loc_id, 1, dims, "array", tid, buf6);
    status = H5Tclose(tid);

    /*-------------------------------------------------------------------------
     * H5T_INTEGER and H5T_FLOAT
     *-------------------------------------------------------------------------
     */
    write_dset(loc_id, 1, dims, "integer", H5T_NATIVE_INT, buf7);
    write_dset(loc_id, 1, dims, "float", H5T_NATIVE_FLOAT, buf8);

    /*-------------------------------------------------------------------------
     * 2D
     *-------------------------------------------------------------------------
     */

    /*-------------------------------------------------------------------------
     * H5T_STRING
     *-------------------------------------------------------------------------
     */
    tid    = H5Tcopy(H5T_C_S1);
    status = H5Tset_size(tid, 2);
    write_dset(loc_id, 2, dims2, "string2D", tid, buf12);
    status = H5Tclose(tid);

    /*-------------------------------------------------------------------------
     * H5T_BITFIELD
     *-------------------------------------------------------------------------
     */
    tid = H5Tcopy(H5T_STD_B8LE);
    write_dset(loc_id, 2, dims2, "bitfield2D", tid, buf22);
    status = H5Tclose(tid);

    /*-------------------------------------------------------------------------
     * H5T_OPAQUE
     *-------------------------------------------------------------------------
     */
    tid    = H5Tcreate(H5T_OPAQUE, 1);
    status = H5Tset_tag(tid, "1-byte opaque type"); /* must set this */
    write_dset(loc_id, 2, dims2, "opaque2D", tid, buf22);
    status = H5Tclose(tid);

    /*-------------------------------------------------------------------------
     * H5T_COMPOUND
     *-------------------------------------------------------------------------
     */
    tid = H5Tcreate(H5T_COMPOUND, sizeof(s_t));
    H5Tinsert(tid, "a", HOFFSET(s_t, a), H5T_NATIVE_CHAR);
    H5Tinsert(tid, "b", HOFFSET(s_t, b), H5T_NATIVE_DOUBLE);
    write_dset(loc_id, 2, dims2, "compound2D", tid, buf32);
    status = H5Tclose(tid);

    /*-------------------------------------------------------------------------
     * H5T_REFERENCE
     *-------------------------------------------------------------------------
     */
    /* Create references to dataset */
    if (dset_name) {
        for (i = 0; i < 3; i++) {
            for (j = 0; j < 2; j++) {
                status = H5Rcreate(&buf42[i][j], fid, dset_name, H5R_OBJECT, (hid_t)-1);
            }
        }
        write_dset(loc_id, 2, dims2, "reference2D", H5T_STD_REF_OBJ, buf42);
    }

    /*-------------------------------------------------------------------------
     * H5T_ENUM
     *-------------------------------------------------------------------------
     */
    tid = H5Tcreate(H5T_ENUM, sizeof(e_t));
    H5Tenum_insert(tid, "RED", (val = 0, &val));
    H5Tenum_insert(tid, "GREEN", (val = 1, &val));
    write_dset(loc_id, 2, dims2, "enum2D", tid, 0);
    status = H5Tclose(tid);

    /*-------------------------------------------------------------------------
     * H5T_VLEN
     *-------------------------------------------------------------------------
     */

    /* Allocate and initialize VL dataset to write */
    n = 0;
    for (i = 0; i < 3; i++)
        for (j = 0; j < 2; j++) {
            int l;

            buf52[i][j].p   = HDmalloc((size_t)(i + 1) * sizeof(int));
            buf52[i][j].len = (size_t)(i + 1);
            for (l = 0; l < i + 1; l++)
                ((int *)buf52[i][j].p)[l] = n++;
        }

    sid    = H5Screate_simple(2, dims2, NULL);
    tid    = H5Tvlen_create(H5T_NATIVE_INT);
    did    = H5Dcreate2(loc_id, "vlen2D", tid, sid, H5P_DEFAULT, H5P_DEFAULT, H5P_DEFAULT);
    status = H5Dwrite(did, tid, H5S_ALL, H5S_ALL, H5P_DEFAULT, buf52);
    HDassert(status >= 0);
    status = H5Treclaim(tid, sid, H5P_DEFAULT, buf52);
    HDassert(status >= 0);
    status = H5Dclose(did);
    status = H5Tclose(tid);
    status = H5Sclose(sid);

    /*-------------------------------------------------------------------------
     * H5T_ARRAY
     *-------------------------------------------------------------------------
     */
    tid = H5Tarray_create2(H5T_NATIVE_INT, 1, dimarray);
    write_dset(loc_id, 2, dims2, "array2D", tid, buf62);
    status = H5Tclose(tid);

    /*-------------------------------------------------------------------------
     * H5T_INTEGER, write a fill value
     *-------------------------------------------------------------------------
     */
    plist_id = H5Pcreate(H5P_DATASET_CREATE);
    status   = H5Pset_fill_value(plist_id, H5T_NATIVE_INT, &fillvalue);
    sid      = H5Screate_simple(2, dims2, NULL);
    did      = H5Dcreate2(loc_id, "integer2D", H5T_NATIVE_INT, sid, H5P_DEFAULT, plist_id, H5P_DEFAULT);
    status   = H5Dwrite(did, H5T_NATIVE_INT, H5S_ALL, H5S_ALL, H5P_DEFAULT, buf72);
    status   = H5Pclose(plist_id);
    status   = H5Dclose(did);
    status   = H5Sclose(sid);

    /*-------------------------------------------------------------------------
     * H5T_FLOAT
     *-------------------------------------------------------------------------
     */

    write_dset(loc_id, 2, dims2, "float2D", H5T_NATIVE_FLOAT, buf82);

    /*-------------------------------------------------------------------------
     * 3D
     *-------------------------------------------------------------------------
     */

    /*-------------------------------------------------------------------------
     * H5T_STRING
     *-------------------------------------------------------------------------
     */
    tid    = H5Tcopy(H5T_C_S1);
    status = H5Tset_size(tid, 2);
    write_dset(loc_id, 3, dims3, "string3D", tid, buf13);
    status = H5Tclose(tid);

    /*-------------------------------------------------------------------------
     * H5T_BITFIELD
     *-------------------------------------------------------------------------
     */

    n = 1;
    for (i = 0; i < 4; i++)
        for (j = 0; j < 3; j++)
            for (k = 0; k < 2; k++)
                buf23[i][j][k] = (char)n++;
    tid = H5Tcopy(H5T_STD_B8LE);
    write_dset(loc_id, 3, dims3, "bitfield3D", tid, buf23);
    status = H5Tclose(tid);

    /*-------------------------------------------------------------------------
     * H5T_OPAQUE
     *-------------------------------------------------------------------------
     */
    tid    = H5Tcreate(H5T_OPAQUE, 1);
    status = H5Tset_tag(tid, "1-byte opaque type"); /* must set this */
    write_dset(loc_id, 3, dims3, "opaque3D", tid, buf23);
    status = H5Tclose(tid);

    /*-------------------------------------------------------------------------
     * H5T_COMPOUND
     *-------------------------------------------------------------------------
     */

    n = 1;
    for (i = 0; i < 4; i++)
        for (j = 0; j < 3; j++)
            for (k = 0; k < 2; k++) {
                buf33[i][j][k].a = (char)n++;
                buf33[i][j][k].b = n++;
            }
    tid = H5Tcreate(H5T_COMPOUND, sizeof(s_t));
    H5Tinsert(tid, "a", HOFFSET(s_t, a), H5T_NATIVE_CHAR);
    H5Tinsert(tid, "b", HOFFSET(s_t, b), H5T_NATIVE_DOUBLE);
    write_dset(loc_id, 3, dims3, "compound3D", tid, buf33);
    status = H5Tclose(tid);

    /*-------------------------------------------------------------------------
     * H5T_REFERENCE
     *-------------------------------------------------------------------------
     */
    /* Create references to dataset */
    if (dset_name) {
        for (i = 0; i < 4; i++) {
            for (j = 0; j < 3; j++) {
                for (k = 0; k < 2; k++)
                    status = H5Rcreate(&buf43[i][j][k], fid, dset_name, H5R_OBJECT, (hid_t)-1);
            }
        }
        write_dset(loc_id, 3, dims3, "reference3D", H5T_STD_REF_OBJ, buf43);
    }

    /*-------------------------------------------------------------------------
     * H5T_ENUM
     *-------------------------------------------------------------------------
     */
    tid = H5Tcreate(H5T_ENUM, sizeof(e_t));
    H5Tenum_insert(tid, "RED", (val = 0, &val));
    H5Tenum_insert(tid, "GREEN", (val = 1, &val));
    write_dset(loc_id, 3, dims3, "enum3D", tid, 0);
    status = H5Tclose(tid);

    /*-------------------------------------------------------------------------
     * H5T_VLEN
     *-------------------------------------------------------------------------
     */

    /* Allocate and initialize VL dataset to write */
    n = 0;
    for (i = 0; i < 4; i++)
        for (j = 0; j < 3; j++)
            for (k = 0; k < 2; k++) {
                int l;

                buf53[i][j][k].p   = HDmalloc(((size_t)i + 1) * sizeof(int));
                buf53[i][j][k].len = (size_t)(i + 1);
                for (l = 0; l < i + 1; l++)
                    ((int *)buf53[i][j][k].p)[l] = n++;
            }

    sid    = H5Screate_simple(3, dims3, NULL);
    tid    = H5Tvlen_create(H5T_NATIVE_INT);
    did    = H5Dcreate2(loc_id, "vlen3D", tid, sid, H5P_DEFAULT, H5P_DEFAULT, H5P_DEFAULT);
    status = H5Dwrite(did, tid, H5S_ALL, H5S_ALL, H5P_DEFAULT, buf53);
    HDassert(status >= 0);
    status = H5Treclaim(tid, sid, H5P_DEFAULT, buf53);
    HDassert(status >= 0);
    status = H5Dclose(did);
    status = H5Tclose(tid);
    status = H5Sclose(sid);

    /*-------------------------------------------------------------------------
     * H5T_ARRAY
     *-------------------------------------------------------------------------
     */
    n = 1;
    for (i = 0; i < 24; i++) {
        for (j = 0; j < (int)dimarray[0]; j++) {
            buf63[i][j] = n++;
        }
    }

    tid = H5Tarray_create2(H5T_NATIVE_INT, 1, dimarray);
    write_dset(loc_id, 3, dims3, "array3D", tid, buf63);
    status = H5Tclose(tid);

    /*-------------------------------------------------------------------------
     * H5T_INTEGER and H5T_FLOAT
     *-------------------------------------------------------------------------
     */
    n = 1;
    f = 1;
    for (i = 0; i < 4; i++) {
        for (j = 0; j < 3; j++) {
            for (k = 0; k < 2; k++) {
                buf73[i][j][k] = n++;
                buf83[i][j][k] = f++;
            }
        }
    }
    write_dset(loc_id, 3, dims3, "integer3D", H5T_NATIVE_INT, buf73);
    write_dset(loc_id, 3, dims3, "float3D", H5T_NATIVE_FLOAT, buf83);
}

/*-------------------------------------------------------------------------
 * Function: gent_attr_all
 *
 * Purpose: generate all datatype attributes
 *
 * Return: void
 *
 * Programmer: Pedro Vicente
 *
 * Date: May 19, 2003
 *
 *-------------------------------------------------------------------------
 */

static void
gent_attr_all(void)
{
    hid_t                        fid;
    hid_t                        did;
    hid_t                        group_id;
    hid_t                        group2_id;
    hid_t                        root_id;
    hid_t                        sid;
    hsize_t                      dims[1] = {2};
    herr_t H5_ATTR_NDEBUG_UNUSED status;

    /* Create a file and a dataset */
    fid = H5Fcreate(FILE40, H5F_ACC_TRUNC, H5P_DEFAULT, H5P_DEFAULT);

    /* Create a 1D dataset */
    sid    = H5Screate_simple(1, dims, NULL);
    did    = H5Dcreate2(fid, "dset", H5T_NATIVE_INT, sid, H5P_DEFAULT, H5P_DEFAULT, H5P_DEFAULT);
    status = H5Sclose(sid);
    HDassert(status >= 0);

    /* Create groups */
    group_id  = H5Gcreate2(fid, "g1", H5P_DEFAULT, H5P_DEFAULT, H5P_DEFAULT);
    group2_id = H5Gcreate2(fid, "g2", H5P_DEFAULT, H5P_DEFAULT, H5P_DEFAULT);
    root_id   = H5Gopen2(fid, "/", H5P_DEFAULT);

    /*-------------------------------------------------------------------------
     * write a series of attributes on the dataset, group
     *-------------------------------------------------------------------------
     */

    write_attr_in(did, "dset", fid);
    write_attr_in(group_id, NULL, (hid_t)0);
    write_attr_in(root_id, NULL, (hid_t)0);

    /*-------------------------------------------------------------------------
     * write a series of datasets on group 2
     *-------------------------------------------------------------------------
     */

    write_dset_in(group2_id, "/dset", fid);

    /* Close */
    status = H5Dclose(did);
    HDassert(status >= 0);
    status = H5Gclose(group_id);
    HDassert(status >= 0);
    status = H5Gclose(group2_id);
    HDassert(status >= 0);
    status = H5Gclose(root_id);
    HDassert(status >= 0);

    /* Close file */
    status = H5Fclose(fid);
    HDassert(status >= 0);
}

/*-------------------------------------------------------------------------
 * Function: write_attr
 *
 * Purpose: utility function to write an attribute
 *
 * Programmer: Pedro Vicente
 *
 * Date: May 19, 2003
 *
 *-------------------------------------------------------------------------
 */

static int
write_attr(hid_t loc_id, int rank, hsize_t *dims, const char *attr_name, hid_t tid, void *buf)
{
    hid_t  aid;
    hid_t  sid;
    herr_t status;

    /* Create a buf space  */
    sid = H5Screate_simple(rank, dims, NULL);

    /* Create the attribute */
    aid = H5Acreate2(loc_id, attr_name, tid, sid, H5P_DEFAULT, H5P_DEFAULT);

    /* Write the buf */
    if (buf)
        status = H5Awrite(aid, tid, buf);

    /* Close */
    status = H5Aclose(aid);
    status = H5Sclose(sid);

    return status;
}

/*-------------------------------------------------------------------------
 * Function: write_dset
 *
 * Purpose: utility function to create and write a dataset in LOC_ID
 *
 * Return:
 *
 * Programmer: Pedro Vicente
 *
 * Date: May 27, 2003
 *
 *-------------------------------------------------------------------------
 */

static int
write_dset(hid_t loc_id, int rank, hsize_t *dims, const char *dset_name, hid_t tid, void *buf)
{
    hid_t  did;
    hid_t  sid;
    herr_t status;

    /* Create a buf space  */
    sid = H5Screate_simple(rank, dims, NULL);

    /* Create a dataset */
    did = H5Dcreate2(loc_id, dset_name, tid, sid, H5P_DEFAULT, H5P_DEFAULT, H5P_DEFAULT);

    /* Write the buf */
    if (buf)
        status = H5Dwrite(did, tid, H5S_ALL, H5S_ALL, H5P_DEFAULT, buf);

    /* Close */
    status = H5Dclose(did);
    status = H5Sclose(sid);

    return status;
}

static void
gent_compound_complex(void)
{
    /* Structure and array for compound types                             */
    typedef struct Array1Struct {
        int         a;
        const char *b[F41_DIMb];
        char        c[F41_ARRAY_DIMc];
        short       d[F41_ARRAY_DIMd1][F41_ARRAY_DIMd2];
        float       e;
        double      f[F41_ARRAY_DIMf];
        char        g;
    } Array1Struct;
    Array1Struct Array1[F41_LENGTH];

    /* Define the value of the string array                           */
    const char *quote[F41_DIMb] = {"A fight is a contract that takes two people to honor.",
                                   "A combative stance means that you've accepted the contract.",
                                   "In which case, you deserve what you get.",
                                   "  --  Professor Cheng Man-ch'ing"};

    /* Define the value of the character array                        */
    char chararray[F41_ARRAY_DIMc] = {'H', 'e', 'l', 'l', 'o', '!'};

    hid_t                        Array1Structid;               /* File datatype identifier */
    hid_t                        array_tid;                    /* Array datatype handle    */
    hid_t                        array1_tid;                   /* Array datatype handle    */
    hid_t                        array2_tid;                   /* Array datatype handle    */
    hid_t                        array4_tid;                   /* Array datatype handle    */
    hid_t                        datafile, dataset;            /* Datafile/dataset handles */
    hid_t                        dataspace;                    /* Dataspace handle         */
    herr_t H5_ATTR_NDEBUG_UNUSED status;                       /* Error checking variable */
    hsize_t                      dim[]        = {F41_LENGTH};  /* Dataspace dimensions     */
    hsize_t                      array_dimb[] = {F41_DIMb};    /* Array dimensions         */
    hsize_t array_dimd[] = {F41_ARRAY_DIMd1, F41_ARRAY_DIMd2}; /* Array dimensions         */
    hsize_t array_dimf[] = {F41_ARRAY_DIMf};                   /* Array dimensions         */
    hid_t   str_array_id;

    int m, n, o; /* Array init loop vars     */

    /* Initialize the data in the arrays/datastructure                */
    for (m = 0; m < F41_LENGTH; m++) {
        Array1[m].a = m;

        for (n = 0; n < F41_DIMb; n++)
            Array1[m].b[n] = quote[n];

        for (n = 0; n < F41_ARRAY_DIMc; n++)
            Array1[m].c[n] = chararray[n];

        for (n = 0; n < F41_ARRAY_DIMd1; n++)
            for (o = 0; o < F41_ARRAY_DIMd2; o++)
                Array1[m].d[n][o] = (short)(m + n + o);

        Array1[m].e = (float)((float)m * 0.96F);

        for (n = 0; n < F41_ARRAY_DIMf; n++)
            Array1[m].f[n] = ((double)m * 1024.9637);

        Array1[m].g = 'm';
    }

    /* Create the dataspace                                           */
    dataspace = H5Screate_simple(F41_RANK, dim, NULL);
    HDassert(dataspace >= 0);

    /* Create the file                                                */
    datafile = H5Fcreate(FILE41, H5F_ACC_TRUNC, H5P_DEFAULT, H5P_DEFAULT);
    HDassert(datafile >= 0);

    /* Copy the array data type for the string array                  */
    array_tid = H5Tcopy(H5T_C_S1);
    HDassert(array_tid >= 0);

    /* Set the string array size to Variable                          */
    status = H5Tset_size(array_tid, H5T_VARIABLE);
    HDassert(status >= 0);

    /* Create the array data type for the string array                */
    str_array_id = H5Tarray_create2(array_tid, F41_ARRAY_RANK, array_dimb);
    HDassert(str_array_id >= 0);

    /* Copy the array data type for the character array               */
    array1_tid = H5Tcopy(H5T_C_S1);
    HDassert(array1_tid >= 0);

    /* Set the character array size                                   */
    status = H5Tset_size(array1_tid, F41_ARRAY_DIMc);
    HDassert(status >= 0);

    /* Create the array data type for the character array             */
    array2_tid = H5Tarray_create2(H5T_NATIVE_SHORT, F41_ARRAY_RANKd, array_dimd);
    HDassert(array2_tid >= 0);

    /* Create the array data type for the character array             */
    array4_tid = H5Tarray_create2(H5T_NATIVE_DOUBLE, F41_ARRAY_RANK, array_dimf);
    HDassert(array4_tid >= 0);

    /* Create the memory data type                                    */
    Array1Structid = H5Tcreate(H5T_COMPOUND, sizeof(Array1Struct));
    HDassert(Array1Structid >= 0);

    /* Insert the arrays and variables into the structure             */
    status = H5Tinsert(Array1Structid, "a_name", HOFFSET(Array1Struct, a), H5T_NATIVE_INT);
    HDassert(status >= 0);

    status = H5Tinsert(Array1Structid, "b_name", HOFFSET(Array1Struct, b), str_array_id);
    HDassert(status >= 0);

    status = H5Tinsert(Array1Structid, "c_name", HOFFSET(Array1Struct, c), array1_tid);
    HDassert(status >= 0);

    status = H5Tinsert(Array1Structid, "d_name", HOFFSET(Array1Struct, d), array2_tid);
    HDassert(status >= 0);

    status = H5Tinsert(Array1Structid, "e_name", HOFFSET(Array1Struct, e), H5T_NATIVE_FLOAT);
    HDassert(status >= 0);

    status = H5Tinsert(Array1Structid, "f_name", HOFFSET(Array1Struct, f), array4_tid);
    HDassert(status >= 0);

    status = H5Tinsert(Array1Structid, "g_name", HOFFSET(Array1Struct, g), H5T_NATIVE_CHAR);
    HDassert(status >= 0);

    /* Create the dataset                                             */
    dataset = H5Dcreate2(datafile, F41_DATASETNAME, Array1Structid, dataspace, H5P_DEFAULT, H5P_DEFAULT,
                         H5P_DEFAULT);

    /* Write data to the dataset                                      */
    status = H5Dwrite(dataset, Array1Structid, H5S_ALL, H5S_ALL, H5P_DEFAULT, Array1);
    HDassert(status >= 0);

    /* Release resources                                              */
    status = H5Tclose(Array1Structid);
    HDassert(status >= 0);

    status = H5Tclose(array_tid);
    HDassert(status >= 0);

    status = H5Tclose(array1_tid);
    HDassert(status >= 0);

    status = H5Tclose(array2_tid);
    HDassert(status >= 0);

    status = H5Tclose(array4_tid);
    HDassert(status >= 0);

    status = H5Tclose(str_array_id);
    HDassert(status >= 0);

    status = H5Sclose(dataspace);
    HDassert(status >= 0);

    status = H5Dclose(dataset);
    HDassert(status >= 0);

    status = H5Fclose(datafile);
    HDassert(status >= 0);
}

static void
gent_named_dtype_attr(void)
{
    hid_t                        fid;
    hid_t                        did;
    hid_t                        sid;
    hid_t                        tid;
    hid_t                        aid;
    hid_t                        gid;
    int                          data = 8;
    herr_t H5_ATTR_NDEBUG_UNUSED ret;

    /* Create a file */
    fid = H5Fcreate(FILE42, H5F_ACC_TRUNC, H5P_DEFAULT, H5P_DEFAULT);
    HDassert(fid > 0);

    /*-------------------------------------------------------------------------
     * datatype
     *-------------------------------------------------------------------------
     */

    /* Create a datatype to commit and use */
    tid = H5Tcopy(H5T_NATIVE_INT);
    HDassert(tid > 0);

    /* Commit datatype to file */
    ret = H5Tcommit2(fid, F42_TYPENAME, tid, H5P_DEFAULT, H5P_DEFAULT, H5P_DEFAULT);
    HDassert(ret >= 0);

    /* Create a hard link to the datatype */
    ret = H5Lcreate_hard(fid, F42_TYPENAME, fid, F42_LINKNAME, H5P_DEFAULT, H5P_DEFAULT);
    HDassert(ret >= 0);

    /* Create a scalar dataspace used for all objects */
    sid = H5Screate(H5S_SCALAR);
    HDassert(sid > 0);

    /* Create attribute on committed datatype */
    aid = H5Acreate2(tid, F42_ATTRNAME, H5T_STD_I32LE, sid, H5P_DEFAULT, H5P_DEFAULT);
    HDassert(aid > 0);

    /* Write data into the attribute */
    ret = H5Awrite(aid, H5T_NATIVE_INT, &data);
    HDassert(ret >= 0);

    /*-------------------------------------------------------------------------
     * dataset
     *-------------------------------------------------------------------------
     */

    /* Create dataset */
    did = H5Dcreate2(fid, F42_DSETNAME, tid, sid, H5P_DEFAULT, H5P_DEFAULT, H5P_DEFAULT);
    HDassert(did > 0);

    /* Create attribute on dataset */
    aid = H5Acreate2(did, F42_ATTRNAME, tid, sid, H5P_DEFAULT, H5P_DEFAULT);
    HDassert(aid > 0);

    /* Write data into the attribute */
    ret = H5Awrite(aid, H5T_NATIVE_INT, &data);
    HDassert(ret >= 0);

    /*-------------------------------------------------------------------------
     * group
     *-------------------------------------------------------------------------
     */

    /* Create a group */
    gid = H5Gcreate2(fid, "g1", H5P_DEFAULT, H5P_DEFAULT, H5P_DEFAULT);
    HDassert(gid > 0);

    /* Create attribute on group */
    aid = H5Acreate2(gid, F42_ATTRNAME, tid, sid, H5P_DEFAULT, H5P_DEFAULT);
    HDassert(aid > 0);

    /* Write data into the attribute */
    ret = H5Awrite(aid, H5T_NATIVE_INT, &data);
    HDassert(ret >= 0);

    /*-------------------------------------------------------------------------
     * close
     *-------------------------------------------------------------------------
     */

    /* Close attribute */
    ret = H5Aclose(aid);
    HDassert(ret >= 0);

    /* Close dataset */
    ret = H5Dclose(did);
    HDassert(ret >= 0);

    /* Close dataspace */
    ret = H5Sclose(sid);
    HDassert(ret >= 0);

    /* Close datatype */
    ret = H5Tclose(tid);
    HDassert(ret >= 0);

    /* Close file */
    ret = H5Fclose(fid);
    HDassert(ret >= 0);
}

/*-------------------------------------------------------------------------
 * Function: gent_null_space
 *
 * Purpose: generates dataset and attribute of null dataspace
 *-------------------------------------------------------------------------
 */
static void
gent_null_space(void)
{
    hid_t fid, root, dataset, space, attr;
    int   dset_buf = 10;
    int   point    = 4;

    fid  = H5Fcreate(FILE45, H5F_ACC_TRUNC, H5P_DEFAULT, H5P_DEFAULT);
    root = H5Gopen2(fid, "/", H5P_DEFAULT);

    /* null space */
    space = H5Screate(H5S_NULL);

    /* dataset */
    dataset = H5Dcreate2(fid, "dset", H5T_STD_I32BE, space, H5P_DEFAULT, H5P_DEFAULT, H5P_DEFAULT);
    /* nothing should be written */
    H5Dwrite(dataset, H5T_NATIVE_INT, H5S_ALL, H5S_ALL, H5P_DEFAULT, &dset_buf);

    /* attribute */
    attr = H5Acreate2(root, "attr", H5T_NATIVE_UINT, space, H5P_DEFAULT, H5P_DEFAULT);
    H5Awrite(attr, H5T_NATIVE_INT, &point); /* Nothing can be written */

    H5Dclose(dataset);
    H5Aclose(attr);
    H5Gclose(root);
    H5Sclose(space);
    H5Fclose(fid);
}

/*-------------------------------------------------------------------------
 * Function: gent_zero_dim_size
 *
 * Purpose: generates dataset and attribute with dataspace of 0 dimension size
 *-------------------------------------------------------------------------
 */
static void
gent_zero_dim_size(void)
{
    hid_t   fid, root, dataset, space, attr;
    hsize_t dims1[]  = {SPACE3_DIM1, SPACE3_DIM2};
    int     dset_buf = 10;
    int     point    = 4;

    fid  = H5Fcreate(FILE67, H5F_ACC_TRUNC, H5P_DEFAULT, H5P_DEFAULT);
    root = H5Gopen2(fid, "/", H5P_DEFAULT);

    /* dataspace of 0 dimension size */
    space = H5Screate_simple(SPACE3_RANK, dims1, NULL);

    /* dataset */
    dataset = H5Dcreate2(fid, "dset of 0 dimension size", H5T_STD_I32BE, space, H5P_DEFAULT, H5P_DEFAULT,
                         H5P_DEFAULT);
    /* nothing should be written */
    H5Dwrite(dataset, H5T_NATIVE_INT, H5S_ALL, H5S_ALL, H5P_DEFAULT, &dset_buf);

    /* attribute */
    attr = H5Acreate2(root, "attr of 0 dimension size", H5T_NATIVE_UINT, space, H5P_DEFAULT, H5P_DEFAULT);
    H5Awrite(attr, H5T_NATIVE_INT, &point); /* Nothing can be written */

    H5Dclose(dataset);
    H5Aclose(attr);
    H5Gclose(root);
    H5Sclose(space);
    H5Fclose(fid);
}

/*-------------------------------------------------------------------------
 * Function: make_dset
 *
 * Purpose: utility function to create and write a dataset in LOC_ID
 *
 *-------------------------------------------------------------------------
 */
static int
make_dset(hid_t loc_id, const char *name, hid_t sid, hid_t tid, hid_t dcpl, void *buf)
{
    hid_t dsid;

    /* create the dataset */
    if ((dsid = H5Dcreate2(loc_id, name, tid, sid, H5P_DEFAULT, dcpl, H5P_DEFAULT)) < 0)
        return -1;

    /* write */
    if (H5Dwrite(dsid, tid, H5S_ALL, H5S_ALL, H5P_DEFAULT, buf) < 0)
        goto out;

    /* close */
    if (H5Dclose(dsid) < 0)
        return -1;

    return 0;

out:
    H5E_BEGIN_TRY
    {
        H5Dclose(dsid);
    }
    H5E_END_TRY;
    return -1;
}

/*-------------------------------------------------------------------------
 * Function: make_external
 *
 * Purpose: make a dataset with external storage
 *
 *-------------------------------------------------------------------------
 */
static void
make_external(hid_t fid)
{
    hid_t                     dcpl;        /*dataset creation property list */
    hid_t                     sid;         /*dataspace ID */
    hid_t                     dsid;        /*dataset ID   */
    hsize_t                   cur_size[1]; /*data space current size */
    hsize_t                   max_size[1]; /*data space maximum size */
    hsize_t                   size;        /*bytes reserved for data in the external file*/
    int H5_ATTR_NDEBUG_UNUSED ret;

    cur_size[0] = max_size[0] = 100;
    size                      = (max_size[0] * sizeof(int) / 2);

    dcpl = H5Pcreate(H5P_DATASET_CREATE);
    ret  = H5Pset_external(dcpl, "ext1.bin", (off_t)0, size);
    HDassert(ret >= 0);

    ret = H5Pset_external(dcpl, "ext2.bin", (off_t)0, size);
    HDassert(ret >= 0);

    sid = H5Screate_simple(1, cur_size, max_size);
    HDassert(ret >= 0);

    dsid = H5Dcreate2(fid, "external", H5T_NATIVE_INT, sid, H5P_DEFAULT, dcpl, H5P_DEFAULT);
    HDassert(ret >= 0);

    H5Dclose(dsid);
    HDassert(ret >= 0);

    H5Sclose(sid);
    HDassert(ret >= 0);

    H5Pclose(dcpl);
    HDassert(ret >= 0);
}

/*-------------------------------------------------------------------------
 * Function: gent_filters
 *
 * Purpose: make several datasets with filters, external dataset
 *
 *-------------------------------------------------------------------------
 */
static void
gent_filters(void)
{
    hid_t fid;  /* file id */
    hid_t dcpl; /* dataset creation property list */
    hid_t sid;  /* dataspace ID */
    hid_t tid;  /* datatype ID */
#ifdef H5_HAVE_FILTER_SZIP
    unsigned szip_options_mask     = H5_SZIP_ALLOW_K13_OPTION_MASK | H5_SZIP_NN_OPTION_MASK;
    unsigned szip_pixels_per_block = 4;
#endif /* H5_HAVE_FILTER_SZIP */
    hsize_t                   dims1[RANK]      = {DIM1, DIM2};
    hsize_t                   chunk_dims[RANK] = {CDIM1, CDIM2};
    int                       buf1[DIM1][DIM2];
    int                       i, j, n;
    int H5_ATTR_NDEBUG_UNUSED ret;
    uint64_t                  supports_comments = 0;

    for (i = n = 0; i < DIM1; i++) {
        for (j = 0; j < DIM2; j++) {
            buf1[i][j] = n++;
        }
    }

    /* create a file */
    fid = H5Fcreate(FILE44, H5F_ACC_TRUNC, H5P_DEFAULT, H5P_DEFAULT);
    HDassert(fid >= 0);

    /* Check if we support comments in the current VOL connector */
    H5VLquery_optional(fid, H5VL_SUBCLS_OBJECT, H5VL_NATIVE_OBJECT_SET_COMMENT, &supports_comments);

    /* create a space */
    sid = H5Screate_simple(SPACE2_RANK, dims1, NULL);

    /* create a dataset creation property list; the same DCPL is used for all dsets */
    dcpl = H5Pcreate(H5P_DATASET_CREATE);

    /*-------------------------------------------------------------------------
     * create a compact and contiguous storage layout dataset
     * add a comment to the datasets
     *-------------------------------------------------------------------------
     */
    ret = H5Pset_layout(dcpl, H5D_COMPACT);
    HDassert(ret >= 0);

    ret = make_dset(fid, "compact", sid, H5T_NATIVE_INT, dcpl, buf1);
    HDassert(ret >= 0);

    if (supports_comments & H5VL_OPT_QUERY_SUPPORTED) {
        ret = H5Oset_comment_by_name(fid, "compact", "This is a dataset with compact storage", H5P_DEFAULT);
        HDassert(ret >= 0);
    }

    ret = H5Pset_layout(dcpl, H5D_CONTIGUOUS);
    HDassert(ret >= 0);

    ret = make_dset(fid, "contiguous", sid, H5T_NATIVE_INT, dcpl, buf1);
    HDassert(ret >= 0);

    if (supports_comments & H5VL_OPT_QUERY_SUPPORTED) {
        ret = H5Oset_comment_by_name(fid, "contiguous", "This is a dataset with contiguous storage",
                                     H5P_DEFAULT);
        HDassert(ret >= 0);
    }

    ret = H5Pset_layout(dcpl, H5D_CHUNKED);
    HDassert(ret >= 0);

    ret = H5Pset_chunk(dcpl, SPACE2_RANK, chunk_dims);
    HDassert(ret >= 0);

    ret = make_dset(fid, "chunked", sid, H5T_NATIVE_INT, dcpl, buf1);
    HDassert(ret >= 0);

    if (supports_comments & H5VL_OPT_QUERY_SUPPORTED) {
        ret = H5Oset_comment_by_name(fid, "chunked", "This is a dataset with chunked storage", H5P_DEFAULT);
        HDassert(ret >= 0);
    }

    /*-------------------------------------------------------------------------
     * make several dataset with filters
     *-------------------------------------------------------------------------
     */

    /* set up chunk */
    ret = H5Pset_chunk(dcpl, SPACE2_RANK, chunk_dims);
    HDassert(ret >= 0);

    /*-------------------------------------------------------------------------
     * SZIP
     *-------------------------------------------------------------------------
     */
#ifdef H5_HAVE_FILTER_SZIP
    if (h5tools_can_encode(H5Z_FILTER_SZIP) == 1) {
        /* remove the filters from the dcpl */
        ret = H5Premove_filter(dcpl, H5Z_FILTER_ALL);
        HDassert(ret >= 0);

        /* set szip data */
        ret = H5Pset_szip(dcpl, szip_options_mask, szip_pixels_per_block);
        HDassert(ret >= 0);

        ret = make_dset(fid, "szip", sid, H5T_NATIVE_INT, dcpl, buf1);
        HDassert(ret >= 0);
    }
#endif /* H5_HAVE_FILTER_SZIP */

    /*-------------------------------------------------------------------------
     * GZIP
     *-------------------------------------------------------------------------
     */
#if defined(H5_HAVE_FILTER_DEFLATE)
    /* remove the filters from the dcpl */
    ret = H5Premove_filter(dcpl, H5Z_FILTER_ALL);
    HDassert(ret >= 0);

    /* set deflate data */
    ret = H5Pset_deflate(dcpl, 9);
    HDassert(ret >= 0);

    ret = make_dset(fid, "deflate", sid, H5T_NATIVE_INT, dcpl, buf1);
    HDassert(ret >= 0);
#endif

    /*-------------------------------------------------------------------------
     * shuffle
     *-------------------------------------------------------------------------
     */

    /* remove the filters from the dcpl */
    ret = H5Premove_filter(dcpl, H5Z_FILTER_ALL);
    HDassert(ret >= 0);

    /* set the shuffle filter */
    ret = H5Pset_shuffle(dcpl);
    HDassert(ret >= 0);

    ret = make_dset(fid, "shuffle", sid, H5T_NATIVE_INT, dcpl, buf1);
    HDassert(ret >= 0);

    /*-------------------------------------------------------------------------
     * checksum
     *-------------------------------------------------------------------------
     */

    /* remove the filters from the dcpl */
    ret = H5Premove_filter(dcpl, H5Z_FILTER_ALL);
    HDassert(ret >= 0);

    /* set the checksum filter */
    ret = H5Pset_fletcher32(dcpl);
    HDassert(ret >= 0);

    ret = make_dset(fid, "fletcher32", sid, H5T_NATIVE_INT, dcpl, buf1);
    HDassert(ret >= 0);

    /*-------------------------------------------------------------------------
     * nbit
     *-------------------------------------------------------------------------
     */

    /* remove the filters from the dcpl */
    ret = H5Premove_filter(dcpl, H5Z_FILTER_ALL);
    HDassert(ret >= 0);

    /* set the checksum filter */
    ret = H5Pset_nbit(dcpl);
    HDassert(ret >= 0);

    tid = H5Tcopy(H5T_NATIVE_INT);
    H5Tset_precision(tid, H5Tget_size(tid) - 1);
    ret = make_dset(fid, "nbit", sid, tid, dcpl, buf1);
    HDassert(ret >= 0);

    /*-------------------------------------------------------------------------
     * scaleoffset
     *-------------------------------------------------------------------------
     */

    /* remove the filters from the dcpl */
    ret = H5Premove_filter(dcpl, H5Z_FILTER_ALL);
    HDassert(ret >= 0);

    /* set the scaleoffset filter */
    ret = H5Pset_scaleoffset(dcpl, H5Z_SO_INT, (int)H5Tget_size(H5T_NATIVE_INT));
    HDassert(ret >= 0);

    ret = make_dset(fid, "scaleoffset", sid, H5T_NATIVE_INT, dcpl, buf1);
    HDassert(ret >= 0);

    /*-------------------------------------------------------------------------
     * all filters
     *-------------------------------------------------------------------------
     */
    /* remove the filters from the dcpl */
    ret = H5Premove_filter(dcpl, H5Z_FILTER_ALL);
    HDassert(ret >= 0);

    /* set the shuffle filter */
    ret = H5Pset_shuffle(dcpl);
    HDassert(ret >= 0);

#ifdef H5_HAVE_FILTER_SZIP
    if (h5tools_can_encode(H5Z_FILTER_SZIP) == 1) {
        szip_options_mask = H5_SZIP_CHIP_OPTION_MASK | H5_SZIP_EC_OPTION_MASK;
        /* set szip data */
        ret = H5Pset_szip(dcpl, szip_options_mask, szip_pixels_per_block);
        HDassert(ret >= 0);
    }
#endif /* H5_HAVE_FILTER_SZIP */

#if defined(H5_HAVE_FILTER_DEFLATE)
    /* set deflate data */
    ret = H5Pset_deflate(dcpl, 5);
    HDassert(ret >= 0);
#endif

    /* set the checksum filter */
    ret = H5Pset_fletcher32(dcpl);
    HDassert(ret >= 0);

    /* set the nbit filter */
    ret = H5Pset_nbit(dcpl);
    HDassert(ret >= 0);

    ret = make_dset(fid, "all", sid, H5T_NATIVE_INT, dcpl, buf1);
    HDassert(ret >= 0);

    /*-------------------------------------------------------------------------
     * user defined filter
     *-------------------------------------------------------------------------
     */
    /* remove the filters from the dcpl */
    ret = H5Premove_filter(dcpl, H5Z_FILTER_ALL);
    HDassert(ret >= 0);

    ret = H5Zregister(H5Z_MYFILTER);
    HDassert(ret >= 0);

    ret = H5Pset_filter(dcpl, MYFILTER_ID, 0, 0, NULL);
    HDassert(ret >= 0);

    ret = make_dset(fid, "myfilter", sid, H5T_NATIVE_INT, dcpl, buf1);
    HDassert(ret >= 0);

    /* remove the filters from the dcpl */
    ret = H5Premove_filter(dcpl, H5Z_FILTER_ALL);
    HDassert(ret >= 0);

    /*-------------------------------------------------------------------------
     * make an external dataset
     *-------------------------------------------------------------------------
     */
    make_external(fid);

    /*-------------------------------------------------------------------------
     * H5D_ALLOC_TIME_EARLY
     *-------------------------------------------------------------------------
     */
    ret = H5Pset_alloc_time(dcpl, H5D_ALLOC_TIME_EARLY);
    HDassert(ret >= 0);
    ret = make_dset(fid, "alloc_time_early", sid, H5T_NATIVE_INT, dcpl, buf1);
    HDassert(ret >= 0);

    /*-------------------------------------------------------------------------
     * H5D_ALLOC_TIME_INCR
     *-------------------------------------------------------------------------
     */
    ret = H5Pset_alloc_time(dcpl, H5D_ALLOC_TIME_INCR);
    HDassert(ret >= 0);
    ret = make_dset(fid, "alloc_time_incr", sid, H5T_NATIVE_INT, dcpl, buf1);
    HDassert(ret >= 0);

    /*-------------------------------------------------------------------------
     * H5D_ALLOC_TIME_LATE
     *-------------------------------------------------------------------------
     */
    ret = H5Pset_alloc_time(dcpl, H5D_ALLOC_TIME_LATE);
    HDassert(ret >= 0);
    ret = make_dset(fid, "alloc_time_late", sid, H5T_NATIVE_INT, dcpl, buf1);
    HDassert(ret >= 0);

    /*-------------------------------------------------------------------------
     * commit a H5G_TYPE type with a comment
     *-------------------------------------------------------------------------
     */
    tid = H5Tcopy(H5T_STD_B8LE);
    ret = H5Tcommit2(fid, "mytype", tid, H5P_DEFAULT, H5P_DEFAULT, H5P_DEFAULT);
    HDassert(ret >= 0);

    if (supports_comments & H5VL_OPT_QUERY_SUPPORTED) {
        ret = H5Oset_comment_by_name(fid, "mytype", "This is a committed datatype", H5P_DEFAULT);
        HDassert(ret >= 0);
    }

    ret = H5Tclose(tid);
    HDassert(ret >= 0);

    /*-------------------------------------------------------------------------
     * close
     *-------------------------------------------------------------------------
     */
    ret = H5Sclose(sid);
    HDassert(ret >= 0);

    ret = H5Pclose(dcpl);
    HDassert(ret >= 0);

    ret = H5Fclose(fid);
    HDassert(ret >= 0);
}

/*-------------------------------------------------------------------------
 * Function: myfilter
 *
 * Purpose: filter operation callback function; the filter does nothing
 *
 *-------------------------------------------------------------------------
 */
static size_t
myfilter(unsigned int H5_ATTR_UNUSED flags, size_t H5_ATTR_UNUSED cd_nelmts,
         const unsigned int H5_ATTR_UNUSED *cd_values, size_t nbytes, size_t H5_ATTR_UNUSED *buf_size,
         void H5_ATTR_UNUSED **buf)
{
    return nbytes;
}

/*-------------------------------------------------------------------------
 * Function: set_local_myfilter
 *
 * Purpose: filter operation "set local" callback
 *
 *-------------------------------------------------------------------------
 */

static herr_t
set_local_myfilter(hid_t dcpl_id, hid_t H5_ATTR_UNUSED tid, hid_t H5_ATTR_UNUSED sid)
{
    unsigned flags;                 /* Filter flags */
    size_t   cd_nelmts    = 0;      /* Number of filter parameters */
    unsigned cd_values[2] = {5, 6}; /* Filter parameters */

    /* Get the filter's current parameters */
    if (H5Pget_filter_by_id2(dcpl_id, MYFILTER_ID, &flags, &cd_nelmts, cd_values, 0, NULL, NULL) < 0)
        return (FAIL);

    cd_nelmts = 2;

    /* Modify the filter's parameters for this dataset */
    if (H5Pmodify_filter(dcpl_id, MYFILTER_ID, flags, cd_nelmts, cd_values) < 0)
        return (FAIL);

    return (SUCCEED);
}

/*-------------------------------------------------------------------------
 * Function: gent_fcontents
 *
 * Purpose: generate several files to list its contents
 *
 *-------------------------------------------------------------------------
 */
static void
gent_fcontents(void)
{
    hid_t                     fid;  /* file id */
    hid_t                     gid1; /* group ID */
    hid_t                     tid;  /* datatype ID */
    hsize_t                   dims[1] = {4};
    int                       buf[4]  = {1, 2, 3, 4};
    int H5_ATTR_NDEBUG_UNUSED ret;

    /* create a file */
    fid = H5Fcreate(FILE46, H5F_ACC_TRUNC, H5P_DEFAULT, H5P_DEFAULT);
    HDassert(fid >= 0);

    write_dset(fid, 1, dims, "dset", H5T_NATIVE_INT, buf);

    /*-------------------------------------------------------------------------
     * links
     *-------------------------------------------------------------------------
     */

    /* hard link to "dset" */
    gid1 = H5Gcreate2(fid, "/g1", H5P_DEFAULT, H5P_DEFAULT, H5P_DEFAULT);
    H5Lcreate_hard(gid1, "/dset", H5L_SAME_LOC, "dset1", H5P_DEFAULT, H5P_DEFAULT);
    H5Gclose(gid1);

    /* hard link to "dset" */
    gid1 = H5Gcreate2(fid, "/g2", H5P_DEFAULT, H5P_DEFAULT, H5P_DEFAULT);
    H5Lcreate_hard(gid1, "/dset", H5L_SAME_LOC, "dset2", H5P_DEFAULT, H5P_DEFAULT);
    H5Gclose(gid1);

    /* hard link to "g2" */
    gid1 = H5Gopen2(fid, "/g1", H5P_DEFAULT);
    H5Lcreate_hard(gid1, "/g2", H5L_SAME_LOC, "g1.1", H5P_DEFAULT, H5P_DEFAULT);
    H5Gclose(gid1);

    /* hard link to "dset" */
    ret = H5Lcreate_hard(fid, "/dset", H5L_SAME_LOC, "dset3", H5P_DEFAULT, H5P_DEFAULT);
    HDassert(ret >= 0);

    /* hard link to "dset" */
    ret = H5Lcreate_hard(fid, "/dset", H5L_SAME_LOC, "dset4", H5P_DEFAULT, H5P_DEFAULT);
    HDassert(ret >= 0);

    /* soft link to itself */
    ret = H5Lcreate_soft("mylink", fid, "mylink", H5P_DEFAULT, H5P_DEFAULT);
    HDassert(ret >= 0);

    /* soft link to "dset" */
    ret = H5Lcreate_soft("/dset", fid, "softlink", H5P_DEFAULT, H5P_DEFAULT);
    HDassert(ret >= 0);

    /* dangling external link */
    ret = H5Lcreate_external("fname", "oname", fid, "extlink", H5P_DEFAULT, H5P_DEFAULT);
    HDassert(ret >= 0);

    /* dangling udlink */
    ret = H5Lcreate_ud(fid, "udlink", (H5L_type_t)MY_LINKCLASS, NULL, 0, H5P_DEFAULT, H5P_DEFAULT);
    HDassert(ret >= 0);

    /*-------------------------------------------------------------------------
     * datatypes
     *-------------------------------------------------------------------------
     */
    tid = H5Tcopy(H5T_NATIVE_INT);
    ret = H5Tcommit2(fid, "mytype", tid, H5P_DEFAULT, H5P_DEFAULT, H5P_DEFAULT);
    HDassert(ret >= 0);
    ret = H5Tclose(tid);
    HDassert(ret >= 0);

    /* no name datatype */
    tid = H5Tcopy(H5T_NATIVE_INT);
    ret = H5Tcommit2(fid, "mytype2", tid, H5P_DEFAULT, H5P_DEFAULT, H5P_DEFAULT);
    HDassert(ret >= 0);
    write_dset(fid, 1, dims, "dsetmytype2", tid, buf);
    ret = H5Ldelete(fid, "mytype2", H5P_DEFAULT);
    HDassert(ret >= 0);
    ret = H5Tclose(tid);
    HDassert(ret >= 0);

    /*-------------------------------------------------------------------------
     * close
     *-------------------------------------------------------------------------
     */

    ret = H5Fclose(fid);
    HDassert(ret >= 0);

    /* create a file for the bootblock test */
    fid = H5Fcreate(FILE47, H5F_ACC_TRUNC, H5P_DEFAULT, H5P_DEFAULT);
    HDassert(fid >= 0);

    ret = H5Fclose(fid);
    HDassert(ret >= 0);
}

/*-------------------------------------------------------------------------
 * Function: gent_fvalues
 *
 * Purpose: generate a file for the fill values test
 *
 *-------------------------------------------------------------------------
 */
static void
gent_fvalues(void)
{
    /* compound datatype */
    typedef struct c_t {
        char   a;
        double b;
    } c_t;

    hid_t                     fid;  /* file id */
    hid_t                     dcpl; /* dataset creation property list */
    hid_t                     sid;  /* dataspace ID */
    hid_t                     tid;  /* datatype ID */
    hid_t                     did;  /* datasetID */
    hsize_t                   dims[1]     = {2};
    int                       buf[2]      = {1, 2};                 /* integer */
    int                       fillval1    = -99;                    /* integer fill value */
    c_t                       buf2[2]     = {{1, 2}, {3, 4}};       /* compound */
    c_t                       fillval2[1] = {{1, 2}};               /* compound fill value */
    hvl_t                     buf3[2];                              /* vlen */
    hvl_t                     fillval3;                             /* vlen fill value */
    hsize_t                   dimarray[1] = {3};                    /* array dimension */
    int                       buf4[2][3]  = {{1, 2, 3}, {4, 5, 6}}; /* array */
    int H5_ATTR_NDEBUG_UNUSED ret;

    /* create a file */
    fid = H5Fcreate(FILE48, H5F_ACC_TRUNC, H5P_DEFAULT, H5P_DEFAULT);
    HDassert(fid >= 0);

    /* create a space */
    sid = H5Screate_simple(1, dims, NULL);

    /* create a dataset creation property list */
    dcpl = H5Pcreate(H5P_DATASET_CREATE);

    /*-------------------------------------------------------------------------
     * make datasets with fill value combinations
     * H5D_FILL_TIME_IFSET
     *-------------------------------------------------------------------------
     */
    ret = H5Pset_fill_time(dcpl, H5D_FILL_TIME_IFSET);
    HDassert(ret >= 0);

    ret = H5Pset_fill_value(dcpl, H5T_NATIVE_INT, &fillval1);
    HDassert(ret >= 0);

    ret = make_dset(fid, "fill_time_ifset", sid, H5T_NATIVE_INT, dcpl, buf);
    HDassert(ret >= 0);

    /*-------------------------------------------------------------------------
     * H5D_FILL_TIME_NEVER
     *-------------------------------------------------------------------------
     */
    ret = H5Pset_fill_time(dcpl, H5D_FILL_TIME_NEVER);
    HDassert(ret >= 0);

    ret = H5Pset_fill_value(dcpl, H5T_NATIVE_INT, &fillval1);
    HDassert(ret >= 0);

    ret = make_dset(fid, "fill_time_never", sid, H5T_NATIVE_INT, dcpl, buf);
    HDassert(ret >= 0);

    /*-------------------------------------------------------------------------
     * H5D_FILL_TIME_ALLOC
     *-------------------------------------------------------------------------
     */
    ret = H5Pset_fill_time(dcpl, H5D_FILL_TIME_ALLOC);
    HDassert(ret >= 0);

    ret = H5Pset_fill_value(dcpl, H5T_NATIVE_INT, &fillval1);
    HDassert(ret >= 0);

    ret = make_dset(fid, "fill_time_alloc", sid, H5T_NATIVE_INT, dcpl, buf);
    HDassert(ret >= 0);

    ret = H5Pclose(dcpl);
    HDassert(ret >= 0);

    /*-------------------------------------------------------------------------
     * dataset with no fill value
     *-------------------------------------------------------------------------
     */
    write_dset(fid, 1, dims, "no_fill", H5T_NATIVE_INT, buf);

    /*-------------------------------------------------------------------------
     * dataset with a H5T_COMPOUND fill value
     *-------------------------------------------------------------------------
     */
    dcpl = H5Pcreate(H5P_DATASET_CREATE);
    tid  = H5Tcreate(H5T_COMPOUND, sizeof(c_t));
    H5Tinsert(tid, "a", HOFFSET(c_t, a), H5T_NATIVE_CHAR);
    H5Tinsert(tid, "b", HOFFSET(c_t, b), H5T_NATIVE_DOUBLE);
    ret = H5Pset_fill_value(dcpl, tid, &fillval2);
    HDassert(ret >= 0);
    ret = make_dset(fid, "fill_compound", sid, tid, dcpl, buf2);
    HDassert(ret >= 0);
    ret = H5Tclose(tid);
    HDassert(ret >= 0);
    ret = H5Pclose(dcpl);
    HDassert(ret >= 0);

    /*-------------------------------------------------------------------------
     * dataset with a H5T_VLEN fill value
     *-------------------------------------------------------------------------
     */
    buf3[0].len           = 1;
    buf3[0].p             = HDmalloc(1 * sizeof(int));
    ((int *)buf3[0].p)[0] = 1;
    buf3[1].len           = 2;
    buf3[1].p             = HDmalloc(2 * sizeof(int));
    ((int *)buf3[1].p)[0] = 2;
    ((int *)buf3[1].p)[1] = 3;

    tid  = H5Tvlen_create(H5T_NATIVE_INT);
    dcpl = H5Pcreate(H5P_DATASET_CREATE);

    fillval3.p   = NULL;
    fillval3.len = 0;
    ret          = H5Pset_fill_value(dcpl, tid, &fillval3);
    HDassert(ret >= 0);

    did = H5Dcreate2(fid, "fill_vlen", tid, sid, H5P_DEFAULT, H5P_DEFAULT, H5P_DEFAULT);
    ret = H5Dwrite(did, tid, H5S_ALL, H5S_ALL, H5P_DEFAULT, buf3);
    HDassert(ret >= 0);
    ret = H5Treclaim(tid, sid, H5P_DEFAULT, buf3);
    HDassert(ret >= 0);
    ret = H5Dclose(did);
    ret = H5Tclose(tid);
    ret = H5Pclose(dcpl);
    HDassert(ret >= 0);

    /*-------------------------------------------------------------------------
     * dataset with a H5T_ARRAY fill value
     *-------------------------------------------------------------------------
     */
    tid = H5Tarray_create2(H5T_NATIVE_INT, 1, dimarray);
    write_dset(fid, 1, dims, "fill_array", tid, buf4);
    ret = H5Tclose(tid);

    /*-------------------------------------------------------------------------
     * close
     *-------------------------------------------------------------------------
     */
    ret = H5Sclose(sid);
    HDassert(ret >= 0);
    ret = H5Fclose(fid);
    HDassert(ret >= 0);
}

/*-------------------------------------------------------------------------
 * Function: gent_string
 *
 * Purpose: make several datasets for the string with escape/not escape test
 *
 *-------------------------------------------------------------------------
 */
static void
gent_string(void)
{
    /* compound datatype */
    typedef struct c_t {
        int  a;
        char str[255];
    } c_t;

    hid_t       fid;     /* file id */
    hid_t       sid;     /* dataspace ID */
    hid_t       tid;     /* datatype ID */
    hid_t       str_tid; /* datatype ID */
    hid_t       did;     /* dataset ID */
    char        buf1[] = {"quote \"  backspace\b form feed\f new line\n tab\t new line\n carriage return\r"};
    const char *buf2[SPACE1_DIM1] = {
        "Four score and seven\n years ago our forefathers brought forth on this continent a new nation,",
        "conceived in liberty\n and dedicated to the proposition that all men are created equal.",
        "Now we are engaged\n in a great civil war,",
        "testing whether that\n nation or any nation so conceived and so dedicated can long endure."};
    c_t buf3 = {
        24, "Four score and seven\n years ago our forefathers brought forth on this continent a new nation"};
    char buf4[] = {
        "Four score and seven\n years ago our forefathers brought forth on this continent a new nation"};
    hsize_t                   dims1[] = {1};
    hsize_t                   dims2[] = {SPACE1_DIM1};
    hsize_t                   dims4[1];
    int H5_ATTR_NDEBUG_UNUSED ret;

    dims4[0] = sizeof(buf4);

    /* create a file */
    fid = H5Fcreate(FILE49, H5F_ACC_TRUNC, H5P_DEFAULT, H5P_DEFAULT);
    HDassert(fid >= 0);

    /*-------------------------------------------------------------------------
     * str1
     *-------------------------------------------------------------------------
     */

    tid = H5Tcopy(H5T_C_S1);
    ret = H5Tset_size(tid, sizeof(buf1));
    HDassert(ret >= 0);
    write_dset(fid, 1, dims1, "str1", tid, buf1);
    HDassert(ret >= 0);
    ret = H5Tclose(tid);
    HDassert(ret >= 0);

    /*-------------------------------------------------------------------------
     * str2
     *-------------------------------------------------------------------------
     */
    sid = H5Screate_simple(SPACE1_RANK, dims2, NULL);
    tid = H5Tcopy(H5T_C_S1);
    ret = H5Tset_size(tid, H5T_VARIABLE);
    HDassert(ret >= 0);
    did = H5Dcreate2(fid, "str2", tid, sid, H5P_DEFAULT, H5P_DEFAULT, H5P_DEFAULT);
    ret = H5Dwrite(did, tid, H5S_ALL, H5S_ALL, H5P_DEFAULT, buf2);
    HDassert(ret >= 0);
    ret = H5Tclose(tid);
    HDassert(ret >= 0);
    ret = H5Dclose(did);
    HDassert(ret >= 0);
    ret = H5Sclose(sid);
    HDassert(ret >= 0);

    /*-------------------------------------------------------------------------
     * str3
     *-------------------------------------------------------------------------
     */
    sid     = H5Screate_simple(SPACE1_RANK, dims1, NULL);
    tid     = H5Tcreate(H5T_COMPOUND, sizeof(c_t));
    str_tid = H5Tcopy(H5T_C_S1);
    H5Tset_size(str_tid, 255);
    H5Tinsert(tid, "a", HOFFSET(c_t, a), H5T_NATIVE_INT);
    H5Tinsert(tid, "str", HOFFSET(c_t, str), str_tid);
    ret = make_dset(fid, "str3", sid, tid, H5P_DEFAULT, &buf3);
    HDassert(ret >= 0);
    ret = H5Tclose(tid);
    HDassert(ret >= 0);
    ret = H5Tclose(str_tid);
    HDassert(ret >= 0);
    ret = H5Sclose(sid);
    HDassert(ret >= 0);

    /*-------------------------------------------------------------------------
     * str4
     *-------------------------------------------------------------------------
     */
    sid = H5Screate_simple(SPACE1_RANK, dims4, NULL);
    ret = make_dset(fid, "str4", sid, H5T_NATIVE_CHAR, H5P_DEFAULT, buf4);
    ret = H5Sclose(sid);
    HDassert(ret >= 0);

    /*-------------------------------------------------------------------------
     * close
     *-------------------------------------------------------------------------
     */
    ret = H5Fclose(fid);
    HDassert(ret >= 0);
}

/*-------------------------------------------------------------------------
 * Function: gent_aindices
 *
 * Purpose: make several datasets for the array indices and subsetting tests
 *
 *-------------------------------------------------------------------------
 */
static void
gent_aindices(void)
{
    hid_t                     fid;    /* file id */
    hid_t                     gid[6]; /* group ids */
    hsize_t                   dims1[1] = {100};
    hsize_t                   dims2[2] = {10, 10};
    hsize_t                   dims3[3] = {2, 10, 10};
    hsize_t                   dims4[4] = {2, 2, 10, 10};
    int                       buf1[100];
    int                       buf2[10][10];
    int                       buf3[2][10][10];
    int                       buf4[2][2][10][10];
    int                       i, j, k, l, n;
    int H5_ATTR_NDEBUG_UNUSED ret;

    for (i = n = 0; i < 100; i++)
        buf1[i] = n++;

    for (i = n = 0; i < 10; i++)
        for (j = 0; j < 10; j++)
            buf2[i][j] = n++;
    for (i = n = 0; i < 2; i++)
        for (j = 0; j < 10; j++)
            for (k = 0; k < 10; k++)
                buf3[i][j][k] = n++;
    for (i = n = 0; i < 2; i++)
        for (j = 0; j < 2; j++)
            for (k = 0; k < 10; k++)
                for (l = 0; l < 10; l++)
                    buf4[i][j][k][l] = n++;

    /* create a file */
    fid = H5Fcreate(FILE50, H5F_ACC_TRUNC, H5P_DEFAULT, H5P_DEFAULT);
    HDassert(fid >= 0);

    /*-------------------------------------------------------------------------
     * root datasets
     *-------------------------------------------------------------------------
     */
    write_dset(fid, 1, dims1, "1d", H5T_NATIVE_INT, buf1);
    write_dset(fid, 2, dims2, "2d", H5T_NATIVE_INT, buf2);
    write_dset(fid, 3, dims3, "3d", H5T_NATIVE_INT, buf3);
    write_dset(fid, 4, dims4, "4d", H5T_NATIVE_INT, buf4);

    /*-------------------------------------------------------------------------
     * test with group indentation
     *-------------------------------------------------------------------------
     */
    gid[0] = H5Gcreate2(fid, "/g1", H5P_DEFAULT, H5P_DEFAULT, H5P_DEFAULT);
    gid[1] = H5Gcreate2(fid, "g1/g2", H5P_DEFAULT, H5P_DEFAULT, H5P_DEFAULT);
    gid[2] = H5Gcreate2(fid, "g1/g2/g3", H5P_DEFAULT, H5P_DEFAULT, H5P_DEFAULT);
    gid[3] = H5Gcreate2(fid, "g1/g2/g3/g4", H5P_DEFAULT, H5P_DEFAULT, H5P_DEFAULT);
    gid[4] = H5Gcreate2(fid, "g1/g2/g3/g4/g5", H5P_DEFAULT, H5P_DEFAULT, H5P_DEFAULT);
    gid[5] = H5Gcreate2(fid, "g1/g2/g3/g4/g5/g6", H5P_DEFAULT, H5P_DEFAULT, H5P_DEFAULT);
    write_dset(gid[5], 1, dims1, "1d", H5T_NATIVE_INT, buf1);
    write_dset(gid[5], 2, dims2, "2d", H5T_NATIVE_INT, buf2);
    write_dset(gid[5], 3, dims3, "3d", H5T_NATIVE_INT, buf3);
    write_dset(gid[5], 4, dims4, "4d", H5T_NATIVE_INT, buf4);
    for (i = 0; i < 6; i++)
        H5Gclose(gid[i]);

    /*-------------------------------------------------------------------------
     * close
     *-------------------------------------------------------------------------
     */
    ret = H5Fclose(fid);
    HDassert(ret >= 0);
}

/*-------------------------------------------------------------------------
 * Function: gent_longlinks
 *
 * Purpose: make file with very long names for objects
 *
 *-------------------------------------------------------------------------
 */
static void
gent_longlinks(void)
{
    hid_t                       fid     = (-1); /* File ID */
    hid_t                       gid     = (-1); /* Group ID */
    hid_t H5_ATTR_NDEBUG_UNUSED gid2    = (-1); /* Datatype ID */
    char *                      objname = NULL; /* Name of object [Long] */
    size_t                      u;              /* Local index variable */

    /* Create files */
    fid = H5Fcreate(FILE51, H5F_ACC_TRUNC, H5P_DEFAULT, H5P_DEFAULT);
    HDassert(fid >= 0);

    /* Create group with short name in file (used as target for hard links) */
    gid = H5Gcreate2(fid, "grp1", H5P_DEFAULT, H5P_DEFAULT, H5P_DEFAULT);
    HDassert(gid >= 0);

    /* Construct very long file name */
    objname = (char *)HDmalloc((size_t)(F51_MAX_NAME_LEN + 1));
    HDassert(objname);
    for (u = 0; u < F51_MAX_NAME_LEN; u++)
        objname[u] = 'a';
    objname[F51_MAX_NAME_LEN] = '\0';

    /* Create hard link to existing object */
    HDassert(H5Lcreate_hard(fid, "grp1", fid, objname, H5P_DEFAULT, H5P_DEFAULT) >= 0);

    /* Create soft link to existing object */
    objname[0] = 'b';
    HDassert(H5Lcreate_soft("grp1", fid, objname, H5P_DEFAULT, H5P_DEFAULT) >= 0);

    /* Create group with long name in existing group */
    gid2 = H5Gcreate2(gid, objname, H5P_DEFAULT, H5P_DEFAULT, H5P_DEFAULT);
    HDassert(gid2 >= 0);

    /* Close objects */
    HDassert(H5Gclose(gid2) >= 0);
    HDassert(H5Gclose(gid) >= 0);
    HDassert(H5Fclose(fid) >= 0);

    /* Release memory */
    HDfree(objname);
}

/*-------------------------------------------------------------------------
 * Function: gent_ldouble
 *
 * Purpose: make file with a long double dataset
 *
 *-------------------------------------------------------------------------
 */
static int
gent_ldouble(void)
{
    hid_t       fid;
    hid_t       did;
    hid_t       tid;
    hid_t       sid;
    hsize_t     dims[1] = {3};
    long double buf[3]  = {1, 2, 3};

    if ((fid = H5Fcreate(FILE52, H5F_ACC_TRUNC, H5P_DEFAULT, H5P_DEFAULT)) < 0)
        goto error;

    if ((sid = H5Screate_simple(1, dims, NULL)) < 0)
        goto error;

    if ((tid = H5Tcopy(H5T_NATIVE_LDOUBLE)) < 0)
        goto error;

    if (H5Tget_size(tid) == 0)
        goto error;

    if ((did = H5Dcreate2(fid, "dset", tid, sid, H5P_DEFAULT, H5P_DEFAULT, H5P_DEFAULT)) < 0)
        goto error;

    if (H5Dwrite(did, tid, H5S_ALL, H5S_ALL, H5P_DEFAULT, buf) < 0)
        goto error;

    if (H5Sclose(sid) < 0)
        goto error;
    if (H5Tclose(tid) < 0)
        goto error;
    if (H5Dclose(did) < 0)
        goto error;
    if (H5Fclose(fid) < 0)
        goto error;

    return 0;

error:
    HDprintf("error !\n");
    return -1;
}

/*-------------------------------------------------------------------------
 * Function: gent_ldouble_scalar
 *
 * Purpose: make file with a long double scalar dataset
 *
 *-------------------------------------------------------------------------
 */
static int
gent_ldouble_scalar(void)
{
    hid_t       fid;
    hid_t       did;
    hid_t       tid;
    hid_t       sid;
    hsize_t     dims[1] = {6};
    long double buf[6]  = {0.0L, 1.0L, 2.0L, 3.0L, 4.0L, 5.0L};

    if ((fid = H5Fcreate(FILE88, H5F_ACC_TRUNC, H5P_DEFAULT, H5P_DEFAULT)) < 0)
        goto error;

    if ((sid = H5Screate(H5S_SCALAR)) < 0)
        goto error;

    if ((tid = H5Tarray_create2(H5T_NATIVE_LDOUBLE, 1, dims)) < 0)
        goto error;

    if (H5Tget_size(tid) == 0)
        goto error;

    if ((did = H5Dcreate2(fid, "dset", tid, sid, H5P_DEFAULT, H5P_DEFAULT, H5P_DEFAULT)) < 0)
        goto error;

    if (H5Dwrite(did, tid, H5S_ALL, H5S_ALL, H5P_DEFAULT, buf) < 0)
        goto error;

    if (H5Sclose(sid) < 0)
        goto error;
    if (H5Tclose(tid) < 0)
        goto error;
    if (H5Dclose(did) < 0)
        goto error;
    if (H5Fclose(fid) < 0)
        goto error;

    return 0;

error:
    HDprintf("error !\n");
    return -1;
}

/*-------------------------------------------------------------------------
 * Function:    gent_binary
 *
 * Purpose:     Generate a file to be used in the binary output test
 *              Contains:
 *              1) an integer dataset
 *              2) a float dataset
 *              3) a double dataset
 *
 *-------------------------------------------------------------------------
 */
static void
gent_binary(void)
{
    hid_t   fid, sid, did, aid;
    hsize_t dims[1] = {6};
    int     ibuf[6] = {1, 2, 3, 4, 5, 6};
    float   fbuf[6] = {1, 2, 3, 4, 5, 6};
    double  dbuf[6] = {1, 2, 3, 4, 5, 6};

    fid = H5Fcreate(FILE55, H5F_ACC_TRUNC, H5P_DEFAULT, H5P_DEFAULT);
    sid = H5Screate_simple(1, dims, NULL);

    /*-------------------------------------------------------------------------
     * integer
     *-------------------------------------------------------------------------
     */

    did = H5Dcreate2(fid, "integer", H5T_NATIVE_INT, sid, H5P_DEFAULT, H5P_DEFAULT, H5P_DEFAULT);
    H5Dwrite(did, H5T_NATIVE_INT, H5S_ALL, H5S_ALL, H5P_DEFAULT, ibuf);
    H5Dclose(did);

    /*-------------------------------------------------------------------------
     * float
     *-------------------------------------------------------------------------
     */
    did = H5Dcreate2(fid, "float", H5T_NATIVE_FLOAT, sid, H5P_DEFAULT, H5P_DEFAULT, H5P_DEFAULT);
    H5Dwrite(did, H5T_NATIVE_FLOAT, H5S_ALL, H5S_ALL, H5P_DEFAULT, fbuf);
    H5Dclose(did);

    /*-------------------------------------------------------------------------
     * double
     *-------------------------------------------------------------------------
     */
    did = H5Dcreate2(fid, "double", H5T_NATIVE_DOUBLE, sid, H5P_DEFAULT, H5P_DEFAULT, H5P_DEFAULT);
    H5Dwrite(did, H5T_NATIVE_DOUBLE, H5S_ALL, H5S_ALL, H5P_DEFAULT, dbuf);
    /* create an attribute */
    aid = H5Acreate2(did, "attr", H5T_NATIVE_DOUBLE, sid, H5P_DEFAULT, H5P_DEFAULT);
    H5Aclose(aid);
    H5Dclose(did);

    /* close */
    H5Sclose(sid);
    H5Fclose(fid);
}

/*-------------------------------------------------------------------------
 * Function: gen_bigdims
 *
 * Purpose: generate a dataset with dimensions greater than 4GB
 *          and write one hyperslab on the boundary
 *
 *-------------------------------------------------------------------------
 */
#define GB4LL   ((unsigned long long)4 * 1024 * 1024 * 1024)
#define DIM_4GB (GB4LL + 10)

static void
gent_bigdims(void)
{
    hid_t                     fid           = H5I_INVALID_HID;
    hid_t                     did           = H5I_INVALID_HID;
    hid_t                     f_sid         = H5I_INVALID_HID;
    hid_t                     m_sid         = H5I_INVALID_HID;
    hid_t                     tid           = H5I_INVALID_HID;
    hid_t                     dcpl          = H5I_INVALID_HID;
    hsize_t                   dims[1]       = {DIM_4GB}; /* dataset dimensions */
    hsize_t                   chunk_dims[1] = {1024};    /* chunk dimensions */
    hsize_t                   hs_start[1];
    hsize_t                   hs_size[1]; /* hyperslab dimensions */
    size_t                    size;
    char                      fillvalue = 0;
    char *                    buf       = NULL;
    hsize_t                   i;
    char                      c;
    size_t                    nelmts;
    int H5_ATTR_NDEBUG_UNUSED ret;

    /* create a file */
    fid = H5Fcreate(FILE56, H5F_ACC_TRUNC, H5P_DEFAULT, H5P_DEFAULT);
    HDassert(fid >= 0);

    /* create dataset */
    if ((dcpl = H5Pcreate(H5P_DATASET_CREATE)) < 0)
        goto out;
    if (H5Pset_fill_value(dcpl, H5T_NATIVE_SCHAR, &fillvalue) < 0)
        goto out;
    if (H5Pset_chunk(dcpl, 1, chunk_dims) < 0)
        goto out;
    if ((f_sid = H5Screate_simple(1, dims, NULL)) < 0)
        goto out;
    if ((did = H5Dcreate2(fid, "dset4gb", H5T_NATIVE_SCHAR, f_sid, H5P_DEFAULT, dcpl, H5P_DEFAULT)) < 0)
        goto out;
    if ((tid = H5Dget_type(did)) < 0)
        goto out;
    if ((size = H5Tget_size(tid)) <= 0)
        goto out;

    /* select an hyperslab */
    nelmts      = 20;
    hs_start[0] = GB4LL - 10;
    hs_size[0]  = nelmts;

    if ((m_sid = H5Screate_simple(1, hs_size, hs_size)) < 0)
        goto out;

    buf = (char *)HDmalloc((unsigned)(nelmts * size));

    for (i = 0, c = 0; i < nelmts; i++, c++) {
        buf[i] = c;
    }

    if (H5Sselect_hyperslab(f_sid, H5S_SELECT_SET, hs_start, NULL, hs_size, NULL) < 0)
        goto out;
    if (H5Dwrite(did, H5T_NATIVE_SCHAR, m_sid, f_sid, H5P_DEFAULT, buf) < 0)
        goto out;

    HDfree(buf);
    buf = NULL;

    /* close */
    if (H5Tclose(tid) < 0)
        goto out;
    tid = H5I_INVALID_HID;
    if (H5Sclose(f_sid) < 0)
        goto out;
    f_sid = H5I_INVALID_HID;
    if (H5Sclose(m_sid) < 0)
        goto out;
    m_sid = H5I_INVALID_HID;
    if (H5Pclose(dcpl) < 0)
        goto out;
    dcpl = H5I_INVALID_HID;
    if (H5Dclose(did) < 0)
        goto out;
    did = H5I_INVALID_HID;

    ret = H5Fclose(fid);
    HDassert(ret >= 0);

    return;

out:
    HDprintf("Error.....\n");
    H5E_BEGIN_TRY
    {
        H5Pclose(dcpl);
        H5Sclose(f_sid);
        H5Sclose(m_sid);
        H5Tclose(tid);
        H5Dclose(did);
        H5Fclose(fid);
    }
    H5E_END_TRY;
}

/*-------------------------------------------------------------------------
 * Function: gent_hyperslab
 *
 * Purpose: make a dataset for hyperslab read
 *
 *-------------------------------------------------------------------------
 */
static void
gent_hyperslab(void)
{
    hid_t   fid;                  /* file id */
    hsize_t dims[2] = {32, 4097}; /* big enough data size to force a second stripmine read */
    double *buf;
    int     i;
    int H5_ATTR_NDEBUG_UNUSED ret;

    buf = (double *)HDmalloc(32 * 4097 * sizeof(double));
    for (i = 0; i < 32 * 4097; i++)
        buf[i] = 1;

    /* create a file */
    fid = H5Fcreate(FILE57, H5F_ACC_TRUNC, H5P_DEFAULT, H5P_DEFAULT);
    HDassert(fid >= 0);

    write_dset(fid, 2, dims, "stripmine", H5T_NATIVE_DOUBLE, buf);

    ret = H5Fclose(fid);
    HDassert(ret >= 0);

    HDfree(buf);
}

/*-------------------------------------------------------------------------
 * Function: gent_group_creation_order
 *
 * Purpose: generate a file with several groups with creation order set and not
 *  set tru its hierarchy
 *
 *-------------------------------------------------------------------------
 */
static void
gent_group_creation_order(void)
{
    hid_t fid     = H5I_INVALID_HID; /* file ID */
    hid_t gid     = H5I_INVALID_HID; /* group ID */
    hid_t gcpl_id = H5I_INVALID_HID; /* group creation property list ID */
    hid_t fcpl_id = H5I_INVALID_HID; /* file creation property list ID (to set root group order) */

    if ((fcpl_id = H5Pcreate(H5P_FILE_CREATE)) < 0)
        goto out;

    if (H5Pset_link_creation_order(fcpl_id, H5P_CRT_ORDER_TRACKED) < 0)
        goto out;

    if ((fid = H5Fcreate(FILE58, H5F_ACC_TRUNC, fcpl_id, H5P_DEFAULT)) < 0)
        goto out;

    /* create group creation property list */
    if ((gcpl_id = H5Pcreate(H5P_GROUP_CREATE)) < 0)
        goto out;

    /*-------------------------------------------------------------------------
     * create a group "2"
     *-------------------------------------------------------------------------
     */

    if ((gid = H5Gcreate2(fid, "2", H5P_DEFAULT, gcpl_id, H5P_DEFAULT)) < 0)
        goto out;
    if (H5Gclose(gid) < 0)
        goto out;
    gid = H5I_INVALID_HID;

    if ((gid = H5Gcreate2(fid, "2/c", H5P_DEFAULT, H5P_DEFAULT, H5P_DEFAULT)) < 0)
        goto out;
    if (H5Gclose(gid) < 0)
        goto out;
    gid = H5I_INVALID_HID;
    if ((gid = H5Gcreate2(fid, "2/b", H5P_DEFAULT, H5P_DEFAULT, H5P_DEFAULT)) < 0)
        goto out;
    if (H5Gclose(gid) < 0)
        goto out;
    gid = H5I_INVALID_HID;
    if ((gid = H5Gcreate2(fid, "2/a", H5P_DEFAULT, H5P_DEFAULT, H5P_DEFAULT)) < 0)
        goto out;
    if (H5Gclose(gid) < 0)
        goto out;
    gid = H5I_INVALID_HID;

    if ((gid = H5Gcreate2(fid, "2/a/a2", H5P_DEFAULT, gcpl_id, H5P_DEFAULT)) < 0)
        goto out;
    if (H5Gclose(gid) < 0)
        goto out;
    gid = H5I_INVALID_HID;
    if ((gid = H5Gcreate2(fid, "2/a/a1", H5P_DEFAULT, gcpl_id, H5P_DEFAULT)) < 0)
        goto out;
    if (H5Gclose(gid) < 0)
        goto out;
    gid = H5I_INVALID_HID;

    if ((gid = H5Gcreate2(fid, "2/a/a2/a22", H5P_DEFAULT, H5P_DEFAULT, H5P_DEFAULT)) < 0)
        goto out;
    if (H5Gclose(gid) < 0)
        goto out;
    gid = H5I_INVALID_HID;
    if ((gid = H5Gcreate2(fid, "2/a/a2/a21", H5P_DEFAULT, H5P_DEFAULT, H5P_DEFAULT)) < 0)
        goto out;
    if (H5Gclose(gid) < 0)
        goto out;
    gid = H5I_INVALID_HID;

    /*-------------------------------------------------------------------------
     * create a group "1" with H5P_CRT_ORDER_TRACKED set
     *-------------------------------------------------------------------------
     */
    if (H5Pset_link_creation_order(gcpl_id, H5P_CRT_ORDER_TRACKED) < 0)
        goto out;

    if ((gid = H5Gcreate2(fid, "1", H5P_DEFAULT, gcpl_id, H5P_DEFAULT)) < 0)
        goto out;
    if (H5Gclose(gid) < 0)
        goto out;
    gid = H5I_INVALID_HID;

    if ((gid = H5Gcreate2(fid, "1/c", H5P_DEFAULT, H5P_DEFAULT, H5P_DEFAULT)) < 0)
        goto out;
    if (H5Gclose(gid) < 0)
        goto out;
    gid = H5I_INVALID_HID;
    if ((gid = H5Gcreate2(fid, "1/b", H5P_DEFAULT, H5P_DEFAULT, H5P_DEFAULT)) < 0)
        goto out;
    if (H5Gclose(gid) < 0)
        goto out;
    gid = H5I_INVALID_HID;
    if ((gid = H5Gcreate2(fid, "1/a", H5P_DEFAULT, H5P_DEFAULT, H5P_DEFAULT)) < 0)
        goto out;
    if (H5Gclose(gid) < 0)
        goto out;
    gid = H5I_INVALID_HID;

    if ((gid = H5Gcreate2(fid, "1/a/a2", H5P_DEFAULT, gcpl_id, H5P_DEFAULT)) < 0)
        goto out;
    if (H5Gclose(gid) < 0)
        goto out;
    gid = H5I_INVALID_HID;
    if ((gid = H5Gcreate2(fid, "1/a/a1", H5P_DEFAULT, gcpl_id, H5P_DEFAULT)) < 0)
        goto out;
    if (H5Gclose(gid) < 0)
        goto out;
    gid = H5I_INVALID_HID;

    if ((gid = H5Gcreate2(fid, "1/a/a2/a22", H5P_DEFAULT, H5P_DEFAULT, H5P_DEFAULT)) < 0)
        goto out;
    if (H5Gclose(gid) < 0)
        goto out;
    gid = H5I_INVALID_HID;
    if ((gid = H5Gcreate2(fid, "1/a/a2/a21", H5P_DEFAULT, H5P_DEFAULT, H5P_DEFAULT)) < 0)
        goto out;
    if (H5Gclose(gid) < 0)
        goto out;
    gid = H5I_INVALID_HID;

    if (H5Pclose(gcpl_id) < 0)
        goto out;
    gcpl_id = H5I_INVALID_HID;
    if (H5Pclose(fcpl_id) < 0)
        goto out;
    fcpl_id = H5I_INVALID_HID;
    if (H5Fclose(fid) < 0)
        goto out;
    fid = H5I_INVALID_HID;

    return;

out:
    HDprintf("Error.....\n");
    H5E_BEGIN_TRY
    {
        H5Gclose(gid);
        H5Pclose(gcpl_id);
        H5Pclose(fcpl_id);
        H5Fclose(fid);
    }
    H5E_END_TRY;
}

/*-------------------------------------------------------------------------
 * Function: gent_attr_creation_order
 *
 * Purpose: generate a file with several objects with attributes with creation
 *  order set and not set
 *
 *-------------------------------------------------------------------------
 */
static void
gent_attr_creation_order(void)
{
    hid_t       fid     = H5I_INVALID_HID; /* file id */
    hid_t       gid     = H5I_INVALID_HID; /* group id */
    hid_t       did     = H5I_INVALID_HID; /* dataset id */
    hid_t       sid     = H5I_INVALID_HID; /* space id */
    hid_t       aid     = H5I_INVALID_HID; /* attribute id */
    hid_t       tid     = H5I_INVALID_HID; /* datatype id */
    hid_t       gcpl_id = H5I_INVALID_HID; /* group creation property list ID */
    hid_t       dcpl_id = H5I_INVALID_HID; /* dataset creation property list ID */
    hid_t       tcpl_id = H5I_INVALID_HID; /* datatype creation property list ID */
    int         i;
    const char *attr_name[3] = {"c", "b", "a"};

    if ((fid = H5Fcreate(FILE59, H5F_ACC_TRUNC, H5P_DEFAULT, H5P_DEFAULT)) < 0)
        goto out;

    /* create group creation property list */
    if ((gcpl_id = H5Pcreate(H5P_GROUP_CREATE)) < 0)
        goto out;

    /* create dataset creation property list */
    if ((dcpl_id = H5Pcreate(H5P_DATASET_CREATE)) < 0)
        goto out;

    /* create dataset creation property list */
    if ((tcpl_id = H5Pcreate(H5P_DATATYPE_CREATE)) < 0)
        goto out;

    /* enable attribute creation order tracking on dataset property list */
    if (H5Pset_attr_creation_order(dcpl_id, H5P_CRT_ORDER_TRACKED) < 0)
        goto out;

    /* enable attribute creation order tracking on group property list */
    if (H5Pset_attr_creation_order(gcpl_id, H5P_CRT_ORDER_TRACKED) < 0)
        goto out;

    /* enable attribute creation order tracking on datatype property list */
    if (H5Pset_attr_creation_order(tcpl_id, H5P_CRT_ORDER_TRACKED) < 0)
        goto out;

    /* create a dataspace */
    if ((sid = H5Screate(H5S_SCALAR)) < 0)
        goto out;

    /*-------------------------------------------------------------------------
     * create a dataset with creation order tracked for attributes and attributes in it
     *-------------------------------------------------------------------------
     */

    /* create a dataset */
    if ((did = H5Dcreate2(fid, "dt", H5T_NATIVE_UCHAR, sid, H5P_DEFAULT, dcpl_id, H5P_DEFAULT)) < 0)
        goto out;

    /* add attributes */
    for (i = 0; i < 3; i++) {
        if ((aid = H5Acreate2(did, attr_name[i], H5T_NATIVE_UCHAR, sid, H5P_DEFAULT, H5P_DEFAULT)) < 0)
            goto out;

        /* close attribute */
        if (H5Aclose(aid) < 0)
            goto out;
        aid = H5I_INVALID_HID;
    } /* end for */

    if (H5Dclose(did) < 0)
        goto out;
    did = H5I_INVALID_HID;

    /*-------------------------------------------------------------------------
     * create a dataset without creation order tracked for attributes and attributes in it
     *-------------------------------------------------------------------------
     */

    /* create a dataset */
    if ((did = H5Dcreate2(fid, "d", H5T_NATIVE_UCHAR, sid, H5P_DEFAULT, H5P_DEFAULT, H5P_DEFAULT)) < 0)
        goto out;

    /* add attributes */
    for (i = 0; i < 3; i++) {
        if ((aid = H5Acreate2(did, attr_name[i], H5T_NATIVE_UCHAR, sid, H5P_DEFAULT, H5P_DEFAULT)) < 0)
            goto out;

        /* close attribute */
        if (H5Aclose(aid) < 0)
            goto out;
        aid = H5I_INVALID_HID;
    } /* end for */

    if (H5Dclose(did) < 0)
        goto out;
    did = H5I_INVALID_HID;

    /*-------------------------------------------------------------------------
     * create a group with creation order tracked for attributes and attributes in it
     *-------------------------------------------------------------------------
     */

    if ((gid = H5Gcreate2(fid, "gt", H5P_DEFAULT, gcpl_id, H5P_DEFAULT)) < 0)
        goto out;

    /* add attributes */
    for (i = 0; i < 3; i++) {
        if ((aid = H5Acreate2(gid, attr_name[i], H5T_NATIVE_UCHAR, sid, H5P_DEFAULT, H5P_DEFAULT)) < 0)
            goto out;

        /* close attribute */
        if (H5Aclose(aid) < 0)
            goto out;
        aid = H5I_INVALID_HID;
    } /* end for */

    if (H5Gclose(gid) < 0)
        goto out;
    gid = H5I_INVALID_HID;

    /*-------------------------------------------------------------------------
     * create a group without creation order tracked for attributes and attributes in it
     *-------------------------------------------------------------------------
     */

    if ((gid = H5Gcreate2(fid, "g", H5P_DEFAULT, H5P_DEFAULT, H5P_DEFAULT)) < 0)
        goto out;

    /* add attributes */
    for (i = 0; i < 3; i++) {
        if ((aid = H5Acreate2(gid, attr_name[i], H5T_NATIVE_UCHAR, sid, H5P_DEFAULT, H5P_DEFAULT)) < 0)
            goto out;

        /* close attribute */
        if (H5Aclose(aid) < 0)
            goto out;
        aid = H5I_INVALID_HID;
    } /* end for */

    if (H5Gclose(gid) < 0)
        goto out;
    gid = H5I_INVALID_HID;

    /*-------------------------------------------------------------------------
     * create a named datatype with creation order tracked for attributes and attributes in it
     *-------------------------------------------------------------------------
     */

    if ((tid = H5Tcopy(H5T_NATIVE_INT)) < 0)
        goto out;

    if ((H5Tcommit2(fid, "tt", tid, H5P_DEFAULT, tcpl_id, H5P_DEFAULT)) < 0)
        goto out;

    /* add attributes */
    for (i = 0; i < 3; i++) {
        if ((aid = H5Acreate2(tid, attr_name[i], H5T_NATIVE_UCHAR, sid, H5P_DEFAULT, H5P_DEFAULT)) < 0)
            goto out;

        /* close attribute */
        if (H5Aclose(aid) < 0)
            goto out;
        aid = H5I_INVALID_HID;
    } /* end for */

    if (H5Tclose(tid) < 0)
        goto out;
    tid = H5I_INVALID_HID;

    /*-------------------------------------------------------------------------
     * create a named datatype without creation order tracked for attributes and attributes in it
     *-------------------------------------------------------------------------
     */

    if ((tid = H5Tcopy(H5T_NATIVE_INT)) < 0)
        goto out;

    if ((H5Tcommit2(fid, "t", tid, H5P_DEFAULT, H5P_DEFAULT, H5P_DEFAULT)) < 0)
        goto out;

    /* add attributes */
    for (i = 0; i < 3; i++) {
        if ((aid = H5Acreate2(tid, attr_name[i], H5T_NATIVE_UCHAR, sid, H5P_DEFAULT, H5P_DEFAULT)) < 0)
            goto out;

        /* close attribute */
        if (H5Aclose(aid) < 0)
            goto out;
        aid = H5I_INVALID_HID;
    } /* end for */

    if (H5Tclose(tid) < 0)
        goto out;
    tid = H5I_INVALID_HID;

    /*-------------------------------------------------------------------------
     * add some attributes to the root group
     *-------------------------------------------------------------------------
     */
    if ((gid = H5Gopen2(fid, "/", H5P_DEFAULT)) < 0)
        goto out;

    /* add attributes */
    for (i = 0; i < 3; i++) {
        if ((aid = H5Acreate2(gid, attr_name[i], H5T_NATIVE_UCHAR, sid, H5P_DEFAULT, H5P_DEFAULT)) < 0)
            goto out;

        /* close attribute */
        if (H5Aclose(aid) < 0)
            goto out;
        aid = H5I_INVALID_HID;
    } /* end for */

    if (H5Gclose(gid) < 0)
        goto out;
    gid = H5I_INVALID_HID;

    /*-------------------------------------------------------------------------
     * close
     *-------------------------------------------------------------------------
     */
    if (H5Sclose(sid) < 0)
        goto out;
    sid = H5I_INVALID_HID;
    if (H5Pclose(dcpl_id) < 0)
        goto out;
    dcpl_id = H5I_INVALID_HID;
    if (H5Pclose(gcpl_id) < 0)
        goto out;
    gcpl_id = H5I_INVALID_HID;
    if (H5Pclose(tcpl_id) < 0)
        goto out;
    tcpl_id = H5I_INVALID_HID;
    if (H5Fclose(fid) < 0)
        goto out;
    fid = H5I_INVALID_HID;

    return;

out:
    HDprintf("Error.....\n");
    H5E_BEGIN_TRY
    {
        H5Gclose(gid);
        H5Dclose(did);
        H5Sclose(sid);
        H5Pclose(gcpl_id);
        H5Pclose(dcpl_id);
        H5Pclose(tcpl_id);
        H5Fclose(fid);
    }
    H5E_END_TRY;
}

/*-------------------------------------------------------------------------
 * Function:    gent_fpformat
 *
 * Purpose:     Generate a file to be used in the floating point format test
 *              Contains:
 *              1) a float dataset
 *              2) a double dataset
 *
 *-------------------------------------------------------------------------
 */
static void
gent_fpformat(void)
{
    hid_t   fid, sid, did;
    hsize_t dims[1] = {6};
    double  dbuf[6] = {-0.1234567, 0.1234567, 0, 0, 0, 0};
    float   fbuf[6] = {-0.1234567f, 0.1234567f, 0, 0, 0, 0};

    fid = H5Fcreate(FILE60, H5F_ACC_TRUNC, H5P_DEFAULT, H5P_DEFAULT);
    sid = H5Screate_simple(1, dims, NULL);

    /*-------------------------------------------------------------------------
     * double
     *-------------------------------------------------------------------------
     */
    did = H5Dcreate2(fid, "double", H5T_NATIVE_DOUBLE, sid, H5P_DEFAULT, H5P_DEFAULT, H5P_DEFAULT);
    H5Dwrite(did, H5T_NATIVE_DOUBLE, H5S_ALL, H5S_ALL, H5P_DEFAULT, dbuf);
    H5Dclose(did);

    /*-------------------------------------------------------------------------
     * float
     *-------------------------------------------------------------------------
     */
    did = H5Dcreate2(fid, "float", H5T_NATIVE_FLOAT, sid, H5P_DEFAULT, H5P_DEFAULT, H5P_DEFAULT);
    H5Dwrite(did, H5T_NATIVE_FLOAT, H5S_ALL, H5S_ALL, H5P_DEFAULT, fbuf);
    H5Dclose(did);

    /* close */
    H5Sclose(sid);
    H5Fclose(fid);
}

/*-------------------------------------------------------------------------
 * Function:    gent_extlinks
 *
 * Purpose:     Generate 3 files to be used in the external links test
 *   External links point from one HDF5 file to an object (Group, Dataset,
 *    or committed Datatype) in another file.  Try to create cycles.
 *
 *-------------------------------------------------------------------------
 */
static void
gent_extlinks(void)
{
    hid_t   source_fid, target_fid, far_fid, sid, did, gid, gid2, tid;
    hsize_t dims[1] = {6};
    int     buf[6]  = {1, 2, 3, 4, 5, 6};

    /* create two files, a source and a target */
    source_fid = H5Fcreate(FILE61, H5F_ACC_TRUNC, H5P_DEFAULT, H5P_DEFAULT);
    target_fid = H5Fcreate(FILE62, H5F_ACC_TRUNC, H5P_DEFAULT, H5P_DEFAULT);
    far_fid    = H5Fcreate(FILE63, H5F_ACC_TRUNC, H5P_DEFAULT, H5P_DEFAULT);

    /*-------------------------------------------------------------------------
     * create Groups, a Dataset, a committed Datatype, external links, and a
     * cycle in the target
     *-------------------------------------------------------------------------
     */

    gid = H5Gcreate2(target_fid, "group", H5P_DEFAULT, H5P_DEFAULT, H5P_DEFAULT);
    H5Gclose(H5Gcreate2(target_fid, "empty_group", H5P_DEFAULT, H5P_DEFAULT, H5P_DEFAULT));
    sid = H5Screate_simple(1, dims, NULL);
    did = H5Dcreate2(gid, "dset", H5T_NATIVE_INT, sid, H5P_DEFAULT, H5P_DEFAULT, H5P_DEFAULT);
    H5Dwrite(did, H5T_NATIVE_INT, H5S_ALL, H5S_ALL, H5P_DEFAULT, buf);
    H5Lcreate_external(FILE61, "/", gid, "elink_t1", H5P_DEFAULT, H5P_DEFAULT);
    H5Lcreate_external(FILE61, "/ext_link4", gid, "elink_t2", H5P_DEFAULT, H5P_DEFAULT);

    gid2 = H5Gcreate2(gid, "subgroup", H5P_DEFAULT, H5P_DEFAULT, H5P_DEFAULT);
    H5Lcreate_hard(target_fid, "/group", gid2, "link_to_group", H5P_DEFAULT, H5P_DEFAULT);

    H5Dclose(did);
    H5Sclose(sid);
    H5Gclose(gid2);
    H5Gclose(gid);

    sid = H5Screate_simple(1, dims, NULL);
    did = H5Dcreate2(target_fid, "dset", H5T_NATIVE_INT, sid, H5P_DEFAULT, H5P_DEFAULT, H5P_DEFAULT);
    H5Dwrite(did, H5T_NATIVE_INT, H5S_ALL, H5S_ALL, H5P_DEFAULT, buf);
    H5Dclose(did);
    H5Sclose(sid);

    tid = H5Tcopy(H5T_NATIVE_INT);
    H5Tcommit2(target_fid, "type", tid, H5P_DEFAULT, H5P_DEFAULT, H5P_DEFAULT);
    H5Tclose(tid);

    /*-------------------------------------------------------------------------
     * create external links in the source file pointing to the target objects
     *-------------------------------------------------------------------------
     */

    H5Lcreate_external(FILE62, "group", source_fid, "ext_link1", H5P_DEFAULT, H5P_DEFAULT);
    H5Lcreate_external(FILE62, "dset", source_fid, "ext_link2", H5P_DEFAULT, H5P_DEFAULT);
    H5Lcreate_external(FILE62, "type", source_fid, "ext_link3", H5P_DEFAULT, H5P_DEFAULT);
    H5Lcreate_external(FILE62, "group/elink_t2", source_fid, "ext_link4", H5P_DEFAULT, H5P_DEFAULT);
    H5Lcreate_external(FILE62, "empty_group", source_fid, "ext_link5", H5P_DEFAULT, H5P_DEFAULT);
    /* external link to soft link which linked to a dataset */
    H5Lcreate_external(FILE4_1, "/soft_dset1", source_fid, "ext2soft_link1", H5P_DEFAULT, H5P_DEFAULT);

    /* external link to dangle soft link  */
    H5Lcreate_external(FILE4_1, "/soft_dangle", source_fid, "ext2softdangle_link1", H5P_DEFAULT, H5P_DEFAULT);

    /*-------------------------------------------------------------------------
     * create external link in the "far" file pointing to the source file
     *-------------------------------------------------------------------------
     */
    H5Lcreate_external(FILE61, "/", far_fid, "src_file", H5P_DEFAULT, H5P_DEFAULT);

    /* close */
    H5Fclose(source_fid);
    H5Fclose(target_fid);
    H5Fclose(far_fid);
}

/*-------------------------------------------------------------------------
 * Function:    gent_fs_strategy_threshold
 *
 * Purpose:     Generate a file with non-default file space strategy,
 *            non-default free-space section threshold,
 *        non-default file space page size.
 *-------------------------------------------------------------------------
 */
static void
gent_fs_strategy_threshold(void)
{
    hid_t fid;  /* File id */
    hid_t fcpl; /* File creation property */

    /* Create file-creation template */
    fcpl = H5Pcreate(H5P_FILE_CREATE);

    /* Set file space information */
    H5Pset_file_space_strategy(fcpl, STRATEGY, TRUE, (hsize_t)THRESHOLD10);
    H5Pset_file_space_page_size(fcpl, (hsize_t)FSPACE_PAGE_SIZE);

    /* Create the file with the specified strategy and threshold */
    fid = H5Fcreate(FILE65, H5F_ACC_TRUNC, fcpl, H5P_DEFAULT);

    /* close */
    H5Fclose(fid);
    H5Pclose(fcpl);
}

/*
 * Create a file with new format:
 * Create one dataset with (set_chunk, fixed dims, null max. dims)
 *    so that Fixed Array indexing will be used.
 * Create one dataset with (set_chunk, fixed dims, null max. dims, filter)
 *    so that Fixed Array indexing will be used.
 * Create one dataset with (set_chunk, fixed dims, fixed max. dims)
 *    so that Fixed Array indexing will be used.
 *
 * Modifications:
 *    Fixed Array indexing will be used for chunked dataset
 *    with fixed max. dims setting.
 *
 */
static void
gent_dataset_idx(void)
{
    hid_t                     fid, space, dcpl, fapl;
    hsize_t                   dims[2];
    hsize_t                   maxdims[2];
    int                       buf[20][10];
    int                       i, j;
    int H5_ATTR_NDEBUG_UNUSED ret;

    /* Get a copy of the file aaccess property */
    fapl = H5Pcreate(H5P_FILE_ACCESS);

    /* Set the "use the latest version of the format" bounds for creating objects in the file */
    ret = H5Pset_libver_bounds(fapl, H5F_LIBVER_LATEST, H5F_LIBVER_LATEST);
    assert(ret >= 0);

    fid  = H5Fcreate(FILE68a, H5F_ACC_TRUNC, H5P_DEFAULT, fapl);
    dcpl = H5Pcreate(H5P_DATASET_CREATE);

    dims[0] = F68a_CHUNK;
    dims[1] = F68a_CHUNK;

    /* set chunk */
    ret = H5Pset_chunk(dcpl, RANK, dims);
    assert(ret >= 0);

    /* dataset with fixed dimensions */
    dims[0] = F68a_DIM20;
    dims[1] = F68a_DIM10;
    space   = H5Screate_simple(RANK, dims, NULL);

    for (i = 0; i < F68a_DIM20; i++)
        for (j = 0; j < F68a_DIM10; j++)
            buf[i][j] = j;

    ret = make_dset(fid, F68a_DSET_FIXED, space, H5T_NATIVE_INT, dcpl, buf);
    assert(ret >= 0);
    H5Sclose(space);

    /* dataset with non-fixed dimensions */
    maxdims[0] = F68a_DIM200;
    maxdims[1] = F68a_DIM100;
    space      = H5Screate_simple(RANK, dims, maxdims);

    ret = make_dset(fid, F68a_DSET_BTREE, space, H5T_NATIVE_INT, dcpl, buf);
    assert(ret >= 0);
    H5Sclose(space);

#if defined(H5_HAVE_FILTER_DEFLATE)

    /* dataset with fixed dimensions and filters */
    /* remove the filters from the dcpl */
    ret = H5Premove_filter(dcpl, H5Z_FILTER_ALL);
    assert(ret >= 0);

    /* set deflate data */
    ret = H5Pset_deflate(dcpl, 9);
    assert(ret >= 0);

    space = H5Screate_simple(RANK, dims, NULL);
    ret   = make_dset(fid, F68a_DSET_FIXED_FILTER, space, H5T_NATIVE_INT, dcpl, buf);
    assert(ret >= 0);

    H5Sclose(space);
#endif

    H5Pclose(dcpl);
    H5Fclose(fid);
}

/*-------------------------------------------------------------------------
 * Function:    gent_packedbits
 *
 * Purpose:     Generate a file to be used in the h5dump packed bits tests.
 *   Four datasets of 1, 2, 4 and 8 bytes of unsigned int types are created.
 *   Four more datasets of 1, 2, 4 and 8 bytes of signed int types are created.
 *   Fill them with raw data such that no bit will be all zero in a dataset.
 *   A dummy dataset of double type is created for failure test.
 * Created:  Albert Cheng, 2010/5/10.
 * Modified: Allen Byrne, 2011/1/5 Use file to test Signed/Unsigned datatypes
 *-------------------------------------------------------------------------
 */
static void
gent_packedbits(void)
{
    hid_t   fid     = H5I_INVALID_HID;
    hid_t   dataset = H5I_INVALID_HID;
    hid_t   space   = H5I_INVALID_HID;
    hsize_t dims[2];

    struct {
        uint8_t arr[F66_XDIM][F66_YDIM8];
    } * dsetu8;
    struct {
        uint16_t arr[F66_XDIM][F66_YDIM16];
    } * dsetu16;
    struct {
        uint32_t arr[F66_XDIM][F66_YDIM32];
    } * dsetu32;
    struct {
        uint64_t arr[F66_XDIM][F66_YDIM64];
    } * dsetu64;
    struct {
        int8_t arr[F66_XDIM][F66_YDIM8];
    } * dset8;
    struct {
        int16_t arr[F66_XDIM][F66_YDIM16];
    } * dset16;
    struct {
        int32_t arr[F66_XDIM][F66_YDIM32];
    } * dset32;
    struct {
        int64_t arr[F66_XDIM][F66_YDIM64];
    } * dset64;
    struct {
        double arr[F66_XDIM][F66_YDIM8];
    } * dsetdbl;

    uint8_t  valu8bits;
    uint16_t valu16bits;
    uint32_t valu32bits;
    uint64_t valu64bits;
    int8_t   val8bits;
    int16_t  val16bits;
    int32_t  val32bits;
    int64_t  val64bits;

    unsigned int i, j;

    /* Create arrays */
    dsetu8  = malloc(sizeof(*dsetu8));
    dsetu16 = malloc(sizeof(*dsetu16));
    dsetu32 = malloc(sizeof(*dsetu32));
    dsetu64 = malloc(sizeof(*dsetu64));
    dset8   = malloc(sizeof(*dset8));
    dset16  = malloc(sizeof(*dset16));
    dset32  = malloc(sizeof(*dset32));
    dset64  = malloc(sizeof(*dset64));
    dsetdbl = malloc(sizeof(*dsetdbl));

    fid = H5Fcreate(FILE66, H5F_ACC_TRUNC, H5P_DEFAULT, H5P_DEFAULT);

    /* Dataset of 8 bits unsigned int */
    dims[0] = F66_XDIM;
    dims[1] = F66_YDIM8;
    space   = H5Screate_simple(2, dims, NULL);
    dataset = H5Dcreate2(fid, F66_DATASETU08, H5T_STD_U8LE, space, H5P_DEFAULT, H5P_DEFAULT, H5P_DEFAULT);

    valu8bits = (uint8_t)~0u; /* all 1s */
    for (i = 0; i < dims[0]; i++) {
        dsetu8->arr[i][0] = valu8bits;
        for (j = 1; j < dims[1]; j++)
            dsetu8->arr[i][j] = (uint8_t)(dsetu8->arr[i][j - 1] << 1);
        valu8bits = (uint8_t)(valu8bits << 1);
    }

    H5Dwrite(dataset, H5T_NATIVE_UINT8, H5S_ALL, H5S_ALL, H5P_DEFAULT, dsetu8);
    H5Sclose(space);
    H5Dclose(dataset);

    /* Dataset of 16 bits unsigned int */
    dims[0] = F66_XDIM;
    dims[1] = F66_YDIM16;
    space   = H5Screate_simple(2, dims, NULL);
    dataset = H5Dcreate2(fid, F66_DATASETU16, H5T_STD_U16LE, space, H5P_DEFAULT, H5P_DEFAULT, H5P_DEFAULT);

    valu16bits = (uint16_t)~0u; /* all 1s */
    for (i = 0; i < dims[0]; i++) {
        dsetu16->arr[i][0] = valu16bits;
        for (j = 1; j < dims[1]; j++)
            dsetu16->arr[i][j] = (uint16_t)(dsetu16->arr[i][j - 1] << 1);
        valu16bits = (uint16_t)(valu16bits << 1);
    }

    H5Dwrite(dataset, H5T_NATIVE_UINT16, H5S_ALL, H5S_ALL, H5P_DEFAULT, dsetu16);
    H5Sclose(space);
    H5Dclose(dataset);

    /* Dataset of 32 bits unsigned int */
    dims[0] = F66_XDIM;
    dims[1] = F66_YDIM32;
    space   = H5Screate_simple(2, dims, NULL);
    dataset = H5Dcreate2(fid, F66_DATASETU32, H5T_STD_U32LE, space, H5P_DEFAULT, H5P_DEFAULT, H5P_DEFAULT);

    valu32bits = (uint32_t)~0u; /* all 1s */
    for (i = 0; i < dims[0]; i++) {
        dsetu32->arr[i][0] = valu32bits;
        for (j = 1; j < dims[1]; j++)
            dsetu32->arr[i][j] = dsetu32->arr[i][j - 1] << 1;
        valu32bits <<= 1;
    }

    H5Dwrite(dataset, H5T_NATIVE_UINT32, H5S_ALL, H5S_ALL, H5P_DEFAULT, dsetu32);
    H5Sclose(space);
    H5Dclose(dataset);

    /* Dataset of 64 bits unsigned int */
    dims[0] = F66_XDIM;
    dims[1] = F66_YDIM64;
    space   = H5Screate_simple(2, dims, NULL);
    dataset = H5Dcreate2(fid, F66_DATASETU64, H5T_STD_U64LE, space, H5P_DEFAULT, H5P_DEFAULT, H5P_DEFAULT);

    valu64bits = (uint64_t)~0Lu; /* all 1s */
    for (i = 0; i < dims[0]; i++) {
        dsetu64->arr[i][0] = valu64bits;
        for (j = 1; j < dims[1]; j++)
            dsetu64->arr[i][j] = dsetu64->arr[i][j - 1] << 1;
        valu64bits <<= 1;
    }

    H5Dwrite(dataset, H5T_NATIVE_UINT64, H5S_ALL, H5S_ALL, H5P_DEFAULT, dsetu64);
    H5Sclose(space);
    H5Dclose(dataset);

    /* Dataset of 8 bits signed int */
    dims[0] = F66_XDIM;
    dims[1] = F66_YDIM8;
    space   = H5Screate_simple(2, dims, NULL);
    dataset = H5Dcreate2(fid, F66_DATASETS08, H5T_STD_I8LE, space, H5P_DEFAULT, H5P_DEFAULT, H5P_DEFAULT);

    val8bits = (int8_t)~0; /* all 1s */
    for (i = 0; i < dims[0]; i++) {
        dset8->arr[i][0] = val8bits;
        for (j = 1; j < dims[1]; j++)
            dset8->arr[i][j] = (int8_t)(dset8->arr[i][j - 1] << 1);
        val8bits = (int8_t)(val8bits << 1);
    }

    H5Dwrite(dataset, H5T_NATIVE_INT8, H5S_ALL, H5S_ALL, H5P_DEFAULT, dset8);
    H5Sclose(space);
    H5Dclose(dataset);

    /* Dataset of 16 bits signed int */
    dims[0] = F66_XDIM;
    dims[1] = F66_YDIM16;
    space   = H5Screate_simple(2, dims, NULL);
    dataset = H5Dcreate2(fid, F66_DATASETS16, H5T_STD_I16LE, space, H5P_DEFAULT, H5P_DEFAULT, H5P_DEFAULT);

    val16bits = (int16_t)~0; /* all 1s */
    for (i = 0; i < dims[0]; i++) {
        dset16->arr[i][0] = val16bits;
        for (j = 1; j < dims[1]; j++)
            dset16->arr[i][j] = (int16_t)(dset16->arr[i][j - 1] << 1);
        val16bits = (int16_t)(val16bits << 1);
    }

    H5Dwrite(dataset, H5T_NATIVE_INT16, H5S_ALL, H5S_ALL, H5P_DEFAULT, dset16);
    H5Sclose(space);
    H5Dclose(dataset);

    /* Dataset of 32 bits signed int */
    dims[0] = F66_XDIM;
    dims[1] = F66_YDIM32;
    space   = H5Screate_simple(2, dims, NULL);
    dataset = H5Dcreate2(fid, F66_DATASETS32, H5T_STD_I32LE, space, H5P_DEFAULT, H5P_DEFAULT, H5P_DEFAULT);

    val32bits = (int32_t)~0; /* all 1s */
    for (i = 0; i < dims[0]; i++) {
        dset32->arr[i][0] = val32bits;
        for (j = 1; j < dims[1]; j++)
            dset32->arr[i][j] = dset32->arr[i][j - 1] << 1;
        val32bits <<= 1;
    }

    H5Dwrite(dataset, H5T_NATIVE_INT32, H5S_ALL, H5S_ALL, H5P_DEFAULT, dset32);
    H5Sclose(space);
    H5Dclose(dataset);

    /* Dataset of 64 bits signed int */
    dims[0] = F66_XDIM;
    dims[1] = F66_YDIM64;
    space   = H5Screate_simple(2, dims, NULL);
    dataset = H5Dcreate2(fid, F66_DATASETS64, H5T_STD_I64LE, space, H5P_DEFAULT, H5P_DEFAULT, H5P_DEFAULT);

    val64bits = (int64_t)~0L; /* all 1s */
    for (i = 0; i < dims[0]; i++) {
        dset64->arr[i][0] = val64bits;
        for (j = 1; j < dims[1]; j++)
            dset64->arr[i][j] = dset64->arr[i][j - 1] << 1;
        val64bits <<= 1;
    }

    H5Dwrite(dataset, H5T_NATIVE_INT64, H5S_ALL, H5S_ALL, H5P_DEFAULT, dset64);
    H5Sclose(space);
    H5Dclose(dataset);

    /* Double Dummy set for failure tests */
    dims[0] = F66_XDIM;
    dims[1] = F66_YDIM8;
    space   = H5Screate_simple(2, dims, NULL);
    dataset = H5Dcreate2(fid, F66_DUMMYDBL, H5T_IEEE_F64BE, space, H5P_DEFAULT, H5P_DEFAULT, H5P_DEFAULT);

    for (i = 0; i < dims[0]; i++)
        for (j = 0; j < dims[1]; j++)
<<<<<<< HEAD
            dsetdbl[i][j] = 0.0001 * (double)j + (double)i;
=======
            dsetdbl->arr[i][j] = 0.0001 * (double)j + (double)i;
>>>>>>> da562164

    H5Dwrite(dataset, H5T_NATIVE_DOUBLE, H5S_ALL, H5S_ALL, H5P_DEFAULT, dsetdbl);

    H5Sclose(space);
    H5Dclose(dataset);
    H5Fclose(fid);

    HDfree(dsetu8);
    HDfree(dsetu16);
    HDfree(dsetu32);
    HDfree(dsetu64);
    HDfree(dset8);
    HDfree(dset16);
    HDfree(dset32);
    HDfree(dset64);
    HDfree(dsetdbl);
}

/*-------------------------------------------------------------------------
 * Function:    gent_attr_packedbits
 *
 * Purpose:     Generate a file to be used in the h5dump packed bits tests.
 *   Four attributes of 1, 2, 4 and 8 bytes of unsigned int types are created.
 *   Four more datasets of 1, 2, 4 and 8 bytes of signed int types are created.
 *   Fill them with raw data such that no bit will be all zero in a dataset.
 *   A dummy dataset of double type is created for failure test.
 *   Use file to test Signed/Unsigned datatypes and keep in sync with gent_packedbits()
 *-------------------------------------------------------------------------
 */
static void
gent_attr_intsize(void)
{
    hid_t   fid   = H5I_INVALID_HID;
    hid_t   attr  = H5I_INVALID_HID;
    hid_t   space = H5I_INVALID_HID;
    hid_t   root  = H5I_INVALID_HID;
    hsize_t dims[2];

    struct {
        uint8_t arr[F66_XDIM][F66_YDIM8];
    } * dsetu8;
    struct {
        uint16_t arr[F66_XDIM][F66_YDIM16];
    } * dsetu16;
    struct {
        uint32_t arr[F66_XDIM][F66_YDIM32];
    } * dsetu32;
    struct {
        uint64_t arr[F66_XDIM][F66_YDIM64];
    } * dsetu64;
    struct {
        int8_t arr[F66_XDIM][F66_YDIM8];
    } * dset8;
    struct {
        int16_t arr[F66_XDIM][F66_YDIM16];
    } * dset16;
    struct {
        int32_t arr[F66_XDIM][F66_YDIM64];
    } * dset32;
    struct {
        int64_t arr[F66_XDIM][F66_YDIM64];
    } * dset64;
    struct {
        double arr[F66_XDIM][F66_YDIM8];
    } * dsetdbl;

    uint8_t  valu8bits;
    uint16_t valu16bits;
    uint32_t valu32bits;
    uint64_t valu64bits;
    int8_t   val8bits;
    int16_t  val16bits;
    int32_t  val32bits;
    int64_t  val64bits;

    unsigned int i, j;

    /* Create arrays */
    dsetu8  = malloc(sizeof(*dsetu8));
    dsetu16 = malloc(sizeof(*dsetu16));
    dsetu32 = malloc(sizeof(*dsetu32));
    dsetu64 = malloc(sizeof(*dsetu64));
    dset8   = malloc(sizeof(*dset8));
    dset16  = malloc(sizeof(*dset16));
    dset32  = malloc(sizeof(*dset32));
    dset64  = malloc(sizeof(*dset64));
    dsetdbl = malloc(sizeof(*dsetdbl));

    fid  = H5Fcreate(FILE69, H5F_ACC_TRUNC, H5P_DEFAULT, H5P_DEFAULT);
    root = H5Gopen2(fid, "/", H5P_DEFAULT);

    /* Attribute of 8 bits unsigned int */
    dims[0] = F66_XDIM;
    dims[1] = F66_YDIM8;
    space   = H5Screate_simple(2, dims, NULL);
    attr    = H5Acreate2(root, F66_DATASETU08, H5T_STD_U8LE, space, H5P_DEFAULT, H5P_DEFAULT);

    valu8bits = (uint8_t)~0u; /* all 1s */
    for (i = 0; i < dims[0]; i++) {
        dsetu8->arr[i][0] = valu8bits;
        for (j = 1; j < dims[1]; j++) {
            dsetu8->arr[i][j] = (uint8_t)(dsetu8->arr[i][j - 1] << 1);
        }
        valu8bits = (uint8_t)(valu8bits << 1);
    }

    H5Awrite(attr, H5T_NATIVE_UINT8, dsetu8);
    H5Sclose(space);
    H5Aclose(attr);

    /* Attribute of 16 bits unsigned int */
    dims[0] = F66_XDIM;
    dims[1] = F66_YDIM16;
    space   = H5Screate_simple(2, dims, NULL);
    attr    = H5Acreate2(root, F66_DATASETU16, H5T_STD_U16LE, space, H5P_DEFAULT, H5P_DEFAULT);

    valu16bits = (uint16_t)~0u; /* all 1s */
    for (i = 0; i < dims[0]; i++) {
        dsetu16->arr[i][0] = valu16bits;
        for (j = 1; j < dims[1]; j++) {
            dsetu16->arr[i][j] = (uint16_t)(dsetu16->arr[i][j - 1] << 1);
        }
        valu16bits = (uint16_t)(valu16bits << 1);
    }

    H5Awrite(attr, H5T_NATIVE_UINT16, dsetu16);
    H5Sclose(space);
    H5Aclose(attr);

    /* Attribute of 32 bits unsigned int */
    dims[0] = F66_XDIM;
    dims[1] = F66_YDIM32;
    space   = H5Screate_simple(2, dims, NULL);
    attr    = H5Acreate2(root, F66_DATASETU32, H5T_STD_U32LE, space, H5P_DEFAULT, H5P_DEFAULT);

    valu32bits = (uint32_t)~0u; /* all 1s */
    for (i = 0; i < dims[0]; i++) {
        dsetu32->arr[i][0] = valu32bits;
        for (j = 1; j < dims[1]; j++) {
            dsetu32->arr[i][j] = dsetu32->arr[i][j - 1] << 1;
        }
        valu32bits <<= 1;
    }

    H5Awrite(attr, H5T_NATIVE_UINT32, dsetu32);
    H5Sclose(space);
    H5Aclose(attr);

    /* Attribute of 64 bits unsigned int */
    dims[0] = F66_XDIM;
    dims[1] = F66_YDIM64;
    space   = H5Screate_simple(2, dims, NULL);
    attr    = H5Acreate2(root, F66_DATASETU64, H5T_STD_U64LE, space, H5P_DEFAULT, H5P_DEFAULT);

    valu64bits = (uint64_t)~0Lu; /* all 1s */
    for (i = 0; i < dims[0]; i++) {
        dsetu64->arr[i][0] = valu64bits;
        for (j = 1; j < dims[1]; j++) {
            dsetu64->arr[i][j] = dsetu64->arr[i][j - 1] << 1;
        }
        valu64bits <<= 1;
    }

    H5Awrite(attr, H5T_NATIVE_UINT64, dsetu64);
    H5Sclose(space);
    H5Aclose(attr);

    /* Attribute of 8 bits signed int */
    dims[0] = F66_XDIM;
    dims[1] = F66_YDIM8;
    space   = H5Screate_simple(2, dims, NULL);
    attr    = H5Acreate2(root, F66_DATASETS08, H5T_STD_I8LE, space, H5P_DEFAULT, H5P_DEFAULT);

    val8bits = (int8_t)~0; /* all 1s */
    for (i = 0; i < dims[0]; i++) {
        dset8->arr[i][0] = val8bits;
        for (j = 1; j < dims[1]; j++) {
            dset8->arr[i][j] = (int8_t)(dset8->arr[i][j - 1] << 1);
        }
        val8bits = (int8_t)(val8bits << 1);
    }

    H5Awrite(attr, H5T_NATIVE_INT8, dset8);
    H5Sclose(space);
    H5Aclose(attr);

    /* Attribute of 16 bits signed int */
    dims[0] = F66_XDIM;
    dims[1] = F66_YDIM16;
    space   = H5Screate_simple(2, dims, NULL);
    attr    = H5Acreate2(root, F66_DATASETS16, H5T_STD_I16LE, space, H5P_DEFAULT, H5P_DEFAULT);

    val16bits = (int16_t)~0; /* all 1s */
    for (i = 0; i < dims[0]; i++) {
        dset16->arr[i][0] = val16bits;
        for (j = 1; j < dims[1]; j++) {
            dset16->arr[i][j] = (int16_t)(dset16->arr[i][j - 1] << 1);
        }
        val16bits = (int16_t)(val16bits << 1);
    }

    H5Awrite(attr, H5T_NATIVE_INT16, dset16);
    H5Sclose(space);
    H5Aclose(attr);

    /* Attribute of 32 bits signed int */
    dims[0] = F66_XDIM;
    dims[1] = F66_YDIM32;
    space   = H5Screate_simple(2, dims, NULL);
    attr    = H5Acreate2(root, F66_DATASETS32, H5T_STD_I32LE, space, H5P_DEFAULT, H5P_DEFAULT);

    val32bits = (int32_t)~0; /* all 1s */
    for (i = 0; i < dims[0]; i++) {
        dset32->arr[i][0] = val32bits;
        for (j = 1; j < dims[1]; j++) {
            dset32->arr[i][j] = dset32->arr[i][j - 1] << 1;
        }
        val32bits <<= 1;
    }

    H5Awrite(attr, H5T_NATIVE_INT32, dset32);
    H5Sclose(space);
    H5Aclose(attr);

    /* Attribute of 64 bits signed int */
    dims[0] = F66_XDIM;
    dims[1] = F66_YDIM64;
    space   = H5Screate_simple(2, dims, NULL);
    attr    = H5Acreate2(root, F66_DATASETS64, H5T_STD_I64LE, space, H5P_DEFAULT, H5P_DEFAULT);

    val64bits = (int64_t)~0L; /* all 1s */
    for (i = 0; i < dims[0]; i++) {
        dset64->arr[i][0] = val64bits;
        for (j = 1; j < dims[1]; j++) {
            dset64->arr[i][j] = dset64->arr[i][j - 1] << 1;
        }
        val64bits <<= 1;
    }

    H5Awrite(attr, H5T_NATIVE_INT64, dset64);
    H5Sclose(space);
    H5Aclose(attr);

    /* Double Dummy set for failure tests */
    dims[0] = F66_XDIM;
    dims[1] = F66_YDIM8;
    space   = H5Screate_simple(2, dims, NULL);
    attr    = H5Acreate2(root, F66_DUMMYDBL, H5T_IEEE_F64BE, space, H5P_DEFAULT, H5P_DEFAULT);

    for (i = 0; i < dims[0]; i++)
        for (j = 0; j < dims[1]; j++)
<<<<<<< HEAD
            dsetdbl[i][j] = 0.0001 * (double)j + (double)i;
=======
            dsetdbl->arr[i][j] = 0.0001 * (double)j + (double)i;
>>>>>>> da562164

    H5Awrite(attr, H5T_NATIVE_DOUBLE, dsetdbl);

    H5Sclose(space);
    H5Aclose(attr);

    H5Gclose(root);
    H5Fclose(fid);

    HDfree(dsetu8);
    HDfree(dsetu16);
    HDfree(dsetu32);
    HDfree(dsetu64);
    HDfree(dset8);
    HDfree(dset16);
    HDfree(dset32);
    HDfree(dset64);
    HDfree(dsetdbl);
}

static void
gent_nodata(void)
{
    hid_t   fid, dataset, space;
    hsize_t dims[2];

    fid = H5Fcreate(FILE87, H5F_ACC_TRUNC, H5P_DEFAULT, H5P_DEFAULT);

    /* Dataset of 8 bits unsigned int */
    dims[0] = F66_XDIM;
    dims[1] = F66_YDIM8;
    space   = H5Screate_simple(2, dims, NULL);
    dataset = H5Dcreate2(fid, F66_DATASETU08, H5T_STD_U8LE, space, H5P_DEFAULT, H5P_DEFAULT, H5P_DEFAULT);
    H5Sclose(space);
    H5Dclose(dataset);

    /* Dataset of 16 bits unsigned int */
    dims[0] = F66_XDIM;
    dims[1] = F66_YDIM16;
    space   = H5Screate_simple(2, dims, NULL);
    dataset = H5Dcreate2(fid, F66_DATASETU16, H5T_STD_U16LE, space, H5P_DEFAULT, H5P_DEFAULT, H5P_DEFAULT);
    H5Sclose(space);
    H5Dclose(dataset);

    /* Dataset of 32 bits unsigned int */
    dims[0] = F66_XDIM;
    dims[1] = F66_YDIM32;
    space   = H5Screate_simple(2, dims, NULL);
    dataset = H5Dcreate2(fid, F66_DATASETU32, H5T_STD_U32LE, space, H5P_DEFAULT, H5P_DEFAULT, H5P_DEFAULT);
    H5Sclose(space);
    H5Dclose(dataset);

    /* Dataset of 64 bits unsigned int */
    dims[0] = F66_XDIM;
    dims[1] = F66_YDIM64;
    space   = H5Screate_simple(2, dims, NULL);
    dataset = H5Dcreate2(fid, F66_DATASETU64, H5T_STD_U64LE, space, H5P_DEFAULT, H5P_DEFAULT, H5P_DEFAULT);
    H5Sclose(space);
    H5Dclose(dataset);

    /* Dataset of 8 bits signed int */
    dims[0] = F66_XDIM;
    dims[1] = F66_YDIM8;
    space   = H5Screate_simple(2, dims, NULL);
    dataset = H5Dcreate2(fid, F66_DATASETS08, H5T_STD_I8LE, space, H5P_DEFAULT, H5P_DEFAULT, H5P_DEFAULT);
    H5Sclose(space);
    H5Dclose(dataset);

    /* Dataset of 16 bits signed int */
    dims[0] = F66_XDIM;
    dims[1] = F66_YDIM16;
    space   = H5Screate_simple(2, dims, NULL);
    dataset = H5Dcreate2(fid, F66_DATASETS16, H5T_STD_I16LE, space, H5P_DEFAULT, H5P_DEFAULT, H5P_DEFAULT);
    H5Sclose(space);
    H5Dclose(dataset);

    /* Dataset of 32 bits signed int */
    dims[0] = F66_XDIM;
    dims[1] = F66_YDIM32;
    space   = H5Screate_simple(2, dims, NULL);
    dataset = H5Dcreate2(fid, F66_DATASETS32, H5T_STD_I32LE, space, H5P_DEFAULT, H5P_DEFAULT, H5P_DEFAULT);
    H5Sclose(space);
    H5Dclose(dataset);

    /* Dataset of 64 bits signed int */
    dims[0] = F66_XDIM;
    dims[1] = F66_YDIM64;
    space   = H5Screate_simple(2, dims, NULL);
    dataset = H5Dcreate2(fid, F66_DATASETS64, H5T_STD_I64LE, space, H5P_DEFAULT, H5P_DEFAULT, H5P_DEFAULT);
    H5Sclose(space);
    H5Dclose(dataset);

    /* Double Dummy set for failure tests */
    dims[0] = F66_XDIM;
    dims[1] = F66_YDIM8;
    space   = H5Screate_simple(2, dims, NULL);
    dataset = H5Dcreate2(fid, F66_DUMMYDBL, H5T_IEEE_F64BE, space, H5P_DEFAULT, H5P_DEFAULT, H5P_DEFAULT);
    H5Sclose(space);
    H5Dclose(dataset);
    H5Fclose(fid);
}

/*-------------------------------------------------------------------------
 * Function:    gent_charsets
 *
 * Purpose:     Generate a file to be used in the character set test
 *              Contains:
 *              1) a ascii datatype
 *              2) a utf8 datatype
 *
 *-------------------------------------------------------------------------
 */
static void
gent_charsets(void)
{
    hid_t                        fid, did, sid;
    herr_t H5_ATTR_NDEBUG_UNUSED status;
    hsize_t                      dim[] = {1}; /* Dataspace dimensions */
    typedef struct CharSetInfo {
        const char *ascii_p_;
        const char *utf8_p_;
    } CharSetInfo;

    hid_t       charset_dtid = H5Tcreate(H5T_COMPOUND, sizeof(CharSetInfo));
    hid_t       ascii_dtid   = H5Tcreate(H5T_STRING, H5T_VARIABLE);
    hid_t       utf8_dtid    = H5Tcreate(H5T_STRING, H5T_VARIABLE);
    const char *writeData[]  = {
        "ascii",
        "utf8",
    };

    sid    = H5Screate_simple(1, dim, NULL);
    fid    = H5Fcreate(FILE68, H5F_ACC_TRUNC, H5P_DEFAULT, H5P_DEFAULT);
    status = H5Tset_cset(ascii_dtid, H5T_CSET_ASCII);
    HDassert(status >= 0);
    H5Tinsert(charset_dtid, "ascii", HOFFSET(CharSetInfo, ascii_p_), ascii_dtid);

    status = H5Tset_cset(utf8_dtid, H5T_CSET_UTF8);
    HDassert(status >= 0);
    H5Tinsert(charset_dtid, "utf8", HOFFSET(CharSetInfo, utf8_p_), utf8_dtid);

    did = H5Dcreate2(fid, "CharSets", charset_dtid, sid, H5P_DEFAULT, H5P_DEFAULT, H5P_DEFAULT);

    status = H5Dwrite(did, charset_dtid, H5S_ALL, H5S_ALL, H5P_DEFAULT, writeData);
    HDassert(status >= 0);

    H5Tclose(charset_dtid);
    H5Tclose(ascii_dtid);
    H5Tclose(utf8_dtid);
    H5Sclose(sid);
    H5Dclose(did);
    H5Fclose(fid);
}

static void
gent_compound_intsizes(void)
{
    hid_t    fid, dataset, space;
    hsize_t  dims[2];
    hsize_t  array_dim8[]  = {F70_XDIM, F70_YDIM8};  /* Array dimensions         */
    hsize_t  array_dim16[] = {F70_XDIM, F70_YDIM16}; /* Array dimensions         */
    hsize_t  array_dim32[] = {F70_XDIM, F70_YDIM32}; /* Array dimensions         */
    hsize_t  array_dim64[] = {F70_XDIM, F70_YDIM64}; /* Array dimensions         */
    hid_t    arrayu8_tid;                            /* Array datatype handle    */
    hid_t    arrayu16_tid;                           /* Array datatype handle    */
    hid_t    arrayu32_tid;                           /* Array datatype handle    */
    hid_t    arrayu64_tid;                           /* Array datatype handle    */
    hid_t    array8_tid;                             /* Array datatype handle    */
    hid_t    array16_tid;                            /* Array datatype handle    */
    hid_t    array32_tid;                            /* Array datatype handle    */
    hid_t    array64_tid;                            /* Array datatype handle    */
    hid_t    arraydbl_tid;                           /* Array datatype handle    */
    uint8_t  valu8bits;
    uint16_t valu16bits;
    uint32_t valu32bits;
    uint64_t valu64bits;
    int8_t   val8bits;
    int16_t  val16bits;
    int32_t  val32bits;
    int64_t  val64bits;
    /* Structure and array for compound types                             */
    typedef struct Array1Struct {
        uint8_t  dsetu8[F70_XDIM][F70_YDIM8];
        uint16_t dsetu16[F70_XDIM][F70_YDIM16];
        uint32_t dsetu32[F70_XDIM][F70_YDIM32];
        uint64_t dsetu64[F70_XDIM][F70_YDIM64];
        int8_t   dset8[F70_XDIM][F70_YDIM8];
        int16_t  dset16[F70_XDIM][F70_YDIM16];
        int32_t  dset32[F70_XDIM][F70_YDIM32];
        int64_t  dset64[F70_XDIM][F70_YDIM64];
        double   dsetdbl[F70_XDIM][F70_YDIM8];
    } Array1Struct;
    Array1Struct *Array1;

    hid_t                        Array1Structid;       /* File datatype identifier */
    herr_t H5_ATTR_NDEBUG_UNUSED status;               /* Error checking variable */
    hsize_t                      dim[] = {F70_LENGTH}; /* Dataspace dimensions     */

    int m, n, o; /* Array init loop vars     */

    /* Allocate buffer */
    Array1 = (Array1Struct *)HDmalloc(sizeof(Array1Struct) * F70_LENGTH);
    HDassert(Array1);

    /* Initialize the data in the arrays/datastructure                */
    for (m = 0; m < F70_LENGTH; m++) {

        /* Array of 8 bits unsigned int */
        dims[0] = F70_XDIM;
        dims[1] = F70_YDIM8;

        valu8bits = (uint8_t)~0u; /* all 1s */
        for (n = 0; n < (int)dims[0]; n++) {
            Array1[m].dsetu8[n][0] = valu8bits;
            for (o = 1; o < (int)dims[1]; o++)
                Array1[m].dsetu8[n][o] = (uint8_t)(Array1[m].dsetu8[n][o - 1] << 1);
            valu8bits = (uint8_t)(valu8bits << 1);
        }

        /* Array of 16 bits unsigned int */
        dims[0] = F70_XDIM;
        dims[1] = F70_YDIM16;

        valu16bits = (uint16_t)~0u; /* all 1s */
        for (n = 0; n < (int)dims[0]; n++) {
            Array1[m].dsetu16[n][0] = valu16bits;
            for (o = 1; o < (int)dims[1]; o++)
                Array1[m].dsetu16[n][o] = (uint16_t)(Array1[m].dsetu16[n][o - 1] << 1);
            valu16bits = (uint16_t)(valu16bits << 1);
        }

        /* Array of 32 bits unsigned int */
        dims[0] = F70_XDIM;
        dims[1] = F70_YDIM32;

        valu32bits = (uint32_t)~0u; /* all 1s */
        for (n = 0; n < (int)dims[0]; n++) {
            Array1[m].dsetu32[n][0] = valu32bits;
            for (o = 1; o < (int)dims[1]; o++)
                Array1[m].dsetu32[n][o] = Array1[m].dsetu32[n][o - 1] << 1;
            valu32bits <<= 1;
        }

        /* Array of 64 bits unsigned int */
        dims[0] = F70_XDIM;
        dims[1] = F70_YDIM64;

        valu64bits = (uint64_t)~0Lu; /* all 1s */
        for (n = 0; n < (int)dims[0]; n++) {
            Array1[m].dsetu64[n][0] = valu64bits;
            for (o = 1; o < (int)dims[1]; o++)
                Array1[m].dsetu64[n][o] = Array1[m].dsetu64[n][o - 1] << 1;
            valu64bits <<= 1;
        }

        /* Array of 8 bits signed int */
        dims[0] = F70_XDIM;
        dims[1] = F70_YDIM8;

        val8bits = (int8_t)~0; /* all 1s */
        for (n = 0; n < (int)dims[0]; n++) {
            Array1[m].dset8[n][0] = val8bits;
            for (o = 1; o < (int)dims[1]; o++)
                Array1[m].dset8[n][o] = (int8_t)(Array1[m].dset8[n][o - 1] << 1);
            val8bits = (int8_t)(val8bits << 1);
        }

        /* Array of 16 bits signed int */
        dims[0] = F70_XDIM;
        dims[1] = F70_YDIM16;

        val16bits = (int16_t)~0; /* all 1s */
        for (n = 0; n < (int)dims[0]; n++) {
            Array1[m].dset16[n][0] = val16bits;
            for (o = 1; o < (int)dims[1]; o++)
                Array1[m].dset16[n][o] = (int16_t)(Array1[m].dset16[n][o - 1] << 1);
            val16bits = (int16_t)(val16bits << 1);
        }

        /* Array of 32 bits signed int */
        dims[0] = F70_XDIM;
        dims[1] = F70_YDIM32;

        val32bits = (int32_t)~0; /* all 1s */
        for (n = 0; n < (int)dims[0]; n++) {
            Array1[m].dset32[n][0] = val32bits;
            for (o = 1; o < (int)dims[1]; o++)
                Array1[m].dset32[n][o] = Array1[m].dset32[n][o - 1] << 1;
            val32bits <<= 1;
        }

        /* Array of 64 bits signed int */
        dims[0] = F70_XDIM;
        dims[1] = F70_YDIM64;

        val64bits = (int64_t)~0L; /* all 1s */
        for (n = 0; n < (int)dims[0]; n++) {
            Array1[m].dset64[n][0] = val64bits;
            for (o = 1; o < (int)dims[1]; o++)
                Array1[m].dset64[n][o] = Array1[m].dset64[n][o - 1] << 1;
            val64bits <<= 1;
        }

        /* Double Dummy set for failure tests */
        dims[0] = F70_XDIM;
        dims[1] = F70_YDIM8;

        for (n = 0; n < (int)dims[0]; n++)
            for (o = 0; o < (int)dims[1]; o++)
                Array1[m].dsetdbl[n][o] = 0.0001 * (double)o + (double)n;
    }

    /* Create the array data type for the 8 bits signed int array             */
    array8_tid = H5Tarray_create2(H5T_NATIVE_SCHAR, F70_ARRAY_RANK, array_dim8);
    HDassert(array8_tid >= 0);

    /* Create the array data type for the 16 bits signed int array             */
    array16_tid = H5Tarray_create2(H5T_NATIVE_SHORT, F70_ARRAY_RANK, array_dim16);
    HDassert(array16_tid >= 0);

    /* Create the array data type for the 32 bits signed int array             */
    array32_tid = H5Tarray_create2(H5T_NATIVE_INT, F70_ARRAY_RANK, array_dim32);
    HDassert(array32_tid >= 0);

    /* Create the array data type for the 64 bits signed int array             */
    array64_tid = H5Tarray_create2(H5T_NATIVE_LONG, F70_ARRAY_RANK, array_dim64);
    HDassert(array64_tid >= 0);

    /* Create the array data type for the 8 bits signed int array             */
    arrayu8_tid = H5Tarray_create2(H5T_NATIVE_UCHAR, F70_ARRAY_RANK, array_dim8);
    HDassert(arrayu8_tid >= 0);

    /* Create the array data type for the 16 bits signed int array             */
    arrayu16_tid = H5Tarray_create2(H5T_NATIVE_USHORT, F70_ARRAY_RANK, array_dim16);
    HDassert(arrayu16_tid >= 0);

    /* Create the array data type for the 32 bits signed int array             */
    arrayu32_tid = H5Tarray_create2(H5T_NATIVE_UINT, F70_ARRAY_RANK, array_dim32);
    HDassert(arrayu32_tid >= 0);

    /* Create the array data type for the 64 bits signed int array             */
    arrayu64_tid = H5Tarray_create2(H5T_NATIVE_ULONG, F70_ARRAY_RANK, array_dim64);
    HDassert(arrayu64_tid >= 0);

    /* Create the array data type for the 32 bits double array             */
    arraydbl_tid = H5Tarray_create2(H5T_NATIVE_DOUBLE, F70_ARRAY_RANK, array_dim8);
    HDassert(arraydbl_tid >= 0);

    /* Create the dataspace                                           */
    space = H5Screate_simple(F70_RANK, dim, NULL);
    HDassert(space >= 0);

    /* Create the file                                                */
    fid = H5Fcreate(FILE70, H5F_ACC_TRUNC, H5P_DEFAULT, H5P_DEFAULT);
    HDassert(fid >= 0);

    /* Create the memory data type                                    */
    Array1Structid = H5Tcreate(H5T_COMPOUND, sizeof(Array1Struct));
    HDassert(Array1Structid >= 0);

    /* Insert the arrays and variables into the structure             */
    status = H5Tinsert(Array1Structid, F70_DATASETU08, HOFFSET(Array1Struct, dsetu8), arrayu8_tid);
    HDassert(status >= 0);

    status = H5Tinsert(Array1Structid, F70_DATASETU16, HOFFSET(Array1Struct, dsetu16), arrayu16_tid);
    HDassert(status >= 0);

    status = H5Tinsert(Array1Structid, F70_DATASETU32, HOFFSET(Array1Struct, dsetu32), arrayu32_tid);
    HDassert(status >= 0);

    status = H5Tinsert(Array1Structid, F70_DATASETU64, HOFFSET(Array1Struct, dsetu64), arrayu64_tid);
    HDassert(status >= 0);

    status = H5Tinsert(Array1Structid, F70_DATASETS08, HOFFSET(Array1Struct, dset8), array8_tid);
    HDassert(status >= 0);

    status = H5Tinsert(Array1Structid, F70_DATASETS16, HOFFSET(Array1Struct, dset16), array16_tid);
    HDassert(status >= 0);

    status = H5Tinsert(Array1Structid, F70_DATASETS32, HOFFSET(Array1Struct, dset32), array32_tid);
    HDassert(status >= 0);

    status = H5Tinsert(Array1Structid, F70_DATASETS64, HOFFSET(Array1Struct, dset64), array64_tid);
    HDassert(status >= 0);

    status = H5Tinsert(Array1Structid, F70_DUMMYDBL, HOFFSET(Array1Struct, dsetdbl), arraydbl_tid);
    HDassert(status >= 0);

    /* Create the dataset                                             */
    dataset = H5Dcreate2(fid, F70_DATASETNAME, Array1Structid, space, H5P_DEFAULT, H5P_DEFAULT, H5P_DEFAULT);

    /* Write data to the dataset                                      */
    status = H5Dwrite(dataset, Array1Structid, H5S_ALL, H5S_ALL, H5P_DEFAULT, Array1);
    HDassert(status >= 0);

    /* Release resources                                              */
    status = H5Tclose(Array1Structid);
    HDassert(status >= 0);

    status = H5Tclose(arrayu8_tid);
    HDassert(status >= 0);

    status = H5Tclose(arrayu16_tid);
    HDassert(status >= 0);

    status = H5Tclose(arrayu32_tid);
    HDassert(status >= 0);

    status = H5Tclose(arrayu64_tid);
    HDassert(status >= 0);

    status = H5Tclose(array8_tid);
    HDassert(status >= 0);

    status = H5Tclose(array16_tid);
    HDassert(status >= 0);

    status = H5Tclose(array32_tid);
    HDassert(status >= 0);

    status = H5Tclose(array64_tid);
    HDassert(status >= 0);

    status = H5Tclose(arraydbl_tid);
    HDassert(status >= 0);

    status = H5Sclose(space);
    HDassert(status >= 0);

    status = H5Dclose(dataset);
    HDassert(status >= 0);

    status = H5Fclose(fid);
    HDassert(status >= 0);

    HDfree(Array1);
}

static void
gent_compound_attr_intsizes(void)
{
    hid_t    fid, attr, space, root;
    hsize_t  dims[2];
    hsize_t  array_dim8[]  = {F70_XDIM, F70_YDIM8};  /* Array dimensions         */
    hsize_t  array_dim16[] = {F70_XDIM, F70_YDIM16}; /* Array dimensions         */
    hsize_t  array_dim32[] = {F70_XDIM, F70_YDIM32}; /* Array dimensions         */
    hsize_t  array_dim64[] = {F70_XDIM, F70_YDIM64}; /* Array dimensions         */
    hid_t    arrayu8_tid;                            /* Array datatype handle    */
    hid_t    arrayu16_tid;                           /* Array datatype handle    */
    hid_t    arrayu32_tid;                           /* Array datatype handle    */
    hid_t    arrayu64_tid;                           /* Array datatype handle    */
    hid_t    array8_tid;                             /* Array datatype handle    */
    hid_t    array16_tid;                            /* Array datatype handle    */
    hid_t    array32_tid;                            /* Array datatype handle    */
    hid_t    array64_tid;                            /* Array datatype handle    */
    hid_t    arraydbl_tid;                           /* Array datatype handle    */
    uint8_t  valu8bits;
    uint16_t valu16bits;
    uint32_t valu32bits;
    uint64_t valu64bits;
    int8_t   val8bits;
    int16_t  val16bits;
    int32_t  val32bits;
    int64_t  val64bits;
    /* Structure and array for compound types                             */
    typedef struct Array1Struct {
        uint8_t  dsetu8[F70_XDIM][F70_YDIM8];
        uint16_t dsetu16[F70_XDIM][F70_YDIM16];
        uint32_t dsetu32[F70_XDIM][F70_YDIM32];
        uint64_t dsetu64[F70_XDIM][F70_YDIM64];
        int8_t   dset8[F70_XDIM][F70_YDIM8];
        int16_t  dset16[F70_XDIM][F70_YDIM16];
        int32_t  dset32[F70_XDIM][F70_YDIM32];
        int64_t  dset64[F70_XDIM][F70_YDIM64];
        double   dsetdbl[F70_XDIM][F70_YDIM8];
    } Array1Struct;
    Array1Struct *Array1 = NULL;

    hid_t                        Array1Structid;       /* File datatype identifier */
    herr_t H5_ATTR_NDEBUG_UNUSED status;               /* Error checking variable */
    hsize_t                      dim[] = {F70_LENGTH}; /* Dataspace dimensions     */

    int m, n, o; /* Array init loop vars     */

    Array1 = (Array1Struct *)HDcalloc(F70_LENGTH, sizeof(Array1Struct));

    /* Initialize the data in the arrays/datastructure                */
    for (m = 0; m < F70_LENGTH; m++) {

        /* Array of 8 bits unsigned int */
        dims[0] = F70_XDIM;
        dims[1] = F70_YDIM8;

        valu8bits = (uint8_t)~0u; /* all 1s */
        for (n = 0; n < (int)dims[0]; n++) {
            Array1[m].dsetu8[n][0] = valu8bits;
            for (o = 1; o < (int)dims[1]; o++) {
                Array1[m].dsetu8[n][o] = (uint8_t)(Array1[m].dsetu8[n][o - 1] << 1);
            }
            valu8bits = (uint8_t)(valu8bits << 1);
        }

        /* Array of 16 bits unsigned int */
        dims[0] = F70_XDIM;
        dims[1] = F70_YDIM16;

        valu16bits = (uint16_t)~0u; /* all 1s */
        for (n = 0; n < (int)dims[0]; n++) {
            Array1[m].dsetu16[n][0] = valu16bits;
            for (o = 1; o < (int)dims[1]; o++) {
                Array1[m].dsetu16[n][o] = (uint16_t)(Array1[m].dsetu16[n][o - 1] << 1);
            }
            valu16bits = (uint16_t)(valu16bits << 1);
        }

        /* Array of 32 bits unsigned int */
        dims[0] = F70_XDIM;
        dims[1] = F70_YDIM32;

        valu32bits = (uint32_t)~0u; /* all 1s */
        for (n = 0; n < (int)dims[0]; n++) {
            Array1[m].dsetu32[n][0] = valu32bits;
            for (o = 1; o < (int)dims[1]; o++) {
                Array1[m].dsetu32[n][o] = Array1[m].dsetu32[n][o - 1] << 1;
            }
            valu32bits <<= 1;
        }

        /* Array of 64 bits unsigned int */
        dims[0] = F70_XDIM;
        dims[1] = F70_YDIM64;

        valu64bits = (uint64_t)~0Lu; /* all 1s */
        for (n = 0; n < (int)dims[0]; n++) {
            Array1[m].dsetu64[n][0] = valu64bits;
            for (o = 1; o < (int)dims[1]; o++) {
                Array1[m].dsetu64[n][o] = Array1[m].dsetu64[n][o - 1] << 1;
            }
            valu64bits <<= 1;
        }

        /* Array of 8 bits signed int */
        dims[0] = F70_XDIM;
        dims[1] = F70_YDIM8;

        val8bits = (int8_t)~0; /* all 1s */
        for (n = 0; n < (int)dims[0]; n++) {
            Array1[m].dset8[n][0] = val8bits;
            for (o = 1; o < (int)dims[1]; o++) {
                Array1[m].dset8[n][o] = (int8_t)(Array1[m].dset8[n][o - 1] << 1);
            }
            val8bits = (int8_t)(val8bits << 1);
        }

        /* Array of 16 bits signed int */
        dims[0] = F70_XDIM;
        dims[1] = F70_YDIM16;

        val16bits = (int16_t)~0; /* all 1s */
        for (n = 0; n < (int)dims[0]; n++) {
            Array1[m].dset16[n][0] = val16bits;
            for (o = 1; o < (int)dims[1]; o++) {
                Array1[m].dset16[n][o] = (int16_t)(Array1[m].dset16[n][o - 1] << 1);
            }
            val16bits = (int16_t)(val16bits << 1);
        }

        /* Array of 32 bits signed int */
        dims[0] = F70_XDIM;
        dims[1] = F70_YDIM32;

        val32bits = (int32_t)~0; /* all 1s */
        for (n = 0; n < (int)dims[0]; n++) {
            Array1[m].dset32[n][0] = val32bits;
            for (o = 1; o < (int)dims[1]; o++) {
                Array1[m].dset32[n][o] = Array1[m].dset32[n][o - 1] << 1;
            }
            val32bits <<= 1;
        }

        /* Array of 64 bits signed int */
        dims[0] = F70_XDIM;
        dims[1] = F70_YDIM64;

        val64bits = (int64_t)~0L; /* all 1s */
        for (n = 0; n < (int)dims[0]; n++) {
            Array1[m].dset64[n][0] = val64bits;
            for (o = 1; o < (int)dims[1]; o++) {
                Array1[m].dset64[n][o] = Array1[m].dset64[n][o - 1] << 1;
            }
            val64bits <<= 1;
        }

        /* Double Dummy set for failure tests */
        dims[0] = F70_XDIM;
        dims[1] = F70_YDIM8;

        for (n = 0; n < (int)dims[0]; n++)
            for (o = 0; o < (int)dims[1]; o++)
                Array1[m].dsetdbl[n][o] = 0.0001 * (double)o + (double)n;
    }

    /* Create the array data type for the 8 bits signed int array             */
    array8_tid = H5Tarray_create2(H5T_NATIVE_SCHAR, F70_ARRAY_RANK, array_dim8);
    HDassert(array8_tid >= 0);

    /* Create the array data type for the 16 bits signed int array             */
    array16_tid = H5Tarray_create2(H5T_NATIVE_SHORT, F70_ARRAY_RANK, array_dim16);
    HDassert(array16_tid >= 0);

    /* Create the array data type for the 32 bits signed int array             */
    array32_tid = H5Tarray_create2(H5T_NATIVE_INT, F70_ARRAY_RANK, array_dim32);
    HDassert(array32_tid >= 0);

    /* Create the array data type for the 64 bits signed int array             */
    array64_tid = H5Tarray_create2(H5T_NATIVE_LONG, F70_ARRAY_RANK, array_dim64);
    HDassert(array64_tid >= 0);

    /* Create the array data type for the 8 bits signed int array             */
    arrayu8_tid = H5Tarray_create2(H5T_NATIVE_UCHAR, F70_ARRAY_RANK, array_dim8);
    HDassert(arrayu8_tid >= 0);

    /* Create the array data type for the 16 bits signed int array             */
    arrayu16_tid = H5Tarray_create2(H5T_NATIVE_USHORT, F70_ARRAY_RANK, array_dim16);
    HDassert(arrayu16_tid >= 0);

    /* Create the array data type for the 32 bits signed int array             */
    arrayu32_tid = H5Tarray_create2(H5T_NATIVE_UINT, F70_ARRAY_RANK, array_dim32);
    HDassert(arrayu32_tid >= 0);

    /* Create the array data type for the 64 bits signed int array             */
    arrayu64_tid = H5Tarray_create2(H5T_NATIVE_ULONG, F70_ARRAY_RANK, array_dim64);
    HDassert(arrayu64_tid >= 0);

    /* Create the array data type for the 32 bits double array             */
    arraydbl_tid = H5Tarray_create2(H5T_NATIVE_DOUBLE, F70_ARRAY_RANK, array_dim8);
    HDassert(arraydbl_tid >= 0);

    /* Create the dataspace                                           */
    space = H5Screate_simple(F70_RANK, dim, NULL);
    HDassert(space >= 0);

    /* Create the file                                                */
    fid = H5Fcreate(FILE71, H5F_ACC_TRUNC, H5P_DEFAULT, H5P_DEFAULT);
    HDassert(fid >= 0);

    /* Create the memory data type                                    */
    Array1Structid = H5Tcreate(H5T_COMPOUND, sizeof(Array1Struct));
    HDassert(Array1Structid >= 0);

    /* Insert the arrays and variables into the structure             */
    status = H5Tinsert(Array1Structid, F70_DATASETU08, HOFFSET(Array1Struct, dsetu8), arrayu8_tid);
    HDassert(status >= 0);

    status = H5Tinsert(Array1Structid, F70_DATASETU16, HOFFSET(Array1Struct, dsetu16), arrayu16_tid);
    HDassert(status >= 0);

    status = H5Tinsert(Array1Structid, F70_DATASETU32, HOFFSET(Array1Struct, dsetu32), arrayu32_tid);
    HDassert(status >= 0);

    status = H5Tinsert(Array1Structid, F70_DATASETU64, HOFFSET(Array1Struct, dsetu64), arrayu64_tid);
    HDassert(status >= 0);

    status = H5Tinsert(Array1Structid, F70_DATASETS08, HOFFSET(Array1Struct, dset8), array8_tid);
    HDassert(status >= 0);

    status = H5Tinsert(Array1Structid, F70_DATASETS16, HOFFSET(Array1Struct, dset16), array16_tid);
    HDassert(status >= 0);

    status = H5Tinsert(Array1Structid, F70_DATASETS32, HOFFSET(Array1Struct, dset32), array32_tid);
    HDassert(status >= 0);

    status = H5Tinsert(Array1Structid, F70_DATASETS64, HOFFSET(Array1Struct, dset64), array64_tid);
    HDassert(status >= 0);

    status = H5Tinsert(Array1Structid, F70_DUMMYDBL, HOFFSET(Array1Struct, dsetdbl), arraydbl_tid);
    HDassert(status >= 0);

    root = H5Gopen2(fid, "/", H5P_DEFAULT);

    /* Create the Attribute  */
    attr = H5Acreate2(root, F71_DATASETNAME, Array1Structid, space, H5P_DEFAULT, H5P_DEFAULT);

    /* Write data to the attribute                                      */
    status = H5Awrite(attr, Array1Structid, Array1);
    HDassert(status >= 0);

    status = H5Tclose(arrayu8_tid);
    HDassert(status >= 0);

    status = H5Tclose(arrayu16_tid);
    HDassert(status >= 0);

    status = H5Tclose(arrayu32_tid);
    HDassert(status >= 0);

    status = H5Tclose(arrayu64_tid);
    HDassert(status >= 0);

    status = H5Tclose(array8_tid);
    HDassert(status >= 0);

    status = H5Tclose(array16_tid);
    HDassert(status >= 0);

    status = H5Tclose(array32_tid);
    HDassert(status >= 0);

    status = H5Tclose(array64_tid);
    HDassert(status >= 0);

    status = H5Tclose(arraydbl_tid);
    HDassert(status >= 0);

    /* Release resources                                              */
    status = H5Tclose(Array1Structid);
    HDassert(status >= 0);

    status = H5Sclose(space);
    HDassert(status >= 0);

    status = H5Aclose(attr);
    HDassert(status >= 0);

    status = H5Fclose(fid);
    HDassert(status >= 0);

    HDfree(Array1);
}

static void
gent_nested_compound_dt(void)
{ /* test nested data type */
    hid_t    fid, group, dataset, space, type, create_plist, type1, type2;
    hid_t    array_dt, enum_dt;
    enumtype val;

    typedef struct {
        int   a;
        float b;
    } dset1_t;
    dset1_t dset1[10];

    typedef struct {
        int      a;
        float    b;
        enumtype c;
    } dset2_t;
    dset2_t dset2[10];

    typedef struct {
        int     a[5];
        float   b[5][6];
        dset1_t c;
    } dset3_t;
    dset3_t dset3[10];

    enumtype dset4[] = {RED, GREEN, BLUE, GREEN, WHITE, BLUE};

    int      i, j, k;
    unsigned ndims;
    hsize_t  dim[2];

    hsize_t sdim, maxdim;

    sdim = 10;
    for (i = 0; i < (int)sdim; i++) {
        dset1[i].a = i;
        dset1[i].b = (float)(i * i);

        dset2[i].a = i;
        dset2[i].b = (float)((float)i + (float)i * 0.1F);
        dset2[i].c = GREEN;

        for (j = 0; j < 5; j++) {
            dset3[i].a[j] = i * j;
            for (k = 0; k < 6; k++) {
                dset3[i].b[j][k] = (float)((float)i * (float)j * (float)k * 1.0F);
            }
        }
        dset3[i].c.a = i;
        dset3[i].c.b = (float)((float)i * 1.0F);
    }

    fid = H5Fcreate(FILE72, H5F_ACC_TRUNC, H5P_DEFAULT, H5P_DEFAULT);

    create_plist = H5Pcreate(H5P_DATASET_CREATE);

    sdim = 2;
    H5Pset_chunk(create_plist, 1, &sdim);

    sdim   = 6;
    maxdim = H5S_UNLIMITED;

    space = H5Screate_simple(1, &sdim, &maxdim);

    type = H5Tcreate(H5T_COMPOUND, sizeof(dset1[0]));
    H5Tinsert(type, "a_name", HOFFSET(dset1_t, a), H5T_STD_I32LE);
    H5Tinsert(type, "b_name", HOFFSET(dset1_t, b), H5T_IEEE_F32LE);

    dataset = H5Dcreate2(fid, "/dset1", type, space, H5P_DEFAULT, create_plist, H5P_DEFAULT);

    H5Dwrite(dataset, type, H5S_ALL, H5S_ALL, H5P_DEFAULT, dset1);

    H5Tclose(type);
    H5Dclose(dataset);

    /* Create the shared enumerated datatype. */
    enum_dt = H5Tenum_create(H5T_NATIVE_INT);
    val     = (enumtype)RED;
    H5Tenum_insert(enum_dt, "Red", &val);
    val = (enumtype)GREEN;
    H5Tenum_insert(enum_dt, "Green", &val);
    val = (enumtype)BLUE;
    H5Tenum_insert(enum_dt, "Blue", &val);
    val = (enumtype)WHITE;
    H5Tenum_insert(enum_dt, "White", &val);
    val = (enumtype)BLACK;
    H5Tenum_insert(enum_dt, "Black", &val);
    H5Tcommit2(fid, "enumtype", enum_dt, H5P_DEFAULT, H5P_DEFAULT, H5P_DEFAULT);

    type2 = H5Tcreate(H5T_COMPOUND, sizeof(dset2[0]));

    H5Tinsert(type2, "a_name", HOFFSET(dset2_t, a), H5T_NATIVE_INT);
    H5Tinsert(type2, "b_name", HOFFSET(dset2_t, b), H5T_NATIVE_FLOAT);
    H5Tinsert(type2, "c_name", HOFFSET(dset2_t, c), enum_dt);

    dataset = H5Dcreate2(fid, "/dset2", type2, space, H5P_DEFAULT, create_plist, H5P_DEFAULT);

    H5Dwrite(dataset, type2, H5S_ALL, H5S_ALL, H5P_DEFAULT, dset2);

    H5Tclose(type2);

    dataset = H5Dcreate2(fid, "/dset4", enum_dt, space, H5P_DEFAULT, create_plist, H5P_DEFAULT);
    H5Dwrite(dataset, enum_dt, H5S_ALL, H5S_ALL, H5P_DEFAULT, dset4);

    H5Tclose(enum_dt);
    H5Dclose(dataset);

    /* shared data type 1 */
    type1 = H5Tcreate(H5T_COMPOUND, sizeof(dset1_t));
    H5Tinsert(type1, "int_name", HOFFSET(dset1_t, a), H5T_STD_I32LE);
    H5Tinsert(type1, "float_name", HOFFSET(dset1_t, b), H5T_IEEE_F32LE);
    H5Tcommit2(fid, "type1", type1, H5P_DEFAULT, H5P_DEFAULT, H5P_DEFAULT);

    group = H5Gcreate2(fid, "/group1", H5P_DEFAULT, H5P_DEFAULT, H5P_DEFAULT);

    type2 = H5Tcreate(H5T_COMPOUND, sizeof(dset3_t));

    ndims    = 1;
    dim[0]   = 5;
    array_dt = H5Tarray_create2(H5T_STD_I32LE, ndims, dim);
    H5Tinsert(type2, "int_name", HOFFSET(dset3_t, a), array_dt);
    H5Tclose(array_dt);

    ndims    = 2;
    dim[0]   = 5;
    dim[1]   = 6;
    array_dt = H5Tarray_create2(H5T_IEEE_F32LE, ndims, dim);
    H5Tinsert(type2, "float_name", HOFFSET(dset3_t, b), array_dt);
    H5Tclose(array_dt);

    H5Tinsert(type2, "cmpd_name", HOFFSET(dset3_t, c), type1);

    dataset = H5Dcreate2(group, "dset3", type2, space, H5P_DEFAULT, create_plist, H5P_DEFAULT);

    H5Dwrite(dataset, type2, H5S_ALL, H5S_ALL, H5P_DEFAULT, dset3);

    dataset = H5Dcreate2(fid, "/dset5", type1, space, H5P_DEFAULT, create_plist, H5P_DEFAULT);
    H5Dwrite(dataset, type1, H5S_ALL, H5S_ALL, H5P_DEFAULT, dset1);

    H5Tclose(type1);
    H5Tclose(type2);
    H5Sclose(space);
    H5Dclose(dataset);
    H5Gclose(group);

    H5Pclose(create_plist);

    H5Fclose(fid);
}

/*-------------------------------------------------------------------------
 * Function:    gent_intscalars
 *
 * Purpose:     Generate a file to be used in the h5dump scalar tests.
 *   Four datasets of 1, 2, 4 and 8 bytes of unsigned int types are created.
 *   Four more datasets of 1, 2, 4 and 8 bytes of signed int types are created.
 *   Fill them with raw data such that no bit will be all zero in a dataset.
 *   A dummy dataset of double type is created for failure test.
 *-------------------------------------------------------------------------
 */
static void
gent_intscalars(void)
{
    hid_t   fid     = H5I_INVALID_HID;
    hid_t   dataset = H5I_INVALID_HID;
    hid_t   space   = H5I_INVALID_HID;
    hid_t   tid     = H5I_INVALID_HID;
    hsize_t dims[2];

    struct {
        uint8_t arr[F73_XDIM][F73_YDIM8];
    } * dsetu8;
    struct {
        uint16_t arr[F73_XDIM][F73_YDIM16];
    } * dsetu16;
    struct {
        uint32_t arr[F73_XDIM][F73_YDIM32];
    } * dsetu32;
    struct {
        uint64_t arr[F73_XDIM][F73_YDIM64];
    } * dsetu64;
    struct {
        int8_t arr[F73_XDIM][F73_YDIM8];
    } * dset8;
    struct {
        int16_t arr[F73_XDIM][F73_YDIM16];
    } * dset16;
    struct {
        int32_t arr[F73_XDIM][F73_YDIM32];
    } * dset32;
    struct {
        int64_t arr[F73_XDIM][F73_YDIM64];
    } * dset64;
    struct {
        double arr[F73_XDIM][F73_YDIM8];
    } * dsetdbl;

    uint8_t  valu8bits;
    uint16_t valu16bits;
    uint32_t valu32bits;
    uint64_t valu64bits;
    int8_t   val8bits;
    int16_t  val16bits;
    int32_t  val32bits;
    int64_t  val64bits;

    unsigned int i, j;

    /* Create arrays */
    dsetu8  = malloc(sizeof(*dsetu8));
    dsetu16 = malloc(sizeof(*dsetu16));
    dsetu32 = malloc(sizeof(*dsetu32));
    dsetu64 = malloc(sizeof(*dsetu64));
    dset8   = malloc(sizeof(*dset8));
    dset16  = malloc(sizeof(*dset16));
    dset32  = malloc(sizeof(*dset32));
    dset64  = malloc(sizeof(*dset64));
    dsetdbl = malloc(sizeof(*dsetdbl));

    fid = H5Fcreate(FILE73, H5F_ACC_TRUNC, H5P_DEFAULT, H5P_DEFAULT);

    /* Dataset of 8 bits unsigned int */
    dims[0] = F73_XDIM;
    dims[1] = F73_YDIM8;
    space   = H5Screate(H5S_SCALAR);
    tid     = H5Tarray_create2(H5T_STD_U8LE, F73_ARRAY_RANK, dims);
    dataset = H5Dcreate2(fid, F73_DATASETU08, tid, space, H5P_DEFAULT, H5P_DEFAULT, H5P_DEFAULT);

    valu8bits = (uint8_t)~0u; /* all 1s */
    for (i = 0; i < dims[0]; i++) {
        dsetu8->arr[i][0] = valu8bits;
        for (j = 1; j < dims[1]; j++) {
            dsetu8->arr[i][j] = (uint8_t)(dsetu8->arr[i][j - 1] << 1);
        }
        valu8bits = (uint8_t)(valu8bits << 1);
    }

    H5Dwrite(dataset, tid, H5S_ALL, H5S_ALL, H5P_DEFAULT, dsetu8);
    H5Sclose(space);
    H5Dclose(dataset);

    /* Dataset of 16 bits unsigned int */
    dims[0] = F73_XDIM;
    dims[1] = F73_YDIM16;
    space   = H5Screate(H5S_SCALAR);
    tid     = H5Tarray_create2(H5T_STD_U16LE, F73_ARRAY_RANK, dims);
    dataset = H5Dcreate2(fid, F73_DATASETU16, tid, space, H5P_DEFAULT, H5P_DEFAULT, H5P_DEFAULT);

    valu16bits = (uint16_t)~0u; /* all 1s */
    for (i = 0; i < dims[0]; i++) {
        dsetu16->arr[i][0] = valu16bits;
        for (j = 1; j < dims[1]; j++) {
            dsetu16->arr[i][j] = (uint16_t)(dsetu16->arr[i][j - 1] << 1);
        }
        valu16bits = (uint16_t)(valu16bits << 1);
    }

    H5Dwrite(dataset, tid, H5S_ALL, H5S_ALL, H5P_DEFAULT, dsetu16);
    H5Sclose(space);
    H5Dclose(dataset);

    /* Dataset of 32 bits unsigned int */
    dims[0] = F73_XDIM;
    dims[1] = F73_YDIM32;
    space   = H5Screate(H5S_SCALAR);
    tid     = H5Tarray_create2(H5T_STD_U32LE, F73_ARRAY_RANK, dims);
    dataset = H5Dcreate2(fid, F73_DATASETU32, tid, space, H5P_DEFAULT, H5P_DEFAULT, H5P_DEFAULT);

    valu32bits = (uint32_t)~0u; /* all 1s */
    for (i = 0; i < dims[0]; i++) {
        dsetu32->arr[i][0] = valu32bits;
        for (j = 1; j < dims[1]; j++) {
            dsetu32->arr[i][j] = dsetu32->arr[i][j - 1] << 1;
        }
        valu32bits <<= 1;
    }

    H5Dwrite(dataset, tid, H5S_ALL, H5S_ALL, H5P_DEFAULT, dsetu32);
    H5Sclose(space);
    H5Dclose(dataset);

    /* Dataset of 64 bits unsigned int */
    dims[0] = F73_XDIM;
    dims[1] = F73_YDIM64;
    space   = H5Screate(H5S_SCALAR);
    tid     = H5Tarray_create2(H5T_STD_U64LE, F73_ARRAY_RANK, dims);
    dataset = H5Dcreate2(fid, F73_DATASETU64, tid, space, H5P_DEFAULT, H5P_DEFAULT, H5P_DEFAULT);

    valu64bits = (uint64_t)~0Lu; /* all 1s */
    for (i = 0; i < dims[0]; i++) {
        dsetu64->arr[i][0] = valu64bits;
        for (j = 1; j < dims[1]; j++) {
            dsetu64->arr[i][j] = dsetu64->arr[i][j - 1] << 1;
        }
        valu64bits <<= 1;
    }

    H5Dwrite(dataset, tid, H5S_ALL, H5S_ALL, H5P_DEFAULT, dsetu64);
    H5Sclose(space);
    H5Dclose(dataset);

    /* Dataset of 8 bits signed int */
    dims[0] = F73_XDIM;
    dims[1] = F73_YDIM8;
    space   = H5Screate(H5S_SCALAR);
    tid     = H5Tarray_create2(H5T_STD_I8LE, F73_ARRAY_RANK, dims);
    dataset = H5Dcreate2(fid, F73_DATASETS08, tid, space, H5P_DEFAULT, H5P_DEFAULT, H5P_DEFAULT);

    val8bits = (int8_t)~0; /* all 1s */
    for (i = 0; i < dims[0]; i++) {
        dset8->arr[i][0] = val8bits;
        for (j = 1; j < dims[1]; j++) {
            dset8->arr[i][j] = (int8_t)(dset8->arr[i][j - 1] << 1);
        }
        val8bits = (int8_t)(val8bits << 1);
    }

    H5Dwrite(dataset, tid, H5S_ALL, H5S_ALL, H5P_DEFAULT, dset8);
    H5Sclose(space);
    H5Dclose(dataset);

    /* Dataset of 16 bits signed int */
    dims[0] = F73_XDIM;
    dims[1] = F73_YDIM16;
    space   = H5Screate(H5S_SCALAR);
    tid     = H5Tarray_create2(H5T_STD_I16LE, F73_ARRAY_RANK, dims);
    dataset = H5Dcreate2(fid, F73_DATASETS16, tid, space, H5P_DEFAULT, H5P_DEFAULT, H5P_DEFAULT);

    val16bits = (int16_t)~0; /* all 1s */
    for (i = 0; i < dims[0]; i++) {
        dset16->arr[i][0] = val16bits;
        for (j = 1; j < dims[1]; j++) {
            dset16->arr[i][j] = (int16_t)(dset16->arr[i][j - 1] << 1);
        }
        val16bits = (int16_t)(val16bits << 1);
    }

    H5Dwrite(dataset, tid, H5S_ALL, H5S_ALL, H5P_DEFAULT, dset16);
    H5Sclose(space);
    H5Dclose(dataset);

    /* Dataset of 32 bits signed int */
    dims[0] = F73_XDIM;
    dims[1] = F73_YDIM32;
    space   = H5Screate(H5S_SCALAR);
    tid     = H5Tarray_create2(H5T_STD_I32LE, F73_ARRAY_RANK, dims);
    dataset = H5Dcreate2(fid, F73_DATASETS32, tid, space, H5P_DEFAULT, H5P_DEFAULT, H5P_DEFAULT);

    val32bits = (int32_t)~0; /* all 1s */
    for (i = 0; i < dims[0]; i++) {
        dset32->arr[i][0] = val32bits;
        for (j = 1; j < dims[1]; j++) {
            dset32->arr[i][j] = dset32->arr[i][j - 1] << 1;
        }
        val32bits <<= 1;
    }

    H5Dwrite(dataset, tid, H5S_ALL, H5S_ALL, H5P_DEFAULT, dset32);
    H5Sclose(space);
    H5Dclose(dataset);

    /* Dataset of 64 bits signed int */
    dims[0] = F73_XDIM;
    dims[1] = F73_YDIM64;
    space   = H5Screate(H5S_SCALAR);
    tid     = H5Tarray_create2(H5T_STD_I64LE, F73_ARRAY_RANK, dims);
    dataset = H5Dcreate2(fid, F73_DATASETS64, tid, space, H5P_DEFAULT, H5P_DEFAULT, H5P_DEFAULT);

    val64bits = (int64_t)~0L; /* all 1s */
    for (i = 0; i < dims[0]; i++) {
        dset64->arr[i][0] = val64bits;
        for (j = 1; j < dims[1]; j++) {
            dset64->arr[i][j] = dset64->arr[i][j - 1] << 1;
        }
        val64bits <<= 1;
    }

    H5Dwrite(dataset, tid, H5S_ALL, H5S_ALL, H5P_DEFAULT, dset64);
    H5Sclose(space);
    H5Dclose(dataset);

    /* Double Dummy set for failure tests */
    dims[0] = F73_XDIM;
    dims[1] = F73_YDIM8;
    space   = H5Screate(H5S_SCALAR);
    tid     = H5Tarray_create2(H5T_NATIVE_DOUBLE, F73_ARRAY_RANK, dims);
    dataset = H5Dcreate2(fid, F73_DUMMYDBL, tid, space, H5P_DEFAULT, H5P_DEFAULT, H5P_DEFAULT);

    for (i = 0; i < dims[0]; i++)
        for (j = 0; j < dims[1]; j++)
<<<<<<< HEAD
            dsetdbl[i][j] = 0.0001 * (double)j + (double)i;
=======
            dsetdbl->arr[i][j] = 0.0001 * (double)j + (double)i;
>>>>>>> da562164

    H5Dwrite(dataset, tid, H5S_ALL, H5S_ALL, H5P_DEFAULT, dsetdbl);

    H5Sclose(space);
    H5Dclose(dataset);
    H5Fclose(fid);

    HDfree(dsetu8);
    HDfree(dsetu16);
    HDfree(dsetu32);
    HDfree(dsetu64);
    HDfree(dset8);
    HDfree(dset16);
    HDfree(dset32);
    HDfree(dset64);
    HDfree(dsetdbl);
}

/*-------------------------------------------------------------------------
 * Function:    gent_attr_intscalars
 *
 * Purpose:     Generate a file to be used in the h5dump attribute scalar tests.
 *   Four attributes of 1, 2, 4 and 8 bytes of unsigned int types are created.
 *   Four more datasets of 1, 2, 4 and 8 bytes of signed int types are created.
 *   Fill them with raw data such that no bit will be all zero in a dataset.
 *   A dummy dataset of double type is created for failure test.
 *   Use file to test Signed/Unsigned datatypes and keep in sync with gent_packedbits()
 *-------------------------------------------------------------------------
 */
static void
gent_attr_intscalars(void)
{
    hid_t   fid   = H5I_INVALID_HID;
    hid_t   attr  = H5I_INVALID_HID;
    hid_t   space = H5I_INVALID_HID;
    hid_t   root  = H5I_INVALID_HID;
    hid_t   tid   = H5I_INVALID_HID;
    hsize_t dims[2];

    struct {
        uint8_t arr[F73_XDIM][F73_YDIM8];
    } * dsetu8;
    struct {
        uint16_t arr[F73_XDIM][F73_YDIM16];
    } * dsetu16;
    struct {
        uint32_t arr[F73_XDIM][F73_YDIM32];
    } * dsetu32;
    struct {
        uint64_t arr[F73_XDIM][F73_YDIM64];
    } * dsetu64;
    struct {
        int8_t arr[F73_XDIM][F73_YDIM8];
    } * dset8;
    struct {
        int16_t arr[F73_XDIM][F73_YDIM16];
    } * dset16;
    struct {
        int32_t arr[F73_XDIM][F73_YDIM32];
    } * dset32;
    struct {
        int64_t arr[F73_XDIM][F73_YDIM64];
    } * dset64;
    struct {
        double arr[F73_XDIM][F73_YDIM8];
    } * dsetdbl;

    uint8_t  valu8bits;
    uint16_t valu16bits;
    uint32_t valu32bits;
    uint64_t valu64bits;
    int8_t   val8bits;
    int16_t  val16bits;
    int32_t  val32bits;
    int64_t  val64bits;

    unsigned int i, j;

    /* Create arrays */
    dsetu8  = malloc(sizeof(*dsetu8));
    dsetu16 = malloc(sizeof(*dsetu16));
    dsetu32 = malloc(sizeof(*dsetu32));
    dsetu64 = malloc(sizeof(*dsetu64));
    dset8   = malloc(sizeof(*dset8));
    dset16  = malloc(sizeof(*dset16));
    dset32  = malloc(sizeof(*dset32));
    dset64  = malloc(sizeof(*dset64));
    dsetdbl = malloc(sizeof(*dsetdbl));

    fid  = H5Fcreate(FILE74, H5F_ACC_TRUNC, H5P_DEFAULT, H5P_DEFAULT);
    root = H5Gopen2(fid, "/", H5P_DEFAULT);

    /* Attribute of 8 bits unsigned int */
    dims[0] = F73_XDIM;
    dims[1] = F73_YDIM8;
    space   = H5Screate(H5S_SCALAR);
    tid     = H5Tarray_create2(H5T_STD_U8LE, F73_ARRAY_RANK, dims);
    attr    = H5Acreate2(root, F73_DATASETU08, tid, space, H5P_DEFAULT, H5P_DEFAULT);

    valu8bits = (uint8_t)~0u; /* all 1s */
    for (i = 0; i < dims[0]; i++) {
        dsetu8->arr[i][0] = valu8bits;
        for (j = 1; j < dims[1]; j++) {
            dsetu8->arr[i][j] = (uint8_t)(dsetu8->arr[i][j - 1] << 1);
        }
        valu8bits = (uint8_t)(valu8bits << 1);
    }

    H5Awrite(attr, tid, dsetu8);
    H5Sclose(space);
    H5Aclose(attr);

    /* Attribute of 16 bits unsigned int */
    dims[0] = F73_XDIM;
    dims[1] = F73_YDIM16;
    space   = H5Screate(H5S_SCALAR);
    tid     = H5Tarray_create2(H5T_STD_U16LE, F73_ARRAY_RANK, dims);
    attr    = H5Acreate2(root, F73_DATASETU16, tid, space, H5P_DEFAULT, H5P_DEFAULT);

    valu16bits = (uint16_t)~0u; /* all 1s */
    for (i = 0; i < dims[0]; i++) {
        dsetu16->arr[i][0] = valu16bits;
        for (j = 1; j < dims[1]; j++) {
            dsetu16->arr[i][j] = (uint16_t)(dsetu16->arr[i][j - 1] << 1);
        }
        valu16bits = (uint16_t)(valu16bits << 1);
    }

    H5Awrite(attr, tid, dsetu16);
    H5Sclose(space);
    H5Aclose(attr);

    /* Attribute of 32 bits unsigned int */
    dims[0] = F73_XDIM;
    dims[1] = F73_YDIM32;
    space   = H5Screate(H5S_SCALAR);
    tid     = H5Tarray_create2(H5T_STD_U32LE, F73_ARRAY_RANK, dims);
    attr    = H5Acreate2(root, F73_DATASETU32, tid, space, H5P_DEFAULT, H5P_DEFAULT);

    valu32bits = (uint32_t)~0u; /* all 1s */
    for (i = 0; i < dims[0]; i++) {
        dsetu32->arr[i][0] = valu32bits;
        for (j = 1; j < dims[1]; j++) {
            dsetu32->arr[i][j] = dsetu32->arr[i][j - 1] << 1;
        }
        valu32bits <<= 1;
    }

    H5Awrite(attr, tid, dsetu32);
    H5Sclose(space);
    H5Aclose(attr);

    /* Attribute of 64 bits unsigned int */
    dims[0] = F73_XDIM;
    dims[1] = F73_YDIM64;
    space   = H5Screate(H5S_SCALAR);
    tid     = H5Tarray_create2(H5T_STD_U64LE, F73_ARRAY_RANK, dims);
    attr    = H5Acreate2(root, F73_DATASETU64, tid, space, H5P_DEFAULT, H5P_DEFAULT);

    valu64bits = (uint64_t)~0Lu; /* all 1s */
    for (i = 0; i < dims[0]; i++) {
        dsetu64->arr[i][0] = valu64bits;
        for (j = 1; j < dims[1]; j++) {
            dsetu64->arr[i][j] = dsetu64->arr[i][j - 1] << 1;
        }
        valu64bits <<= 1;
    }

    H5Awrite(attr, tid, dsetu64);
    H5Sclose(space);
    H5Aclose(attr);

    /* Attribute of 8 bits signed int */
    dims[0] = F73_XDIM;
    dims[1] = F73_YDIM8;
    space   = H5Screate(H5S_SCALAR);
    tid     = H5Tarray_create2(H5T_STD_I8LE, F73_ARRAY_RANK, dims);
    attr    = H5Acreate2(root, F73_DATASETS08, tid, space, H5P_DEFAULT, H5P_DEFAULT);

    val8bits = (int8_t)~0; /* all 1s */
    for (i = 0; i < dims[0]; i++) {
        dset8->arr[i][0] = val8bits;
        for (j = 1; j < dims[1]; j++) {
            dset8->arr[i][j] = (int8_t)(dset8->arr[i][j - 1] << 1);
        }
        val8bits = (int8_t)(val8bits << 1);
    }

    H5Awrite(attr, tid, dset8);
    H5Sclose(space);
    H5Aclose(attr);

    /* Attribute of 16 bits signed int */
    dims[0] = F73_XDIM;
    dims[1] = F73_YDIM16;
    space   = H5Screate(H5S_SCALAR);
    tid     = H5Tarray_create2(H5T_STD_I16LE, F73_ARRAY_RANK, dims);
    attr    = H5Acreate2(root, F73_DATASETS16, tid, space, H5P_DEFAULT, H5P_DEFAULT);

    val16bits = (int16_t)~0; /* all 1s */
    for (i = 0; i < dims[0]; i++) {
        dset16->arr[i][0] = val16bits;
        for (j = 1; j < dims[1]; j++) {
            dset16->arr[i][j] = (int16_t)(dset16->arr[i][j - 1] << 1);
        }
        val16bits = (int16_t)(val16bits << 1);
    }

    H5Awrite(attr, tid, dset16);
    H5Sclose(space);
    H5Aclose(attr);

    /* Attribute of 32 bits signed int */
    dims[0] = F73_XDIM;
    dims[1] = F73_YDIM32;
    space   = H5Screate(H5S_SCALAR);
    tid     = H5Tarray_create2(H5T_STD_I32LE, F73_ARRAY_RANK, dims);
    attr    = H5Acreate2(root, F73_DATASETS32, tid, space, H5P_DEFAULT, H5P_DEFAULT);

    val32bits = (int32_t)~0; /* all 1s */
    for (i = 0; i < dims[0]; i++) {
        dset32->arr[i][0] = val32bits;
        for (j = 1; j < dims[1]; j++) {
            dset32->arr[i][j] = dset32->arr[i][j - 1] << 1;
        }
        val32bits <<= 1;
    }

    H5Awrite(attr, tid, dset32);
    H5Sclose(space);
    H5Aclose(attr);

    /* Attribute of 64 bits signed int */
    dims[0] = F73_XDIM;
    dims[1] = F73_YDIM64;
    space   = H5Screate(H5S_SCALAR);
    tid     = H5Tarray_create2(H5T_STD_I64LE, F73_ARRAY_RANK, dims);
    attr    = H5Acreate2(root, F73_DATASETS64, tid, space, H5P_DEFAULT, H5P_DEFAULT);

    val64bits = (int64_t)~0L; /* all 1s */
    for (i = 0; i < dims[0]; i++) {
        dset64->arr[i][0] = val64bits;
        for (j = 1; j < dims[1]; j++) {
            dset64->arr[i][j] = dset64->arr[i][j - 1] << 1;
        }
        val64bits <<= 1;
    }

    H5Awrite(attr, tid, dset64);
    H5Sclose(space);
    H5Aclose(attr);

    /* Double Dummy set for failure tests */
    dims[0] = F73_XDIM;
    dims[1] = F73_YDIM8;
    space   = H5Screate(H5S_SCALAR);
    tid     = H5Tarray_create2(H5T_NATIVE_DOUBLE, F73_ARRAY_RANK, dims);
    attr    = H5Acreate2(root, F73_DUMMYDBL, tid, space, H5P_DEFAULT, H5P_DEFAULT);

    for (i = 0; i < dims[0]; i++)
        for (j = 0; j < dims[1]; j++)
<<<<<<< HEAD
            dsetdbl[i][j] = 0.0001 * (double)j + (double)i;
=======
            dsetdbl->arr[i][j] = 0.0001 * (double)j + (double)i;
>>>>>>> da562164

    H5Awrite(attr, tid, dsetdbl);

    H5Sclose(space);
    H5Aclose(attr);

    H5Gclose(root);
    H5Fclose(fid);

    HDfree(dsetu8);
    HDfree(dsetu16);
    HDfree(dsetu32);
    HDfree(dsetu64);
    HDfree(dset8);
    HDfree(dset16);
    HDfree(dset32);
    HDfree(dset64);
    HDfree(dsetdbl);
}

/*-------------------------------------------------------------------------
 * Function:    gent_string_scalars
 *
 * Purpose:     Generate a file to be used in the h5dump string scalar tests.
 *   A dataset of string types are created.
 *   An attribute of string types are created.
 *   Fill them with raw data such that no bit will be all zero in a dataset.
 *-------------------------------------------------------------------------
 */
static void
gent_string_scalars(void)
{
    hid_t        fid, attr, dataset, space, tid, root;
    hsize_t      dims[2];
    char         string[F73_XDIM][F73_YDIM8];
    unsigned int i, j;

    fid  = H5Fcreate(FILE75, H5F_ACC_TRUNC, H5P_DEFAULT, H5P_DEFAULT);
    root = H5Gopen2(fid, "/", H5P_DEFAULT);

    /* string scalar */
    dims[0] = F73_XDIM;
    dims[1] = F73_YDIM8;
    space   = H5Screate(H5S_SCALAR);
    tid     = H5Tcopy(H5T_C_S1);
    H5Tset_size(tid, F73_XDIM * F73_YDIM8);

    memset(string, ' ', F73_XDIM * F73_YDIM8);
    for (i = 0; i < dims[0]; i++) {
        string[i][0] = (char)('A' + i);
        for (j = 1; j < dims[1]; j++) {
            string[i][j] = (char)(string[i][j - 1] + 1);
        }
    }
    string[dims[0] - 1][dims[1] - 1] = 0;

    /* Dataset of string scalar */
    dataset = H5Dcreate2(fid, "the_str", tid, space, H5P_DEFAULT, H5P_DEFAULT, H5P_DEFAULT);

    H5Dwrite(dataset, tid, H5S_ALL, H5S_ALL, H5P_DEFAULT, string);
    H5Dclose(dataset);

    /* attribute of string scalar */
    attr = H5Acreate2(root, "attr_str", tid, space, H5P_DEFAULT, H5P_DEFAULT);
    H5Awrite(attr, tid, string);

    H5Sclose(space);
    H5Aclose(attr);

    H5Gclose(root);
    H5Fclose(fid);
}

static void
gent_compound_int_array(void)
{
    hid_t    fid, dataset, space;
    hsize_t  dims[1];
    uint8_t  valu8bits;
    uint16_t valu16bits;
    uint32_t valu32bits;
    uint64_t valu64bits;
    int8_t   val8bits;
    int16_t  val16bits;
    int32_t  val32bits;
    int64_t  val64bits;
    hsize_t  array_dim8[]  = {F76_DIM8};  /* Array dimensions         */
    hsize_t  array_dim16[] = {F76_DIM16}; /* Array dimensions         */
    hsize_t  array_dim32[] = {F76_DIM32}; /* Array dimensions         */
    hsize_t  array_dim64[] = {F76_DIM64}; /* Array dimensions         */
    hid_t    arrayu8_tid;                 /* Array datatype handle    */
    hid_t    arrayu16_tid;                /* Array datatype handle    */
    hid_t    arrayu32_tid;                /* Array datatype handle    */
    hid_t    arrayu64_tid;                /* Array datatype handle    */
    hid_t    array8_tid;                  /* Array datatype handle    */
    hid_t    array16_tid;                 /* Array datatype handle    */
    hid_t    array32_tid;                 /* Array datatype handle    */
    hid_t    array64_tid;                 /* Array datatype handle    */
    hid_t    arraydbl_tid;                /* Array datatype handle    */
    /* Structure and array for compound types                             */
    typedef struct Cmpd1Struct {
        uint8_t  dsetu8[F76_DIM8];
        uint16_t dsetu16[F76_DIM16];
        uint32_t dsetu32[F76_DIM32];
        uint64_t dsetu64[F76_DIM64];
        int8_t   dset8[F76_DIM8];
        int16_t  dset16[F76_DIM16];
        int32_t  dset32[F76_DIM32];
        int64_t  dset64[F76_DIM64];
        double   dsetdbl[F76_DIM8];
    } Cmpd1Struct;
    Cmpd1Struct *Cmpd1;

    hid_t                        Cmpd1Structid;        /* File datatype identifier */
    herr_t H5_ATTR_NDEBUG_UNUSED status;               /* Error checking variable */
    hsize_t                      dim[] = {F76_LENGTH}; /* Dataspace dimensions     */

    int m, n; /* Array init loop vars     */

    /* Allocate buffer */
    Cmpd1 = (Cmpd1Struct *)HDmalloc(sizeof(Cmpd1Struct) * F76_LENGTH);
    HDassert(Cmpd1);

    /* Initialize the data in the arrays/datastructure                */
    for (m = 0; m < F76_LENGTH; m++) {

        /* Array of 8 bits unsigned int */
        dims[0] = F76_DIM8;

        valu8bits = (uint8_t)~0u; /* all 1s */
        for (n = 0; n < (int)dims[0]; n++) {
            Cmpd1[m].dsetu8[n] = valu8bits;
            valu8bits          = (uint8_t)(valu8bits << 1);
        }

        /* Array of 16 bits unsigned int */
        dims[0] = F76_DIM16;

        valu16bits = (uint16_t)~0u; /* all 1s */
        for (n = 0; n < (int)dims[0]; n++) {
            Cmpd1[m].dsetu16[n] = valu16bits;
            valu16bits          = (uint16_t)(valu16bits << 1);
        }

        /* Array of 32 bits unsigned int */
        dims[0] = F76_DIM32;

        valu32bits = (uint32_t)~0u; /* all 1s */
        for (n = 0; n < (int)dims[0]; n++) {
            Cmpd1[m].dsetu32[n] = valu32bits;
            valu32bits <<= 1;
        }

        /* Array of 64 bits unsigned int */
        dims[0] = F76_DIM64;

        valu64bits = (uint64_t)~0Lu; /* all 1s */
        for (n = 0; n < (int)dims[0]; n++) {
            Cmpd1[m].dsetu64[n] = valu64bits;
            valu64bits <<= 1;
        }

        /* Array of 8 bits signed int */
        dims[0] = F76_DIM8;

        val8bits = (int8_t)~0; /* all 1s */
        for (n = 0; n < (int)dims[0]; n++) {
            Cmpd1[m].dset8[n] = val8bits;
            val8bits          = (int8_t)(val8bits << 1);
        }

        /* Array of 16 bits signed int */
        dims[0] = F76_DIM16;

        val16bits = (int16_t)~0; /* all 1s */
        for (n = 0; n < (int)dims[0]; n++) {
            Cmpd1[m].dset16[n] = val16bits;
            val16bits          = (int16_t)(val16bits << 1);
        }

        /* Array of 32 bits signed int */
        dims[0] = F76_DIM32;

        val32bits = (int32_t)~0; /* all 1s */
        for (n = 0; n < (int)dims[0]; n++) {
            Cmpd1[m].dset32[n] = val32bits;
            val32bits <<= 1;
        }

        /* Array of 64 bits signed int */
        dims[0] = F76_DIM64;

        val64bits = (int64_t)~0L; /* all 1s */
        for (n = 0; n < (int)dims[0]; n++) {
            Cmpd1[m].dset64[n] = val64bits;
            val64bits <<= 1;
        }

        /* Double Dummy set for failure tests */
        dims[0] = F76_DIM8;

        for (n = 0; n < (int)dims[0]; n++)
            Cmpd1[m].dsetdbl[n] = 0.0001 + (double)n;
    }

    /* Create the array data type for the 8 bits signed int array             */
    array8_tid = H5Tarray_create2(H5T_NATIVE_SCHAR, F76_ARRAY_RANK, array_dim8);
    HDassert(array8_tid >= 0);

    /* Create the array data type for the 16 bits signed int array             */
    array16_tid = H5Tarray_create2(H5T_NATIVE_SHORT, F76_ARRAY_RANK, array_dim16);
    HDassert(array16_tid >= 0);

    /* Create the array data type for the 32 bits signed int array             */
    array32_tid = H5Tarray_create2(H5T_NATIVE_INT, F76_ARRAY_RANK, array_dim32);
    HDassert(array32_tid >= 0);

    /* Create the array data type for the 64 bits signed int array             */
    array64_tid = H5Tarray_create2(H5T_NATIVE_LONG, F76_ARRAY_RANK, array_dim64);
    HDassert(array64_tid >= 0);

    /* Create the array data type for the 8 bits signed int array             */
    arrayu8_tid = H5Tarray_create2(H5T_NATIVE_UCHAR, F76_ARRAY_RANK, array_dim8);
    HDassert(arrayu8_tid >= 0);

    /* Create the array data type for the 16 bits signed int array             */
    arrayu16_tid = H5Tarray_create2(H5T_NATIVE_USHORT, F76_ARRAY_RANK, array_dim16);
    HDassert(arrayu16_tid >= 0);

    /* Create the array data type for the 32 bits signed int array             */
    arrayu32_tid = H5Tarray_create2(H5T_NATIVE_UINT, F76_ARRAY_RANK, array_dim32);
    HDassert(arrayu32_tid >= 0);

    /* Create the array data type for the 64 bits signed int array             */
    arrayu64_tid = H5Tarray_create2(H5T_NATIVE_ULONG, F76_ARRAY_RANK, array_dim64);
    HDassert(arrayu64_tid >= 0);

    /* Create the array data type for the 32 bits double array             */
    arraydbl_tid = H5Tarray_create2(H5T_NATIVE_DOUBLE, F76_ARRAY_RANK, array_dim8);
    HDassert(arraydbl_tid >= 0);

    /* Create the dataspace                                           */
    space = H5Screate_simple(F76_RANK, dim, NULL);
    HDassert(space >= 0);

    /* Create the file                                                */
    fid = H5Fcreate(FILE76, H5F_ACC_TRUNC, H5P_DEFAULT, H5P_DEFAULT);
    HDassert(fid >= 0);

    /* Create the memory data type                                    */
    Cmpd1Structid = H5Tcreate(H5T_COMPOUND, sizeof(Cmpd1Struct));
    HDassert(Cmpd1Structid >= 0);

    /* Insert the arrays and variables into the structure             */
    status = H5Tinsert(Cmpd1Structid, F76_DATASETU08, HOFFSET(Cmpd1Struct, dsetu8), arrayu8_tid);
    HDassert(status >= 0);

    status = H5Tinsert(Cmpd1Structid, F76_DATASETU16, HOFFSET(Cmpd1Struct, dsetu16), arrayu16_tid);
    HDassert(status >= 0);

    status = H5Tinsert(Cmpd1Structid, F76_DATASETU32, HOFFSET(Cmpd1Struct, dsetu32), arrayu32_tid);
    HDassert(status >= 0);

    status = H5Tinsert(Cmpd1Structid, F76_DATASETU64, HOFFSET(Cmpd1Struct, dsetu64), arrayu64_tid);
    HDassert(status >= 0);

    status = H5Tinsert(Cmpd1Structid, F76_DATASETS08, HOFFSET(Cmpd1Struct, dset8), array8_tid);
    HDassert(status >= 0);

    status = H5Tinsert(Cmpd1Structid, F76_DATASETS16, HOFFSET(Cmpd1Struct, dset16), array16_tid);
    HDassert(status >= 0);

    status = H5Tinsert(Cmpd1Structid, F76_DATASETS32, HOFFSET(Cmpd1Struct, dset32), array32_tid);
    HDassert(status >= 0);

    status = H5Tinsert(Cmpd1Structid, F76_DATASETS64, HOFFSET(Cmpd1Struct, dset64), array64_tid);
    HDassert(status >= 0);

    status = H5Tinsert(Cmpd1Structid, F76_DUMMYDBL, HOFFSET(Cmpd1Struct, dsetdbl), arraydbl_tid);
    HDassert(status >= 0);

    /* Create the dataset                                             */
    dataset = H5Dcreate2(fid, F76_DATASETNAME, Cmpd1Structid, space, H5P_DEFAULT, H5P_DEFAULT, H5P_DEFAULT);

    /* Write data to the dataset                                      */
    status = H5Dwrite(dataset, Cmpd1Structid, H5S_ALL, H5S_ALL, H5P_DEFAULT, Cmpd1);
    HDassert(status >= 0);

    /* Release resources                                              */
    status = H5Tclose(Cmpd1Structid);
    HDassert(status >= 0);

    status = H5Tclose(arrayu8_tid);
    HDassert(status >= 0);

    status = H5Tclose(arrayu16_tid);
    HDassert(status >= 0);

    status = H5Tclose(arrayu32_tid);
    HDassert(status >= 0);

    status = H5Tclose(arrayu64_tid);
    HDassert(status >= 0);

    status = H5Tclose(array8_tid);
    HDassert(status >= 0);

    status = H5Tclose(array16_tid);
    HDassert(status >= 0);

    status = H5Tclose(array32_tid);
    HDassert(status >= 0);

    status = H5Tclose(array64_tid);
    HDassert(status >= 0);

    status = H5Tclose(arraydbl_tid);
    HDassert(status >= 0);

    status = H5Sclose(space);
    HDassert(status >= 0);

    status = H5Dclose(dataset);
    HDassert(status >= 0);

    status = H5Fclose(fid);
    HDassert(status >= 0);

    HDfree(Cmpd1);
}

static void
gent_compound_ints(void)
{
    hid_t    fid, dataset, space;
    uint8_t  valu8bits  = (uint8_t)~0u;   /* all 1s */
    uint16_t valu16bits = (uint16_t)~0u;  /* all 1s */
    uint32_t valu32bits = (uint32_t)~0u;  /* all 1s */
    uint64_t valu64bits = (uint64_t)~0Lu; /* all 1s */
    int8_t   val8bits   = (int8_t)~0;     /* all 1s */
    int16_t  val16bits  = (int16_t)~0;    /* all 1s */
    int32_t  val32bits  = (int32_t)~0;    /* all 1s */
    int64_t  val64bits  = (int64_t)~0L;   /* all 1s */
    /* Structure and array for compound types                             */
    typedef struct Cmpd1Struct {
        uint8_t  dsetu8;
        uint16_t dsetu16;
        uint32_t dsetu32;
        uint64_t dsetu64;
        int8_t   dset8;
        int16_t  dset16;
        int32_t  dset32;
        int64_t  dset64;
        double   dsetdbl;
    } Cmpd1Struct;
    Cmpd1Struct *Cmpd1;

    typedef struct Cmpd2Struct {
        uint64_t dsetu64;
        uint32_t dsetu32;
        uint16_t dsetu16;
        uint8_t  dsetu8;
        int64_t  dset64;
        int32_t  dset32;
        int16_t  dset16;
        int8_t   dset8;
        double   dsetdbl;
    } Cmpd2Struct;
    Cmpd2Struct *Cmpd2;

    hid_t                        Cmpd1Structid;        /* File datatype identifier */
    hid_t                        Cmpd2Structid;        /* File datatype identifier */
    herr_t H5_ATTR_NDEBUG_UNUSED status;               /* Error checking variable */
    hsize_t                      dim[] = {F77_LENGTH}; /* Dataspace dimensions     */

    int m; /* Array init loop vars     */

    /* Allocate buffers */
    Cmpd1 = (Cmpd1Struct *)HDmalloc(sizeof(Cmpd1Struct) * F77_LENGTH);
    HDassert(Cmpd1);
    Cmpd2 = (Cmpd2Struct *)HDmalloc(sizeof(Cmpd2Struct) * F77_LENGTH);
    HDassert(Cmpd2);

    /* Initialize the data in the arrays/datastructure                */
    for (m = 0; m < F77_LENGTH; m++) {

        /* Array of 8 bits unsigned int */
        if ((m % F76_DIM8) == 0)
            valu8bits = (uint8_t)~0u; /* all 1s */
        Cmpd1[m].dsetu8 = valu8bits;
        Cmpd2[m].dsetu8 = valu8bits;
        valu8bits       = (uint8_t)(valu8bits << 1);

        /* Array of 16 bits unsigned int */
        if ((m % F76_DIM16) == 0)
            valu16bits = (uint16_t)~0u; /* all 1s */
        Cmpd1[m].dsetu16 = valu16bits;
        Cmpd2[m].dsetu16 = valu16bits;
        valu16bits       = (uint16_t)(valu16bits << 1);

        /* Array of 32 bits unsigned int */
        if ((m % F76_DIM32) == 0)
            valu32bits = (uint32_t)~0u; /* all 1s */
        Cmpd1[m].dsetu32 = valu32bits;
        Cmpd2[m].dsetu32 = valu32bits;
        valu32bits <<= 1;

        /* Array of 64 bits unsigned int */
        if ((m % F76_DIM64) == 0)
            valu64bits = (uint64_t)~0Lu; /* all 1s */
        Cmpd1[m].dsetu64 = valu64bits;
        Cmpd2[m].dsetu64 = valu64bits;
        valu64bits <<= 1;

        /* Array of 8 bits signed int */
        if ((m % F76_DIM8) == 0)
            val8bits = (int8_t)~0; /* all 1s */
        Cmpd1[m].dset8 = val8bits;
        Cmpd2[m].dset8 = val8bits;
        val8bits       = (int8_t)(val8bits << 1);

        /* Array of 16 bits signed int */
        if ((m % F76_DIM16) == 0)
            val16bits = (int16_t)~0; /* all 1s */
        Cmpd1[m].dset16 = val16bits;
        Cmpd2[m].dset16 = val16bits;
        val16bits       = (int16_t)(val16bits << 1);

        /* Array of 32 bits signed int */
        if ((m % F76_DIM32) == 0)
            val32bits = (int32_t)~0; /* all 1s */
        Cmpd1[m].dset32 = val32bits;
        Cmpd2[m].dset32 = val32bits;
        val32bits <<= 1;

        /* Array of 64 bits signed int */
        if ((m % F76_DIM64) == 0)
            val64bits = (int64_t)~0L; /* all 1s */
        Cmpd1[m].dset64 = val64bits;
        Cmpd2[m].dset64 = val64bits;
        val64bits <<= 1;

        /* Double Dummy set for failure tests */
        Cmpd1[m].dsetdbl = 0.0001 + (double)m;
        Cmpd2[m].dsetdbl = 0.0001 + (double)m;
    }

    /* Create the dataspace                                           */
    space = H5Screate_simple(F76_RANK, dim, NULL);
    HDassert(space >= 0);

    /* Create the file                                                */
    fid = H5Fcreate(FILE77, H5F_ACC_TRUNC, H5P_DEFAULT, H5P_DEFAULT);
    HDassert(fid >= 0);

    /* Create the memory data type                                    */
    Cmpd1Structid = H5Tcreate(H5T_COMPOUND, sizeof(Cmpd1Struct));
    HDassert(Cmpd1Structid >= 0);

    /* Insert the arrays and variables into the structure             */
    status = H5Tinsert(Cmpd1Structid, F76_DATASETU08, HOFFSET(Cmpd1Struct, dsetu8), H5T_NATIVE_UCHAR);
    HDassert(status >= 0);

    status = H5Tinsert(Cmpd1Structid, F76_DATASETU16, HOFFSET(Cmpd1Struct, dsetu16), H5T_NATIVE_USHORT);
    HDassert(status >= 0);

    status = H5Tinsert(Cmpd1Structid, F76_DATASETU32, HOFFSET(Cmpd1Struct, dsetu32), H5T_NATIVE_UINT);
    HDassert(status >= 0);

    status = H5Tinsert(Cmpd1Structid, F76_DATASETU64, HOFFSET(Cmpd1Struct, dsetu64), H5T_NATIVE_ULONG);
    HDassert(status >= 0);

    status = H5Tinsert(Cmpd1Structid, F76_DATASETS08, HOFFSET(Cmpd1Struct, dset8), H5T_NATIVE_SCHAR);
    HDassert(status >= 0);

    status = H5Tinsert(Cmpd1Structid, F76_DATASETS16, HOFFSET(Cmpd1Struct, dset16), H5T_NATIVE_SHORT);
    HDassert(status >= 0);

    status = H5Tinsert(Cmpd1Structid, F76_DATASETS32, HOFFSET(Cmpd1Struct, dset32), H5T_NATIVE_INT);
    HDassert(status >= 0);

    status = H5Tinsert(Cmpd1Structid, F76_DATASETS64, HOFFSET(Cmpd1Struct, dset64), H5T_NATIVE_LONG);
    HDassert(status >= 0);

    status = H5Tinsert(Cmpd1Structid, F76_DUMMYDBL, HOFFSET(Cmpd1Struct, dsetdbl), H5T_NATIVE_DOUBLE);
    HDassert(status >= 0);

    /* Create the dataset                                             */
    dataset = H5Dcreate2(fid, F77_DATASETNAME1, Cmpd1Structid, space, H5P_DEFAULT, H5P_DEFAULT, H5P_DEFAULT);

    /* Write data to the dataset                                      */
    status = H5Dwrite(dataset, Cmpd1Structid, H5S_ALL, H5S_ALL, H5P_DEFAULT, Cmpd1);
    HDassert(status >= 0);

    /* Release resources                                              */
    status = H5Tclose(Cmpd1Structid);
    HDassert(status >= 0);

    status = H5Sclose(space);
    HDassert(status >= 0);

    status = H5Dclose(dataset);
    HDassert(status >= 0);

    /* Create the dataspace                                           */
    space = H5Screate_simple(F76_RANK, dim, NULL);
    HDassert(space >= 0);

    /* Create the memory data type                                    */
    Cmpd2Structid = H5Tcreate(H5T_COMPOUND, sizeof(Cmpd2Struct));
    HDassert(Cmpd2Structid >= 0);

    /* Insert the arrays and variables into the structure             */
    status = H5Tinsert(Cmpd2Structid, F76_DATASETU64, HOFFSET(Cmpd2Struct, dsetu64), H5T_NATIVE_ULONG);
    HDassert(status >= 0);

    status = H5Tinsert(Cmpd2Structid, F76_DATASETU32, HOFFSET(Cmpd2Struct, dsetu32), H5T_NATIVE_UINT);
    HDassert(status >= 0);

    status = H5Tinsert(Cmpd2Structid, F76_DATASETU16, HOFFSET(Cmpd2Struct, dsetu16), H5T_NATIVE_USHORT);
    HDassert(status >= 0);

    status = H5Tinsert(Cmpd2Structid, F76_DATASETU08, HOFFSET(Cmpd2Struct, dsetu8), H5T_NATIVE_UCHAR);
    HDassert(status >= 0);

    status = H5Tinsert(Cmpd2Structid, F76_DATASETS64, HOFFSET(Cmpd2Struct, dset64), H5T_NATIVE_LONG);
    HDassert(status >= 0);

    status = H5Tinsert(Cmpd2Structid, F76_DATASETS32, HOFFSET(Cmpd2Struct, dset32), H5T_NATIVE_INT);
    HDassert(status >= 0);

    status = H5Tinsert(Cmpd2Structid, F76_DATASETS16, HOFFSET(Cmpd2Struct, dset16), H5T_NATIVE_SHORT);
    HDassert(status >= 0);

    status = H5Tinsert(Cmpd2Structid, F76_DATASETS08, HOFFSET(Cmpd2Struct, dset8), H5T_NATIVE_SCHAR);
    HDassert(status >= 0);

    status = H5Tinsert(Cmpd2Structid, F76_DUMMYDBL, HOFFSET(Cmpd2Struct, dsetdbl), H5T_NATIVE_DOUBLE);
    HDassert(status >= 0);

    /* Create the dataset                                             */
    dataset = H5Dcreate2(fid, F77_DATASETNAME2, Cmpd2Structid, space, H5P_DEFAULT, H5P_DEFAULT, H5P_DEFAULT);

    /* Write data to the dataset                                      */
    status = H5Dwrite(dataset, Cmpd2Structid, H5S_ALL, H5S_ALL, H5P_DEFAULT, Cmpd2);
    HDassert(status >= 0);

    /* Release resources                                              */
    status = H5Tclose(Cmpd2Structid);
    HDassert(status >= 0);

    status = H5Sclose(space);
    HDassert(status >= 0);

    status = H5Dclose(dataset);
    HDassert(status >= 0);

    status = H5Fclose(fid);
    HDassert(status >= 0);

    HDfree(Cmpd1);
    HDfree(Cmpd2);
}

/*-------------------------------------------------------------------------
 * Function:    gent_intscalars
 *
 * Purpose:     Generate a file to be used in the h5dump scalar with attribute tests.
 *   Four datasets of 1, 2, 4 and 8 bytes of unsigned int types are created.
 *   Four more datasets of 1, 2, 4 and 8 bytes of signed int types are created.
 *   Fill them with raw data such that no bit will be all zero in a dataset.
 *   A dummy dataset of double type is created for failure test.
 *-------------------------------------------------------------------------
 */
static void
gent_intattrscalars(void)
{
    hid_t   fid     = H5I_INVALID_HID;
    hid_t   attr    = H5I_INVALID_HID;
    hid_t   dataset = H5I_INVALID_HID;
    hid_t   space   = H5I_INVALID_HID;
    hid_t   tid     = H5I_INVALID_HID;
    hsize_t dims[2];

    struct {
        uint8_t arr[F73_XDIM][F73_YDIM8];
    } *dsetu8 = NULL;
    struct {
        uint16_t arr[F73_XDIM][F73_YDIM16];
    } *dsetu16 = NULL;
    struct {
        uint32_t arr[F73_XDIM][F73_YDIM32];
    } *dsetu32 = NULL;
    struct {
        uint64_t arr[F73_XDIM][F73_YDIM64];
    } *dsetu64 = NULL;
    struct {
        int8_t arr[F73_XDIM][F73_YDIM8];
    } *dset8 = NULL;
    struct {
        int16_t arr[F73_XDIM][F73_YDIM16];
    } *dset16 = NULL;
    struct {
        int32_t arr[F73_XDIM][F73_YDIM32];
    } *dset32 = NULL;
    struct {
        int64_t arr[F73_XDIM][F73_YDIM64];
    } *dset64 = NULL;
    struct {
        double arr[F73_XDIM][F73_YDIM8];
    } *dsetdbl = NULL;

    uint8_t  valu8bits;
    uint16_t valu16bits;
    uint32_t valu32bits;
    uint64_t valu64bits;
    int8_t   val8bits;
    int16_t  val16bits;
    int32_t  val32bits;
    int64_t  val64bits;

    unsigned int i, j;

    /* Create arrays */
    dsetu8  = malloc(sizeof(*dsetu8));
    dsetu16 = malloc(sizeof(*dsetu16));
    dsetu32 = malloc(sizeof(*dsetu32));
    dsetu64 = malloc(sizeof(*dsetu64));
    dset8   = malloc(sizeof(*dset8));
    dset16  = malloc(sizeof(*dset16));
    dset32  = malloc(sizeof(*dset32));
    dset64  = malloc(sizeof(*dset64));
    dsetdbl = malloc(sizeof(*dsetdbl));

    fid = H5Fcreate(FILE78, H5F_ACC_TRUNC, H5P_DEFAULT, H5P_DEFAULT);

    /* Dataset of 8 bits unsigned int */
    dims[0] = F73_XDIM;
    dims[1] = F73_YDIM8;
    space   = H5Screate(H5S_SCALAR);
    tid     = H5Tarray_create2(H5T_STD_U8LE, F73_ARRAY_RANK, dims);
    dataset = H5Dcreate2(fid, F73_DATASETU08, tid, space, H5P_DEFAULT, H5P_DEFAULT, H5P_DEFAULT);

    valu8bits = (uint8_t)~0u; /* all 1s */
    for (i = 0; i < dims[0]; i++) {
        dsetu8->arr[i][0] = valu8bits;
        for (j = 1; j < dims[1]; j++) {
            dsetu8->arr[i][j] = (uint8_t)(dsetu8->arr[i][j - 1] << 1);
        }
        valu8bits = (uint8_t)(valu8bits << 1);
    }

    H5Dwrite(dataset, tid, H5S_ALL, H5S_ALL, H5P_DEFAULT, dsetu8);
    /* Attribute of 8 bits unsigned int */
    attr = H5Acreate2(dataset, F73_DATASETU08, tid, space, H5P_DEFAULT, H5P_DEFAULT);
    H5Awrite(attr, tid, dsetu8);
    H5Aclose(attr);
    H5Sclose(space);
    H5Dclose(dataset);

    /* Dataset of 16 bits unsigned int */
    dims[0] = F73_XDIM;
    dims[1] = F73_YDIM16;
    space   = H5Screate(H5S_SCALAR);
    tid     = H5Tarray_create2(H5T_STD_U16LE, F73_ARRAY_RANK, dims);
    dataset = H5Dcreate2(fid, F73_DATASETU16, tid, space, H5P_DEFAULT, H5P_DEFAULT, H5P_DEFAULT);

    valu16bits = (uint16_t)~0u; /* all 1s */
    for (i = 0; i < dims[0]; i++) {
        dsetu16->arr[i][0] = valu16bits;
        for (j = 1; j < dims[1]; j++) {
            dsetu16->arr[i][j] = (uint16_t)(dsetu16->arr[i][j - 1] << 1);
        }
        valu16bits = (uint16_t)(valu16bits << 1);
    }

    H5Dwrite(dataset, tid, H5S_ALL, H5S_ALL, H5P_DEFAULT, dsetu16);
    /* Attribute of 16 bits unsigned int */
    attr = H5Acreate2(dataset, F73_DATASETU16, tid, space, H5P_DEFAULT, H5P_DEFAULT);
    H5Awrite(attr, tid, dsetu16);
    H5Aclose(attr);
    H5Sclose(space);
    H5Dclose(dataset);

    /* Dataset of 32 bits unsigned int */
    dims[0] = F73_XDIM;
    dims[1] = F73_YDIM32;
    space   = H5Screate(H5S_SCALAR);
    tid     = H5Tarray_create2(H5T_STD_U32LE, F73_ARRAY_RANK, dims);
    dataset = H5Dcreate2(fid, F73_DATASETU32, tid, space, H5P_DEFAULT, H5P_DEFAULT, H5P_DEFAULT);

    valu32bits = (uint32_t)~0u; /* all 1s */
    for (i = 0; i < dims[0]; i++) {
        dsetu32->arr[i][0] = valu32bits;
        for (j = 1; j < dims[1]; j++) {
            dsetu32->arr[i][j] = dsetu32->arr[i][j - 1] << 1;
        }
        valu32bits <<= 1;
    }

    H5Dwrite(dataset, tid, H5S_ALL, H5S_ALL, H5P_DEFAULT, dsetu32);
    /* Attribute of 32 bits unsigned int */
    attr = H5Acreate2(dataset, F73_DATASETU32, tid, space, H5P_DEFAULT, H5P_DEFAULT);
    H5Awrite(attr, tid, dsetu32);
    H5Aclose(attr);
    H5Sclose(space);
    H5Dclose(dataset);

    /* Dataset of 64 bits unsigned int */
    dims[0] = F73_XDIM;
    dims[1] = F73_YDIM64;
    space   = H5Screate(H5S_SCALAR);
    tid     = H5Tarray_create2(H5T_STD_U64LE, F73_ARRAY_RANK, dims);
    dataset = H5Dcreate2(fid, F73_DATASETU64, tid, space, H5P_DEFAULT, H5P_DEFAULT, H5P_DEFAULT);

    valu64bits = (uint64_t)~0Lu; /* all 1s */
    for (i = 0; i < dims[0]; i++) {
        dsetu64->arr[i][0] = valu64bits;
        for (j = 1; j < dims[1]; j++) {
            dsetu64->arr[i][j] = dsetu64->arr[i][j - 1] << 1;
        }
        valu64bits <<= 1;
    }

    H5Dwrite(dataset, tid, H5S_ALL, H5S_ALL, H5P_DEFAULT, dsetu64);
    /* Attribute of 64 bits unsigned int */
    attr = H5Acreate2(dataset, F73_DATASETU64, tid, space, H5P_DEFAULT, H5P_DEFAULT);
    H5Awrite(attr, tid, dsetu64);
    H5Aclose(attr);
    H5Sclose(space);
    H5Dclose(dataset);

    /* Dataset of 8 bits signed int */
    dims[0] = F73_XDIM;
    dims[1] = F73_YDIM8;
    space   = H5Screate(H5S_SCALAR);
    tid     = H5Tarray_create2(H5T_STD_I8LE, F73_ARRAY_RANK, dims);
    dataset = H5Dcreate2(fid, F73_DATASETS08, tid, space, H5P_DEFAULT, H5P_DEFAULT, H5P_DEFAULT);

    val8bits = (int8_t)~0; /* all 1s */
    for (i = 0; i < dims[0]; i++) {
        dset8->arr[i][0] = val8bits;
        for (j = 1; j < dims[1]; j++) {
            dset8->arr[i][j] = (int8_t)(dset8->arr[i][j - 1] << 1);
        }
        val8bits = (int8_t)(val8bits << 1);
    }

    H5Dwrite(dataset, tid, H5S_ALL, H5S_ALL, H5P_DEFAULT, dset8);
    /* Attribute of 8 bits signed int */
    attr = H5Acreate2(dataset, F73_DATASETS08, tid, space, H5P_DEFAULT, H5P_DEFAULT);
    H5Awrite(attr, tid, dset8);
    H5Aclose(attr);
    H5Sclose(space);
    H5Dclose(dataset);

    /* Dataset of 16 bits signed int */
    dims[0] = F73_XDIM;
    dims[1] = F73_YDIM16;
    space   = H5Screate(H5S_SCALAR);
    tid     = H5Tarray_create2(H5T_STD_I16LE, F73_ARRAY_RANK, dims);
    dataset = H5Dcreate2(fid, F73_DATASETS16, tid, space, H5P_DEFAULT, H5P_DEFAULT, H5P_DEFAULT);

    val16bits = (int16_t)~0; /* all 1s */
    for (i = 0; i < dims[0]; i++) {
        dset16->arr[i][0] = val16bits;
        for (j = 1; j < dims[1]; j++) {
            dset16->arr[i][j] = (int16_t)(dset16->arr[i][j - 1] << 1);
        }
        val16bits = (int16_t)(val16bits << 1);
    }

    H5Dwrite(dataset, tid, H5S_ALL, H5S_ALL, H5P_DEFAULT, dset16);
    /* Attribute of 16 bits signed int */
    attr = H5Acreate2(dataset, F73_DATASETS16, tid, space, H5P_DEFAULT, H5P_DEFAULT);
    H5Awrite(attr, tid, dset16);
    H5Aclose(attr);
    H5Sclose(space);
    H5Dclose(dataset);

    /* Dataset of 32 bits signed int */
    dims[0] = F73_XDIM;
    dims[1] = F73_YDIM32;
    space   = H5Screate(H5S_SCALAR);
    tid     = H5Tarray_create2(H5T_STD_I32LE, F73_ARRAY_RANK, dims);
    dataset = H5Dcreate2(fid, F73_DATASETS32, tid, space, H5P_DEFAULT, H5P_DEFAULT, H5P_DEFAULT);

    val32bits = (int32_t)~0; /* all 1s */
    for (i = 0; i < dims[0]; i++) {
        dset32->arr[i][0] = val32bits;
        for (j = 1; j < dims[1]; j++) {
            dset32->arr[i][j] = dset32->arr[i][j - 1] << 1;
        }
        val32bits <<= 1;
    }

    H5Dwrite(dataset, tid, H5S_ALL, H5S_ALL, H5P_DEFAULT, dset32);
    /* Attribute of 32 bits signed int */
    attr = H5Acreate2(dataset, F73_DATASETS32, tid, space, H5P_DEFAULT, H5P_DEFAULT);
    H5Awrite(attr, tid, dset32);
    H5Aclose(attr);
    H5Sclose(space);
    H5Dclose(dataset);

    /* Dataset of 64 bits signed int */
    dims[0] = F73_XDIM;
    dims[1] = F73_YDIM64;
    space   = H5Screate(H5S_SCALAR);
    tid     = H5Tarray_create2(H5T_STD_I64LE, F73_ARRAY_RANK, dims);
    dataset = H5Dcreate2(fid, F73_DATASETS64, tid, space, H5P_DEFAULT, H5P_DEFAULT, H5P_DEFAULT);

    val64bits = (int64_t)~0L; /* all 1s */
    for (i = 0; i < dims[0]; i++) {
        dset64->arr[i][0] = val64bits;
        for (j = 1; j < dims[1]; j++) {
            dset64->arr[i][j] = dset64->arr[i][j - 1] << 1;
        }
        val64bits <<= 1;
    }

    H5Dwrite(dataset, tid, H5S_ALL, H5S_ALL, H5P_DEFAULT, dset64);
    /* Attribute of 64 bits signed int */
    attr = H5Acreate2(dataset, F73_DATASETS64, tid, space, H5P_DEFAULT, H5P_DEFAULT);
    H5Awrite(attr, tid, dset64);
    H5Aclose(attr);
    H5Sclose(space);
    H5Dclose(dataset);

    /* Double Dummy set for failure tests */
    dims[0] = F73_XDIM;
    dims[1] = F73_YDIM8;
    space   = H5Screate(H5S_SCALAR);
    tid     = H5Tarray_create2(H5T_NATIVE_DOUBLE, F73_ARRAY_RANK, dims);
    dataset = H5Dcreate2(fid, F73_DUMMYDBL, tid, space, H5P_DEFAULT, H5P_DEFAULT, H5P_DEFAULT);

    for (i = 0; i < dims[0]; i++)
        for (j = 0; j < dims[1]; j++)
<<<<<<< HEAD
            dsetdbl[i][j] = 0.0001 * (double)j + (double)i;
=======
            dsetdbl->arr[i][j] = 0.0001 * (double)j + (double)i;
>>>>>>> da562164

    H5Dwrite(dataset, tid, H5S_ALL, H5S_ALL, H5P_DEFAULT, dsetdbl);
    /* Attribute of double */
    attr = H5Acreate2(dataset, F73_DUMMYDBL, tid, space, H5P_DEFAULT, H5P_DEFAULT);
    H5Awrite(attr, tid, dsetdbl);

    H5Aclose(attr);
    H5Sclose(space);
    H5Dclose(dataset);
    H5Fclose(fid);

    HDfree(dsetu8);
    HDfree(dsetu16);
    HDfree(dsetu32);
    HDfree(dsetu64);
    HDfree(dset8);
    HDfree(dset16);
    HDfree(dset32);
    HDfree(dset64);
    HDfree(dsetdbl);
}

/*-------------------------------------------------------------------------
 * Function:    gent_intsattrs
 *
 * Purpose:     Generate a file to be used in the h5dump tests.
 *   Four datasets of 1, 2, 4 and 8 bytes of unsigned int types are created.
 *   Four more datasets of 1, 2, 4 and 8 bytes of signed int types are created.
 *   Fill them with raw data such that no bit will be all zero in a dataset.
 *   A dummy dataset of double type is created for failure test.
 *-------------------------------------------------------------------------
 */
static void
gent_intsattrs(void)
{
    hid_t   fid     = H5I_INVALID_HID;
    hid_t   attr    = H5I_INVALID_HID;
    hid_t   dataset = H5I_INVALID_HID;
    hid_t   space   = H5I_INVALID_HID;
    hid_t   aspace  = H5I_INVALID_HID;
    hsize_t dims[2], adims[1];

    struct {
        uint8_t arr[F66_XDIM][F66_YDIM8];
    } * dsetu8;
    struct {
        uint16_t arr[F66_XDIM][F66_YDIM16];
    } * dsetu16;
    struct {
        uint32_t arr[F66_XDIM][F66_YDIM32];
    } * dsetu32;
    struct {
        uint64_t arr[F66_XDIM][F66_YDIM64];
    } * dsetu64;
    struct {
        int8_t arr[F66_XDIM][F66_YDIM8];
    } * dset8;
    struct {
        int16_t arr[F66_XDIM][F66_YDIM16];
    } * dset16;
    struct {
        int32_t arr[F66_XDIM][F66_YDIM32];
    } * dset32;
    struct {
        int64_t arr[F66_XDIM][F66_YDIM64];
    } * dset64;
    struct {
        double arr[F66_XDIM][F66_YDIM8];
    } * dsetdbl;

    uint8_t * asetu8  = NULL;
    uint16_t *asetu16 = NULL;
    uint32_t *asetu32 = NULL;
    uint64_t *asetu64 = NULL;
    int8_t *  aset8   = NULL;
    int16_t * aset16  = NULL;
    int32_t * aset32  = NULL;
    int64_t * aset64  = NULL;
    double *  asetdbl = NULL;

    uint8_t  valu8bits;
    uint16_t valu16bits;
    uint32_t valu32bits;
    uint64_t valu64bits;
    int8_t   val8bits;
    int16_t  val16bits;
    int32_t  val32bits;
    int64_t  val64bits;

    unsigned int i, j;

    /* Create arrays */
    dsetu8  = malloc(sizeof(*dsetu8));
    dsetu16 = malloc(sizeof(*dsetu16));
    dsetu32 = malloc(sizeof(*dsetu32));
    dsetu64 = malloc(sizeof(*dsetu64));
    dset8   = malloc(sizeof(*dset8));
    dset16  = malloc(sizeof(*dset16));
    dset32  = malloc(sizeof(*dset32));
    dset64  = malloc(sizeof(*dset64));
    dsetdbl = malloc(sizeof(*dsetdbl));

    asetu8  = HDcalloc(F66_XDIM * F66_YDIM8, sizeof(uint8_t));
    asetu16 = HDcalloc(F66_XDIM * F66_YDIM16, sizeof(uint16_t));
    asetu32 = HDcalloc(F66_XDIM * F66_YDIM32, sizeof(uint32_t));
    asetu64 = HDcalloc(F66_XDIM * F66_YDIM64, sizeof(uint64_t));
    aset8   = HDcalloc(F66_XDIM * F66_YDIM8, sizeof(int8_t));
    aset16  = HDcalloc(F66_XDIM * F66_YDIM16, sizeof(int16_t));
    aset32  = HDcalloc(F66_XDIM * F66_YDIM32, sizeof(int32_t));
    aset64  = HDcalloc(F66_XDIM * F66_YDIM64, sizeof(int64_t));
    asetdbl = HDcalloc(F66_XDIM * F66_YDIM8, sizeof(double));

    fid = H5Fcreate(FILE79, H5F_ACC_TRUNC, H5P_DEFAULT, H5P_DEFAULT);

    /* Dataset of 8 bits unsigned int */
    dims[0] = F66_XDIM;
    dims[1] = F66_YDIM8;
    space   = H5Screate_simple(2, dims, NULL);
    dataset = H5Dcreate2(fid, F66_DATASETU08, H5T_STD_U8LE, space, H5P_DEFAULT, H5P_DEFAULT, H5P_DEFAULT);

    valu8bits = (uint8_t)~0u; /* all 1s */
    for (i = 0; i < dims[0]; i++) {
        dsetu8->arr[i][0]   = valu8bits;
        asetu8[i * dims[1]] = dsetu8->arr[i][0];
        for (j = 1; j < dims[1]; j++) {
            dsetu8->arr[i][j]       = (uint8_t)(dsetu8->arr[i][j - 1] << 1);
            asetu8[i * dims[1] + j] = dsetu8->arr[i][j];
        }
        valu8bits = (uint8_t)(valu8bits << 1);
    }

    H5Dwrite(dataset, H5T_NATIVE_UINT8, H5S_ALL, H5S_ALL, H5P_DEFAULT, dsetu8);
    /* Attribute of 8 bits unsigned int */
    adims[0] = F66_XDIM * F66_YDIM8;
    aspace   = H5Screate_simple(1, adims, NULL);
    attr     = H5Acreate2(dataset, F66_DATASETU08, H5T_STD_U8LE, aspace, H5P_DEFAULT, H5P_DEFAULT);
    H5Awrite(attr, H5T_NATIVE_UINT8, asetu8);
    H5Aclose(attr);
    H5Sclose(aspace);
    H5Sclose(space);
    H5Dclose(dataset);

    /* Dataset of 16 bits unsigned int */
    dims[0] = F66_XDIM;
    dims[1] = F66_YDIM16;
    space   = H5Screate_simple(2, dims, NULL);
    dataset = H5Dcreate2(fid, F66_DATASETU16, H5T_STD_U16LE, space, H5P_DEFAULT, H5P_DEFAULT, H5P_DEFAULT);

    valu16bits = (uint16_t)~0u; /* all 1s */
    for (i = 0; i < dims[0]; i++) {
        dsetu16->arr[i][0]   = valu16bits;
        asetu16[i * dims[1]] = dsetu16->arr[i][0];
        for (j = 1; j < dims[1]; j++) {
            dsetu16->arr[i][j]       = (uint16_t)(dsetu16->arr[i][j - 1] << 1);
            asetu16[i * dims[1] + j] = dsetu16->arr[i][j];
        }
        valu16bits = (uint16_t)(valu16bits << 1);
    }

    H5Dwrite(dataset, H5T_NATIVE_UINT16, H5S_ALL, H5S_ALL, H5P_DEFAULT, dsetu16);
    /* Attribute of 16 bits unsigned int */
    adims[0] = F66_XDIM * F66_YDIM16;
    aspace   = H5Screate_simple(1, adims, NULL);
    attr     = H5Acreate2(dataset, F66_DATASETU16, H5T_STD_U16LE, aspace, H5P_DEFAULT, H5P_DEFAULT);
    H5Awrite(attr, H5T_NATIVE_UINT16, asetu16);
    H5Aclose(attr);
    H5Sclose(aspace);
    H5Sclose(space);
    H5Dclose(dataset);

    /* Dataset of 32 bits unsigned int */
    dims[0] = F66_XDIM;
    dims[1] = F66_YDIM32;
    space   = H5Screate_simple(2, dims, NULL);
    dataset = H5Dcreate2(fid, F66_DATASETU32, H5T_STD_U32LE, space, H5P_DEFAULT, H5P_DEFAULT, H5P_DEFAULT);

    valu32bits = (uint32_t)~0u; /* all 1s */
    for (i = 0; i < dims[0]; i++) {
        dsetu32->arr[i][0]   = valu32bits;
        asetu32[i * dims[1]] = dsetu32->arr[i][0];
        for (j = 1; j < dims[1]; j++) {
            dsetu32->arr[i][j]       = dsetu32->arr[i][j - 1] << 1;
            asetu32[i * dims[1] + j] = dsetu32->arr[i][j];
        }
        valu32bits <<= 1;
    }

    H5Dwrite(dataset, H5T_NATIVE_UINT32, H5S_ALL, H5S_ALL, H5P_DEFAULT, dsetu32);
    /* Attribute of 32 bits unsigned int */
    adims[0] = F66_XDIM * F66_YDIM32;
    aspace   = H5Screate_simple(1, adims, NULL);
    attr     = H5Acreate2(dataset, F66_DATASETU32, H5T_STD_U32LE, aspace, H5P_DEFAULT, H5P_DEFAULT);
    H5Awrite(attr, H5T_NATIVE_UINT32, asetu32);
    H5Aclose(attr);
    H5Sclose(aspace);
    H5Sclose(space);
    H5Dclose(dataset);

    /* Dataset of 64 bits unsigned int */
    dims[0] = F66_XDIM;
    dims[1] = F66_YDIM64;
    space   = H5Screate_simple(2, dims, NULL);
    dataset = H5Dcreate2(fid, F66_DATASETU64, H5T_STD_U64LE, space, H5P_DEFAULT, H5P_DEFAULT, H5P_DEFAULT);

    valu64bits = (uint64_t)~0Lu; /* all 1s */
    for (i = 0; i < dims[0]; i++) {
        dsetu64->arr[i][0]   = valu64bits;
        asetu64[i * dims[1]] = dsetu64->arr[i][0];
        for (j = 1; j < dims[1]; j++) {
            dsetu64->arr[i][j]       = dsetu64->arr[i][j - 1] << 1;
            asetu64[i * dims[1] + j] = dsetu64->arr[i][j];
        }
        valu64bits <<= 1;
    }

    H5Dwrite(dataset, H5T_NATIVE_UINT64, H5S_ALL, H5S_ALL, H5P_DEFAULT, dsetu64);
    /* Attribute of 64 bits unsigned int */
    adims[0] = F66_XDIM * F66_YDIM64;
    aspace   = H5Screate_simple(1, adims, NULL);
    attr     = H5Acreate2(dataset, F66_DATASETU64, H5T_STD_U64LE, aspace, H5P_DEFAULT, H5P_DEFAULT);
    H5Awrite(attr, H5T_NATIVE_UINT64, asetu64);
    H5Aclose(attr);
    H5Sclose(aspace);
    H5Sclose(space);
    H5Dclose(dataset);

    /* Dataset of 8 bits signed int */
    dims[0] = F66_XDIM;
    dims[1] = F66_YDIM8;
    space   = H5Screate_simple(2, dims, NULL);
    dataset = H5Dcreate2(fid, F66_DATASETS08, H5T_STD_I8LE, space, H5P_DEFAULT, H5P_DEFAULT, H5P_DEFAULT);

    val8bits = (int8_t)~0; /* all 1s */
    for (i = 0; i < dims[0]; i++) {
        dset8->arr[i][0]   = val8bits;
        aset8[i * dims[1]] = dset8->arr[i][0];
        for (j = 1; j < dims[1]; j++) {
            dset8->arr[i][j]       = (int8_t)(dset8->arr[i][j - 1] << 1);
            aset8[i * dims[1] + j] = dset8->arr[i][j];
        }
        val8bits = (int8_t)(val8bits << 1);
    }

    H5Dwrite(dataset, H5T_NATIVE_INT8, H5S_ALL, H5S_ALL, H5P_DEFAULT, dset8);
    /* Attribute of 8 bits signed int */
    adims[0] = F66_XDIM * F66_YDIM8;
    aspace   = H5Screate_simple(1, adims, NULL);
    attr     = H5Acreate2(dataset, F66_DATASETS08, H5T_STD_I8LE, aspace, H5P_DEFAULT, H5P_DEFAULT);
    H5Awrite(attr, H5T_NATIVE_INT8, aset8);
    H5Aclose(attr);
    H5Sclose(aspace);
    H5Sclose(space);
    H5Dclose(dataset);

    /* Dataset of 16 bits signed int */
    dims[0] = F66_XDIM;
    dims[1] = F66_YDIM16;
    space   = H5Screate_simple(2, dims, NULL);
    dataset = H5Dcreate2(fid, F66_DATASETS16, H5T_STD_I16LE, space, H5P_DEFAULT, H5P_DEFAULT, H5P_DEFAULT);

    val16bits = (int16_t)~0; /* all 1s */
    for (i = 0; i < dims[0]; i++) {
        dset16->arr[i][0]   = val16bits;
        aset16[i * dims[1]] = dset16->arr[i][0];
        for (j = 1; j < dims[1]; j++) {
            dset16->arr[i][j]       = (int16_t)(dset16->arr[i][j - 1] << 1);
            aset16[i * dims[1] + j] = dset16->arr[i][j];
        }
        val16bits = (int16_t)(val16bits << 1);
    }

    H5Dwrite(dataset, H5T_NATIVE_INT16, H5S_ALL, H5S_ALL, H5P_DEFAULT, dset16);
    /* Attribute of 16 bits signed int */
    adims[0] = F66_XDIM * F66_YDIM16;
    aspace   = H5Screate_simple(1, adims, NULL);
    attr     = H5Acreate2(dataset, F66_DATASETS16, H5T_STD_I16LE, aspace, H5P_DEFAULT, H5P_DEFAULT);
    H5Awrite(attr, H5T_NATIVE_INT16, aset16);
    H5Aclose(attr);
    H5Sclose(aspace);
    H5Sclose(space);
    H5Dclose(dataset);

    /* Dataset of 32 bits signed int */
    dims[0] = F66_XDIM;
    dims[1] = F66_YDIM32;
    space   = H5Screate_simple(2, dims, NULL);
    dataset = H5Dcreate2(fid, F66_DATASETS32, H5T_STD_I32LE, space, H5P_DEFAULT, H5P_DEFAULT, H5P_DEFAULT);

    val32bits = (int32_t)~0; /* all 1s */
    for (i = 0; i < dims[0]; i++) {
        dset32->arr[i][0]   = val32bits;
        aset32[i * dims[1]] = dset32->arr[i][0];
        for (j = 1; j < dims[1]; j++) {
            dset32->arr[i][j]       = dset32->arr[i][j - 1] << 1;
            aset32[i * dims[1] + j] = dset32->arr[i][j];
        }
        val32bits <<= 1;
    }

    H5Dwrite(dataset, H5T_NATIVE_INT32, H5S_ALL, H5S_ALL, H5P_DEFAULT, dset32);
    /* Attribute of 32 bits signed int */
    adims[0] = F66_XDIM * F66_YDIM32;
    aspace   = H5Screate_simple(1, adims, NULL);
    attr     = H5Acreate2(dataset, F66_DATASETS32, H5T_STD_I32LE, aspace, H5P_DEFAULT, H5P_DEFAULT);
    H5Awrite(attr, H5T_NATIVE_INT32, aset32);
    H5Aclose(attr);
    H5Sclose(aspace);
    H5Sclose(space);
    H5Dclose(dataset);

    /* Dataset of 64 bits signed int */
    dims[0] = F66_XDIM;
    dims[1] = F66_YDIM64;
    space   = H5Screate_simple(2, dims, NULL);
    dataset = H5Dcreate2(fid, F66_DATASETS64, H5T_STD_I64LE, space, H5P_DEFAULT, H5P_DEFAULT, H5P_DEFAULT);

    val64bits = (int64_t)~0L; /* all 1s */
    for (i = 0; i < dims[0]; i++) {
        dset64->arr[i][0]   = val64bits;
        aset64[i * dims[1]] = dset64->arr[i][0];
        for (j = 1; j < dims[1]; j++) {
            dset64->arr[i][j]       = dset64->arr[i][j - 1] << 1;
            aset64[i * dims[1] + j] = dset64->arr[i][j];
        }
        val64bits <<= 1;
    }

    H5Dwrite(dataset, H5T_NATIVE_INT64, H5S_ALL, H5S_ALL, H5P_DEFAULT, dset64);
    /* Attribute of 64 bits signed int */
    adims[0] = F66_XDIM * F66_YDIM64;
    aspace   = H5Screate_simple(1, adims, NULL);
    attr     = H5Acreate2(dataset, F66_DATASETS64, H5T_STD_I64LE, aspace, H5P_DEFAULT, H5P_DEFAULT);
    H5Awrite(attr, H5T_NATIVE_INT64, aset64);
    H5Aclose(attr);
    H5Sclose(aspace);
    H5Sclose(space);
    H5Dclose(dataset);

    /* Double Dummy set for failure tests */
    dims[0] = F66_XDIM;
    dims[1] = F66_YDIM8;
    space   = H5Screate_simple(2, dims, NULL);
    dataset = H5Dcreate2(fid, F66_DUMMYDBL, H5T_IEEE_F64BE, space, H5P_DEFAULT, H5P_DEFAULT, H5P_DEFAULT);

    for (i = 0; i < dims[0]; i++)
        for (j = 0; j < dims[1]; j++) {
<<<<<<< HEAD
            dsetdbl[i][j]            = 0.0001 * (double)j + (double)i;
            asetdbl[i * dims[1] + j] = dsetdbl[i][j];
=======
            dsetdbl->arr[i][j]       = 0.0001 * (double)j + (double)i;
            asetdbl[i * dims[1] + j] = dsetdbl->arr[i][j];
>>>>>>> da562164
        }

    H5Dwrite(dataset, H5T_NATIVE_DOUBLE, H5S_ALL, H5S_ALL, H5P_DEFAULT, dsetdbl);
    /* Attribute of double */
    adims[0] = F66_XDIM * F66_YDIM8;
    aspace   = H5Screate_simple(1, adims, NULL);
    attr     = H5Acreate2(dataset, F66_DUMMYDBL, H5T_IEEE_F64BE, aspace, H5P_DEFAULT, H5P_DEFAULT);
    H5Awrite(attr, H5T_NATIVE_DOUBLE, asetdbl);
    H5Aclose(attr);
    H5Sclose(aspace);
    H5Sclose(space);
    H5Dclose(dataset);
    H5Fclose(fid);

    HDfree(dsetu8);
    HDfree(dsetu16);
    HDfree(dsetu32);
    HDfree(dsetu64);
    HDfree(dset8);
    HDfree(dset16);
    HDfree(dset32);
    HDfree(dset64);
    HDfree(dsetdbl);

    HDfree(asetu8);
    HDfree(asetu16);
    HDfree(asetu32);
    HDfree(asetu64);
    HDfree(aset8);
    HDfree(aset16);
    HDfree(aset32);
    HDfree(aset64);
    HDfree(asetdbl);
}

/*-------------------------------------------------------------------------
 * Function:    gent_floatsattrs
 *
 * Purpose:     Generate a file to be used in the h5dump tests.
 *   Three datasets of 4, 8 and 16 bytes of float types are created.
 *   Fill them with raw data such that no bit will be all zero in a dataset.
 *-------------------------------------------------------------------------
 */
static void
gent_floatsattrs(void)
{
    hid_t   fid     = H5I_INVALID_HID;
    hid_t   tid     = H5I_INVALID_HID;
    hid_t   attr    = H5I_INVALID_HID;
    hid_t   dataset = H5I_INVALID_HID;
    hid_t   space   = H5I_INVALID_HID;
    hid_t   aspace  = H5I_INVALID_HID;
    hsize_t dims[2], adims[1];

    struct {
        float arr[F89_XDIM][F89_YDIM32];
    } * dset32;
    struct {
        double arr[F89_XDIM][F89_YDIM64];
    } * dset64;
    struct {
        long double arr[F89_XDIM][F89_YDIM128];
    } * dset128;

    float *      aset32  = NULL;
    double *     aset64  = NULL;
    long double *aset128 = NULL;

    float       val32bits;
    double      val64bits;
    long double val128bits;

    unsigned int i, j;

    /* Create arrays */
    dset32  = malloc(sizeof(*dset32));
    dset64  = malloc(sizeof(*dset64));
    dset128 = malloc(sizeof(*dset128));

    aset32  = HDcalloc(F89_XDIM * F89_YDIM32, sizeof(float));
    aset64  = HDcalloc(F89_XDIM * F89_YDIM64, sizeof(double));
    aset128 = HDcalloc(F89_XDIM * F89_YDIM128, sizeof(long double));

    fid = H5Fcreate(FILE89, H5F_ACC_TRUNC, H5P_DEFAULT, H5P_DEFAULT);

    if ((tid = H5Tcopy(H5T_NATIVE_LDOUBLE)) < 0)
        goto error;

    if (H5Tget_size(tid) == 0)
        goto error;

    /* Dataset of 32 bits float */
    dims[0] = F89_XDIM;
    dims[1] = F89_YDIM32;
    space   = H5Screate_simple(2, dims, NULL);
    dataset = H5Dcreate2(fid, F89_DATASETF32, H5T_IEEE_F32LE, space, H5P_DEFAULT, H5P_DEFAULT, H5P_DEFAULT);

    val32bits = (float)F89_YDIM32;
    for (i = 0; i < dims[0]; i++) {
        dset32->arr[i][0]   = val32bits;
        aset32[i * dims[1]] = dset32->arr[i][0];
        for (j = 1; j < dims[1]; j++) {
            dset32->arr[i][j]       = (float)(j * dims[0] + i) / (float)F89_YDIM32;
            aset32[i * dims[1] + j] = dset32->arr[i][j];
        }
        val32bits -= (float)1;
    }

    H5Dwrite(dataset, H5T_IEEE_F32LE, H5S_ALL, H5S_ALL, H5P_DEFAULT, dset32);
    /* Attribute of 32 bits float */
    adims[0] = F89_XDIM * F89_YDIM32;
    aspace   = H5Screate_simple(1, adims, NULL);
    attr     = H5Acreate2(dataset, F89_DATASETF32, H5T_IEEE_F32LE, aspace, H5P_DEFAULT, H5P_DEFAULT);
    H5Awrite(attr, H5T_IEEE_F32LE, aset32);
    H5Aclose(attr);
    H5Sclose(aspace);
    H5Sclose(space);
    H5Dclose(dataset);

    /* Dataset of 64 bits double */
    dims[0] = F89_XDIM;
    dims[1] = F89_YDIM64;
    space   = H5Screate_simple(2, dims, NULL);
    dataset = H5Dcreate2(fid, F89_DATASETF64, H5T_IEEE_F64LE, space, H5P_DEFAULT, H5P_DEFAULT, H5P_DEFAULT);

    val64bits = (double)F89_YDIM64;
    for (i = 0; i < dims[0]; i++) {
        dset64->arr[i][0]   = val64bits;
        aset64[i * dims[1]] = dset64->arr[i][0];
        for (j = 1; j < dims[1]; j++) {
            dset64->arr[i][j]       = (double)(j * dims[0] + i) / (double)F89_YDIM64;
            aset64[i * dims[1] + j] = dset64->arr[i][j];
        }
        val64bits -= (double)1;
    }

    H5Dwrite(dataset, H5T_IEEE_F64LE, H5S_ALL, H5S_ALL, H5P_DEFAULT, dset64);
    /* Attribute of 64 bits double */
    adims[0] = F89_XDIM * F89_YDIM64;
    aspace   = H5Screate_simple(1, adims, NULL);
    attr     = H5Acreate2(dataset, F89_DATASETF64, H5T_IEEE_F64LE, aspace, H5P_DEFAULT, H5P_DEFAULT);
    H5Awrite(attr, H5T_IEEE_F64LE, aset64);
    H5Aclose(attr);
    H5Sclose(aspace);
    H5Sclose(space);
    H5Dclose(dataset);

    /* Dataset of 128 bits long double */
    dims[0] = F89_XDIM;
    dims[1] = F89_YDIM128;
    space   = H5Screate_simple(2, dims, NULL);
    dataset = H5Dcreate2(fid, F89_DATASETF128, tid, space, H5P_DEFAULT, H5P_DEFAULT, H5P_DEFAULT);

    val128bits = (long double)F89_YDIM128;
    for (i = 0; i < dims[0]; i++) {
        dset128->arr[i][0]   = val128bits;
        aset128[i * dims[1]] = dset128->arr[i][0];
        for (j = 1; j < dims[1]; j++) {
            dset128->arr[i][j]       = (long double)(j * dims[0] + i) / (long double)F89_YDIM128;
            aset128[i * dims[1] + j] = dset128->arr[i][j];
        }
        val128bits -= (long double)1;
    }

    H5Dwrite(dataset, tid, H5S_ALL, H5S_ALL, H5P_DEFAULT, dset128);
    /* Attribute of 128 bits long double */
    adims[0] = F89_XDIM * F89_YDIM128;
    aspace   = H5Screate_simple(1, adims, NULL);
    attr     = H5Acreate2(dataset, F89_DATASETF128, tid, aspace, H5P_DEFAULT, H5P_DEFAULT);
    H5Awrite(attr, tid, aset128);
    H5Aclose(attr);
    H5Sclose(aspace);
    H5Sclose(space);
    H5Dclose(dataset);

error:
    H5Fclose(fid);

    HDfree(dset32);
    HDfree(dset64);
    HDfree(dset128);

    HDfree(aset32);
    HDfree(aset64);
    HDfree(aset128);
}

static void
gent_bitnopaquefields(void)
{
    /* Compound datatype */
    typedef struct s_t {
        uint8_t  a;
        uint16_t b;
        uint32_t c;
        uint64_t d;
    } s_t;

    hid_t file_id = H5I_INVALID_HID, grp = H5I_INVALID_HID, type = H5I_INVALID_HID, space = H5I_INVALID_HID,
          dset = H5I_INVALID_HID;
    size_t   i;
    hsize_t  nelmts = F80_DIM32;
    uint8_t  buf[F80_DIM32];  /* bitfield, opaque */
    uint16_t buf2[F80_DIM32]; /* bitfield, opaque */
    uint32_t buf3[F80_DIM32]; /* bitfield, opaque */
    uint64_t buf4[F80_DIM32]; /* bitfield, opaque */
    s_t      buf5[F80_DIM32]; /* compound */

    file_id = H5Fcreate(FILE80, H5F_ACC_TRUNC, H5P_DEFAULT, H5P_DEFAULT);

    if ((grp = H5Gcreate2(file_id, "bittypetests", H5P_DEFAULT, H5P_DEFAULT, H5P_DEFAULT)) >= 0) {
        /* bitfield_1 */
        if ((type = H5Tcopy(H5T_STD_B8LE)) >= 0) {
            if ((space = H5Screate_simple(1, &nelmts, NULL)) >= 0) {
                if ((dset = H5Dcreate2(grp, "bitfield_1", type, space, H5P_DEFAULT, H5P_DEFAULT,
                                       H5P_DEFAULT)) >= 0) {
                    for (i = 0; i < nelmts; i++) {
                        buf[i] = (uint8_t)(0xff ^ i);
                    }
                    H5Dwrite(dset, type, H5S_ALL, H5S_ALL, H5P_DEFAULT, buf);
                    H5Dclose(dset);
                }
                H5Sclose(space);
            }
            H5Tclose(type);
        }

        /* bitfield_2 */
        if ((type = H5Tcopy(H5T_STD_B16LE)) >= 0) {
            if ((space = H5Screate_simple(1, &nelmts, NULL)) >= 0) {
                if ((dset = H5Dcreate2(grp, "bitfield_2", type, space, H5P_DEFAULT, H5P_DEFAULT,
                                       H5P_DEFAULT)) >= 0) {
                    for (i = 0; i < nelmts; i++) {
                        buf2[i] = (uint16_t)(0xffff ^ (i * 16));
                    }
                    H5Dwrite(dset, type, H5S_ALL, H5S_ALL, H5P_DEFAULT, buf2);
                    H5Dclose(dset);
                }
                H5Sclose(space);
            }
            H5Tclose(type);
        }

        /* bitfield_3 */
        if ((type = H5Tcopy(H5T_STD_B32LE)) >= 0) {
            if ((space = H5Screate_simple(1, &nelmts, NULL)) >= 0) {
                if ((dset = H5Dcreate2(grp, "bitfield_3", type, space, H5P_DEFAULT, H5P_DEFAULT,
                                       H5P_DEFAULT)) >= 0) {
                    for (i = 0; i < nelmts; i++) {
                        buf3[i] = (uint32_t)0xffffffff ^ (uint32_t)(i * 32);
                    }
                    H5Dwrite(dset, type, H5S_ALL, H5S_ALL, H5P_DEFAULT, buf3);
                    H5Dclose(dset);
                }
                H5Sclose(space);
            }
            H5Tclose(type);
        }

        /* bitfield_4 */
        if ((type = H5Tcopy(H5T_STD_B64LE)) >= 0) {
            if ((space = H5Screate_simple(1, &nelmts, NULL)) >= 0) {
                if ((dset = H5Dcreate2(grp, "bitfield_4", type, space, H5P_DEFAULT, H5P_DEFAULT,
                                       H5P_DEFAULT)) >= 0) {
                    for (i = 0; i < nelmts; i++) {
                        buf4[i] = (uint64_t)0xffffffffffffffff ^ (uint64_t)(i * 64);
                    }
                    H5Dwrite(dset, type, H5S_ALL, H5S_ALL, H5P_DEFAULT, buf4);
                    H5Dclose(dset);
                }
                H5Sclose(space);
            }
            H5Tclose(type);
        }

        H5Gclose(grp);
    }

    if ((grp = H5Gcreate2(file_id, "opaquetypetests", H5P_DEFAULT, H5P_DEFAULT, H5P_DEFAULT)) >= 0) {
        /* opaque_1 */
        if ((type = H5Tcreate(H5T_OPAQUE, 1)) >= 0) {
            if ((H5Tset_tag(type, "1-byte opaque type")) >= 0) {
                if ((space = H5Screate_simple(1, &nelmts, NULL)) >= 0) {
                    if ((dset = H5Dcreate2(grp, "opaque_1", type, space, H5P_DEFAULT, H5P_DEFAULT,
                                           H5P_DEFAULT)) >= 0) {
                        for (i = 0; i < nelmts; i++)
                            H5_CHECKED_ASSIGN(buf[i], uint8_t, 0xff ^ i, size_t);
                        H5Dwrite(dset, type, H5S_ALL, H5S_ALL, H5P_DEFAULT, buf);
                        H5Dclose(dset);
                    }
                    H5Sclose(space);
                }
            }
            H5Tclose(type);
        }

        /* opaque_2 */
        if ((type = H5Tcreate(H5T_OPAQUE, 2)) >= 0) {
            if ((H5Tset_tag(type, "2-byte opaque type")) >= 0) {
                if ((space = H5Screate_simple(1, &nelmts, NULL)) >= 0) {
                    if ((dset = H5Dcreate2(grp, "opaque_2", type, space, H5P_DEFAULT, H5P_DEFAULT,
                                           H5P_DEFAULT)) >= 0) {
                        for (i = 0; i < nelmts; i++)
                            H5_CHECKED_ASSIGN(buf2[i], uint16_t, 0xffff ^ (i * 16), size_t);

                        H5Dwrite(dset, type, H5S_ALL, H5S_ALL, H5P_DEFAULT, buf2);
                        H5Dclose(dset);
                    }
                    H5Sclose(space);
                }
            }
            H5Tclose(type);
        }
        H5Gclose(grp);
    }

    if ((grp = H5Gcreate2(file_id, "cmpdtypetests", H5P_DEFAULT, H5P_DEFAULT, H5P_DEFAULT)) >= 0) {
        /* compound_1 */
        if ((type = H5Tcreate(H5T_COMPOUND, sizeof(s_t))) >= 0) {
            H5Tinsert(type, "a", HOFFSET(s_t, a), H5T_STD_B8LE);
            H5Tinsert(type, "b", HOFFSET(s_t, b), H5T_STD_B16LE);
            H5Tinsert(type, "c", HOFFSET(s_t, c), H5T_STD_B32LE);
            H5Tinsert(type, "d", HOFFSET(s_t, d), H5T_STD_B64LE);
            if ((space = H5Screate_simple(1, &nelmts, NULL)) >= 0) {
                if ((dset = H5Dcreate2(grp, "compound_1", type, space, H5P_DEFAULT, H5P_DEFAULT,
                                       H5P_DEFAULT)) >= 0) {
                    for (i = 0; i < nelmts; i++) {
                        H5_CHECKED_ASSIGN(buf5[i].a, uint8_t, 0xff ^ i, size_t);
                        H5_CHECKED_ASSIGN(buf5[i].b, uint16_t, 0xffff ^ (i * 16), size_t);
                        buf5[i].c = (uint32_t)0xffffffff ^ (uint32_t)(i * 32);
                        buf5[i].d = (uint64_t)0xffffffffffffffff ^ (uint64_t)(i * 64);
                    }

                    H5Dwrite(dset, type, H5S_ALL, H5S_ALL, H5P_DEFAULT, buf5);
                    H5Dclose(dset);
                }
                H5Sclose(space);
            }
            H5Tclose(type);
        }
        H5Gclose(grp);
    }

    H5Fclose(file_id);
}

/*-------------------------------------------------------------------------
 * Function:    gent_intsfourdims
 *
 * Purpose:     Generate a file to be used in the h5dump subsetting tests.
 *   One datasets of unsigned int types are created in four dimensions 2,4,6,10.
 *-------------------------------------------------------------------------
 */
static void
gent_intsfourdims(void)
{
    hid_t   fid, dataset, space;
    hsize_t dims[F81_RANK];
    struct {
        uint32_t arr[F81_ZDIM][F81_YDIM][F81_XDIM][F81_WDIM];
    } * dset1;
    unsigned int i, j, k, l;

    fid = H5Fcreate(FILE81, H5F_ACC_TRUNC, H5P_DEFAULT, H5P_DEFAULT);

    dset1 = malloc(sizeof(*dset1));

    /* Dataset of 32 bits unsigned int */
    dims[0] = F81_ZDIM;
    dims[1] = F81_YDIM;
    dims[2] = F81_XDIM;
    dims[3] = F81_WDIM;
    space   = H5Screate_simple(F81_RANK, dims, NULL);
    dataset = H5Dcreate2(fid, F81_DATASETNAME, H5T_STD_U32LE, space, H5P_DEFAULT, H5P_DEFAULT, H5P_DEFAULT);

    for (i = 0; i < F81_ZDIM; i++)
        for (j = 0; j < F81_YDIM; j++)
            for (k = 0; k < F81_XDIM; k++)
                for (l = 0; l < F81_WDIM; l++)
                    dset1->arr[i][j][k][l] =
                        i * F81_YDIM * F81_XDIM * F81_WDIM + j * F81_XDIM * F81_WDIM + k * F81_WDIM + l;

    H5Dwrite(dataset, H5T_NATIVE_INT, H5S_ALL, H5S_ALL, H5P_DEFAULT, dset1);
    H5Sclose(space);
    H5Dclose(dataset);

    H5Fclose(fid);
    free(dset1);
}

/*-------------------------------------------------------------------------
 * Function:    gent_compound_complex2
 *
 * Purpose:     Generate a file to be used in testing compound datatypes of
 *   various sizes, dimensions, member types and nesting.
 *-------------------------------------------------------------------------
 */
static void
gent_compound_complex2(void)
{
    /* Third-level nested compound */
    typedef struct {
        short  deep_nested_short[10];
        int    deep_nested_int[10];
        long   deep_nested_long[10];
        double deep_nested_double[10];
        float  deep_nested_float[10];
    } third_level_compound;

    /* Second-level multiply-nested compounds */
    typedef struct {
        unsigned int  multiple_nested_a[5];
        int           multiple_nested_b[5];
        unsigned long multiple_nested_c[5];
        long          multiple_nested_d[5];
    } further_nested;

    typedef struct {
        char                 further_nested_string[11];
        char                 further_nested_string_array[4][13];
        third_level_compound deep_nest;
    } further_nested2;

    /* First First-level nested compound */
    typedef struct {
        double nested_a;
        char   nested_string[23];
        char   nested_string_array[4][12];
    } nested_compound;

    /* Second First-level nested compound */
    typedef struct {
        float           a;
        further_nested  b;
        further_nested2 c;
    } multiple_nested_compound;

    /* Compound datatype with different member types */
    typedef struct {
        /* Arrays nested inside compound */
        unsigned int             a[4];
        int                      b[6];
        float                    c[2][4];
        nested_compound          d; /* Compound inside compound */
        multiple_nested_compound e; /* Compound inside compound with further nested compound */
    } compound;

    compound *buf; /* compound */

    hid_t    file, type = H5I_INVALID_HID, space = H5I_INVALID_HID, dset = H5I_INVALID_HID;
    hid_t    dset_array_a, dset_array_b, dset_array_c;
    hid_t    cmpd_tid1 = H5I_INVALID_HID, cmpd_tid2 = H5I_INVALID_HID, cmpd_tid3 = H5I_INVALID_HID;
    size_t   i;
    size_t   j, k;
    unsigned dset_array_ndims;
    hsize_t  dset_array_a_dims[1], dset_array_b_dims[1], dset_array_c_dims[2];
    hsize_t  nelmts = F82_DIM32;

    /* Allocate buffer */
    buf = (compound *)HDmalloc(sizeof(compound) * F82_DIM32);
    HDassert(buf);

    file = H5Fcreate(FILE82, H5F_ACC_TRUNC, H5P_DEFAULT, H5P_DEFAULT);

    if ((space = H5Screate_simple(F82_RANK, &nelmts, NULL)) >= 0) {
        /* CompoundComplex1D */
        if ((type = H5Tcreate(H5T_COMPOUND, sizeof(compound))) >= 0) {
            hid_t   str_type, array;
            hsize_t dims[1];
            hid_t   nest1, nest2;

            /* Insert top-level array members */
            dset_array_ndims     = 1;
            dset_array_a_dims[0] = 4;
            dset_array_a         = H5Tarray_create2(H5T_STD_U32LE, dset_array_ndims, dset_array_a_dims);
            H5Tinsert(type, "a", HOFFSET(compound, a), dset_array_a);
            H5Tclose(dset_array_a);

            dset_array_ndims     = 1;
            dset_array_b_dims[0] = 6;
            dset_array_b         = H5Tarray_create2(H5T_STD_I32LE, dset_array_ndims, dset_array_b_dims);
            H5Tinsert(type, "b", HOFFSET(compound, b), dset_array_b);
            H5Tclose(dset_array_b);

            dset_array_ndims     = 2;
            dset_array_c_dims[0] = 2;
            dset_array_c_dims[1] = 4;
            dset_array_c         = H5Tarray_create2(H5T_IEEE_F32LE, dset_array_ndims, dset_array_c_dims);
            H5Tinsert(type, "c", HOFFSET(compound, c), dset_array_c);
            H5Tclose(dset_array_c);

            /* Insert first nested compound */
            cmpd_tid1 = H5Tcreate(H5T_COMPOUND, sizeof(nested_compound));

            H5Tinsert(cmpd_tid1, "nested_double", HOFFSET(nested_compound, nested_a), H5T_IEEE_F64LE);

            dims[0]  = 1;
            str_type = mkstr(23, H5T_STR_NULLTERM);
            array    = H5Tarray_create2(str_type, 1, dims);
            H5Tinsert(cmpd_tid1, "nested_string", HOFFSET(nested_compound, nested_string), array);
            H5Tclose(array);
            H5Tclose(str_type);

            dims[0]  = 4;
            str_type = mkstr(12, H5T_STR_NULLTERM);
            array    = H5Tarray_create2(str_type, 1, dims);
            H5Tinsert(cmpd_tid1, "nested_string_array", HOFFSET(nested_compound, nested_string_array), array);
            H5Tclose(array);
            H5Tclose(str_type);

            H5Tinsert(type, "nested_compound", HOFFSET(compound, d), cmpd_tid1);

            /* Insert second nested compound */
            cmpd_tid2 = H5Tcreate(H5T_COMPOUND, sizeof(multiple_nested_compound));

            H5Tinsert(cmpd_tid2, "nested_float", HOFFSET(multiple_nested_compound, a), H5T_IEEE_F32LE);

            /* Add first further nested compound */
            nest1 = H5Tcreate(H5T_COMPOUND, sizeof(further_nested));

            dims[0] = 5;
            array   = H5Tarray_create2(H5T_STD_U32LE, 1, dims);
            H5Tinsert(nest1, "nested_unsigned_int", HOFFSET(further_nested, multiple_nested_a), array);
            H5Tclose(array);

            array = H5Tarray_create2(H5T_STD_I32LE, 1, dims);
            H5Tinsert(nest1, "nested_int", HOFFSET(further_nested, multiple_nested_b), array);
            H5Tclose(array);

            array = H5Tarray_create2(H5T_STD_U64LE, 1, dims);
            H5Tinsert(nest1, "nested_unsigned_long", HOFFSET(further_nested, multiple_nested_c), array);
            H5Tclose(array);

            array = H5Tarray_create2(H5T_STD_I64LE, 1, dims);
            H5Tinsert(nest1, "nested_long", HOFFSET(further_nested, multiple_nested_d), array);
            H5Tclose(array);

            H5Tinsert(cmpd_tid2, "further_nested_compoundA", HOFFSET(multiple_nested_compound, b), nest1);
            H5Tclose(nest1);

            /* Add second further nested compound */
            nest2 = H5Tcreate(H5T_COMPOUND, sizeof(further_nested2));

            dims[0]  = 1;
            str_type = mkstr(11, H5T_STR_NULLTERM);
            array    = H5Tarray_create2(str_type, 1, dims);
            H5Tinsert(nest2, "nested_string", HOFFSET(further_nested2, further_nested_string), array);
            H5Tclose(array);
            H5Tclose(str_type);

            dims[0]  = 4;
            str_type = mkstr(13, H5T_STR_NULLTERM);
            array    = H5Tarray_create2(str_type, 1, dims);
            H5Tinsert(nest2, "nested_string_array", HOFFSET(further_nested2, further_nested_string_array),
                      array);
            H5Tclose(array);
            H5Tclose(str_type);

            /* Add a final third-level nested compound to this second-level compound */
            cmpd_tid3 = H5Tcreate(H5T_COMPOUND, sizeof(third_level_compound));

            dims[0] = 10;
            array   = H5Tarray_create2(H5T_STD_I16LE, 1, dims);
            H5Tinsert(cmpd_tid3, "deep_nested_short", HOFFSET(third_level_compound, deep_nested_short),
                      array);
            H5Tclose(array);

            array = H5Tarray_create2(H5T_STD_I32LE, 1, dims);
            H5Tinsert(cmpd_tid3, "deep_nested_int", HOFFSET(third_level_compound, deep_nested_int), array);
            H5Tclose(array);

            array = H5Tarray_create2(H5T_STD_I64LE, 1, dims);
            H5Tinsert(cmpd_tid3, "deep_nested_long", HOFFSET(third_level_compound, deep_nested_long), array);
            H5Tclose(array);

            array = H5Tarray_create2(H5T_IEEE_F64LE, 1, dims);
            H5Tinsert(cmpd_tid3, "deep_nested_double", HOFFSET(third_level_compound, deep_nested_double),
                      array);
            H5Tclose(array);

            array = H5Tarray_create2(H5T_IEEE_F32LE, 1, dims);
            H5Tinsert(cmpd_tid3, "deep_nested_float", HOFFSET(third_level_compound, deep_nested_float),
                      array);
            H5Tclose(array);

            H5Tinsert(nest2, "deep_nested_compound", HOFFSET(further_nested2, deep_nest), cmpd_tid3);

            H5Tinsert(cmpd_tid2, "further_nested_compoundB", HOFFSET(multiple_nested_compound, c), nest2);
            H5Tclose(nest2);

            H5Tinsert(type, "multiple_nested_compound", HOFFSET(compound, e), cmpd_tid2);

            if ((dset = H5Dcreate2(file, F82_DATASETNAME, type, space, H5P_DEFAULT, H5P_DEFAULT,
                                   H5P_DEFAULT)) >= 0) {
                for (i = 0; i < nelmts; i++) {
                    for (j = 0; j < dset_array_a_dims[0]; j++)
                        buf[i].a[j] = (unsigned int)(j + i * 10);
                    for (j = 0; j < dset_array_b_dims[0]; j++)
                        buf[i].b[j] = (int)(j - i * 10);
                    for (j = 0; j < dset_array_c_dims[0]; j++)
                        for (k = 0; k < dset_array_c_dims[1]; k++)
                            buf[i].c[j][k] = (float)(j + k + i * 10) + (float)(j)*0.1F;

                    /* Set up first nested compound */
                    buf[i].d.nested_a = (double)i;

                    HDstrcpy(buf[i].d.nested_string, "This is a test string.");

                    for (j = 0; j < 4; j++)
                        HDstrcpy(buf[i].d.nested_string_array[j], "String test");

                    /* Set up multiple nested compound */
                    buf[i].e.a = (float)i;

                    for (j = 0; j < 5; j++) {
                        buf[i].e.b.multiple_nested_a[j] = (unsigned int)(j + i * 10);
                        buf[i].e.b.multiple_nested_b[j] = (int)(j - i * 10);
                        buf[i].e.b.multiple_nested_c[j] = (unsigned long)(j + i * 10);
                        buf[i].e.b.multiple_nested_d[j] = (long)(j - i * 10);
                    }

                    HDstrcpy(buf[i].e.c.further_nested_string, "1234567890");
                    for (j = 0; j < 4; j++)
                        HDstrcpy(buf[i].e.c.further_nested_string_array[j], "STRING ARRAY");

                    for (j = 0; j < 10; j++) {
                        buf[i].e.c.deep_nest.deep_nested_short[j]  = (short)(j + i * 10);
                        buf[i].e.c.deep_nest.deep_nested_int[j]    = (int)(j - i * 10);
                        buf[i].e.c.deep_nest.deep_nested_long[j]   = (long)(j + i * 10);
                        buf[i].e.c.deep_nest.deep_nested_double[j] = (double)(j + i * 10);
                        buf[i].e.c.deep_nest.deep_nested_float[j]  = (float)(j + i * 10);
                    }
                }

                if (H5Dwrite(dset, type, H5S_ALL, H5S_ALL, H5P_DEFAULT, buf) < 0)
                    HDfprintf(stderr, "gent_tcompound_complex2 H5Dwrite failed\n");

                H5Dclose(dset);
            }
            H5Tclose(type);
        }
        H5Tclose(cmpd_tid1);
        H5Tclose(cmpd_tid2);
        H5Tclose(cmpd_tid3);
        H5Sclose(space);
    }

    /* CompoundComplex2D */
    /*   if ((type = H5Tcreate(H5T_COMPOUND, sizeof(s_t))) >= 0) {
            H5Tinsert(type, "a", HOFFSET(s_t, a), H5T_STD_B8LE);
            H5Tinsert(type, "b", HOFFSET(s_t, b), H5T_STD_B16LE);
            H5Tinsert(type, "c", HOFFSET(s_t, c), H5T_STD_B32LE);
            H5Tinsert(type, "d", HOFFSET(s_t, d), H5T_STD_B64LE);
            if ((space = H5Screate_simple(F82_RANK2, &nelmts, NULL)) >= 0) {
                if ((dset = H5Dcreate2(file, "compound_1", type, space, H5P_DEFAULT, H5P_DEFAULT,
       H5P_DEFAULT)) >= 0) { for(i = 0; i < nelmts; i++) { buf5[i].a = (unsigned char)0xff ^ (unsigned char)i;
                        buf5[i].b = (unsigned int)0xffff ^ (unsigned int)(i * 16);
                        buf5[i].c = (unsigned long)0xffffffff ^ (unsigned long)(i * 32);
                        buf5[i].d = (unsigned long long)0xffffffffffffffff ^ (unsigned long long)(i * 64);
                    }

                    H5Dwrite(dset, type, H5S_ALL, H5S_ALL, H5P_DEFAULT, buf5);
                    H5Dclose(dset);
                }
                H5Sclose(space);
            }
            H5Tclose(type);
        }
    */
    /* CompoundComplex3D */
    /*    if ((type = H5Tcreate(H5T_COMPOUND, sizeof(s_t))) >= 0) {
            H5Tinsert(type, "a", HOFFSET(s_t, a), H5T_STD_B8LE);
            H5Tinsert(type, "b", HOFFSET(s_t, b), H5T_STD_B16LE);
            H5Tinsert(type, "c", HOFFSET(s_t, c), H5T_STD_B32LE);
            H5Tinsert(type, "d", HOFFSET(s_t, d), H5T_STD_B64LE);
            if ((space = H5Screate_simple(F82_RANK3, &nelmts, NULL)) >= 0) {
                if ((dset = H5Dcreate2(file, "compound_1", type, space, H5P_DEFAULT, H5P_DEFAULT,
       H5P_DEFAULT)) >= 0) { for(i = 0; i < nelmts; i++) { buf5[i].a = (unsigned char)0xff ^ (unsigned char)i;
                        buf5[i].b = (unsigned int)0xffff ^ (unsigned int)(i * 16);
                        buf5[i].c = (unsigned long)0xffffffff ^ (unsigned long)(i * 32);
                        buf5[i].d = (unsigned long long)0xffffffffffffffff ^ (unsigned long long)(i * 64);
                    }

                    H5Dwrite(dset, type, H5S_ALL, H5S_ALL, H5P_DEFAULT, buf5);
                    H5Dclose(dset);
                }
                H5Sclose(space);
            }
            H5Tclose(type);
        }
    */
    /* CompoundComplex4D */
    /*    if ((type = H5Tcreate(H5T_COMPOUND, sizeof(s_t))) >= 0) {
            H5Tinsert(type, "a", HOFFSET(s_t, a), H5T_STD_B8LE);
            H5Tinsert(type, "b", HOFFSET(s_t, b), H5T_STD_B16LE);
            H5Tinsert(type, "c", HOFFSET(s_t, c), H5T_STD_B32LE);
            H5Tinsert(type, "d", HOFFSET(s_t, d), H5T_STD_B64LE);
            if ((space = H5Screate_simple(F82_RANK4, &nelmts, NULL)) >= 0) {
                if ((dset = H5Dcreate2(file, "compound_1", type, space, H5P_DEFAULT, H5P_DEFAULT,
       H5P_DEFAULT)) >= 0) { for(i = 0; i < nelmts; i++) { buf5[i].a = (unsigned char)0xff ^ (unsigned char)i;
                        buf5[i].b = (unsigned int)0xffff ^ (unsigned int)(i * 16);
                        buf5[i].c = (unsigned long)0xffffffff ^ (unsigned long)(i * 32);
                        buf5[i].d = (unsigned long long)0xffffffffffffffff ^ (unsigned long long)(i * 64);
                    }

                    H5Dwrite(dset, type, H5S_ALL, H5S_ALL, H5P_DEFAULT, buf5);
                    H5Dclose(dset);
                }
                H5Sclose(space);
            }
            H5Tclose(type);
        }
    */
    H5Fclose(file);

    HDfree(buf);
}

/*-------------------------------------------------------------------------
 * Function:    gent_vlenstr_array
 *
 * Purpose:     Generate a file to be used in testing Arrays of variable
 *              length strings.
 *-------------------------------------------------------------------------
 */
static void
gent_vlenstr_array(void)
{
    /* Compound datatype with different member types */
    typedef struct compound {
        /* Array of variable-length strings*/
        const char *vlen_array[F83_ARRAYDIM];
    } compound;
    compound buf[F83_DIM];

    const char *test[F83_ARRAYDIM] = {
        "This is a variable-length test string.", "This test string is also variable-length.",
        "A final test of variable-length strings. This string is longer than the others."};
    const char *buffer[F83_DIM * F83_ARRAYDIM];

    hid_t file, type = H5I_INVALID_HID, space = H5I_INVALID_HID, dset = H5I_INVALID_HID;
    hid_t cmpd_tid1, array_tid;
    int   i, j;

    hsize_t dims[] = {F83_DIM}, arraydim[] = {F83_ARRAYDIM};
    /* Initialize scalar data */
    for (i = 0; i < F83_DIM; i++)
        for (j = 0; j < 3; j++)
            buffer[j + 3 * i] = test[j];

    /* Initialize compound data */
    for (i = 0; i < F83_DIM; i++)
        for (j = 0; j < 3; j++)
            buf[i].vlen_array[j] = test[j];

    file = H5Fcreate(FILE83, H5F_ACC_TRUNC, H5P_DEFAULT, H5P_DEFAULT);

    if ((space = H5Screate_simple(F83_RANK, dims, NULL)) >= 0) {
        array_tid = H5Tcopy(H5T_C_S1);
        H5Tset_size(array_tid, H5T_VARIABLE);

        /* ScalarArrayOfVlenStr */
        if ((type = H5Tarray_create2(array_tid, F83_RANK, arraydim)) >= 0) {
            if ((dset = H5Dcreate2(file, F83_DATASETNAME, type, space, H5P_DEFAULT, H5P_DEFAULT,
                                   H5P_DEFAULT)) >= 0) {
                if (H5Dwrite(dset, type, H5S_ALL, H5S_ALL, H5P_DEFAULT, buffer) < 0)
                    HDfprintf(stderr, "gent_vlenstr_array H5Dwrite failed\n");

                H5Dclose(dset);
            }
            H5Tclose(type);
        }
        H5Tclose(array_tid);
        H5Sclose(space);
    }

    if ((space = H5Screate_simple(F83_RANK, dims, NULL)) >= 0) {
        /* CompoundArrayOfVlenStr */
        if ((type = H5Tcreate(H5T_COMPOUND, sizeof(compound))) >= 0) {
            cmpd_tid1 = H5Tcopy(H5T_C_S1);
            H5Tset_size(cmpd_tid1, H5T_VARIABLE);

            array_tid = H5Tarray_create2(cmpd_tid1, F83_RANK, arraydim);
            H5Tinsert(type, "vlen_str_array", HOFFSET(compound, vlen_array), array_tid);

            if ((dset = H5Dcreate2(file, F83_DATASETNAME2, type, space, H5P_DEFAULT, H5P_DEFAULT,
                                   H5P_DEFAULT)) >= 0) {
                if (H5Dwrite(dset, type, H5S_ALL, H5S_ALL, H5P_DEFAULT, buf) < 0)
                    HDfprintf(stderr, "gent_vlenstr_array H5Dwrite failed\n");

                H5Dclose(dset);
            }
            H5Tclose(cmpd_tid1);
            H5Tclose(type);
        }
        H5Sclose(space);
    }

    H5Fclose(file);
}

/*-------------------------------------------------------------------------
 * Function:    gent_udfilter
 *
 * Purpose:     Generate a file to be used in testing user defined filter plugin3.
 *-------------------------------------------------------------------------
 */
static void
gent_udfilter(void)
{
    hid_t fid;  /* file id */
    hid_t dcpl; /* dataset creation property list */
    hid_t dsid; /* dataset ID */
    hid_t sid;  /* dataspace ID */

    hsize_t                   dims1[RANK]      = {DIM1, DIM2};
    hsize_t                   chunk_dims[RANK] = {CDIM1, CDIM2};
    int                       buf1[DIM1][DIM2];
    int                       i, j, n;
    int H5_ATTR_NDEBUG_UNUSED ret;

    for (i = n = 0; i < DIM1; i++) {
        for (j = 0; j < DIM2; j++) {
            buf1[i][j] = n++;
        }
    }

    /* create a file */
    fid = H5Fcreate(FILE84, H5F_ACC_TRUNC, H5P_DEFAULT, H5P_DEFAULT);
    HDassert(fid >= 0);

    /* create a space */
    sid = H5Screate_simple(SPACE2_RANK, dims1, NULL);

    dcpl = H5Pcreate(H5P_DATASET_CREATE);
    HDassert(dcpl >= 0);

    ret = H5Pset_layout(dcpl, H5D_CHUNKED);
    HDassert(ret >= 0);

    ret = H5Pset_chunk(dcpl, SPACE2_RANK, chunk_dims);
    HDassert(ret >= 0);

    ret = H5Zregister(H5Z_DYNLIBUD);
    HDassert(ret >= 0);

    ret = H5Pset_filter(dcpl, H5Z_FILTER_DYNLIBUD, H5Z_FLAG_MANDATORY, 0, NULL);
    HDassert(ret >= 0);

    /* create the dataset */
    dsid = H5Dcreate2(fid, "dynlibud", H5T_STD_I32LE, sid, H5P_DEFAULT, dcpl, H5P_DEFAULT);
    HDassert(dsid >= 0);

    /* write */
    ret = H5Dwrite(dsid, H5T_NATIVE_INT, H5S_ALL, H5S_ALL, H5P_DEFAULT, buf1);
    HDassert(ret >= 0);

    /* close */
    ret = H5Dclose(dsid);
    HDassert(ret >= 0);

    /* remove the filters from the dcpl */
    ret = H5Premove_filter(dcpl, H5Z_FILTER_ALL);
    HDassert(ret >= 0);

    /*-------------------------------------------------------------------------
     * close
     *-------------------------------------------------------------------------
     */
    ret = H5Sclose(sid);
    HDassert(ret >= 0);

    ret = H5Pclose(dcpl);
    HDassert(ret >= 0);

    ret = H5Fclose(fid);
    HDassert(ret >= 0);
}

/*-------------------------------------------------------------------------
 * Function:    H5Z_filter_dynlibud
 *
 * Purpose:    A dynlibud filter method that multiplies the original value
 *              during write and divide the original value during read. It
 *              will be built as a shared library.  tools tests will load
 *              and use this filter as a plugin library.
 *
 * Return:    Success:    Data chunk size
 *
 *        Failure:    0
 *-------------------------------------------------------------------------
 */
static size_t
H5Z_filter_dynlibud(unsigned int flags, size_t cd_nelmts, const unsigned int *cd_values, size_t nbytes,
                    size_t *buf_size, void **buf)
{
    char * int_ptr  = (char *)*buf; /* Pointer to the data values */
    size_t buf_left = *buf_size;    /* Amount of data buffer left to process */

    /* Check for the correct number of parameters */
    if (cd_nelmts > 0)
        return (0);

    /* Assignment to eliminate unused parameter warning. */
    (void)cd_values;

    if (flags & H5Z_FLAG_REVERSE) { /*read*/
        /* Subtract the original value with MULTIPLIER */
        while (buf_left > 0) {
            char temp = *int_ptr;
            *int_ptr  = (int8_t)(temp - MULTIPLIER);
            int_ptr++;
            buf_left -= sizeof(*int_ptr);
        }  /* end while */
    }      /* end if */
    else { /*write*/
        /* Add the original value with MULTIPLIER */
        while (buf_left > 0) {
            char temp = *int_ptr;
            *int_ptr  = (int8_t)(temp + MULTIPLIER);
            int_ptr++;
            buf_left -= sizeof(*int_ptr);
        } /* end while */
    }     /* end else */

    return nbytes;
} /* end H5Z_filter_dynlibud() */

/*-------------------------------------------------------------------------
 * Function: main
 *
 *-------------------------------------------------------------------------
 */

/*-------------------------------------------------------------------------
 * Function: gent_null_space_group
 *
 * Purpose: generates dataset and attribute of null dataspace in a group
 *-------------------------------------------------------------------------
 */
static void
gent_null_space_group(void)
{
    hid_t fid, root, group, dataset, space, attr;
    int   dset_buf = 10;
    int   point    = 4;

    fid  = H5Fcreate(FILE85, H5F_ACC_TRUNC, H5P_DEFAULT, H5P_DEFAULT);
    root = H5Gopen2(fid, "/", H5P_DEFAULT);

    group = H5Gcreate2(fid, "/g1", H5P_DEFAULT, H5P_DEFAULT, H5P_DEFAULT);

    /* null space */
    space = H5Screate(H5S_NULL);

    /* dataset */
    dataset = H5Dcreate2(group, "dset", H5T_STD_I32BE, space, H5P_DEFAULT, H5P_DEFAULT, H5P_DEFAULT);
    /* nothing should be written */
    H5Dwrite(dataset, H5T_NATIVE_INT, H5S_ALL, H5S_ALL, H5P_DEFAULT, &dset_buf);

    /* attribute */
    attr = H5Acreate2(group, "attr", H5T_NATIVE_UINT, space, H5P_DEFAULT, H5P_DEFAULT);
    H5Awrite(attr, H5T_NATIVE_INT, &point); /* Nothing can be written */

    H5Dclose(dataset);
    H5Aclose(attr);
    H5Gclose(group);
    H5Gclose(root);
    H5Sclose(space);
    H5Fclose(fid);
}

/*-------------------------------------------------------------------------
 * Function: gent_err_attr_dspace
 *
 * Purpose: Generate a file with shared dataspace message.
 *          Then write an illegal version to the shared dataspace message
 *          to trigger the error.
 *          This is to verify HDFFV-10333 that h5dump will exit
 *          gracefully when encountered error similar to
 *          H5O_attr_decode in the jira issue.
 *
 *-------------------------------------------------------------------------
 */
static void
gent_err_attr_dspace(void)
{
    hid_t   fid      = H5I_INVALID_HID; /* File identifier */
    hid_t   fcpl     = H5I_INVALID_HID; /* File access property list */
    hid_t   sid      = H5I_INVALID_HID; /* Dataspace identifier */
    hid_t   aid      = H5I_INVALID_HID; /* Attribute identifier */
    hsize_t dims     = 2;               /* Dimensino size */
    int     wdata[2] = {7, 42};         /* The buffer to write */
    int     fd       = -1;              /* The file descriptor */
    char    val      = 6;               /* An invalid version */

    /* Create an fcpl */
    if ((fcpl = H5Pcreate(H5P_FILE_CREATE)) < 0)
        goto error;

    /* Set up the dataspace message to be shared */
    if (H5Pset_shared_mesg_nindexes(fcpl, 1) < 0)
        goto error;
    if (H5Pset_shared_mesg_index(fcpl, 0, H5O_SHMESG_SDSPACE_FLAG, 1) < 0)
        goto error;

    /* Create the file with the shared message setting */
    if ((fid = H5Fcreate(FILE86, H5F_ACC_TRUNC, fcpl, H5P_DEFAULT)) < 0)
        goto error;

    /* Create the dataspace */
    if ((sid = H5Screate_simple(1, &dims, &dims)) < 0)
        goto error;

    /* Create an attribute with shared dataspace  */
    if ((aid = H5Acreate2(fid, "attribute", H5T_NATIVE_INT, sid, H5P_DEFAULT, H5P_DEFAULT)) < 0)
        goto error;
    if (H5Awrite(aid, H5T_NATIVE_INT, wdata) < 0)
        goto error;

    /* Closing */
    if (H5Aclose(aid) < 0)
        goto error;
    if (H5Sclose(sid) < 0)
        goto error;
    if (H5Pclose(fcpl) < 0)
        goto error;
    if (H5Fclose(fid) < 0)
        goto error;

    /* This section of code will write an illegal version to the "version" field
       of the shared dataspace message */
    if ((fd = HDopen(FILE86, O_RDWR, 0633)) < 0)
        goto error;

    /* Offset of the "version" field to modify is as follows: */
    /* 1916: offset of the object header containing the attribute message */
    /* 32: offset of the attribute message in the object header */
    /* 30: offset in the attribute message containing the version of the shared dataspace message */
    if (HDlseek(fd, 1916 + 32 + 30, SEEK_SET) < 0)
        goto error;
    if (HDwrite(fd, &val, 1) < 0)
        goto error;
    if (HDclose(fd) < 0)
        goto error;

error:
    H5E_BEGIN_TRY
    {
        H5Pclose(fcpl);
        H5Aclose(aid);
        H5Sclose(sid);
        H5Fclose(fid);
    }
    H5E_END_TRY;
} /* gen_err_attr_dspace() */

/* Structure to collect the onion filepaths in one place. */
struct onion_filepaths {
    char *canon;
    char *onion;
    char *recovery;
};

/* Allocate and populate filepaths with h5_fixname'd strings as appropriate.
 * Should be released with onion_filepaths_destroy() when done.
 */
static struct onion_filepaths *
onion_filepaths_init(const char *basename, H5FD_onion_fapl_info_t *fa_info)
{
    struct onion_filepaths *paths = NULL;

    paths = (struct onion_filepaths *)HDmalloc(sizeof(struct onion_filepaths));
    if (NULL == paths)
        goto error;
    paths->canon    = NULL;
    paths->onion    = NULL;
    paths->recovery = NULL;

    paths->canon = HDstrdup(basename);

    paths->onion = (char *)HDmalloc(sizeof(char) * ONION_TEST_FIXNAME_SIZE);
    HDsnprintf(paths->onion, ONION_TEST_FIXNAME_SIZE, "%s.onion", paths->canon);

    paths->recovery = (char *)HDmalloc(sizeof(char) * ONION_TEST_FIXNAME_SIZE);
    HDsnprintf(paths->recovery, ONION_TEST_FIXNAME_SIZE, "%s.onion.recovery", paths->canon);

    return paths;

error:
    if (paths != NULL) {
        if (paths->canon != NULL)
            HDfree(paths->canon);
        if (paths->onion != NULL)
            HDfree(paths->onion);
        if (paths->recovery != NULL)
            HDfree(paths->recovery);
    }
    return NULL;
}

static void
onion_filepaths_destroy(struct onion_filepaths *s)
{
    HDfree(s->canon);
    HDfree(s->onion);
    HDfree(s->recovery);
    HDfree(s);
}

static int
gent_onion_1d_dset()
{
    hid_t                   fapl_id    = H5I_INVALID_HID;
    struct onion_filepaths *paths      = NULL;
    H5FD_onion_fapl_info_t  onion_info = {
        H5FD_ONION_FAPL_INFO_VERSION_CURR,
        H5I_INVALID_HID,               /* backing_fapl_id  */
        ONION_TEST_PAGE_SIZE,          /* page_size        */
        H5FD_ONION_STORE_TARGET_ONION, /* store_target     */
        H5FD_ONION_FAPL_INFO_REVISION_ID_LATEST,
        0,               /* force_write_open */
        0,               /* creation flags, was H5FD_ONION_FAPL_INFO_CREATE_FLAG_ENABLE_PAGE_ALIGNMENT */
        "initial commit" /* comment          */
    };
    hid_t file_id = H5I_INVALID_HID;

    /* Setup */
    onion_info.backing_fapl_id = H5Pcreate(H5P_FILE_ACCESS);

    if ((fapl_id = H5Pcreate(H5P_FILE_ACCESS)) < 0)
        goto error;
    if (H5Pset_fapl_onion(fapl_id, &onion_info) < 0)
        goto error;

    if ((paths = onion_filepaths_init(FILE90, &onion_info)) == NULL)
        goto error;

    /*----------------------------------------------------------------------
     * Create the skeleton file (create the file without Onion VFD)
     *----------------------------------------------------------------------
     */
    hid_t   file, space, dset, dcpl; /* Handles */
    hsize_t dims[2] = {1, ONE_DIM_SIZE}, maxdims[2] = {1, ONE_DIM_SIZE};
    int     wdata[1][ONE_DIM_SIZE], /* Write buffer */
        fillval, i, j;

    /*
     * Initialize data.
     */
    for (i = 0; i < ONE_DIM_SIZE; i++)
        wdata[0][i] = i;

    /*
     * Create a new file using the default properties.
     */
    if ((file = H5Fcreate(paths->canon, H5F_ACC_TRUNC, H5P_DEFAULT, H5P_DEFAULT)) < 0)
        goto error;

    /*
     * Create dataspace with unlimited dimensions.
     */
    if ((space = H5Screate_simple(2, dims, maxdims)) < 0)
        goto error;

    /*
     * Create the dataset creation property list
     */
    if ((dcpl = H5Pcreate(H5P_DATASET_CREATE)) < 0)
        goto error;

    /*
     * Set the fill value for the dataset.
     */
    fillval = 99;
    if (H5Pset_fill_value(dcpl, H5T_NATIVE_INT, &fillval) < 0)
        goto error;

    /*
     * Set the allocation time to "early".  This way we can be sure
     * that reading from the dataset immediately after creation will
     * return the fill value.
     */
    if (H5Pset_alloc_time(dcpl, H5D_ALLOC_TIME_EARLY) < 0)
        goto error;

    /*
     * Create the dataset using the dataset creation property list.
     */
    if ((dset = H5Dcreate(file, "DS1", H5T_STD_I32LE, space, H5P_DEFAULT, dcpl, H5P_DEFAULT)) < 0)
        goto error;

    /*
     * Write the data to the dataset.
     */
    if (H5Dwrite(dset, H5T_NATIVE_INT, H5S_ALL, H5S_ALL, H5P_DEFAULT, wdata[0]) < 0)
        goto error;

    /*
     * Close and release resources.
     */
    if (H5Pclose(dcpl) < 0)
        goto error;
    if (H5Dclose(dset) < 0)
        goto error;
    if (H5Sclose(space) < 0)
        goto error;
    if (H5Fclose(file) < 0)
        goto error;

    /*----------------------------------------------------------------------
     * First revision: open the file with Onion VFD and change the data
     *----------------------------------------------------------------------
     */
    if ((file_id = H5Fopen(paths->canon, H5F_ACC_RDWR, fapl_id)) < 0)
        goto error;

    if ((dset = H5Dopen(file_id, "DS1", H5P_DEFAULT)) < 0)
        goto error;

    int dset_data[1][ONE_DIM_SIZE];
    for (i = 0; i < ONE_DIM_SIZE; i++)
        dset_data[0][i] = i + ONE_DIM_SIZE;

    if (H5Dwrite(dset, H5T_STD_I32LE, H5S_ALL, H5S_ALL, H5P_DEFAULT, dset_data) < 0)
        goto error;

    if (H5Dclose(dset) < 0)
        goto error;
    if (H5Fclose(file_id) < 0)
        goto error;

    /*----------------------------------------------------------------------
     * Second revision: open the file with Onion VFD and change the data
     *----------------------------------------------------------------------
     */
    file_id = H5Fopen(paths->canon, H5F_ACC_RDWR, fapl_id);
    goto error;
    if (H5I_INVALID_HID == file_id) {
        printf("\n\n\n\nERROR OPENING\n\n\n\n");
        goto error;
    }

    dset = H5Dopen(file_id, "DS1", H5P_DEFAULT);
    goto error;
    if (dset < 0) {
        printf("\n\n\n\nERROR OPENING DSET\n\n\n\n");
        goto error;
    }

    for (i = 0; i < ONE_DIM_SIZE; i++)
        dset_data[0][i] = i + 2048;

    if (H5Dwrite(dset, H5T_STD_I32LE, H5S_ALL, H5S_ALL, H5P_DEFAULT, dset_data) < 0)
        goto error;

    /* CLEANUP */
    if (H5Dclose(dset) < 0)
        goto error;
    dset = H5I_INVALID_HID;
    if (H5Fclose(file_id) < 0)
        goto error;
    file_id = H5I_INVALID_HID;

    /*----------------------------------------------------------------------
     * Third revision: open the file with Onion VFD and change the data
     *----------------------------------------------------------------------
     */
    if ((file_id = H5Fopen(paths->canon, H5F_ACC_RDWR, fapl_id)) < 0)
        goto error;

    if ((dset = H5Dopen(file_id, "DS1", H5P_DEFAULT)) < 0)
        goto error;

    for (i = 0; i < ONE_DIM_SIZE; i += 20)
        dset_data[0][i] = i + 3072;

    if (H5Dwrite(dset, H5T_STD_I32LE, H5S_ALL, H5S_ALL, H5P_DEFAULT, dset_data) < 0)
        goto error;

    /* CLEANUP */
    if (H5Dclose(dset) < 0)
        goto error;
    if (H5Fclose(file_id) < 0)
        goto error;
    if (H5Pclose(fapl_id) < 0)
        goto error;
    if (H5Pclose(onion_info.backing_fapl_id) < 0)
        goto error;

    onion_filepaths_destroy(paths);

    return 0;

error:
    H5E_BEGIN_TRY
    {
        H5Pclose(onion_info.backing_fapl_id);
        H5Pclose(fapl_id);
        H5Dclose(dset);
        H5Sclose(space);
        H5Fclose(file_id);
    }
    H5E_END_TRY;

    return -1;
} /* gent_onion_1d_dset */

static int
gent_onion_create_delete_objects(void)
{
    hid_t                   fapl_id    = H5I_INVALID_HID;
    struct onion_filepaths *paths      = NULL;
    H5FD_onion_fapl_info_t  onion_info = {
        H5FD_ONION_FAPL_INFO_VERSION_CURR,
        H5I_INVALID_HID,               /* backing_fapl_id  */
        ONION_TEST_PAGE_SIZE,          /* page_size        */
        H5FD_ONION_STORE_TARGET_ONION, /* store_target     */
        H5FD_ONION_FAPL_INFO_REVISION_ID_LATEST,
        0,               /* force_write_open */
        0,               /* creation flags, was H5FD_ONION_FAPL_INFO_CREATE_FLAG_ENABLE_PAGE_ALIGNMENT */
        "initial commit" /* comment          */
    };
    hid_t   group_id      = H5I_INVALID_HID;
    hid_t   attr_space_id = H5I_INVALID_HID, attr_id = H5I_INVALID_HID;
    hsize_t attr_dim[1] = {4};

    /* Set up */
    if ((onion_info.backing_fapl_id = H5Pcreate(H5P_FILE_ACCESS)) < 0)
        goto error;
    if ((fapl_id = H5Pcreate(H5P_FILE_ACCESS)) < 0)
        goto error;
    if (H5Pset_fapl_onion(fapl_id, &onion_info) < 0)
        goto error;

    if ((paths = onion_filepaths_init(FILE91, &onion_info)) == NULL)
        goto error;

    /*----------------------------------------------------------------------
     * Create the skeleton file (create the file without Onion VFD)
     *----------------------------------------------------------------------
     */

    hid_t   file, space, dset, dcpl; /* Handles */
    hsize_t dims[2] = {4, 4}, maxdims[2] = {H5S_UNLIMITED, H5S_UNLIMITED}, chunk[2] = {4, 4};
    int     wdata[4][4], /* Write buffer */
        fillval, i, j;

    /*
     * Initialize data.
     */
    for (i = 0; i < 4; i++)
        for (j = 0; j < 4; j++)
            wdata[i][j] = i + j;

    /*
     * Create a new file using the default properties.
     */
    if ((file = H5Fcreate(paths->canon, H5F_ACC_TRUNC, H5P_DEFAULT, H5P_DEFAULT)) < 0)
        goto error;

    /*
     * Create dataspace with unlimited dimensions.
     */
    if ((space = H5Screate_simple(2, dims, maxdims)) < 0)
        goto error;

    /*
     * Create the dataset creation property list, and set the chunk
     * size.
     */
    if ((dcpl = H5Pcreate(H5P_DATASET_CREATE)) < 0)
        goto error;
    if (H5Pset_chunk(dcpl, 2, chunk) < 0)
        goto error;

    /*
     * Set the fill value for the dataset.
     */
    fillval = 99;
    if (H5Pset_fill_value(dcpl, H5T_NATIVE_INT, &fillval) < 0)
        goto error;

    /*
     * Set the allocation time to "early".  This way we can be sure
     * that reading from the dataset immediately after creation will
     * return the fill value.
     */
    if (H5Pset_alloc_time(dcpl, H5D_ALLOC_TIME_EARLY) < 0)
        goto error;

    /*
     * Create the dataset using the dataset creation property list.
     */
    if ((dset = H5Dcreate(file, "DS1", H5T_STD_I32LE, space, H5P_DEFAULT, dcpl, H5P_DEFAULT)) < 0)
        goto error;

    /*
     * Write the data to the dataset.
     */
    if (H5Dwrite(dset, H5T_NATIVE_INT, H5S_ALL, H5S_ALL, H5P_DEFAULT, wdata) < 0)
        goto error;

    if (H5Dclose(dset) < 0)
        goto error;
    if (H5Fclose(file) < 0)
        goto error;

    /*----------------------------------------------------------------------
     * First revision: open the file with Onion VFD and add a dataset (DS2) to the file
     *----------------------------------------------------------------------
     */
    if ((file = H5Fopen(paths->canon, H5F_ACC_RDWR, fapl_id)) < 0)
        goto error;

    /*
     * Create the dataset using the dataset creation property list.
     */
    if ((dset = H5Dcreate(file, "DS2", H5T_STD_I32LE, space, H5P_DEFAULT, dcpl, H5P_DEFAULT)) < 0)
        goto error;

    /*
     * Write the data to the dataset.
     */
    if (H5Dwrite(dset, H5T_NATIVE_INT, H5S_ALL, H5S_ALL, H5P_DEFAULT, wdata) < 0)
        goto error;

    if (H5Dclose(dset) < 0)
        goto error;
    dset = H5I_INVALID_HID;
    if (H5Fclose(file) < 0)
        goto error;
    file = H5I_INVALID_HID;

    /*----------------------------------------------------------------------
     * Second revision: open the file with Onion VFD and remove the dataset (DS2),
     * which was added during the first revision.
     *----------------------------------------------------------------------
     */
    if ((file = H5Fopen(paths->canon, H5F_ACC_RDWR, fapl_id)) < 0)
        goto error;

    if (H5Ldelete(file, "DS2", H5P_DEFAULT) < 0)
        goto error;

    if (H5Fclose(file) < 0)
        goto error;
    file = H5I_INVALID_HID;

    /*----------------------------------------------------------------------
     * Third revision: open the file with Onion VFD and add an attribute to the file
     *----------------------------------------------------------------------
     */
    if ((file = H5Fopen(paths->canon, H5F_ACC_RDWR, fapl_id)) < 0)
        goto error;

    /* Create dataspace for attribute */
    attr_space_id = H5Screate_simple(1, attr_dim, NULL);

    if ((attr_id =
             H5Acreate(file, "file_attribute", H5T_STD_I32LE, attr_space_id, H5P_DEFAULT, H5P_DEFAULT)) < 0)
        goto error;

    if (H5Sclose(attr_space_id) < 0)
        goto error;
    if (H5Aclose(attr_id) < 0)
        goto error;
    if (H5Fclose(file) < 0)
        goto error;
    file = H5I_INVALID_HID;

    /*----------------------------------------------------------------------
     * Fourth revision: open the file with Onion VFD and delete the attribute
     *----------------------------------------------------------------------
     */
    if ((file = H5Fopen(paths->canon, H5F_ACC_RDWR, fapl_id)) < 0)
        goto error;

    if (H5Adelete(file, "file_attribute") < 0)
        goto error;

    if (H5Fclose(file) < 0)
        goto error;
    file = H5I_INVALID_HID;

    /*----------------------------------------------------------------------
     * Fifth revision: open the file with Onion VFD and add a group to the file
     *----------------------------------------------------------------------
     */
    if ((file = H5Fopen(paths->canon, H5F_ACC_RDWR, fapl_id)) < 0)
        goto error;

    if ((group_id = H5Gcreate2(file, "new_group", H5P_DEFAULT, H5P_DEFAULT, H5P_DEFAULT)) < 0)
        goto error;

    if (H5Gclose(group_id) < 0)
        goto error;
    if (H5Fclose(file) < 0)
        goto error;
    file = H5I_INVALID_HID;

    /*----------------------------------------------------------------------
     * Sixth revision: open the file with Onion VFD and delete the newly added group
     *----------------------------------------------------------------------
     */
    if ((file = H5Fopen(paths->canon, H5F_ACC_RDWR, fapl_id)) < 0)
        goto error;

    if (H5Ldelete(file, "new_group", H5P_DEFAULT) < 0)
        goto error;

    if (H5Fclose(file) < 0)
        goto error;
    file = H5I_INVALID_HID;

    /*
     * Close and release resources.
     */
    if (H5Pclose(onion_info.backing_fapl_id) < 0)
        goto error;
    if (H5Pclose(fapl_id) < 0)
        goto error;
    if (H5Pclose(dcpl) < 0)
        goto error;
    if (H5Sclose(space) < 0)
        goto error;

    onion_filepaths_destroy(paths);

    return 0;
error:

    if (paths != NULL) {
        HDremove(paths->canon);
        HDremove(paths->onion);
        HDremove(paths->recovery);
        onion_filepaths_destroy(paths);
    }

    if (dset != H5I_INVALID_HID)
        (void)H5Dclose(dset);
    if (file != H5I_INVALID_HID)
        (void)H5Fclose(file);
    if (fapl_id != H5I_INVALID_HID)
        (void)H5Pclose(fapl_id);
    if (onion_info.backing_fapl_id != H5I_INVALID_HID)
        H5Pclose(onion_info.backing_fapl_id);

    return -1;
} /* gent_onion_create_delete_objects */

static int
gent_onion_dset_extension(void)
{
    const char *            basename   = "integration_dset_ext.h5";
    hid_t                   fapl_id    = H5I_INVALID_HID;
    struct onion_filepaths *paths      = NULL;
    H5FD_onion_fapl_info_t  onion_info = {
        H5FD_ONION_FAPL_INFO_VERSION_CURR,
        H5I_INVALID_HID,               /* backing_fapl_id  */
        ONION_TEST_PAGE_SIZE,          /* page_size        */
        H5FD_ONION_STORE_TARGET_ONION, /* store_target     */
        H5FD_ONION_FAPL_INFO_REVISION_ID_LATEST,
        0,               /* force_write_open */
        0,               /* creation flags, was H5FD_ONION_FAPL_INFO_CREATE_FLAG_ENABLE_PAGE_ALIGNMENT */
        "initial commit" /* comment          */
    };
    hid_t   file = H5I_INVALID_HID, group_id = H5I_INVALID_HID;
    hid_t   attr_space_id = H5I_INVALID_HID, attr_id = H5I_INVALID_HID;
    hid_t   space, dset_space, dset, dcpl; /* Handles */
    hsize_t dims[2] = {4, 4}, maxdims[2] = {H5S_UNLIMITED, H5S_UNLIMITED}, chunk[2] = {4, 4};
    hsize_t size[2], offset[2];
    int     wdata[4][4], /* Write buffer */
        fillval, i, j;
    int rdata[4][4]; /* Read buffer */

    /* Setup */
    if ((onion_info.backing_fapl_id = H5Pcreate(H5P_FILE_ACCESS)) < 0)
        goto error;
    if ((fapl_id = H5Pcreate(H5P_FILE_ACCESS)) < 0)
        goto error;

    if (H5Pset_fapl_onion(fapl_id, &onion_info) < 0)
        goto error;

    if ((paths = onion_filepaths_init(FILE92, &onion_info)) == NULL)
        goto error;

    /*----------------------------------------------------------------------
     * Create the skeleton file (create the file without Onion VFD)
     *----------------------------------------------------------------------
     */
    /*
     * Initialize data.
     */
    for (i = 0; i < 4; i++)
        for (j = 0; j < 4; j++)
            wdata[i][j] = i + j;

    /*
     * Create a new file using the default properties.
     */
    if ((file = H5Fcreate(paths->canon, H5F_ACC_TRUNC, H5P_DEFAULT, H5P_DEFAULT)) < 0)
        goto error;

    /*
     * Create dataspace with unlimited dimensions.
     */
    if ((space = H5Screate_simple(2, dims, maxdims)) < 0)
        goto error;

    /*
     * Create the dataset creation property list, and set the chunk
     * size.
     */
    if ((dcpl = H5Pcreate(H5P_DATASET_CREATE)) < 0)
        goto error;
    if (H5Pset_chunk(dcpl, 2, chunk) < 0)
        goto error;

    /*
     * Set the fill value for the dataset.
     */
    fillval = 99;
    if (H5Pset_fill_value(dcpl, H5T_NATIVE_INT, &fillval) < 0)
        goto error;

    /*
     * Set the allocation time to "early".  This way we can be sure
     * that reading from the dataset immediately after creation will
     * return the fill value.
     */
    if (H5Pset_alloc_time(dcpl, H5D_ALLOC_TIME_EARLY) < 0)
        goto error;

    /*
     * Create the dataset using the dataset creation property list.
     */
    if ((dset = H5Dcreate(file, "DS1", H5T_STD_I32LE, space, H5P_DEFAULT, dcpl, H5P_DEFAULT)) < 0)
        goto error;

    /*
     * Write the data to the dataset.
     */
    if (H5Dwrite(dset, H5T_NATIVE_INT, H5S_ALL, H5S_ALL, H5P_DEFAULT, wdata) < 0)
        goto error;

    if (H5Dclose(dset) < 0)
        goto error;
    if (H5Fclose(file) < 0)
        goto error;

    /*----------------------------------------------------------------------
     * First revision: open the file with Onion VFD and extend the dataset
     *----------------------------------------------------------------------
     */
    if ((file = H5Fopen(paths->canon, H5F_ACC_RDWR, fapl_id)) < 0)
        goto error;

    /* Open the dataset */
    if ((dset = H5Dopen(file, "DS1", H5P_DEFAULT)) < 0)
        goto error;

    /* Extend the dataset and double the rows */
    size[0] = 2 * dims[0];
    size[1] = dims[1];
    if (H5Dset_extent(dset, size) < 0)
        goto error;

    if ((dset_space = H5Dget_space(dset)) < 0)
        goto error;

    offset[0] = dims[0];
    offset[1] = 0;
    if (H5Sselect_hyperslab(dset_space, H5S_SELECT_SET, offset, NULL, dims, NULL) < 0)
        goto error;

    /* Write the data to the dataset. */
    if (H5Dwrite(dset, H5T_NATIVE_INT, space, dset_space, H5P_DEFAULT, wdata) < 0)
        goto error;

    if (H5Sclose(dset_space) < 0)
        goto error;

    if (H5Dclose(dset) < 0)
        goto error;
    dset = H5I_INVALID_HID;
    if (H5Fclose(file) < 0)
        goto error;
    file = H5I_INVALID_HID;

    /*----------------------------------------------------------------------
     * Second revision: open the file with Onion VFD and shrink the dataset
     *----------------------------------------------------------------------
     */
    if ((file = H5Fopen(paths->canon, H5F_ACC_RDWR, fapl_id)) < 0)
        goto error;

    /* Open the dataset */
    if ((dset = H5Dopen(file, "DS1", H5P_DEFAULT)) < 0)
        goto error;

    /* Extend the dataset and shrink back the size */
    if (H5Dset_extent(dset, dims) < 0)
        goto error;

    if (H5Dclose(dset) < 0)
        goto error;
    dset = H5I_INVALID_HID;
    if (H5Fclose(file) < 0)
        goto error;
    file = H5I_INVALID_HID;

    /* Close and release resources. */
    if (H5Pclose(onion_info.backing_fapl_id) < 0)
        goto error;
    if (H5Pclose(fapl_id) < 0)
        goto error;
    if (H5Pclose(dcpl) < 0)
        goto error;
    if (H5Sclose(space) < 0)
        goto error;

    onion_filepaths_destroy(paths);

    return 0;
error:

    if (paths != NULL) {
        HDremove(paths->canon);
        HDremove(paths->onion);
        HDremove(paths->recovery);
        onion_filepaths_destroy(paths);
    }

    if (dset != H5I_INVALID_HID)
        (void)H5Dclose(dset);
    if (file != H5I_INVALID_HID)
        (void)H5Fclose(file);
    if (fapl_id != H5I_INVALID_HID)
        (void)H5Pclose(fapl_id);
    if (onion_info.backing_fapl_id != H5I_INVALID_HID)
        H5Pclose(onion_info.backing_fapl_id);

    return -1;
} /* gent_onion_dset_extension */

int
main(void)
{
    gent_group();
    gent_attribute();
    gent_softlink();
    gent_softlink2();
    gent_dataset();
    gent_hardlink();
    gent_extlink();
    gent_udlink();
    gent_compound_dt();
    gent_all();
    gent_loop();
    gent_dataset2();
    gent_compound_dt2();
    gent_loop2();
    gent_many();
    gent_str();
    gent_str2();
    gent_enum();
    gent_objref();
    gent_datareg();
    gent_attrreg();
    gent_nestcomp();
    gent_opaque();
    gent_bitfields();
    gent_vldatatypes();
    gent_vldatatypes2();
    gent_vldatatypes3();
    gent_vldatatypes4();
    gent_vldatatypes5();
    gent_array1_big();
    gent_array1();
    gent_array2();
    gent_array3();
    gent_array4();
    gent_array5();
    gent_array6();
    gent_array7();
    gent_array8();
    gent_empty();
    gent_group_comments();
    gent_split_file();
    gent_family();
    gent_multi();
    gent_large_objname();
    gent_vlstr();
    gent_vlenstr_array();
    gent_char();
    gent_attr_all();
    gent_compound_complex();
    gent_compound_complex2();
    gent_named_dtype_attr();
    gent_null_space();
    gent_zero_dim_size();

    gent_filters();
    gent_fvalues();
    gent_fcontents();
    gent_string();
    gent_aindices();
    gent_longlinks();
    gent_ldouble();
    gent_ldouble_scalar();
    gent_binary();
    gent_bigdims();
    gent_hyperslab();
    gent_group_creation_order();
    gent_attr_creation_order();
    gent_fpformat();
    gent_extlinks();
    gent_fs_strategy_threshold();
    gent_packedbits();
    gent_dataset_idx();
    gent_attr_intsize();
    gent_charsets();
    gent_compound_intsizes();
    gent_compound_attr_intsizes();

    gent_nested_compound_dt();
    gent_intscalars();
    gent_attr_intscalars();
    gent_string_scalars();
    gent_compound_int_array();
    gent_compound_ints();
    gent_intattrscalars();
    gent_intsattrs();
    gent_floatsattrs();
    gent_bitnopaquefields();
    gent_nodata();

    gent_intsfourdims();
    gent_null_space_group();

    gent_udfilter();

    gent_err_attr_dspace();

    /* Generate the files for testing Onion VFD */
    gent_onion_1d_dset();
    gent_onion_create_delete_objects();
    gent_onion_dset_extension();

    return 0;
}<|MERGE_RESOLUTION|>--- conflicted
+++ resolved
@@ -7475,11 +7475,7 @@
 
     for (i = 0; i < dims[0]; i++)
         for (j = 0; j < dims[1]; j++)
-<<<<<<< HEAD
-            dsetdbl[i][j] = 0.0001 * (double)j + (double)i;
-=======
             dsetdbl->arr[i][j] = 0.0001 * (double)j + (double)i;
->>>>>>> da562164
 
     H5Dwrite(dataset, H5T_NATIVE_DOUBLE, H5S_ALL, H5S_ALL, H5P_DEFAULT, dsetdbl);
 
@@ -7731,11 +7727,7 @@
 
     for (i = 0; i < dims[0]; i++)
         for (j = 0; j < dims[1]; j++)
-<<<<<<< HEAD
-            dsetdbl[i][j] = 0.0001 * (double)j + (double)i;
-=======
             dsetdbl->arr[i][j] = 0.0001 * (double)j + (double)i;
->>>>>>> da562164
 
     H5Awrite(attr, H5T_NATIVE_DOUBLE, dsetdbl);
 
@@ -8858,11 +8850,7 @@
 
     for (i = 0; i < dims[0]; i++)
         for (j = 0; j < dims[1]; j++)
-<<<<<<< HEAD
-            dsetdbl[i][j] = 0.0001 * (double)j + (double)i;
-=======
             dsetdbl->arr[i][j] = 0.0001 * (double)j + (double)i;
->>>>>>> da562164
 
     H5Dwrite(dataset, tid, H5S_ALL, H5S_ALL, H5P_DEFAULT, dsetdbl);
 
@@ -9124,11 +9112,7 @@
 
     for (i = 0; i < dims[0]; i++)
         for (j = 0; j < dims[1]; j++)
-<<<<<<< HEAD
-            dsetdbl[i][j] = 0.0001 * (double)j + (double)i;
-=======
             dsetdbl->arr[i][j] = 0.0001 * (double)j + (double)i;
->>>>>>> da562164
 
     H5Awrite(attr, tid, dsetdbl);
 
@@ -9966,11 +9950,7 @@
 
     for (i = 0; i < dims[0]; i++)
         for (j = 0; j < dims[1]; j++)
-<<<<<<< HEAD
-            dsetdbl[i][j] = 0.0001 * (double)j + (double)i;
-=======
             dsetdbl->arr[i][j] = 0.0001 * (double)j + (double)i;
->>>>>>> da562164
 
     H5Dwrite(dataset, tid, H5S_ALL, H5S_ALL, H5P_DEFAULT, dsetdbl);
     /* Attribute of double */
@@ -10317,13 +10297,8 @@
 
     for (i = 0; i < dims[0]; i++)
         for (j = 0; j < dims[1]; j++) {
-<<<<<<< HEAD
-            dsetdbl[i][j]            = 0.0001 * (double)j + (double)i;
-            asetdbl[i * dims[1] + j] = dsetdbl[i][j];
-=======
             dsetdbl->arr[i][j]       = 0.0001 * (double)j + (double)i;
             asetdbl[i * dims[1] + j] = dsetdbl->arr[i][j];
->>>>>>> da562164
         }
 
     H5Dwrite(dataset, H5T_NATIVE_DOUBLE, H5S_ALL, H5S_ALL, H5P_DEFAULT, dsetdbl);
