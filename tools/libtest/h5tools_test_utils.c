/* * * * * * * * * * * * * * * * * * * * * * * * * * * * * * * * * * * * * * *
 * Copyright by The HDF Group.                                               *
 * All rights reserved.                                                      *
 *                                                                           *
 * This file is part of HDF5.  The full HDF5 copyright notice, including     *
 * terms governing use, modification, and redistribution, is contained in    *
 * the COPYING file, which can be found at the root of the source code       *
 * distribution tree, or in https://www.hdfgroup.org/licenses.               *
 * If you do not have access to either file, you may request a copy from     *
 * help@hdfgroup.org.                                                        *
 * * * * * * * * * * * * * * * * * * * * * * * * * * * * * * * * * * * * * * */

/*
 * Purpose: unit-test functionality of the routines in `tools/lib/h5tools_utils`
 *
 * Jacob Smith 2017-11-10
 */

#include "h5tools.h"
#include "h5tools_utils.h"
#include "h5test.h"

#define UTIL_TEST_DEBUG 0

#ifndef __js_test__

#define __js_test__ 1L

/*****************************************************************************
 *
 * FILE-LOCAL TESTING MACROS
 *
 * Purpose:
 *
 *     1. Upon test failure, goto-jump to single-location teardown in test
 *        function. E.g., `error:` (consistency with HDF corpus) or
 *        `failed:` (reflects purpose).
 *            >>> using "error", in part because `H5E_BEGIN_TRY` expects it.
 *     2. Increase clarity and reduce overhead found with `TEST_ERROR`.
 *        e.g., "if(somefunction(arg, arg2) < 0) TEST_ERROR:"
 *        requires reading of entire line to know whether this if/call is
 *        part of the test setup, test operation, or a test unto itself.
 *     3. Provide testing macros with optional user-supplied failure message;
 *        if not supplied (NULL), generate comparison output in the spirit of
 *        test-driven development. E.g., "expected 5 but was -3"
 *        User messages clarify test's purpose in code, encouraging description
 *        without relying on comments.
 *     4. Configurable expected-actual order in generated comparison strings.
 *        Some prefer `VERIFY(expected, actual)`, others
 *        `VERIFY(actual, expected)`. Provide preprocessor ifdef switch
 *        to satifsy both parties, assuming one paradigm per test file.
 *        (One could #undef and redefine the flag through the file as desired,
 *         but _why_.)
 *
 *     Provided as courtesy, per consideration for inclusion in the library
 *     proper.
 *
 *     Macros:
 *
 *         JSVERIFY_EXP_ACT - ifdef flag, configures comparison order
 *         FAIL_IF()        - check condition
 *         FAIL_UNLESS()    - check _not_ condition
 *         JSVERIFY()       - long-int equality check; prints reason/comparison
 *         JSVERIFY_NOT()   - long-int inequality check; prints
 *         JSVERIFY_STR()   - string equality check; prints
 *
 * Programmer: Jacob Smith
 *             2017-10-24
 *
 *****************************************************************************/

<<<<<<< HEAD
=======
H5_GCC_DIAG_OFF("format")

>>>>>>> 18bbd3f0
/*----------------------------------------------------------------------------
 *
 * ifdef flag: JSVERIFY_EXP_ACT
 *
 * JSVERIFY macros accept arguments as (EXPECTED, ACTUAL[, reason])
 * default, if this is undefined, is (ACTUAL, EXPECTED[, reason])
 *
 *----------------------------------------------------------------------------
 */
#define JSVERIFY_EXP_ACT 1L

/*----------------------------------------------------------------------------
 *
 * Macro: JSFAILED_AT()
 *
 * Purpose:
 *
 *     Preface a test failure by printing "*FAILED*" and location to stdout
 *     Similar to `H5_FAILED(); AT();` from h5test.h
 *
 *     *FAILED* at somefile.c:12 in function_name()...
 *
 * Programmer: Jacob Smith
 *             2017-10-24
 *
 *----------------------------------------------------------------------------
 */
#define JSFAILED_AT()                                                                                        \
    {                                                                                                        \
        HDprintf("*FAILED* at %s:%d in %s()...\n", __FILE__, __LINE__, FUNC);                                \
    }

/*----------------------------------------------------------------------------
 *
 * Macro: FAIL_IF()
 *
 * Purpose:
 *
 *     Make tests more accessible and less cluttered than
 *         `if (thing == otherthing()) TEST_ERROR`
 *         paradigm.
 *
 *     The following lines are roughly equivalent:
 *
 *         `if (myfunc() < 0) TEST_ERROR;` (as seen elsewhere in HDF tests)
 *         `FAIL_IF(myfunc() < 0)`
 *
 *     Prints a generic "FAILED AT" line to stdout and jumps to `error`,
 *     similar to `TEST_ERROR` in h5test.h
 *
 * Programmer: Jacob Smith
 *             2017-10-23
 *
 *----------------------------------------------------------------------------
 */
#define FAIL_IF(condition)                                                                                   \
    if (condition) {                                                                                         \
        JSFAILED_AT()                                                                                        \
        goto error;                                                                                          \
    }

/*----------------------------------------------------------------------------
 *
 * Macro: FAIL_UNLESS()
 *
 * Purpose:
 *
 *     TEST_ERROR wrapper to reduce cognitive overhead from "negative tests",
 *     e.g., "a != b".
 *
 *     Opposite of FAIL_IF; fails if the given condition is _not_ true.
 *
 *     `FAIL_IF( 5 != my_op() )`
 *     is equivalent to
 *     `FAIL_UNLESS( 5 == my_op() )`
 *     However, `JSVERIFY(5, my_op(), "bad return")` may be even clearer.
 *         (see JSVERIFY)
 *
 * Programmer: Jacob Smith
 *             2017-10-24
 *
 *----------------------------------------------------------------------------
 */
#define FAIL_UNLESS(condition)                                                                               \
    if (!(condition)) {                                                                                      \
        JSFAILED_AT()                                                                                        \
        goto error;                                                                                          \
    }

/*----------------------------------------------------------------------------
 *
 * Macro: JSERR_LONG()
 *
 * Purpose:
 *
 *     Print an failure message for long-int arguments.
 *     ERROR-AT printed first.
 *     If `reason` is given, it is printed on own line and newlined after
 *     else, prints "expected/actual" aligned on own lines.
 *
 *     *FAILED* at myfile.c:488 in somefunc()...
 *     forest must be made of trees.
 *
 *     or
 *
 *     *FAILED* at myfile.c:488 in somefunc()...
 *       ! Expected 425
 *       ! Actual   3
 *
 * Programmer: Jacob Smith
 *             2017-10-24
 *
 *----------------------------------------------------------------------------
 */
#define JSERR_LONG(expected, actual, reason)                                                                 \
    {                                                                                                        \
        JSFAILED_AT()                                                                                        \
        if (reason != NULL) {                                                                                \
            HDprintf("%s\n", (reason));                                                                      \
        }                                                                                                    \
        else {                                                                                               \
            HDprintf("  ! Expected %ld\n  ! Actual   %ld\n", (long)(expected), (long)(actual));              \
        }                                                                                                    \
    }

/*----------------------------------------------------------------------------
 *
 * Macro: JSERR_STR()
 *
 * Purpose:
 *
 *     Print an failure message for string arguments.
 *     ERROR-AT printed first.
 *     If `reason` is given, it is printed on own line and newlined after
 *     else, prints "expected/actual" aligned on own lines.
 *
 *     *FAILED*  at myfile.c:421 in myfunc()...
 *     Blue and Red strings don't match!
 *
 *     or
 *
 *     *FAILED*  at myfile.c:421 in myfunc()...
 *     !!! Expected:
 *     this is my expected
 *     string
 *     !!! Actual:
 *     not what I expected at all
 *
 * Programmer: Jacob Smith
 *             2017-10-24
 *
 *----------------------------------------------------------------------------
 */
#define JSERR_STR(expected, actual, reason)                                                                  \
    {                                                                                                        \
        JSFAILED_AT()                                                                                        \
        if ((reason) != NULL) {                                                                              \
            HDprintf("%s\n", (reason));                                                                      \
        }                                                                                                    \
        else {                                                                                               \
            HDprintf("!!! Expected:\n%s\n!!!Actual:\n%s\n", (expected), (actual));                           \
        }                                                                                                    \
    }

#ifdef JSVERIFY_EXP_ACT

/*----------------------------------------------------------------------------
 *
 * Macro: JSVERIFY()
 *
 * Purpose:
 *
 *     Verify that two long integers are equal.
 *     If unequal, print failure message
 *     (with `reason`, if not NULL; expected/actual if NULL)
 *     and jump to `error` at end of function
 *
 * Programmer: Jacob Smith
 *             2017-10-24
 *
 *----------------------------------------------------------------------------
 */
#define JSVERIFY(expected, actual, reason)                                                                   \
    if ((long)(actual) != (long)(expected)) {                                                                \
        JSERR_LONG((expected), (actual), (reason))                                                           \
        goto error;                                                                                          \
    } /* JSVERIFY */

/*----------------------------------------------------------------------------
 *
 * Macro: JSVERIFY_NOT()
 *
 * Purpose:
 *
 *     Verify that two long integers are _not_ equal.
 *     If equal, print failure message
 *     (with `reason`, if not NULL; expected/actual if NULL)
 *     and jump to `error` at end of function
 *
 * Programmer: Jacob Smith
 *             2017-10-24
 *
 *----------------------------------------------------------------------------
 */
#define JSVERIFY_NOT(expected, actual, reason)                                                               \
    if ((long)(actual) == (long)(expected)) {                                                                \
        JSERR_LONG((expected), (actual), (reason))                                                           \
        goto error;                                                                                          \
    } /* JSVERIFY_NOT */

/*----------------------------------------------------------------------------
 *
 * Macro: JSVERIFY_STR()
 *
 * Purpose:
 *
 *     Verify that two strings are equal.
 *     If unequal, print failure message
 *     (with `reason`, if not NULL; expected/actual if NULL)
 *     and jump to `error` at end of function
 *
 * Programmer: Jacob Smith
 *             2017-10-24
 *
 *----------------------------------------------------------------------------
 */
#define JSVERIFY_STR(expected, actual, reason)                                                               \
    if (HDstrcmp((actual), (expected)) != 0) {                                                               \
        JSERR_STR((expected), (actual), (reason));                                                           \
        goto error;                                                                                          \
    } /* JSVERIFY_STR */

#else /* JSVERIFY_EXP_ACT not defined                                        */
/* Repeats macros above, but with actual/expected parameters reversed. */

/*----------------------------------------------------------------------------
 * Macro: JSVERIFY()
 * See: JSVERIFY documentation above.
 * Programmer: Jacob Smith
 *             2017-10-14
 *----------------------------------------------------------------------------
 */
#define JSVERIFY(actual, expected, reason)                                                                   \
    if ((long)(actual) != (long)(expected)) {                                                                \
        JSERR_LONG((expected), (actual), (reason));                                                          \
        goto error;                                                                                          \
    } /* JSVERIFY */

/*----------------------------------------------------------------------------
 * Macro: JSVERIFY_NOT()
 * See: JSVERIFY_NOT documentation above.
 * Programmer: Jacob Smith
 *             2017-10-14
 *----------------------------------------------------------------------------
 */
#define JSVERIFY_NOT(actual, expected, reason)                                                               \
    if ((long)(actual) == (long)(expected)) {                                                                \
        JSERR_LONG((expected), (actual), (reason))                                                           \
        goto error;                                                                                          \
    } /* JSVERIFY_NOT */

/*----------------------------------------------------------------------------
 * Macro: JSVERIFY_STR()
 * See: JSVERIFY_STR documentation above.
 * Programmer: Jacob Smith
 *             2017-10-14
 *----------------------------------------------------------------------------
 */
#define JSVERIFY_STR(actual, expected, reason)                                                               \
    if (HDstrcmp((actual), (expected)) != 0) {                                                               \
        JSERR_STR((expected), (actual), (reason));                                                           \
        goto error;                                                                                          \
    } /* JSVERIFY_STR */

#endif /* ifdef/else JSVERIFY_EXP_ACT */

#endif /* __js_test__ */

/* if > 0, be very verbose when performing tests */
#define H5TOOLS_UTILS_TEST_DEBUG 0

/******************/
/* TEST FUNCTIONS */
/******************/

/*----------------------------------------------------------------------------
 *
 * Function: test_parse_tuple()
 *
 * Purpose:
 *
 *     Provide unit tests and specification for the `parse_tuple()` function.
 *
 * Return:
 *
 *     0   Tests passed.
 *     1   Tests failed.
 *
 * Programmer: Jacob Smith
 *             2017-11-11
 *
 * Changes: None.
 *
 *----------------------------------------------------------------------------
 */
static unsigned
test_parse_tuple(void)
{
    /*************************
     * TEST-LOCAL STRUCTURES *
     *************************/

    struct testcase {
        const char *test_msg;     /* info about test case */
        const char *in_str;       /* input string */
        int         sep;          /* separator "character" */
        herr_t      exp_ret;      /* expected SUCCEED / FAIL */
        unsigned    exp_nelems;   /* expected number of elements */
                                  /* (no more than 7!)           */
        const char *exp_elems[7]; /* list of elements (no more than 7!) */
    };

    /******************
     * TEST VARIABLES *
     ******************/

    struct testcase cases[] = {
        {
            "bad start",
            "words(before)",
            ';',
            FAIL,
            0,
            {NULL},
        },
        {
            "tuple not closed",
            "(not ok",
            ',',
            FAIL,
            0,
            {NULL},
        },
        {
            "empty tuple",
            "()",
            '-',
            SUCCEED,
            1,
            {""},
        },
        {
            "no separator",
            "(stuff keeps on going)",
            ',',
            SUCCEED,
            1,
            {"stuff keeps on going"},
        },
        {
            "4-ple, escaped seperator",
            "(elem0,elem1,el\\,em2,elem3)", /* "el\,em" */
            ',',
            SUCCEED,
            4,
            {"elem0", "elem1", "el,em2", "elem3"},
        },
        {
            "5-ple, escaped escaped separator",
            "(elem0,elem1,el\\\\,em2,elem3)",
            ',',
            SUCCEED,
            5,
            {"elem0", "elem1", "el\\", "em2", "elem3"},
        },
        {
            "escaped non-comma separator",
            "(5-2-7-2\\-6-2)",
            '-',
            SUCCEED,
            5,
            {"5", "2", "7", "2-6", "2"},
        },
        {
            "embedded close-paren",
            "(be;fo)re)",
            ';',
            SUCCEED,
            2,
            {"be", "fo)re"},
        },
        {
            "embedded non-escaping backslash",
            "(be;fo\\re)",
            ';',
            SUCCEED,
            2,
            {"be", "fo\\re"},
        },
        {
            "double close-paren at end",
            "(be;fore))",
            ';',
            SUCCEED,
            2,
            {"be", "fore)"},
        },
        {
            "empty elements",
            "(;a1;;a4;)",
            ';',
            SUCCEED,
            5,
            {"", "a1", "", "a4", ""},
        },
        {
            "nested tuples with different separators",
            "((4,e,a);(6,2,a))",
            ';',
            SUCCEED,
            2,
            {"(4,e,a)", "(6,2,a)"},
        },
        {
            "nested tuples with same separators",
            "((4,e,a),(6,2,a))",
            ',',
            SUCCEED,
            6,
            {"(4", "e", "a)", "(6", "2", "a)"},
        },
        {
            "real-world use case",
            "(us-east-2,AKIAIMC3D3XLYXLN5COA,ugs5aVVnLFCErO/8uW14iWE3K5AgXMpsMlWneO/+)",
            ',',
            SUCCEED,
            3,
            {"us-east-2", "AKIAIMC3D3XLYXLN5COA", "ugs5aVVnLFCErO/8uW14iWE3K5AgXMpsMlWneO/+"},
        }};
    struct testcase tc;
    unsigned        n_tests       = 14;
    unsigned        i             = 0;
    unsigned        count         = 0;
    unsigned        elem_i        = 0;
    char **         parsed        = NULL;
    char *          cpy           = NULL;
    herr_t          success       = TRUE;
    hbool_t         show_progress = FALSE;

    TESTING("arbitrary-count tuple parsing");

#if H5TOOLS_UTILS_TEST_DEBUG > 0
    show_progress = TRUE;
#endif /* H5TOOLS_UTILS_TEST_DEBUG */

    /*********
     * TESTS *
     *********/

    for (i = 0; i < n_tests; i++) {

        /* SETUP
         */
        HDassert(parsed == NULL);
        HDassert(cpy == NULL);
        tc = cases[i];
        if (show_progress == TRUE) {
            HDprintf("testing %d: %s...\n", i, tc.test_msg);
        }

        /* VERIFY
         */
        success = parse_tuple(tc.in_str, tc.sep, &cpy, &count, &parsed);

        JSVERIFY(tc.exp_ret, success, "function returned incorrect value")
        JSVERIFY(tc.exp_nelems, count, NULL)
        if (success == SUCCEED) {
            FAIL_IF(parsed == NULL)
            for (elem_i = 0; elem_i < count; elem_i++) {
                JSVERIFY_STR(tc.exp_elems[elem_i], parsed[elem_i], NULL)
            }
            /* TEARDOWN */
            HDassert(parsed != NULL);
            HDassert(cpy != NULL);
            HDfree(parsed);
            parsed = NULL;
            HDfree(cpy);
            cpy = NULL;
        }
        else {
            FAIL_IF(parsed != NULL)
        } /* if parse_tuple() == SUCCEED or no */

    } /* for each testcase */

    PASSED();
    return 0;

error:
    /***********
     * CLEANUP *
     ***********/

    if (parsed != NULL)
        HDfree(parsed);
    if (cpy != NULL)
        HDfree(cpy);

    return 1;

} /* test_parse_tuple */

/*----------------------------------------------------------------------------
 *
 * Function:   test_populate_ros3_fa()
 *
 * Purpose:    Verify behavior of `populate_ros3_fa()`
 *
 * Return:     0 if test passes
 *             1 if failure
 *
 * Programmer: Jacob Smith
 *             2017-11-13
 *
 * Changes:    None
 *
 *----------------------------------------------------------------------------
 */
static unsigned
test_populate_ros3_fa(void)
{
#ifdef H5_HAVE_ROS3_VFD
    /*************************
     * TEST-LOCAL STRUCTURES *
     *************************/

    /************************
     * TEST-LOCAL VARIABLES *
     ************************/

    hbool_t show_progress = FALSE;
    int     bad_version   = 0xf87a; /* arbitrarily wrong version number */
#endif                              /* H5_HAVE_ROS3_VFD */

    TESTING("programmatic ros3 fapl population");

#ifndef H5_HAVE_ROS3_VFD
    HDputs(" -SKIP-");
    HDputs("    Read-Only S3 VFD not enabled");
    HDfflush(stdout);
    return 0;
#else
#if H5TOOLS_UTILS_TEST_DEBUG > 0
    show_progress = TRUE;
#endif /* H5TOOLS_UTILS_TEST_DEBUG */

    HDassert(bad_version != H5FD_CURR_ROS3_FAPL_T_VERSION);

    /*********
     * TESTS *
     *********/

    /* NULL fapl config pointer fails
     */
    {
        const char *values[] = {"x", "y", "z"};

        if (show_progress) {
            HDprintf("NULL fapl pointer\n");
        }

        JSVERIFY(0, h5tools_populate_ros3_fapl(NULL, values), "fapl pointer cannot be null")
    }

    /* NULL values pointer yields default fapl
     */
    {
        H5FD_ros3_fapl_t fa = {bad_version, TRUE, "u", "v", "w"};

        if (show_progress) {
            HDprintf("NULL values pointer\n");
        }

        JSVERIFY(1, h5tools_populate_ros3_fapl(&fa, NULL), "NULL values pointer yields \"default\" fapl")
        JSVERIFY(H5FD_CURR_ROS3_FAPL_T_VERSION, fa.version, NULL)
        JSVERIFY(FALSE, fa.authenticate, NULL)
        JSVERIFY_STR("", fa.aws_region, NULL)
        JSVERIFY_STR("", fa.secret_id, NULL)
        JSVERIFY_STR("", fa.secret_key, NULL)
    }

    /* all-empty values
     * yields default fapl
     */
    {
        H5FD_ros3_fapl_t fa       = {bad_version, TRUE, "u", "v", "w"};
        const char *     values[] = {"", "", ""};

        if (show_progress) {
            HDprintf("all empty values\n");
        }

        JSVERIFY(1, h5tools_populate_ros3_fapl(&fa, values), "empty values yields \"default\" fapl")
        JSVERIFY(H5FD_CURR_ROS3_FAPL_T_VERSION, fa.version, NULL)
        JSVERIFY(FALSE, fa.authenticate, NULL)
        JSVERIFY_STR("", fa.aws_region, NULL)
        JSVERIFY_STR("", fa.secret_id, NULL)
        JSVERIFY_STR("", fa.secret_key, NULL)
    }

    /* successfully set fapl with values
     * excess value is ignored
     */
    {
        H5FD_ros3_fapl_t fa       = {bad_version, FALSE, "a", "b", "c"};
        const char *     values[] = {"x", "y", "z", "a"};

        if (show_progress) {
            HDprintf("successful full set\n");
        }

        JSVERIFY(1, h5tools_populate_ros3_fapl(&fa, values), "four values")
        JSVERIFY(H5FD_CURR_ROS3_FAPL_T_VERSION, fa.version, NULL)
        JSVERIFY(TRUE, fa.authenticate, NULL)
        JSVERIFY_STR("x", fa.aws_region, NULL)
        JSVERIFY_STR("y", fa.secret_id, NULL)
        JSVERIFY_STR("z", fa.secret_key, NULL)
    }

    /* NULL region
     * yeilds default fapl
     */
    {
        H5FD_ros3_fapl_t fa       = {bad_version, FALSE, "a", "b", "c"};
        const char *     values[] = {NULL, "y", "z", NULL};

        if (show_progress) {
            HDprintf("NULL region\n");
        }

        JSVERIFY(0, h5tools_populate_ros3_fapl(&fa, values), "could not fill fapl")
        JSVERIFY(H5FD_CURR_ROS3_FAPL_T_VERSION, fa.version, NULL)
        JSVERIFY(FALSE, fa.authenticate, NULL)
        JSVERIFY_STR("", fa.aws_region, NULL)
        JSVERIFY_STR("", fa.secret_id, NULL)
        JSVERIFY_STR("", fa.secret_key, NULL)
    }

    /* empty region
     * yeilds default fapl
     */
    {
        H5FD_ros3_fapl_t fa       = {bad_version, FALSE, "a", "b", "c"};
        const char *     values[] = {"", "y", "z", NULL};

        if (show_progress) {
            HDprintf("empty region; non-empty id, key\n");
        }

        JSVERIFY(0, h5tools_populate_ros3_fapl(&fa, values), "could not fill fapl")
        JSVERIFY(H5FD_CURR_ROS3_FAPL_T_VERSION, fa.version, NULL)
        JSVERIFY(FALSE, fa.authenticate, NULL)
        JSVERIFY_STR("", fa.aws_region, NULL)
        JSVERIFY_STR("", fa.secret_id, NULL)
        JSVERIFY_STR("", fa.secret_key, NULL)
    }

    /* region overflow
     * yeilds default fapl
     */
    {
        H5FD_ros3_fapl_t fa       = {bad_version, FALSE, "a", "b", "c"};
        const char *     values[] = {"somewhere over the rainbow not too high "
                                "there is another rainbow bounding some darkened sky",
                                "y", "z"};

        if (show_progress) {
            HDprintf("region overflow\n");
        }

        HDassert(HDstrlen(values[0]) > H5FD_ROS3_MAX_REGION_LEN);

        JSVERIFY(0, h5tools_populate_ros3_fapl(&fa, values), "could not fill fapl")
        JSVERIFY(H5FD_CURR_ROS3_FAPL_T_VERSION, fa.version, NULL)
        JSVERIFY(FALSE, fa.authenticate, NULL)
        JSVERIFY_STR("", fa.aws_region, NULL)
        JSVERIFY_STR("", fa.secret_id, NULL)
        JSVERIFY_STR("", fa.secret_key, NULL)
    }

    /* NULL id
     * yields default fapl
     */
    {
        H5FD_ros3_fapl_t fa       = {bad_version, FALSE, "a", "b", "c"};
        const char *     values[] = {"x", NULL, "z", NULL};

        if (show_progress) {
            HDprintf("NULL id\n");
        }

        JSVERIFY(0, h5tools_populate_ros3_fapl(&fa, values), "could not fill fapl")
        JSVERIFY(H5FD_CURR_ROS3_FAPL_T_VERSION, fa.version, NULL)
        JSVERIFY(FALSE, fa.authenticate, NULL)
        JSVERIFY_STR("", fa.aws_region, NULL)
        JSVERIFY_STR("", fa.secret_id, NULL)
        JSVERIFY_STR("", fa.secret_key, NULL)
    }

    /* empty id (non-empty region, key)
     * yeilds default fapl
     */
    {
        H5FD_ros3_fapl_t fa       = {bad_version, FALSE, "a", "b", "c"};
        const char *     values[] = {"x", "", "z", NULL};

        if (show_progress) {
            HDprintf("empty id; non-empty region and key\n");
        }

        JSVERIFY(0, h5tools_populate_ros3_fapl(&fa, values), "could not fill fapl")
        JSVERIFY(H5FD_CURR_ROS3_FAPL_T_VERSION, fa.version, NULL)
        JSVERIFY(FALSE, fa.authenticate, NULL)
        JSVERIFY_STR("", fa.aws_region, NULL)
        JSVERIFY_STR("", fa.secret_id, NULL)
        JSVERIFY_STR("", fa.secret_key, NULL)
    }

    /* id overflow
     * partial set: region
     */
    {
        H5FD_ros3_fapl_t fa       = {bad_version, FALSE, "a", "b", "c"};
        const char *     values[] = {"x",
                                "Why is it necessary to solve the problem? "
                                "What benefits will you receive by solving the problem? "
                                "What is the unknown? "
                                "What is it you don't yet understand? "
                                "What is the information you have? "
                                "What isn't the problem? "
                                "Is the information insufficient, redundant, or contradictory? "
                                "Should you draw a diagram or figure of the problem? "
                                "What are the boundaries of the problem? "
                                "Can you separate the various parts of the problem?",
                                "z"};

        if (show_progress) {
            HDprintf("id overflow\n");
        }

        HDassert(HDstrlen(values[1]) > H5FD_ROS3_MAX_SECRET_ID_LEN);

        JSVERIFY(0, h5tools_populate_ros3_fapl(&fa, values), "could not fill fapl")
        JSVERIFY(H5FD_CURR_ROS3_FAPL_T_VERSION, fa.version, NULL)
        JSVERIFY(FALSE, fa.authenticate, NULL)
        JSVERIFY_STR("x", fa.aws_region, NULL)
        JSVERIFY_STR("", fa.secret_id, NULL)
        JSVERIFY_STR("", fa.secret_key, NULL)
    }

    /* NULL key
     * yields default fapl
     */
    {
        H5FD_ros3_fapl_t fa       = {bad_version, FALSE, "a", "b", "c"};
        const char *     values[] = {"x", "y", NULL, NULL};

        if (show_progress) {
            HDprintf("NULL key\n");
        }

        JSVERIFY(0, h5tools_populate_ros3_fapl(&fa, values), "could not fill fapl")
        JSVERIFY(H5FD_CURR_ROS3_FAPL_T_VERSION, fa.version, NULL)
        JSVERIFY(FALSE, fa.authenticate, NULL)
        JSVERIFY_STR("", fa.aws_region, NULL)
        JSVERIFY_STR("", fa.secret_id, NULL)
        JSVERIFY_STR("", fa.secret_key, NULL)
    }

    /* empty key (non-empty region, id)
     * yeilds authenticating fapl
     */
    {
        H5FD_ros3_fapl_t fa       = {bad_version, FALSE, "a", "b", "c"};
        const char *     values[] = {"x", "y", "", NULL};

        if (show_progress) {
            HDprintf("empty key; non-empty region and id\n");
        }

        JSVERIFY(1, h5tools_populate_ros3_fapl(&fa, values), "could not fill fapl")
        JSVERIFY(H5FD_CURR_ROS3_FAPL_T_VERSION, fa.version, NULL)
        JSVERIFY(TRUE, fa.authenticate, NULL)
        JSVERIFY_STR("x", fa.aws_region, NULL)
        JSVERIFY_STR("y", fa.secret_id, NULL)
        JSVERIFY_STR("", fa.secret_key, NULL)
    }

    /* empty key, region (non-empty id)
     * yeilds default fapl
     */
    {
        H5FD_ros3_fapl_t fa       = {bad_version, FALSE, "a", "b", "c"};
        const char *     values[] = {"", "y", "", NULL};

        if (show_progress) {
            HDprintf("empty key and region; non-empty id\n");
        }

        JSVERIFY(0, h5tools_populate_ros3_fapl(&fa, values), "could not fill fapl")
        JSVERIFY(H5FD_CURR_ROS3_FAPL_T_VERSION, fa.version, NULL)
        JSVERIFY(FALSE, fa.authenticate, NULL)
        JSVERIFY_STR("", fa.aws_region, NULL)
        JSVERIFY_STR("", fa.secret_id, NULL)
        JSVERIFY_STR("", fa.secret_key, NULL)
    }

    /* empty key, id (non-empty region)
     * yeilds default fapl
     */
    {
        H5FD_ros3_fapl_t fa       = {bad_version, FALSE, "a", "b", "c"};
        const char *     values[] = {"x", "", "", NULL};

        if (show_progress) {
            HDprintf("empty key and id; non-empty region\n");
        }

        JSVERIFY(0, h5tools_populate_ros3_fapl(&fa, values), "could not fill fapl")
        JSVERIFY(H5FD_CURR_ROS3_FAPL_T_VERSION, fa.version, NULL)
        JSVERIFY(FALSE, fa.authenticate, NULL)
        JSVERIFY_STR("", fa.aws_region, NULL)
        JSVERIFY_STR("", fa.secret_id, NULL)
        JSVERIFY_STR("", fa.secret_key, NULL)
    }

    /* key overflow
     * partial set: region, id
     */
    {
        H5FD_ros3_fapl_t fa       = {bad_version, FALSE, "a", "b", "c"};
        const char *     values[] = {"x", "y",
                                "Why is it necessary to solve the problem? "
                                "What benefits will you receive by solving the problem? "
                                "What is the unknown? "
                                "What is it you don't yet understand? "
                                "What is the information you have? "
                                "What isn't the problem? "
                                "Is the information insufficient, redundant, or contradictory? "
                                "Should you draw a diagram or figure of the problem? "
                                "What are the boundaries of the problem? "
                                "Can you separate the various parts of the problem?"};

        if (show_progress) {
            HDprintf("key overflow\n");
        }

        HDassert(HDstrlen(values[2]) > H5FD_ROS3_MAX_SECRET_KEY_LEN);

        JSVERIFY(0, h5tools_populate_ros3_fapl(&fa, values), "could not fill fapl")
        JSVERIFY(H5FD_CURR_ROS3_FAPL_T_VERSION, fa.version, NULL)
        JSVERIFY(FALSE, fa.authenticate, NULL)
        JSVERIFY_STR("x", fa.aws_region, NULL)
        JSVERIFY_STR("y", fa.secret_id, NULL)
        JSVERIFY_STR("", fa.secret_key, NULL)
    }

    /* use case
     */
    {
        H5FD_ros3_fapl_t fa       = {0, 0, "", "", ""};
        const char *     values[] = {"us-east-2", "AKIAIMC3D3XLYXLN5COA",
                                "ugs5aVVnLFCErO/8uW14iWE3K5AgXMpsMlWneO/+"};
        JSVERIFY(1, h5tools_populate_ros3_fapl(&fa, values), "unable to set use case")
        JSVERIFY(1, fa.version, "version check")
        JSVERIFY(1, fa.authenticate, "should authenticate")
    }

    PASSED();
    return 0;

error:
    /***********
     * CLEANUP *
     ***********/

    return 1;

#endif /* H5_HAVE_ROS3_VFD */

} /* test_populate_ros3_fa */

/*----------------------------------------------------------------------------
 *
 * Function:   test_set_configured_fapl()
 *
 * Purpose:    Verify `h5tools_get_fapl()` with ROS3 and HDFS VFDs
 *
 * Return:     0 if test passes
 *             1 if failure
 *
 * Programmer: Jacob Smith
 *             2018-07-12
 *
 * Changes:    None
 *
 *----------------------------------------------------------------------------
 */
static unsigned
test_set_configured_fapl(void)
{
#define UTIL_TEST_NOFAPL  1
#define UTIL_TEST_DEFAULT 2
#define UTIL_TEST_CREATE  3

    /*************************
     * TEST-LOCAL STRUCTURES *
     *************************/
    typedef struct testcase {
        const char message[88];
        int        expected;
        int        fapl_choice;
        const char vfdname[12];
        void *     conf_fa;
    } testcase;

    typedef struct other_fa_t {
        int a;
        int b;
        int c;
    } other_fa_t;

    /************************
     * TEST-LOCAL VARIABLES *
     ************************/

<<<<<<< HEAD
    hid_t            fapl_id      = H5I_INVALID_HID;
    other_fa_t       wrong_fa     = {0x432, 0xf82, 0x9093};
=======
    hid_t      fapl_id  = H5I_INVALID_HID;
    other_fa_t wrong_fa = {0x432, 0xf82, 0x9093};
#ifdef H5_HAVE_ROS3_VFD
>>>>>>> 18bbd3f0
    H5FD_ros3_fapl_t ros3_anon_fa = {1, FALSE, "", "", ""};
    H5FD_ros3_fapl_t ros3_auth_fa = {
        1,                            /* fapl version           */
        TRUE,                         /* authenticate           */
        "us-east-1",                  /* aws region             */
        "12345677890abcdef",          /* simulate access key ID */
        "oiwnerwe9u0234nJw0-aoj+dsf", /* simulate secret key    */
    };
#endif /* H5_HAVE_ROS3_VFD */
#ifdef H5_HAVE_LIBHDFS
    H5FD_hdfs_fapl_t hdfs_fa = {
        1,    /* fapl version          */
        "",   /* namenode name         */
        0,    /* namenode port         */
        "",   /* kerberos ticket cache */
        "",   /* user name             */
        2048, /* stream buffer size    */
    };
<<<<<<< HEAD
=======
#endif                    /* H5_HAVE_LIBHDFS */
>>>>>>> 18bbd3f0
    unsigned n_cases = 7; /* number of common testcases */
    testcase cases[] = {
        {
            "(common) should fail: no fapl id",
            0,
            UTIL_TEST_NOFAPL,
            "",
            NULL,
        },
        {
            "(common) should fail: no fapl id (with struct)",
            0,
            UTIL_TEST_NOFAPL,
            "",
            &wrong_fa,
        },
        {
            "(common) H5P_DEFAULT with no struct should succeed",
            1,
            UTIL_TEST_DEFAULT,
            "",
            NULL,
        },
        {
            "(common) H5P_DEFAULT with (ignored) struct should succeed",
            1,
            UTIL_TEST_DEFAULT,
            "",
            &wrong_fa,
        },
        {
            "(common) provided fapl entry should not fail",
            1,
            UTIL_TEST_CREATE,
            "",
            NULL,
        },
        {
            "(common) provided fapl entry should not fail; ignores struct",
            1,
            UTIL_TEST_CREATE,
            "",
            &wrong_fa,
        },
        {
            "(common) should fail: unrecoginzed vfd name",
            0,
            UTIL_TEST_DEFAULT,
            "unknown",
            NULL,
        },

#ifdef H5_HAVE_ROS3_VFD
        /* WARNING: add number of ROS3 test cases after array definition
         */
        {
            "(ROS3) should fail: no fapl id, no struct",
            0,
            UTIL_TEST_NOFAPL,
            "ros3",
            NULL,
        },
        {
            "(ROS3) should fail: no fapl id",
            0,
            UTIL_TEST_NOFAPL,
            "ros3",
            &ros3_anon_fa,
        },
        {
            "(ROS3) should fail: no struct",
            0,
            UTIL_TEST_CREATE,
            "ros3",
            NULL,
        },
        {
            "(ROS3) successful set",
            1,
            UTIL_TEST_CREATE,
            "ros3",
            &ros3_anon_fa,
        },
        {
            "(ROS3) should fail: attempt to set DEFAULT fapl",
            0,
            UTIL_TEST_DEFAULT,
            "ros3",
            &ros3_anon_fa,
        },
#endif /* H5_HAVE_ROS3_VFD */

#ifdef H5_HAVE_LIBHDFS
        /* WARNING: add number of HDFS test cases after array definition
         */
        {
            "(HDFS) should fail: no fapl id, no struct",
            0,
            UTIL_TEST_NOFAPL,
            "hdfs",
            NULL,
        },
        {
            "(HDFS) should fail: no fapl id",
            0,
            UTIL_TEST_NOFAPL,
            "hdfs",
            &hdfs_fa,
        },
        {
            "(HDFS) should fail: no struct",
            0,
            UTIL_TEST_CREATE,
            "hdfs",
            NULL,
        },
        {
            "(HDFS) successful set",
            1,
            UTIL_TEST_CREATE,
            "hdfs",
            &hdfs_fa,
        },
        {
            "(HDFS) should fail: attempt to set DEFAULT fapl",
            0,
            UTIL_TEST_DEFAULT,
            "hdfs",
            &hdfs_fa,
        },
#endif /* H5_HAVE_LIBHDFS */

    }; /* testcases `cases` array */
    unsigned int i;

#ifdef H5_HAVE_ROS3_VFD
    n_cases += 5;
#endif /* H5_HAVE_ROS3_VFD */

#ifdef H5_HAVE_LIBHDFS
    n_cases += 5;
#endif /* H5_HAVE_LIBHDFS */

    TESTING("programmatic fapl set");

    for (i = 0; i < n_cases; i++) {
        h5tools_vfd_info_t vfd_info;
        hid_t              result;
        testcase           C = cases[i];

        fapl_id = H5I_INVALID_HID;

#if UTIL_TEST_DEBUG
        HDfprintf(stderr, "setup test %d\t%s\n", i, C.message);
        fflush(stderr);
#endif /* UTIL_TEST_DEBUG */

        /* per-test setup */
        if (C.fapl_choice == UTIL_TEST_DEFAULT) {
            fapl_id = H5P_DEFAULT;
        }
        else if (C.fapl_choice == UTIL_TEST_CREATE) {
            fapl_id = H5Pcreate(H5P_FILE_ACCESS);
            FAIL_IF(fapl_id < 0)
        }

#if UTIL_TEST_DEBUG
        HDfprintf(stderr, "before test\n");
        fflush(stderr);
#endif /* UTIL_TEST_DEBUG */

        /* test */
<<<<<<< HEAD
        result = h5tools_set_configured_fapl(fapl_id, C.vfdname, C.conf_fa);
        JSVERIFY(result, C.expected, C.message)
=======
        vfd_info.info = C.conf_fa;
        vfd_info.name = C.vfdname;
        result        = h5tools_get_fapl(H5P_DEFAULT, NULL, &vfd_info);
        if (C.expected == 0)
            JSVERIFY(result, H5I_INVALID_HID, C.message)
        else
            JSVERIFY_NOT(result, H5I_INVALID_HID, C.message)
>>>>>>> 18bbd3f0

#if UTIL_TEST_DEBUG
        HDfprintf(stderr, "after test\n");
        fflush(stderr);
#endif /* UTIL_TEST_DEBUG */

        /* per-test-teardown */
        if (fapl_id > 0) {
            FAIL_IF(FAIL == H5Pclose(fapl_id))
        }
        fapl_id = H5I_INVALID_HID;

#if UTIL_TEST_DEBUG
        HDfprintf(stderr, "after cleanup\n");
        fflush(stderr);
#endif /* UTIL_TEST_DEBUG */
    }

#if UTIL_TEST_DEBUG
    HDfprintf(stderr, "after loop\n");
    fflush(stderr);
#endif /* UTIL_TEST_DEBUG */

    PASSED();
    return 0;

error:
    /***********
     * CLEANUP *
     ***********/

#if UTIL_TEST_DEBUG
    HDfprintf(stderr, "ERROR\n");
    fflush(stderr);
#endif /* UTIL_TEST_DEBUG */

    if (fapl_id > 0) {
        (void)H5Pclose(fapl_id);
    }

    return 1;

#undef UTIL_TEST_NOFAPL
#undef UTIL_TEST_DEFAULT
#undef UTIL_TEST_CREATE
} /* test_set_configured_fapl */
<<<<<<< HEAD
=======
H5_GCC_DIAG_ON("format")
>>>>>>> 18bbd3f0

/*----------------------------------------------------------------------------
 *
 * Function:   main()
 *
 * Purpose:    Run all test functions.
 *
 * Return:     0 iff all test pass
 *             1 iff any failures
 *
 * Programmer: Jacob Smith
 *             2017-11-10
 *
 * Changes:    None.
 *
 *----------------------------------------------------------------------------
 */
int
main(void)
{
    unsigned nerrors = 0;

#ifdef _H5TEST_
    h5reset(); /* h5test? */
#endif         /* _H5TEST_ */

    HDfprintf(stdout, "Testing h5tools_utils corpus.\n");

    nerrors += test_parse_tuple();
    nerrors += test_populate_ros3_fa();
    nerrors += test_set_configured_fapl();

    if (nerrors > 0) {
        HDfprintf(stdout, "***** %d h5tools_utils TEST%s FAILED! *****\n", nerrors, nerrors > 1 ? "S" : "");
        nerrors = 1;
    }
    else {
        HDfprintf(stdout, "All h5tools_utils tests passed\n");
    }

    return (int)nerrors;

} /* main */<|MERGE_RESOLUTION|>--- conflicted
+++ resolved
@@ -69,11 +69,8 @@
  *
  *****************************************************************************/
 
-<<<<<<< HEAD
-=======
 H5_GCC_DIAG_OFF("format")
 
->>>>>>> 18bbd3f0
 /*----------------------------------------------------------------------------
  *
  * ifdef flag: JSVERIFY_EXP_ACT
@@ -1010,14 +1007,9 @@
      * TEST-LOCAL VARIABLES *
      ************************/
 
-<<<<<<< HEAD
-    hid_t            fapl_id      = H5I_INVALID_HID;
-    other_fa_t       wrong_fa     = {0x432, 0xf82, 0x9093};
-=======
     hid_t      fapl_id  = H5I_INVALID_HID;
     other_fa_t wrong_fa = {0x432, 0xf82, 0x9093};
 #ifdef H5_HAVE_ROS3_VFD
->>>>>>> 18bbd3f0
     H5FD_ros3_fapl_t ros3_anon_fa = {1, FALSE, "", "", ""};
     H5FD_ros3_fapl_t ros3_auth_fa = {
         1,                            /* fapl version           */
@@ -1036,10 +1028,7 @@
         "",   /* user name             */
         2048, /* stream buffer size    */
     };
-<<<<<<< HEAD
-=======
 #endif                    /* H5_HAVE_LIBHDFS */
->>>>>>> 18bbd3f0
     unsigned n_cases = 7; /* number of common testcases */
     testcase cases[] = {
         {
@@ -1212,10 +1201,6 @@
 #endif /* UTIL_TEST_DEBUG */
 
         /* test */
-<<<<<<< HEAD
-        result = h5tools_set_configured_fapl(fapl_id, C.vfdname, C.conf_fa);
-        JSVERIFY(result, C.expected, C.message)
-=======
         vfd_info.info = C.conf_fa;
         vfd_info.name = C.vfdname;
         result        = h5tools_get_fapl(H5P_DEFAULT, NULL, &vfd_info);
@@ -1223,7 +1208,6 @@
             JSVERIFY(result, H5I_INVALID_HID, C.message)
         else
             JSVERIFY_NOT(result, H5I_INVALID_HID, C.message)
->>>>>>> 18bbd3f0
 
 #if UTIL_TEST_DEBUG
         HDfprintf(stderr, "after test\n");
@@ -1270,10 +1254,7 @@
 #undef UTIL_TEST_DEFAULT
 #undef UTIL_TEST_CREATE
 } /* test_set_configured_fapl */
-<<<<<<< HEAD
-=======
 H5_GCC_DIAG_ON("format")
->>>>>>> 18bbd3f0
 
 /*----------------------------------------------------------------------------
  *
