/* * * * * * * * * * * * * * * * * * * * * * * * * * * * * * * * * * * * * * *
 * Copyright by The HDF Group.                                               *
 * Copyright by the Board of Trustees of the University of Illinois.         *
 * All rights reserved.                                                      *
 *                                                                           *
 * This file is part of HDF5.  The full HDF5 copyright notice, including     *
 * terms governing use, modification, and redistribution, is contained in    *
 * the COPYING file, which can be found at the root of the source code       *
 * distribution tree, or in https://www.hdfgroup.org/licenses.               *
 * If you do not have access to either file, you may request a copy from     *
 * help@hdfgroup.org.                                                        *
 * * * * * * * * * * * * * * * * * * * * * * * * * * * * * * * * * * * * * * */

/*-------------------------------------------------------------------------
 *
 * Created:             debug.c
 *                      Jul 18 1997
 *                      Robb Matzke
 *
 * Purpose:             Debugs an existing HDF5 file at a low level.
 *
 *-------------------------------------------------------------------------
 */
#define H5A_FRIEND   /*suppress error about including H5Apkg  */
#define H5B2_FRIEND  /*suppress error about including H5B2pkg */
#define H5B2_TESTING /*suppress warning about H5B2 testing funcs*/
#define H5D_FRIEND   /*suppress error about including H5Dpkg  */
#define H5EA_FRIEND  /*suppress error about including H5EApkg */
#define H5EA_TESTING /*suppress warning about H5EA testing funcs*/
#define H5FA_FRIEND  /*suppress error about including H5FApkg */
#define H5FA_TESTING /*suppress warning about H5FA testing funcs*/
#define H5F_FRIEND   /*suppress error about including H5Fpkg  */
#define H5G_FRIEND   /*suppress error about including H5Gpkg  */
#define H5HF_FRIEND  /*suppress error about including H5HFpkg */
#define H5O_FRIEND   /*suppress error about including H5Opkg  */
#define H5SM_FRIEND  /*suppress error about including H5SMpkg */

#include "H5private.h"   /* Generic Functions    */
#include "H5Apkg.h"      /* Attributes           */
#include "H5B2pkg.h"     /* v2 B-trees           */
#include "H5CXprivate.h" /* API Contexts        */
#include "H5Dpkg.h"      /* Datasets             */
#include "H5Eprivate.h"  /* Error handling       */
#include "H5EApkg.h"     /* Extensible Arrays    */
#include "H5FApkg.h"     /* Fixed Arrays         */
#include "H5Fpkg.h"      /* File access          */
#include "H5FSprivate.h" /* Free space manager  */
#include "H5Gpkg.h"      /* Groups               */
#include "H5HFpkg.h"     /* Fractal heaps        */
#include "H5HGprivate.h" /* Global Heaps        */
#include "H5Iprivate.h"  /* IDs                  */
#include "H5Opkg.h"      /* Object headers       */
#include "H5SMpkg.h"     /* Implicitly shared messages    */

/* File drivers */
#include "H5FDfamily.h"

#define VCOL 50

/*-------------------------------------------------------------------------
 * Function:    get_H5B2_class
 *
 * Purpose:  Determine the v2 B-tree class from the buffer read in.
 *              B-trees are debugged through the B-tree subclass.  The subclass
 *              identifier is two bytes after the B-tree signature.
 *
 * Return:  Non-NULL on success/NULL on failure
 *
 * Programmer:  Quincey Koziol
 *    Sep 11 2008
 *
 *-------------------------------------------------------------------------
 */
static const H5B2_class_t *
get_H5B2_class(const uint8_t *sig)
{
    H5B2_subid_t        subtype = (H5B2_subid_t)sig[H5_SIZEOF_MAGIC + 1];
<<<<<<< HEAD
    const H5B2_class_t *cls;
=======
    const H5B2_class_t *cls     = NULL;
>>>>>>> 18bbd3f0

    switch (subtype) {
        case H5B2_TEST_ID:
            cls = H5B2_TEST;
            break;

        case H5B2_FHEAP_HUGE_INDIR_ID:
            cls = H5HF_HUGE_BT2_INDIR;
            break;

        case H5B2_FHEAP_HUGE_FILT_INDIR_ID:
            cls = H5HF_HUGE_BT2_FILT_INDIR;
            break;

        case H5B2_FHEAP_HUGE_DIR_ID:
            cls = H5HF_HUGE_BT2_DIR;
            break;

        case H5B2_FHEAP_HUGE_FILT_DIR_ID:
            cls = H5HF_HUGE_BT2_FILT_DIR;
            break;

        case H5B2_GRP_DENSE_NAME_ID:
            cls = H5G_BT2_NAME;
            break;

        case H5B2_GRP_DENSE_CORDER_ID:
            cls = H5G_BT2_CORDER;
            break;

        case H5B2_SOHM_INDEX_ID:
            cls = H5SM_INDEX;
            break;

        case H5B2_ATTR_DENSE_NAME_ID:
            cls = H5A_BT2_NAME;
            break;

        case H5B2_ATTR_DENSE_CORDER_ID:
            cls = H5A_BT2_CORDER;
            break;

        case H5B2_CDSET_ID:
            cls = H5D_BT2;
            break;

        case H5B2_CDSET_FILT_ID:
            cls = H5D_BT2_FILT;
            break;

        case H5B2_TEST2_ID:
            cls = H5B2_TEST2;
            break;

        case H5B2_NUM_BTREE_ID:
        default:
            HDfprintf(stderr, "Unknown v2 B-tree subtype %u\n", (unsigned)(subtype));
<<<<<<< HEAD
            HDexit(4);
=======
>>>>>>> 18bbd3f0
    } /* end switch */

    return (cls);
} /* end get_H5B2_class() */

/*-------------------------------------------------------------------------
 * Function:    get_H5EA_class
 *
 * Purpose:  Determine the extensible array class from the buffer read in.
 *              Extensible arrays are debugged through the array subclass.
 *              The subclass identifier is two bytes after the signature.
 *
 * Return:  Non-NULL on success/NULL on failure
 *
 * Programmer:  Quincey Koziol
 *    Sep 11 2008
 *
 *-------------------------------------------------------------------------
 */
static const H5EA_class_t *
get_H5EA_class(const uint8_t *sig)
{
    H5EA_cls_id_t       clsid = (H5EA_cls_id_t)sig[H5_SIZEOF_MAGIC + 1];
<<<<<<< HEAD
    const H5EA_class_t *cls;
=======
    const H5EA_class_t *cls   = NULL;
>>>>>>> 18bbd3f0

    switch (clsid) {
        case H5EA_CLS_TEST_ID:
            cls = H5EA_CLS_TEST;
            break;

        case H5EA_CLS_CHUNK_ID:
            cls = H5EA_CLS_CHUNK;
            break;

        case H5EA_CLS_FILT_CHUNK_ID:
            cls = H5EA_CLS_FILT_CHUNK;
            break;

        case H5EA_NUM_CLS_ID:
        default:
            HDfprintf(stderr, "Unknown extensible array class %u\n", (unsigned)(clsid));
<<<<<<< HEAD
            HDexit(4);
=======
>>>>>>> 18bbd3f0
    } /* end switch */

    return (cls);
} /* end get_H5EA_class() */

/*-------------------------------------------------------------------------
 * Function:    get_H5FA_class
 *
 * Purpose:  Determine the fixed array class from the buffer read in.
 *              Extensible arrays are debugged through the array subclass.
 *              The subclass identifier is two bytes after the signature.
 *
 * Return:  Non-NULL on success/NULL on failure
 *
 * Programmer:  Quincey Koziol
 *    Sep 11 2008
 *
 *-------------------------------------------------------------------------
 */
static const H5FA_class_t *
get_H5FA_class(const uint8_t *sig)
{
    H5FA_cls_id_t       clsid = (H5FA_cls_id_t)sig[H5_SIZEOF_MAGIC + 1];
<<<<<<< HEAD
    const H5FA_class_t *cls;
=======
    const H5FA_class_t *cls   = NULL;
>>>>>>> 18bbd3f0

    switch (clsid) {
        case H5FA_CLS_TEST_ID:
            cls = H5FA_CLS_TEST;
            break;

        case H5FA_CLS_CHUNK_ID:
            cls = H5FA_CLS_CHUNK;
            break;

        case H5FA_CLS_FILT_CHUNK_ID:
            cls = H5FA_CLS_FILT_CHUNK;
            break;

        case H5FA_NUM_CLS_ID:
        default:
            HDfprintf(stderr, "Unknown fixed array class %u\n", (unsigned)(clsid));
<<<<<<< HEAD
            HDexit(4);
=======
>>>>>>> 18bbd3f0
    } /* end switch */

    return (cls);
} /* end get_H5FA_class() */

/*-------------------------------------------------------------------------
 * Function:    main
 *
 * Usage:       debug FILENAME [OFFSET]
 *
 * Return:      Success:        exit (0)
 *
 *              Failure:        exit (non-zero)
 *
 * Programmer:  Robb Matzke
 *              Jul 18 1997
 *
 *-------------------------------------------------------------------------
 */
int
main(int argc, char *argv[])
{
<<<<<<< HEAD
    hid_t          fid, fapl;
    H5VL_object_t *vol_obj;
    H5F_t *        f;
    haddr_t        addr = 0, extra = 0, extra2 = 0, extra3 = 0, extra4 = 0;
    uint8_t        sig[H5F_SIGNATURE_LEN];
    size_t         u;
    H5E_auto2_t    func;
    void *         edata;
    hbool_t        api_ctx_pushed = FALSE; /* Whether API context pushed */
    herr_t         status         = SUCCEED;

    if (argc == 1) {
        HDfprintf(stderr, "Usage: %s filename [signature-addr [extra]]\n", argv[0]);
        HDexit(1);
=======
    hid_t          fid  = H5I_INVALID_HID;
    hid_t          fapl = H5I_INVALID_HID;
    H5VL_object_t *vol_obj;
    H5F_t *        f;
    haddr_t        addr        = 0;
    int            extra_count = 0; /* Number of extra arguments */
    haddr_t        extra[10];
    uint8_t        sig[H5F_SIGNATURE_LEN];
    size_t         u;
    H5E_auto2_t    func           = NULL;
    void *         edata          = NULL;
    hbool_t        api_ctx_pushed = FALSE; /* Whether API context pushed */
    herr_t         status         = SUCCEED;
    int            exit_value     = 0;

    if (argc == 1) {
        HDfprintf(stderr, "Usage: %s filename [signature-addr [extra]*]\n", argv[0]);
        exit_value = 1;
        goto done;
>>>>>>> 18bbd3f0
    } /* end if */

    /* Initialize the library */
    if (H5open() < 0) {
        HDfprintf(stderr, "cannot initialize the library\n");
        exit_value = 1;
        goto done;
    } /* end if */

    /* Disable error reporting */
    H5Eget_auto2(H5E_DEFAULT, &func, &edata);
    H5Eset_auto2(H5E_DEFAULT, NULL, NULL);

    /*
     * Open the file and get the file descriptor.
     */
    if ((fapl = H5Pcreate(H5P_FILE_ACCESS)) < 0) {
        HDfprintf(stderr, "cannot create file access property list\n");
        exit_value = 1;
        goto done;
    } /* end if */
    if (HDstrchr(argv[1], '%'))
        if (H5Pset_fapl_family(fapl, (hsize_t)0, H5P_DEFAULT) < 0) {
            HDfprintf(stderr, "cannot set file access property list\n");
            exit_value = 1;
            goto done;
        }
    if ((fid = H5Fopen(argv[1], H5F_ACC_RDONLY, fapl)) < 0) {
        HDfprintf(stderr, "cannot open file\n");
        exit_value = 1;
        goto done;
    } /* end if */

    /* Push API context */
    if (H5CX_push() < 0) {
        HDfprintf(stderr, "cannot set API context\n");
        exit_value = 1;
        goto done;
    }
    api_ctx_pushed = TRUE;

    if (NULL == (vol_obj = (H5VL_object_t *)H5VL_vol_object(fid))) {
        HDfprintf(stderr, "cannot obtain vol_obj pointer\n");
        exit_value = 2;
        goto done;
    } /* end if */

    if (NULL == (f = (H5F_t *)H5VL_object_data(vol_obj))) {
        HDfprintf(stderr, "cannot obtain H5F_t pointer\n");
        exit_value = 2;
        goto done;
    } /* end if */

    /* Ignore metadata tags while using h5debug */
    if (H5AC_ignore_tags(f) < 0) {
        HDfprintf(stderr, "cannot ignore metadata tags\n");
        exit_value = 1;
        goto done;
    }

    /*
     * Parse command arguments.
     */
<<<<<<< HEAD
    if (argc > 2)
        addr = (haddr_t)HDstrtoll(argv[2], NULL, 0);
    if (argc > 3)
        extra = (haddr_t)HDstrtoll(argv[3], NULL, 0);
    if (argc > 4)
        extra2 = (haddr_t)HDstrtoll(argv[4], NULL, 0);
    if (argc > 5)
        extra3 = (haddr_t)HDstrtoll(argv[5], NULL, 0);
    if (argc > 6)
        extra4 = (haddr_t)HDstrtoll(argv[6], NULL, 0);
=======

    /* Primary data structure to dump */
    if (argc > 2)
        addr = (haddr_t)HDstrtoll(argv[2], NULL, 0);

    /* Extra arguments for primary data structure */
    HDmemset(extra, 0, sizeof(extra));
    if (argc > 3) {
        /* Number of extra arguments */
        extra_count = argc - 3;

        /* Range check against 'extra' array size */
        if (extra_count > (int)(sizeof(extra) / sizeof(haddr_t))) {
            HDfprintf(stderr, "\nWARNING: Only using first %d extra parameters\n\n",
                      (int)(sizeof(extra) / sizeof(haddr_t)));
            extra_count = (int)(sizeof(extra) / sizeof(haddr_t));
        } /* end if */

        for (u = 0; u < (size_t)extra_count; u++)
            extra[u] = (haddr_t)HDstrtoll(argv[u + 3], NULL, 0);
    } /* end if */
>>>>>>> 18bbd3f0

    /*
     * Read the signature at the specified file position.
     */
<<<<<<< HEAD
    HDfprintf(stdout, "Reading signature at address %a (rel)\n", addr);
=======
    HDfprintf(stdout, "Reading signature at address %" PRIuHADDR " (rel)\n", addr);
>>>>>>> 18bbd3f0
    if (H5F_block_read(f, H5FD_MEM_SUPER, addr, sizeof(sig), sig) < 0) {
        HDfprintf(stderr, "cannot read signature\n");
        exit_value = 3;
        goto done;
    }
    if (!HDmemcmp(sig, H5F_SIGNATURE, (size_t)H5F_SIGNATURE_LEN)) {
        /*
         * Debug the file's super block.
         */
        status = H5F_debug(f, stdout, 0, VCOL);
    }
    else if (!HDmemcmp(sig, H5HL_MAGIC, (size_t)H5_SIZEOF_MAGIC)) {
        /*
         * Debug a local heap.
         */
        status = H5HL_debug(f, addr, stdout, 0, VCOL);
    }
    else if (!HDmemcmp(sig, H5HG_MAGIC, (size_t)H5_SIZEOF_MAGIC)) {
        /*
         * Debug a global heap collection.
         */
        status = H5HG_debug(f, addr, stdout, 0, VCOL);
    }
    else if (!HDmemcmp(sig, H5G_NODE_MAGIC, (size_t)H5_SIZEOF_MAGIC)) {
        /*
         * Debug a symbol table node.
         */

        /* Check for extra parameters */
<<<<<<< HEAD
        if (extra == 0) {
=======
        if (extra_count == 0 || extra[0] == 0) {
>>>>>>> 18bbd3f0
            HDfprintf(stderr,
                      "\nWarning: Providing the group's local heap address will give more information\n");
            HDfprintf(stderr, "Symbol table node usage:\n");
            HDfprintf(stderr, "\th5debug <filename> <Symbol table node address> <address of local heap>\n\n");
        } /* end if */

<<<<<<< HEAD
        status = H5G_node_debug(f, addr, stdout, 0, VCOL, extra);
=======
        status = H5G_node_debug(f, addr, stdout, 0, VCOL, extra[0]);
>>>>>>> 18bbd3f0
    }
    else if (!HDmemcmp(sig, H5B_MAGIC, (size_t)H5_SIZEOF_MAGIC)) {
        /*
         * Debug a B-tree.  B-trees are debugged through the B-tree
         * subclass.  The subclass identifier is the byte immediately
         * after the B-tree signature.
         */
        H5B_subid_t subtype = (H5B_subid_t)sig[H5_SIZEOF_MAGIC];
        unsigned    ndims;
        uint32_t    dim[H5O_LAYOUT_NDIMS];

        switch (subtype) {
            case H5B_SNODE_ID:
                /* Check for extra parameters */
<<<<<<< HEAD
                if (extra == 0) {
=======
                if (extra_count == 0 || extra[0] == 0) {
>>>>>>> 18bbd3f0
                    HDfprintf(
                        stderr,
                        "\nWarning: Providing the group's local heap address will give more information\n");
                    HDfprintf(stderr, "B-tree symbol table node usage:\n");
                    HDfprintf(stderr,
                              "\th5debug <filename> <B-tree node address> <address of local heap>\n\n");
<<<<<<< HEAD
                    HDexit(4);
                } /* end if */

                status = H5G_node_debug(f, addr, stdout, 0, VCOL, extra);
=======
                    exit_value = 4;
                    goto done;
                } /* end if */

                status = H5G_node_debug(f, addr, stdout, 0, VCOL, extra[0]);
>>>>>>> 18bbd3f0
                break;

            case H5B_CHUNK_ID:
                /* Check for extra parameters */
<<<<<<< HEAD
                if (extra == 0) {
=======
                if (extra_count == 0 || extra[0] == 0) {
>>>>>>> 18bbd3f0
                    HDfprintf(
                        stderr,
                        "ERROR: Need number of dimensions of chunk in order to dump chunk B-tree node\n");
                    HDfprintf(stderr, "B-tree chunked storage node usage:\n");
                    HDfprintf(stderr, "\th5debug <filename> <B-tree node address> <# of dimensions> <slowest "
                                      "chunk dim>...<fastest chunk dim>\n");
<<<<<<< HEAD
                    HDexit(4);
                } /* end if */

                /* Build array of chunk dimensions */
                ndims  = (unsigned)extra;
                dim[0] = (uint32_t)extra2;
                if (ndims > 1)
                    dim[1] = (uint32_t)extra3;
                if (ndims > 2)
                    dim[2] = (uint32_t)extra4;

                /* Check for dimension error */
                if (ndims > 3) {
                    HDfprintf(stderr, "ERROR: Only 3 dimensions support currently (fix h5debug)\n");
                    HDfprintf(stderr, "B-tree chunked storage node usage:\n");
                    HDfprintf(stderr, "\th5debug <filename> <B-tree node address> <# of dimensions> <slowest "
                                      "chunk dim>...<fastest chunk dim>\n");
                    HDexit(4);
                } /* end for */
=======
                    exit_value = 4;
                    goto done;
                } /* end if */

                /* Set # of dimensions */
                ndims = (unsigned)extra[0];

                /* Check for dimension error */
                if (ndims > 9) {
                    HDfprintf(stderr, "ERROR: Only 9 dimensions support currently (fix h5debug)\n");
                    HDfprintf(stderr, "B-tree chunked storage node usage:\n");
                    HDfprintf(stderr, "\th5debug <filename> <B-tree node address> <# of dimensions> <slowest "
                                      "chunk dim>...<fastest chunk dim>\n");
                    exit_value = 4;
                    goto done;
                } /* end for */

                /* Build array of chunk dimensions */
                for (u = 0; u < ndims; u++)
                    dim[u] = (uint32_t)extra[u + 1];

                /* Check for dimension error */
>>>>>>> 18bbd3f0
                for (u = 0; u < ndims; u++)
                    if (0 == dim[u]) {
                        HDfprintf(stderr, "ERROR: Chunk dimensions should be >0\n");
                        HDfprintf(stderr, "B-tree chunked storage node usage:\n");
                        HDfprintf(stderr, "\th5debug <filename> <B-tree node address> <# of dimensions> "
                                          "<slowest chunk dim>...<fastest chunk dim>\n");
<<<<<<< HEAD
                        HDexit(4);
=======
                        exit_value = 4;
                        goto done;
>>>>>>> 18bbd3f0
                    } /* end if */

                /* Set the last dimension (the element size) to zero */
                dim[ndims] = 0;

                status = H5D_btree_debug(f, addr, stdout, 0, VCOL, ndims, dim);
                break;

            case H5B_NUM_BTREE_ID:
            default:
                HDfprintf(stderr, "Unknown v1 B-tree subtype %u\n", (unsigned)(subtype));
<<<<<<< HEAD
                HDexit(4);
=======
                exit_value = 4;
                goto done;
>>>>>>> 18bbd3f0
        }
    }
    else if (!HDmemcmp(sig, H5B2_HDR_MAGIC, (size_t)H5_SIZEOF_MAGIC)) {
        /*
         * Debug a v2 B-tree header.
         */
        const H5B2_class_t *cls = get_H5B2_class(sig);
        HDassert(cls);

<<<<<<< HEAD
        if ((cls == H5D_BT2 || cls == H5D_BT2_FILT) && extra == 0) {
=======
        if ((cls == H5D_BT2 || cls == H5D_BT2_FILT) && (extra_count == 0 || extra[0] == 0)) {
>>>>>>> 18bbd3f0
            HDfprintf(stderr, "ERROR: Need v2 B-tree header address and object header address containing the "
                              "layout message in order to dump header\n");
            HDfprintf(stderr, "v2 B-tree hdr usage:\n");
            HDfprintf(stderr, "\th5debug <filename> <v2 B-tree header address> <object header address>\n");
            exit_value = 4;
            goto done;
        } /* end if */

<<<<<<< HEAD
        status = H5B2__hdr_debug(f, addr, stdout, 0, VCOL, cls, (haddr_t)extra);
=======
        status = H5B2__hdr_debug(f, addr, stdout, 0, VCOL, cls, (haddr_t)extra[0]);
>>>>>>> 18bbd3f0
    }
    else if (!HDmemcmp(sig, H5B2_INT_MAGIC, (size_t)H5_SIZEOF_MAGIC)) {
        /*
         * Debug a v2 B-tree internal node.
         */
        const H5B2_class_t *cls = get_H5B2_class(sig);
        HDassert(cls);

        /* Check for enough valid parameters */
        if ((cls == H5D_BT2 || cls == H5D_BT2_FILT) &&
<<<<<<< HEAD
            (extra == 0 || extra2 == 0 || extra3 == 0 || extra4 == 0)) {
=======
            (extra_count == 0 || extra[0] == 0 || extra[1] == 0 || extra[2] == 0 || extra[3] == 0)) {
>>>>>>> 18bbd3f0
            HDfprintf(stderr,
                      "ERROR: Need v2 B-tree header address, the node's number of records, depth, and object "
                      "header address containing the layout message in order to dump internal node\n");
            HDfprintf(stderr,
                      "NOTE: Leaf nodes are depth 0, the internal nodes above them are depth 1, etc.\n");
            HDfprintf(stderr, "v2 B-tree internal node usage:\n");
            HDfprintf(stderr, "\th5debug <filename> <internal node address> <v2 B-tree header address> "
                              "<number of records> <depth> <object header address>\n");
<<<<<<< HEAD
            HDexit(4);
        }
        else if (extra == 0 || extra2 == 0 || extra3 == 0) {
=======
            exit_value = 4;
            goto done;
        }
        else if (extra_count == 0 || extra[0] == 0 || extra[1] == 0 || extra[2] == 0) {
>>>>>>> 18bbd3f0
            HDfprintf(stderr, "ERROR: Need v2 B-tree header address and the node's number of records and "
                              "depth in order to dump internal node\n");
            HDfprintf(stderr,
                      "NOTE: Leaf nodes are depth 0, the internal nodes above them are depth 1, etc.\n");
            HDfprintf(stderr, "v2 B-tree internal node usage:\n");
            HDfprintf(stderr, "\th5debug <filename> <internal node address> <v2 B-tree header address> "
                              "<number of records> <depth>\n");
<<<<<<< HEAD
            HDexit(4);
        } /* end if */

        status = H5B2__int_debug(f, addr, stdout, 0, VCOL, cls, extra, (unsigned)extra2, (unsigned)extra3,
                                 (haddr_t)extra4);
=======
            exit_value = 4;
            goto done;
        } /* end if */

        status = H5B2__int_debug(f, addr, stdout, 0, VCOL, cls, extra[0], (unsigned)extra[1],
                                 (unsigned)extra[2], (haddr_t)extra[3]);
>>>>>>> 18bbd3f0
    }
    else if (!HDmemcmp(sig, H5B2_LEAF_MAGIC, (size_t)H5_SIZEOF_MAGIC)) {
        /*
         * Debug a v2 B-tree leaf node.
         */
        const H5B2_class_t *cls = get_H5B2_class(sig);
        HDassert(cls);

        /* Check for enough valid parameters */
<<<<<<< HEAD
        if ((cls == H5D_BT2 || cls == H5D_BT2_FILT) && (extra == 0 || extra2 == 0 || extra3 == 0)) {
=======
        if ((cls == H5D_BT2 || cls == H5D_BT2_FILT) &&
            (extra_count == 0 || extra[0] == 0 || extra[1] == 0 || extra[2] == 0)) {
>>>>>>> 18bbd3f0

            HDfprintf(stderr, "ERROR: Need v2 B-tree header address, number of records, and object header "
                              "address containing the layout message in order to dump leaf node\n");
            HDfprintf(stderr, "v2 B-tree leaf node usage:\n");
            HDfprintf(stderr, "\th5debug <filename> <leaf node address> <v2 B-tree header address> <number "
                              "of records> <object header address>\n");
<<<<<<< HEAD
            HDexit(4);
        }
        else if (extra == 0 || extra2 == 0) {
=======
            exit_value = 4;
            goto done;
        }
        else if (extra_count == 0 || extra[0] == 0 || extra[1] == 0) {
>>>>>>> 18bbd3f0
            HDfprintf(
                stderr,
                "ERROR: Need v2 B-tree header address and number of records in order to dump leaf node\n");
            HDfprintf(stderr, "v2 B-tree leaf node usage:\n");
            HDfprintf(
                stderr,
                "\th5debug <filename> <leaf node address> <v2 B-tree header address> <number of records>\n");
<<<<<<< HEAD
            HDexit(4);
        } /* end if */

        status = H5B2__leaf_debug(f, addr, stdout, 0, VCOL, cls, extra, (unsigned)extra2, (haddr_t)extra3);
=======
            exit_value = 4;
            goto done;
        } /* end if */

        status =
            H5B2__leaf_debug(f, addr, stdout, 0, VCOL, cls, extra[0], (unsigned)extra[1], (haddr_t)extra[2]);
>>>>>>> 18bbd3f0
    }
    else if (!HDmemcmp(sig, H5HF_HDR_MAGIC, (size_t)H5_SIZEOF_MAGIC)) {
        /*
         * Debug a fractal heap header.
         */
        status = H5HF_hdr_debug(f, addr, stdout, 0, VCOL);
    }
    else if (!HDmemcmp(sig, H5HF_DBLOCK_MAGIC, (size_t)H5_SIZEOF_MAGIC)) {
        /*
         * Debug a fractal heap direct block.
         */

        /* Check for enough valid parameters */
<<<<<<< HEAD
        if (extra == 0 || extra2 == 0) {
=======
        if (extra_count == 0 || extra[0] == 0 || extra[1] == 0) {
>>>>>>> 18bbd3f0
            HDfprintf(stderr, "ERROR: Need fractal heap header address and size of direct block in order to "
                              "dump direct block\n");
            HDfprintf(stderr, "Fractal heap direct block usage:\n");
            HDfprintf(
                stderr,
                "\th5debug <filename> <direct block address> <heap header address> <size of direct block>\n");
<<<<<<< HEAD
            HDexit(4);
        } /* end if */

        status = H5HF_dblock_debug(f, addr, stdout, 0, VCOL, extra, (size_t)extra2);
=======
            exit_value = 4;
            goto done;
        } /* end if */

        status = H5HF_dblock_debug(f, addr, stdout, 0, VCOL, extra[0], (size_t)extra[1]);
>>>>>>> 18bbd3f0
    }
    else if (!HDmemcmp(sig, H5HF_IBLOCK_MAGIC, (size_t)H5_SIZEOF_MAGIC)) {
        /*
         * Debug a fractal heap indirect block.
         */

        /* Check for enough valid parameters */
<<<<<<< HEAD
        if (extra == 0 || extra2 == 0) {
=======
        if (extra_count == 0 || extra[0] == 0 || extra[1] == 0) {
>>>>>>> 18bbd3f0
            HDfprintf(stderr, "ERROR: Need fractal heap header address and number of rows in order to dump "
                              "indirect block\n");
            HDfprintf(stderr, "Fractal heap indirect block usage:\n");
            HDfprintf(
                stderr,
                "\th5debug <filename> <indirect block address> <heap header address> <number of rows>\n");
<<<<<<< HEAD
            HDexit(4);
        } /* end if */

        status = H5HF_iblock_debug(f, addr, stdout, 0, VCOL, extra, (unsigned)extra2);
=======
            exit_value = 4;
            goto done;
        } /* end if */

        status = H5HF_iblock_debug(f, addr, stdout, 0, VCOL, extra[0], (unsigned)extra[1]);
>>>>>>> 18bbd3f0
    }
    else if (!HDmemcmp(sig, H5FS_HDR_MAGIC, (size_t)H5_SIZEOF_MAGIC)) {
        /*
         * Debug a free space header.
         */

        status = H5FS_debug(f, addr, stdout, 0, VCOL);
    }
    else if (!HDmemcmp(sig, H5FS_SINFO_MAGIC, (size_t)H5_SIZEOF_MAGIC)) {
        /*
         * Debug free space serialized sections.
         */

        /* Check for enough valid parameters */
<<<<<<< HEAD
        if (extra == 0 || extra2 == 0) {
=======
        if (extra_count == 0 || extra[0] == 0 || extra[1] == 0) {
>>>>>>> 18bbd3f0
            HDfprintf(stderr, "ERROR: Need free space header address and client address in order to dump "
                              "serialized sections\n");
            HDfprintf(stderr, "Free space serialized sections usage:\n");
            HDfprintf(stderr, "\th5debug <filename> <serialized sections address> <free space header "
                              "address> <client address>\n");
<<<<<<< HEAD
            HDexit(4);
        } /* end if */

        status = H5FS_sects_debug(f, addr, stdout, 0, VCOL, extra, extra2);
=======
            exit_value = 4;
            goto done;
        } /* end if */

        status = H5FS_sects_debug(f, addr, stdout, 0, VCOL, extra[0], extra[1]);
>>>>>>> 18bbd3f0
    }
    else if (!HDmemcmp(sig, H5SM_TABLE_MAGIC, (size_t)H5_SIZEOF_MAGIC)) {
        /*
         * Debug shared message master table.
         */

<<<<<<< HEAD
        status = H5SM_table_debug(f, addr, stdout, 0, VCOL, (unsigned)UFAIL, (unsigned)UFAIL);
=======
        status = H5SM_table_debug(f, addr, stdout, 0, VCOL, UINT_MAX, UINT_MAX);
>>>>>>> 18bbd3f0
    }
    else if (!HDmemcmp(sig, H5SM_LIST_MAGIC, (size_t)H5_SIZEOF_MAGIC)) {
        /*
         * Debug shared message list index.
         */

        /* Check for enough valid parameters */
<<<<<<< HEAD
        if (extra == 0) {
=======
        if (extra_count == 0 || extra[0] == 0) {
>>>>>>> 18bbd3f0
            HDfprintf(stderr, "ERROR: Need shared message header address in order to shared message list\n");
            HDfprintf(stderr, "Shared message list usage:\n");
            HDfprintf(stderr,
                      "\th5debug <filename> <shared message list address> <shared message header address>\n");
<<<<<<< HEAD
            HDexit(4);
        } /* end if */

        status = H5SM_list_debug(f, addr, stdout, 0, VCOL, (haddr_t)extra);
=======
            exit_value = 4;
            goto done;
        } /* end if */

        status = H5SM_list_debug(f, addr, stdout, 0, VCOL, (haddr_t)extra[0]);
>>>>>>> 18bbd3f0
    }
    else if (!HDmemcmp(sig, H5EA_HDR_MAGIC, (size_t)H5_SIZEOF_MAGIC)) {
        /*
         * Debug an extensible aray header.
         */
        const H5EA_class_t *cls = get_H5EA_class(sig);
        HDassert(cls);

        /* Check for enough valid parameters */
<<<<<<< HEAD
        if (extra == 0) {
=======
        if (extra_count == 0 || extra[0] == 0) {
>>>>>>> 18bbd3f0
            HDfprintf(
                stderr,
                "ERROR: Need object header address containing the layout message in order to dump header\n");
            HDfprintf(stderr, "Extensible array header block usage:\n");
            HDfprintf(stderr,
                      "\th5debug <filename> <Extensible Array header address> <object header address>\n");
<<<<<<< HEAD
            HDexit(4);
        } /* end if */

        status = H5EA__hdr_debug(f, addr, stdout, 0, VCOL, cls, extra);
=======
            exit_value = 4;
            goto done;
        } /* end if */

        status = H5EA__hdr_debug(f, addr, stdout, 0, VCOL, cls, extra[0]);
>>>>>>> 18bbd3f0
    }
    else if (!HDmemcmp(sig, H5EA_IBLOCK_MAGIC, (size_t)H5_SIZEOF_MAGIC)) {
        /*
         * Debug an extensible aray index block.
         */
        const H5EA_class_t *cls = get_H5EA_class(sig);
        HDassert(cls);

        /* Check for enough valid parameters */
<<<<<<< HEAD
        if (extra == 0 || extra2 == 0) {
=======
        if (extra_count == 0 || extra[0] == 0 || extra[1] == 0) {
>>>>>>> 18bbd3f0
            HDfprintf(stderr, "ERROR: Need extensible array header address and object header address "
                              "containing the layout message in order to dump index block\n");
            HDfprintf(stderr, "Extensible array index block usage:\n");
            HDfprintf(
                stderr,
                "\th5debug <filename> <index block address> <array header address> <object header address\n");
<<<<<<< HEAD
            HDexit(4);
        } /* end if */

        status = H5EA__iblock_debug(f, addr, stdout, 0, VCOL, cls, extra, extra2);
=======
            exit_value = 4;
            goto done;
        } /* end if */

        status = H5EA__iblock_debug(f, addr, stdout, 0, VCOL, cls, extra[0], extra[1]);
>>>>>>> 18bbd3f0
    }
    else if (!HDmemcmp(sig, H5EA_SBLOCK_MAGIC, (size_t)H5_SIZEOF_MAGIC)) {
        /*
         * Debug an extensible aray super block.
         */
        const H5EA_class_t *cls = get_H5EA_class(sig);
        HDassert(cls);

        /* Check for enough valid parameters */
<<<<<<< HEAD
        if (extra == 0 || extra2 == 0 || extra3 == 0) {
=======
        if (extra_count == 0 || extra[0] == 0 || extra[1] == 0 || extra[2] == 0) {
>>>>>>> 18bbd3f0
            HDfprintf(stderr, "ERROR: Need extensible array header address, super block index and object "
                              "header address containing the layout message in order to dump super block\n");
            HDfprintf(stderr, "Extensible array super block usage:\n");
            HDfprintf(stderr, "\th5debug <filename> <super block address> <array header address> <super "
                              "block index> <object header address>\n");
<<<<<<< HEAD
            HDexit(4);
        } /* end if */

        status = H5EA__sblock_debug(f, addr, stdout, 0, VCOL, cls, extra, (unsigned)extra2, extra3);
=======
            exit_value = 4;
            goto done;
        } /* end if */

        status = H5EA__sblock_debug(f, addr, stdout, 0, VCOL, cls, extra[0], (unsigned)extra[1], extra[2]);
>>>>>>> 18bbd3f0
    }
    else if (!HDmemcmp(sig, H5EA_DBLOCK_MAGIC, (size_t)H5_SIZEOF_MAGIC)) {
        /*
         * Debug an extensible aray data block.
         */
        const H5EA_class_t *cls = get_H5EA_class(sig);
        HDassert(cls);

        /* Check for enough valid parameters */
<<<<<<< HEAD
        if (extra == 0 || extra2 == 0 || extra3 == 0) {
=======
        if (extra_count == 0 || extra[0] == 0 || extra[1] == 0 || extra[2] == 0) {
>>>>>>> 18bbd3f0
            HDfprintf(stderr,
                      "ERROR: Need extensible array header address, # of elements in data block and object "
                      "header address containing the layout message in order to dump data block\n");
            HDfprintf(stderr, "Extensible array data block usage:\n");
            HDfprintf(stderr, "\th5debug <filename> <data block address> <array header address> <# of "
                              "elements in data block> <object header address\n");
<<<<<<< HEAD
            HDexit(4);
        } /* end if */

        status = H5EA__dblock_debug(f, addr, stdout, 0, VCOL, cls, extra, (size_t)extra2, extra3);
=======
            exit_value = 4;
            goto done;
        } /* end if */

        status = H5EA__dblock_debug(f, addr, stdout, 0, VCOL, cls, extra[0], (size_t)extra[1], extra[2]);
>>>>>>> 18bbd3f0
    }
    else if (!HDmemcmp(sig, H5FA_HDR_MAGIC, (size_t)H5_SIZEOF_MAGIC)) {
        /*
         * Debug a fixed array header.
         */
        const H5FA_class_t *cls = get_H5FA_class(sig);
        HDassert(cls);

        /* Check for enough valid parameters */
<<<<<<< HEAD
        if (extra == 0) {
=======
        if (extra_count == 0 || extra[0] == 0) {
>>>>>>> 18bbd3f0
            HDfprintf(
                stderr,
                "ERROR: Need object header address containing the layout message in order to dump header\n");
            HDfprintf(stderr, "Fixed array header block usage:\n");
            HDfprintf(stderr, "\th5debug <filename> <Fixed Array header address> <object header address>\n");
            exit_value = 4;
            goto done;
        } /* end if */

<<<<<<< HEAD
        status = H5FA__hdr_debug(f, addr, stdout, 0, VCOL, cls, extra);
=======
        status = H5FA__hdr_debug(f, addr, stdout, 0, VCOL, cls, extra[0]);
>>>>>>> 18bbd3f0
    }
    else if (!HDmemcmp(sig, H5FA_DBLOCK_MAGIC, (size_t)H5_SIZEOF_MAGIC)) {
        /*
         * Debug a fixed array data block.
         */
        const H5FA_class_t *cls = get_H5FA_class(sig);
        HDassert(cls);

        /* Check for enough valid parameters */
<<<<<<< HEAD
        if (extra == 0 || extra2 == 0) {
=======
        if (extra_count == 0 || extra[0] == 0 || extra[1] == 0) {
>>>>>>> 18bbd3f0
            HDfprintf(stderr, "ERROR: Need fixed array header address and object header address containing "
                              "the layout message in order to dump data block\n");
            HDfprintf(stderr, "fixed array data block usage:\n");
            HDfprintf(
                stderr,
                "\th5debug <filename> <data block address> <array header address> <object header address>\n");
<<<<<<< HEAD
            HDexit(4);
        } /* end if */

        status = H5FA__dblock_debug(f, addr, stdout, 0, VCOL, cls, extra, extra2);
=======
            exit_value = 4;
            goto done;
        } /* end if */

        status = H5FA__dblock_debug(f, addr, stdout, 0, VCOL, cls, extra[0], extra[1]);
>>>>>>> 18bbd3f0
    }
    else if (!HDmemcmp(sig, H5O_HDR_MAGIC, (size_t)H5_SIZEOF_MAGIC)) {
        /*
         * Debug v2 object header (which have signatures).
         */

        status = H5O_debug(f, addr, stdout, 0, VCOL);
    }
    else if (sig[0] == H5O_VERSION_1) {
        /*
         * This could be a v1 object header.  Since they don't have a signature
         * it's a somewhat "ify" detection.
         */
        status = H5O_debug(f, addr, stdout, 0, VCOL);
    }
    else {
        /*
         * Got some other unrecognized signature.
         */
        HDprintf("%-*s ", VCOL, "Signature:");
        for (u = 0; u < sizeof(sig); u++) {
            if (sig[u] > ' ' && sig[u] <= '~' && '\\' != sig[u])
                HDputchar(sig[u]);
            else if ('\\' == sig[u]) {
                HDputchar('\\');
                HDputchar('\\');
            }
            else
                HDprintf("\\%03o", sig[u]);
        }
        HDputchar('\n');

        HDfprintf(stderr, "unknown signature\n");
        exit_value = 4;
        goto done;
    } /* end else */

    /* Check for an error when dumping information */
    if (status < 0) {
        HDfprintf(stderr, "An error occurred!\n");
        H5Eprint2(H5E_DEFAULT, stderr);
        exit_value = 5;
        goto done;
    } /* end if */

done:
    if (fapl > 0)
        H5Pclose(fapl);
    if (fid > 0)
        H5Fclose(fid);

    /* Pop API context */
    if (api_ctx_pushed)
        H5CX_pop();

    H5Eset_auto2(H5E_DEFAULT, func, edata);

<<<<<<< HEAD
    return 0;
=======
    return exit_value;
>>>>>>> 18bbd3f0
} /* main() */<|MERGE_RESOLUTION|>--- conflicted
+++ resolved
@@ -75,11 +75,7 @@
 get_H5B2_class(const uint8_t *sig)
 {
     H5B2_subid_t        subtype = (H5B2_subid_t)sig[H5_SIZEOF_MAGIC + 1];
-<<<<<<< HEAD
-    const H5B2_class_t *cls;
-=======
     const H5B2_class_t *cls     = NULL;
->>>>>>> 18bbd3f0
 
     switch (subtype) {
         case H5B2_TEST_ID:
@@ -137,10 +133,6 @@
         case H5B2_NUM_BTREE_ID:
         default:
             HDfprintf(stderr, "Unknown v2 B-tree subtype %u\n", (unsigned)(subtype));
-<<<<<<< HEAD
-            HDexit(4);
-=======
->>>>>>> 18bbd3f0
     } /* end switch */
 
     return (cls);
@@ -164,11 +156,7 @@
 get_H5EA_class(const uint8_t *sig)
 {
     H5EA_cls_id_t       clsid = (H5EA_cls_id_t)sig[H5_SIZEOF_MAGIC + 1];
-<<<<<<< HEAD
-    const H5EA_class_t *cls;
-=======
     const H5EA_class_t *cls   = NULL;
->>>>>>> 18bbd3f0
 
     switch (clsid) {
         case H5EA_CLS_TEST_ID:
@@ -186,10 +174,6 @@
         case H5EA_NUM_CLS_ID:
         default:
             HDfprintf(stderr, "Unknown extensible array class %u\n", (unsigned)(clsid));
-<<<<<<< HEAD
-            HDexit(4);
-=======
->>>>>>> 18bbd3f0
     } /* end switch */
 
     return (cls);
@@ -213,11 +197,7 @@
 get_H5FA_class(const uint8_t *sig)
 {
     H5FA_cls_id_t       clsid = (H5FA_cls_id_t)sig[H5_SIZEOF_MAGIC + 1];
-<<<<<<< HEAD
-    const H5FA_class_t *cls;
-=======
     const H5FA_class_t *cls   = NULL;
->>>>>>> 18bbd3f0
 
     switch (clsid) {
         case H5FA_CLS_TEST_ID:
@@ -235,10 +215,6 @@
         case H5FA_NUM_CLS_ID:
         default:
             HDfprintf(stderr, "Unknown fixed array class %u\n", (unsigned)(clsid));
-<<<<<<< HEAD
-            HDexit(4);
-=======
->>>>>>> 18bbd3f0
     } /* end switch */
 
     return (cls);
@@ -261,22 +237,6 @@
 int
 main(int argc, char *argv[])
 {
-<<<<<<< HEAD
-    hid_t          fid, fapl;
-    H5VL_object_t *vol_obj;
-    H5F_t *        f;
-    haddr_t        addr = 0, extra = 0, extra2 = 0, extra3 = 0, extra4 = 0;
-    uint8_t        sig[H5F_SIGNATURE_LEN];
-    size_t         u;
-    H5E_auto2_t    func;
-    void *         edata;
-    hbool_t        api_ctx_pushed = FALSE; /* Whether API context pushed */
-    herr_t         status         = SUCCEED;
-
-    if (argc == 1) {
-        HDfprintf(stderr, "Usage: %s filename [signature-addr [extra]]\n", argv[0]);
-        HDexit(1);
-=======
     hid_t          fid  = H5I_INVALID_HID;
     hid_t          fapl = H5I_INVALID_HID;
     H5VL_object_t *vol_obj;
@@ -296,7 +256,6 @@
         HDfprintf(stderr, "Usage: %s filename [signature-addr [extra]*]\n", argv[0]);
         exit_value = 1;
         goto done;
->>>>>>> 18bbd3f0
     } /* end if */
 
     /* Initialize the library */
@@ -360,18 +319,6 @@
     /*
      * Parse command arguments.
      */
-<<<<<<< HEAD
-    if (argc > 2)
-        addr = (haddr_t)HDstrtoll(argv[2], NULL, 0);
-    if (argc > 3)
-        extra = (haddr_t)HDstrtoll(argv[3], NULL, 0);
-    if (argc > 4)
-        extra2 = (haddr_t)HDstrtoll(argv[4], NULL, 0);
-    if (argc > 5)
-        extra3 = (haddr_t)HDstrtoll(argv[5], NULL, 0);
-    if (argc > 6)
-        extra4 = (haddr_t)HDstrtoll(argv[6], NULL, 0);
-=======
 
     /* Primary data structure to dump */
     if (argc > 2)
@@ -393,16 +340,11 @@
         for (u = 0; u < (size_t)extra_count; u++)
             extra[u] = (haddr_t)HDstrtoll(argv[u + 3], NULL, 0);
     } /* end if */
->>>>>>> 18bbd3f0
 
     /*
      * Read the signature at the specified file position.
      */
-<<<<<<< HEAD
-    HDfprintf(stdout, "Reading signature at address %a (rel)\n", addr);
-=======
     HDfprintf(stdout, "Reading signature at address %" PRIuHADDR " (rel)\n", addr);
->>>>>>> 18bbd3f0
     if (H5F_block_read(f, H5FD_MEM_SUPER, addr, sizeof(sig), sig) < 0) {
         HDfprintf(stderr, "cannot read signature\n");
         exit_value = 3;
@@ -432,22 +374,14 @@
          */
 
         /* Check for extra parameters */
-<<<<<<< HEAD
-        if (extra == 0) {
-=======
         if (extra_count == 0 || extra[0] == 0) {
->>>>>>> 18bbd3f0
             HDfprintf(stderr,
                       "\nWarning: Providing the group's local heap address will give more information\n");
             HDfprintf(stderr, "Symbol table node usage:\n");
             HDfprintf(stderr, "\th5debug <filename> <Symbol table node address> <address of local heap>\n\n");
         } /* end if */
 
-<<<<<<< HEAD
-        status = H5G_node_debug(f, addr, stdout, 0, VCOL, extra);
-=======
         status = H5G_node_debug(f, addr, stdout, 0, VCOL, extra[0]);
->>>>>>> 18bbd3f0
     }
     else if (!HDmemcmp(sig, H5B_MAGIC, (size_t)H5_SIZEOF_MAGIC)) {
         /*
@@ -462,65 +396,29 @@
         switch (subtype) {
             case H5B_SNODE_ID:
                 /* Check for extra parameters */
-<<<<<<< HEAD
-                if (extra == 0) {
-=======
                 if (extra_count == 0 || extra[0] == 0) {
->>>>>>> 18bbd3f0
                     HDfprintf(
                         stderr,
                         "\nWarning: Providing the group's local heap address will give more information\n");
                     HDfprintf(stderr, "B-tree symbol table node usage:\n");
                     HDfprintf(stderr,
                               "\th5debug <filename> <B-tree node address> <address of local heap>\n\n");
-<<<<<<< HEAD
-                    HDexit(4);
-                } /* end if */
-
-                status = H5G_node_debug(f, addr, stdout, 0, VCOL, extra);
-=======
                     exit_value = 4;
                     goto done;
                 } /* end if */
 
                 status = H5G_node_debug(f, addr, stdout, 0, VCOL, extra[0]);
->>>>>>> 18bbd3f0
                 break;
 
             case H5B_CHUNK_ID:
                 /* Check for extra parameters */
-<<<<<<< HEAD
-                if (extra == 0) {
-=======
                 if (extra_count == 0 || extra[0] == 0) {
->>>>>>> 18bbd3f0
                     HDfprintf(
                         stderr,
                         "ERROR: Need number of dimensions of chunk in order to dump chunk B-tree node\n");
                     HDfprintf(stderr, "B-tree chunked storage node usage:\n");
                     HDfprintf(stderr, "\th5debug <filename> <B-tree node address> <# of dimensions> <slowest "
                                       "chunk dim>...<fastest chunk dim>\n");
-<<<<<<< HEAD
-                    HDexit(4);
-                } /* end if */
-
-                /* Build array of chunk dimensions */
-                ndims  = (unsigned)extra;
-                dim[0] = (uint32_t)extra2;
-                if (ndims > 1)
-                    dim[1] = (uint32_t)extra3;
-                if (ndims > 2)
-                    dim[2] = (uint32_t)extra4;
-
-                /* Check for dimension error */
-                if (ndims > 3) {
-                    HDfprintf(stderr, "ERROR: Only 3 dimensions support currently (fix h5debug)\n");
-                    HDfprintf(stderr, "B-tree chunked storage node usage:\n");
-                    HDfprintf(stderr, "\th5debug <filename> <B-tree node address> <# of dimensions> <slowest "
-                                      "chunk dim>...<fastest chunk dim>\n");
-                    HDexit(4);
-                } /* end for */
-=======
                     exit_value = 4;
                     goto done;
                 } /* end if */
@@ -543,19 +441,14 @@
                     dim[u] = (uint32_t)extra[u + 1];
 
                 /* Check for dimension error */
->>>>>>> 18bbd3f0
                 for (u = 0; u < ndims; u++)
                     if (0 == dim[u]) {
                         HDfprintf(stderr, "ERROR: Chunk dimensions should be >0\n");
                         HDfprintf(stderr, "B-tree chunked storage node usage:\n");
                         HDfprintf(stderr, "\th5debug <filename> <B-tree node address> <# of dimensions> "
                                           "<slowest chunk dim>...<fastest chunk dim>\n");
-<<<<<<< HEAD
-                        HDexit(4);
-=======
                         exit_value = 4;
                         goto done;
->>>>>>> 18bbd3f0
                     } /* end if */
 
                 /* Set the last dimension (the element size) to zero */
@@ -567,12 +460,8 @@
             case H5B_NUM_BTREE_ID:
             default:
                 HDfprintf(stderr, "Unknown v1 B-tree subtype %u\n", (unsigned)(subtype));
-<<<<<<< HEAD
-                HDexit(4);
-=======
                 exit_value = 4;
                 goto done;
->>>>>>> 18bbd3f0
         }
     }
     else if (!HDmemcmp(sig, H5B2_HDR_MAGIC, (size_t)H5_SIZEOF_MAGIC)) {
@@ -582,11 +471,7 @@
         const H5B2_class_t *cls = get_H5B2_class(sig);
         HDassert(cls);
 
-<<<<<<< HEAD
-        if ((cls == H5D_BT2 || cls == H5D_BT2_FILT) && extra == 0) {
-=======
         if ((cls == H5D_BT2 || cls == H5D_BT2_FILT) && (extra_count == 0 || extra[0] == 0)) {
->>>>>>> 18bbd3f0
             HDfprintf(stderr, "ERROR: Need v2 B-tree header address and object header address containing the "
                               "layout message in order to dump header\n");
             HDfprintf(stderr, "v2 B-tree hdr usage:\n");
@@ -595,11 +480,7 @@
             goto done;
         } /* end if */
 
-<<<<<<< HEAD
-        status = H5B2__hdr_debug(f, addr, stdout, 0, VCOL, cls, (haddr_t)extra);
-=======
         status = H5B2__hdr_debug(f, addr, stdout, 0, VCOL, cls, (haddr_t)extra[0]);
->>>>>>> 18bbd3f0
     }
     else if (!HDmemcmp(sig, H5B2_INT_MAGIC, (size_t)H5_SIZEOF_MAGIC)) {
         /*
@@ -610,11 +491,7 @@
 
         /* Check for enough valid parameters */
         if ((cls == H5D_BT2 || cls == H5D_BT2_FILT) &&
-<<<<<<< HEAD
-            (extra == 0 || extra2 == 0 || extra3 == 0 || extra4 == 0)) {
-=======
             (extra_count == 0 || extra[0] == 0 || extra[1] == 0 || extra[2] == 0 || extra[3] == 0)) {
->>>>>>> 18bbd3f0
             HDfprintf(stderr,
                       "ERROR: Need v2 B-tree header address, the node's number of records, depth, and object "
                       "header address containing the layout message in order to dump internal node\n");
@@ -623,16 +500,10 @@
             HDfprintf(stderr, "v2 B-tree internal node usage:\n");
             HDfprintf(stderr, "\th5debug <filename> <internal node address> <v2 B-tree header address> "
                               "<number of records> <depth> <object header address>\n");
-<<<<<<< HEAD
-            HDexit(4);
-        }
-        else if (extra == 0 || extra2 == 0 || extra3 == 0) {
-=======
             exit_value = 4;
             goto done;
         }
         else if (extra_count == 0 || extra[0] == 0 || extra[1] == 0 || extra[2] == 0) {
->>>>>>> 18bbd3f0
             HDfprintf(stderr, "ERROR: Need v2 B-tree header address and the node's number of records and "
                               "depth in order to dump internal node\n");
             HDfprintf(stderr,
@@ -640,20 +511,12 @@
             HDfprintf(stderr, "v2 B-tree internal node usage:\n");
             HDfprintf(stderr, "\th5debug <filename> <internal node address> <v2 B-tree header address> "
                               "<number of records> <depth>\n");
-<<<<<<< HEAD
-            HDexit(4);
-        } /* end if */
-
-        status = H5B2__int_debug(f, addr, stdout, 0, VCOL, cls, extra, (unsigned)extra2, (unsigned)extra3,
-                                 (haddr_t)extra4);
-=======
             exit_value = 4;
             goto done;
         } /* end if */
 
         status = H5B2__int_debug(f, addr, stdout, 0, VCOL, cls, extra[0], (unsigned)extra[1],
                                  (unsigned)extra[2], (haddr_t)extra[3]);
->>>>>>> 18bbd3f0
     }
     else if (!HDmemcmp(sig, H5B2_LEAF_MAGIC, (size_t)H5_SIZEOF_MAGIC)) {
         /*
@@ -663,28 +526,18 @@
         HDassert(cls);
 
         /* Check for enough valid parameters */
-<<<<<<< HEAD
-        if ((cls == H5D_BT2 || cls == H5D_BT2_FILT) && (extra == 0 || extra2 == 0 || extra3 == 0)) {
-=======
         if ((cls == H5D_BT2 || cls == H5D_BT2_FILT) &&
             (extra_count == 0 || extra[0] == 0 || extra[1] == 0 || extra[2] == 0)) {
->>>>>>> 18bbd3f0
 
             HDfprintf(stderr, "ERROR: Need v2 B-tree header address, number of records, and object header "
                               "address containing the layout message in order to dump leaf node\n");
             HDfprintf(stderr, "v2 B-tree leaf node usage:\n");
             HDfprintf(stderr, "\th5debug <filename> <leaf node address> <v2 B-tree header address> <number "
                               "of records> <object header address>\n");
-<<<<<<< HEAD
-            HDexit(4);
-        }
-        else if (extra == 0 || extra2 == 0) {
-=======
             exit_value = 4;
             goto done;
         }
         else if (extra_count == 0 || extra[0] == 0 || extra[1] == 0) {
->>>>>>> 18bbd3f0
             HDfprintf(
                 stderr,
                 "ERROR: Need v2 B-tree header address and number of records in order to dump leaf node\n");
@@ -692,19 +545,12 @@
             HDfprintf(
                 stderr,
                 "\th5debug <filename> <leaf node address> <v2 B-tree header address> <number of records>\n");
-<<<<<<< HEAD
-            HDexit(4);
-        } /* end if */
-
-        status = H5B2__leaf_debug(f, addr, stdout, 0, VCOL, cls, extra, (unsigned)extra2, (haddr_t)extra3);
-=======
             exit_value = 4;
             goto done;
         } /* end if */
 
         status =
             H5B2__leaf_debug(f, addr, stdout, 0, VCOL, cls, extra[0], (unsigned)extra[1], (haddr_t)extra[2]);
->>>>>>> 18bbd3f0
     }
     else if (!HDmemcmp(sig, H5HF_HDR_MAGIC, (size_t)H5_SIZEOF_MAGIC)) {
         /*
@@ -718,29 +564,18 @@
          */
 
         /* Check for enough valid parameters */
-<<<<<<< HEAD
-        if (extra == 0 || extra2 == 0) {
-=======
         if (extra_count == 0 || extra[0] == 0 || extra[1] == 0) {
->>>>>>> 18bbd3f0
             HDfprintf(stderr, "ERROR: Need fractal heap header address and size of direct block in order to "
                               "dump direct block\n");
             HDfprintf(stderr, "Fractal heap direct block usage:\n");
             HDfprintf(
                 stderr,
                 "\th5debug <filename> <direct block address> <heap header address> <size of direct block>\n");
-<<<<<<< HEAD
-            HDexit(4);
-        } /* end if */
-
-        status = H5HF_dblock_debug(f, addr, stdout, 0, VCOL, extra, (size_t)extra2);
-=======
             exit_value = 4;
             goto done;
         } /* end if */
 
         status = H5HF_dblock_debug(f, addr, stdout, 0, VCOL, extra[0], (size_t)extra[1]);
->>>>>>> 18bbd3f0
     }
     else if (!HDmemcmp(sig, H5HF_IBLOCK_MAGIC, (size_t)H5_SIZEOF_MAGIC)) {
         /*
@@ -748,29 +583,18 @@
          */
 
         /* Check for enough valid parameters */
-<<<<<<< HEAD
-        if (extra == 0 || extra2 == 0) {
-=======
         if (extra_count == 0 || extra[0] == 0 || extra[1] == 0) {
->>>>>>> 18bbd3f0
             HDfprintf(stderr, "ERROR: Need fractal heap header address and number of rows in order to dump "
                               "indirect block\n");
             HDfprintf(stderr, "Fractal heap indirect block usage:\n");
             HDfprintf(
                 stderr,
                 "\th5debug <filename> <indirect block address> <heap header address> <number of rows>\n");
-<<<<<<< HEAD
-            HDexit(4);
-        } /* end if */
-
-        status = H5HF_iblock_debug(f, addr, stdout, 0, VCOL, extra, (unsigned)extra2);
-=======
             exit_value = 4;
             goto done;
         } /* end if */
 
         status = H5HF_iblock_debug(f, addr, stdout, 0, VCOL, extra[0], (unsigned)extra[1]);
->>>>>>> 18bbd3f0
     }
     else if (!HDmemcmp(sig, H5FS_HDR_MAGIC, (size_t)H5_SIZEOF_MAGIC)) {
         /*
@@ -785,39 +609,24 @@
          */
 
         /* Check for enough valid parameters */
-<<<<<<< HEAD
-        if (extra == 0 || extra2 == 0) {
-=======
         if (extra_count == 0 || extra[0] == 0 || extra[1] == 0) {
->>>>>>> 18bbd3f0
             HDfprintf(stderr, "ERROR: Need free space header address and client address in order to dump "
                               "serialized sections\n");
             HDfprintf(stderr, "Free space serialized sections usage:\n");
             HDfprintf(stderr, "\th5debug <filename> <serialized sections address> <free space header "
                               "address> <client address>\n");
-<<<<<<< HEAD
-            HDexit(4);
-        } /* end if */
-
-        status = H5FS_sects_debug(f, addr, stdout, 0, VCOL, extra, extra2);
-=======
             exit_value = 4;
             goto done;
         } /* end if */
 
         status = H5FS_sects_debug(f, addr, stdout, 0, VCOL, extra[0], extra[1]);
->>>>>>> 18bbd3f0
     }
     else if (!HDmemcmp(sig, H5SM_TABLE_MAGIC, (size_t)H5_SIZEOF_MAGIC)) {
         /*
          * Debug shared message master table.
          */
 
-<<<<<<< HEAD
-        status = H5SM_table_debug(f, addr, stdout, 0, VCOL, (unsigned)UFAIL, (unsigned)UFAIL);
-=======
         status = H5SM_table_debug(f, addr, stdout, 0, VCOL, UINT_MAX, UINT_MAX);
->>>>>>> 18bbd3f0
     }
     else if (!HDmemcmp(sig, H5SM_LIST_MAGIC, (size_t)H5_SIZEOF_MAGIC)) {
         /*
@@ -825,27 +634,16 @@
          */
 
         /* Check for enough valid parameters */
-<<<<<<< HEAD
-        if (extra == 0) {
-=======
         if (extra_count == 0 || extra[0] == 0) {
->>>>>>> 18bbd3f0
             HDfprintf(stderr, "ERROR: Need shared message header address in order to shared message list\n");
             HDfprintf(stderr, "Shared message list usage:\n");
             HDfprintf(stderr,
                       "\th5debug <filename> <shared message list address> <shared message header address>\n");
-<<<<<<< HEAD
-            HDexit(4);
-        } /* end if */
-
-        status = H5SM_list_debug(f, addr, stdout, 0, VCOL, (haddr_t)extra);
-=======
             exit_value = 4;
             goto done;
         } /* end if */
 
         status = H5SM_list_debug(f, addr, stdout, 0, VCOL, (haddr_t)extra[0]);
->>>>>>> 18bbd3f0
     }
     else if (!HDmemcmp(sig, H5EA_HDR_MAGIC, (size_t)H5_SIZEOF_MAGIC)) {
         /*
@@ -855,29 +653,18 @@
         HDassert(cls);
 
         /* Check for enough valid parameters */
-<<<<<<< HEAD
-        if (extra == 0) {
-=======
         if (extra_count == 0 || extra[0] == 0) {
->>>>>>> 18bbd3f0
             HDfprintf(
                 stderr,
                 "ERROR: Need object header address containing the layout message in order to dump header\n");
             HDfprintf(stderr, "Extensible array header block usage:\n");
             HDfprintf(stderr,
                       "\th5debug <filename> <Extensible Array header address> <object header address>\n");
-<<<<<<< HEAD
-            HDexit(4);
-        } /* end if */
-
-        status = H5EA__hdr_debug(f, addr, stdout, 0, VCOL, cls, extra);
-=======
             exit_value = 4;
             goto done;
         } /* end if */
 
         status = H5EA__hdr_debug(f, addr, stdout, 0, VCOL, cls, extra[0]);
->>>>>>> 18bbd3f0
     }
     else if (!HDmemcmp(sig, H5EA_IBLOCK_MAGIC, (size_t)H5_SIZEOF_MAGIC)) {
         /*
@@ -887,29 +674,18 @@
         HDassert(cls);
 
         /* Check for enough valid parameters */
-<<<<<<< HEAD
-        if (extra == 0 || extra2 == 0) {
-=======
         if (extra_count == 0 || extra[0] == 0 || extra[1] == 0) {
->>>>>>> 18bbd3f0
             HDfprintf(stderr, "ERROR: Need extensible array header address and object header address "
                               "containing the layout message in order to dump index block\n");
             HDfprintf(stderr, "Extensible array index block usage:\n");
             HDfprintf(
                 stderr,
                 "\th5debug <filename> <index block address> <array header address> <object header address\n");
-<<<<<<< HEAD
-            HDexit(4);
-        } /* end if */
-
-        status = H5EA__iblock_debug(f, addr, stdout, 0, VCOL, cls, extra, extra2);
-=======
             exit_value = 4;
             goto done;
         } /* end if */
 
         status = H5EA__iblock_debug(f, addr, stdout, 0, VCOL, cls, extra[0], extra[1]);
->>>>>>> 18bbd3f0
     }
     else if (!HDmemcmp(sig, H5EA_SBLOCK_MAGIC, (size_t)H5_SIZEOF_MAGIC)) {
         /*
@@ -919,28 +695,17 @@
         HDassert(cls);
 
         /* Check for enough valid parameters */
-<<<<<<< HEAD
-        if (extra == 0 || extra2 == 0 || extra3 == 0) {
-=======
         if (extra_count == 0 || extra[0] == 0 || extra[1] == 0 || extra[2] == 0) {
->>>>>>> 18bbd3f0
             HDfprintf(stderr, "ERROR: Need extensible array header address, super block index and object "
                               "header address containing the layout message in order to dump super block\n");
             HDfprintf(stderr, "Extensible array super block usage:\n");
             HDfprintf(stderr, "\th5debug <filename> <super block address> <array header address> <super "
                               "block index> <object header address>\n");
-<<<<<<< HEAD
-            HDexit(4);
-        } /* end if */
-
-        status = H5EA__sblock_debug(f, addr, stdout, 0, VCOL, cls, extra, (unsigned)extra2, extra3);
-=======
             exit_value = 4;
             goto done;
         } /* end if */
 
         status = H5EA__sblock_debug(f, addr, stdout, 0, VCOL, cls, extra[0], (unsigned)extra[1], extra[2]);
->>>>>>> 18bbd3f0
     }
     else if (!HDmemcmp(sig, H5EA_DBLOCK_MAGIC, (size_t)H5_SIZEOF_MAGIC)) {
         /*
@@ -950,29 +715,18 @@
         HDassert(cls);
 
         /* Check for enough valid parameters */
-<<<<<<< HEAD
-        if (extra == 0 || extra2 == 0 || extra3 == 0) {
-=======
         if (extra_count == 0 || extra[0] == 0 || extra[1] == 0 || extra[2] == 0) {
->>>>>>> 18bbd3f0
             HDfprintf(stderr,
                       "ERROR: Need extensible array header address, # of elements in data block and object "
                       "header address containing the layout message in order to dump data block\n");
             HDfprintf(stderr, "Extensible array data block usage:\n");
             HDfprintf(stderr, "\th5debug <filename> <data block address> <array header address> <# of "
                               "elements in data block> <object header address\n");
-<<<<<<< HEAD
-            HDexit(4);
-        } /* end if */
-
-        status = H5EA__dblock_debug(f, addr, stdout, 0, VCOL, cls, extra, (size_t)extra2, extra3);
-=======
             exit_value = 4;
             goto done;
         } /* end if */
 
         status = H5EA__dblock_debug(f, addr, stdout, 0, VCOL, cls, extra[0], (size_t)extra[1], extra[2]);
->>>>>>> 18bbd3f0
     }
     else if (!HDmemcmp(sig, H5FA_HDR_MAGIC, (size_t)H5_SIZEOF_MAGIC)) {
         /*
@@ -982,11 +736,7 @@
         HDassert(cls);
 
         /* Check for enough valid parameters */
-<<<<<<< HEAD
-        if (extra == 0) {
-=======
         if (extra_count == 0 || extra[0] == 0) {
->>>>>>> 18bbd3f0
             HDfprintf(
                 stderr,
                 "ERROR: Need object header address containing the layout message in order to dump header\n");
@@ -996,11 +746,7 @@
             goto done;
         } /* end if */
 
-<<<<<<< HEAD
-        status = H5FA__hdr_debug(f, addr, stdout, 0, VCOL, cls, extra);
-=======
         status = H5FA__hdr_debug(f, addr, stdout, 0, VCOL, cls, extra[0]);
->>>>>>> 18bbd3f0
     }
     else if (!HDmemcmp(sig, H5FA_DBLOCK_MAGIC, (size_t)H5_SIZEOF_MAGIC)) {
         /*
@@ -1010,29 +756,18 @@
         HDassert(cls);
 
         /* Check for enough valid parameters */
-<<<<<<< HEAD
-        if (extra == 0 || extra2 == 0) {
-=======
         if (extra_count == 0 || extra[0] == 0 || extra[1] == 0) {
->>>>>>> 18bbd3f0
             HDfprintf(stderr, "ERROR: Need fixed array header address and object header address containing "
                               "the layout message in order to dump data block\n");
             HDfprintf(stderr, "fixed array data block usage:\n");
             HDfprintf(
                 stderr,
                 "\th5debug <filename> <data block address> <array header address> <object header address>\n");
-<<<<<<< HEAD
-            HDexit(4);
-        } /* end if */
-
-        status = H5FA__dblock_debug(f, addr, stdout, 0, VCOL, cls, extra, extra2);
-=======
             exit_value = 4;
             goto done;
         } /* end if */
 
         status = H5FA__dblock_debug(f, addr, stdout, 0, VCOL, cls, extra[0], extra[1]);
->>>>>>> 18bbd3f0
     }
     else if (!HDmemcmp(sig, H5O_HDR_MAGIC, (size_t)H5_SIZEOF_MAGIC)) {
         /*
@@ -1090,9 +825,5 @@
 
     H5Eset_auto2(H5E_DEFAULT, func, edata);
 
-<<<<<<< HEAD
-    return 0;
-=======
     return exit_value;
->>>>>>> 18bbd3f0
 } /* main() */