--- conflicted
+++ resolved
@@ -98,12 +98,6 @@
     HDfprintf(stdout, "   -s, --status              Clear the status_flags field in the file's superblock\n");
     HDfprintf(stdout, "   -m, --image               Remove the metadata cache image from the file\n");
     HDfprintf(stdout, "   --filesize                Print the file's EOA and EOF\n");
-<<<<<<< HEAD
-    HDfprintf(stdout, "   --increment=C             Set the file's EOA to the maximum of (EOA, EOF) + C for "
-                      "the file <file_name>\n");
-    HDfprintf(stdout,
-              "                             C is >= 0; C is optional and will default to 1M when not set");
-=======
     HDfprintf(stdout,
               "   --increment=C             Set the file's EOA to the maximum of (EOA, EOF) + C for\n");
     HDfprintf(stdout, "                             the file <file_name>.\n");
@@ -116,7 +110,6 @@
     HDfprintf(stdout,
               "                             The file’s EOA and EOF will be the same after applying\n");
     HDfprintf(stdout, "                             this option to the file.\n");
->>>>>>> 18bbd3f0
     HDfprintf(stdout, "\n");
     HDfprintf(stdout, "Examples of use:\n");
     HDfprintf(stdout, "\n");
@@ -348,11 +341,7 @@
     }
 
     /* Open the file */
-<<<<<<< HEAD
-    if ((fid = h5tools_fopen(fname, flags, fapl, NULL, NULL, (size_t)0)) < 0) {
-=======
     if ((fid = h5tools_fopen(fname, flags, fapl, FALSE, NULL, (size_t)0)) < 0) {
->>>>>>> 18bbd3f0
         error_msg("h5tools_fopen\n");
         h5tools_setstatus(EXIT_FAILURE);
         goto done;
