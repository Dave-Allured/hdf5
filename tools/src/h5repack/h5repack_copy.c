--- conflicted
+++ resolved
@@ -42,13 +42,6 @@
                           hsize_t dims_hslab[], hsize_t *hslab_nbytes_p);
 static void print_dataset_info(hid_t dcpl_id, char *objname, double per, int pr, pack_opt_t *options,
                                double read_time, double write_time);
-<<<<<<< HEAD
-=======
-static int  pcreate_new_objects(const char *fnameout, hid_t fcpl, hid_t fidin, hid_t *fidout,
-                                trav_table_t *travt, pack_opt_t *options);
-static int  pcopy_objects(hid_t fidin, hid_t fidout, trav_table_t *travt, int *obj_index, int obj_count,
-                          pack_opt_t *options);
->>>>>>> 5e2da789
 static int  do_copy_objects(hid_t fidin, hid_t fidout, trav_table_t *travt, pack_opt_t *options);
 static int  copy_user_block(const char *infile, const char *outfile, hsize_t size);
 #if defined(H5REPACK_DEBUG_USER_BLOCK)
@@ -1445,10 +1438,9 @@
     return ret_value;
 } /* end get_hyperslab() */
 
-<<<<<<< HEAD
+
 #ifdef H5_HAVE_PARALLEL
-=======
->>>>>>> 5e2da789
+
 int
 pcopy_objects(hid_t fidin, hid_t fidout, trav_table_t *travt, int *obj_index, int obj_count,
               pack_opt_t *options)
@@ -1767,11 +1759,8 @@
 
 } /* pcopy_objects() */
 
-<<<<<<< HEAD
 #endif	/* H5_HAVE_PARALLEL */
 
-=======
->>>>>>> 5e2da789
 /*-------------------------------------------------------------------------
  * Function: do_copy_objects
  *
