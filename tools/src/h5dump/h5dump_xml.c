/* * * * * * * * * * * * * * * * * * * * * * * * * * * * * * * * * * * * * * *
 * Copyright by The HDF Group.                                               *
 * Copyright by the Board of Trustees of the University of Illinois.         *
 * All rights reserved.                                                      *
 *                                                                           *
 * This file is part of HDF5.  The full HDF5 copyright notice, including     *
 * terms governing use, modification, and redistribution, is contained in    *
 * the COPYING file, which can be found at the root of the source code       *
 * distribution tree, or in https://www.hdfgroup.org/licenses.               *
 * If you do not have access to either file, you may request a copy from     *
 * help@hdfgroup.org.                                                        *
 * * * * * * * * * * * * * * * * * * * * * * * * * * * * * * * * * * * * * * */

#include "H5private.h"
#include "h5tools.h"
#include "h5tools_dump.h"
#include "h5tools_utils.h"
#include "h5tools_ref.h"
#include "h5trav.h"
#include "h5dump_extern.h"
#include "h5dump_xml.h"

const char *xmlnsprefix = "hdf5:";

/*
 *  Alternative formating for data dumped to XML
 *  In general, the numbers are the same, but separators
 *  except spaces are not used.
 *
 *  Some of these are not used, as some kinds of data are
 *  dumped in completely new subroutines.
 *
 *  Some of this formatting may yet need to change.
 *
 *  This table only affects XML output.
 */
static h5tool_format_t xml_dataformat = {
    0, /*raw */

    "",     /*fmt_raw */
    "%d",   /*fmt_int */
    "%u",   /*fmt_uint */
    "%hhd", /*fmt_schar */
    "%u",   /*fmt_uchar */
    "%d",   /*fmt_short */
    "%u",   /*fmt_ushort */
    "%ld",  /*fmt_long */
    "%lu",  /*fmt_ulong */
    NULL,   /*fmt_llong */
    NULL,   /*fmt_ullong */
    "%g",   /*fmt_double */
    "%g",   /*fmt_float */

    0, /*ascii */
    0, /*str_locale */
    0, /*str_repeat */

    "", /*arr_pre */
    "", /*arr_sep */
    "", /*arr_suf */
    1,  /*arr_linebreak */

    "",   /*cmpd_name */
    "",   /*cmpd_sep */
    "",   /*cmpd_pre */
    "",   /*cmpd_suf */
    "",   /*cmpd_end */
    NULL, /*cmpd_listv */

    " ", /*vlen_sep */
    " ", /*vlen_pre */
    "",  /*vlen_suf */
    "",  /*vlen_end */

    "%s", /*elmt_fmt */
    "",   /*elmt_suf1 */
    " ",  /*elmt_suf2 */

    "", /*idx_n_fmt */
    "", /*idx_sep */
    "", /*idx_fmt */

    80,
    /*line_ncols */ /*standard default columns */
    0,              /*line_per_line */
    "",             /*line_pre */
    "%s",           /*line_1st */
    "%s",           /*line_cont */
    "",             /*line_suf */
    "",             /*line_sep */
    1,              /*line_multi_new */
    "   ",          /*line_indent */

    1, /*skip_first */

<<<<<<< HEAD
    1,                       /*obj_hidefileno */
    " " H5_PRINTF_HADDR_FMT, /*obj_format */
=======
    1,              /*obj_hidefileno */
    " %" PRIuHADDR, /*obj_format */
>>>>>>> 18bbd3f0

    1,             /*dset_hidefileno */
    "DATASET %s ", /*dset_format */
    "%s",          /*dset_blockformat_pre */
    "%s",          /*dset_ptformat_pre */
    "%s",          /*dset_ptformat */
    0,             /*array indices */
    0              /*escape non printable characters */
};

/* internal functions */
static int xml_name_to_XID(hid_t, const char *, char *, int, int);

/* internal functions used by XML option */
static void  xml_print_datatype(hid_t, unsigned);
static void  xml_print_enum(hid_t);
static int   xml_print_refs(hid_t, int);
static int   xml_print_strs(hid_t, int);
static char *xml_escape_the_string(const char *, int);
static char *xml_escape_the_name(const char *);

/*-------------------------------------------------------------------------
 * Function:    xml_dump_all_cb
 *
 * Purpose:     function callback called by H5Literate,
 *              displays everything in the specified object
 *
 * Return:      Success:        SUCCEED
 *
 *              Failure:        FAIL
 *
 * Programmer:  Ruey-Hsia Li
 *-------------------------------------------------------------------------
 */
static herr_t
xml_dump_all_cb(hid_t group, const char *name, const H5L_info2_t *linfo, void H5_ATTR_UNUSED *op_data)
{
    hid_t             obj;
    herr_t            ret      = SUCCEED;
    char *            obj_path = NULL; /* Full path of object */
    h5tools_str_t     buffer;          /* string into which to render */
    h5tools_context_t ctx;             /* print context */
    h5tool_format_t * outputformat = &xml_dataformat;
    h5tool_format_t   string_dataformat;
    hsize_t           curr_pos = 0; /* total data element position */

    /* setup */
    HDmemset(&buffer, 0, sizeof(h5tools_str_t));

    HDmemset(&ctx, 0, sizeof(ctx));
    ctx.indent_level = dump_indent / COL;
    ctx.cur_column   = dump_indent;

    string_dataformat = *outputformat;

    if (fp_format) {
        string_dataformat.fmt_double = fp_format;
        string_dataformat.fmt_float  = fp_format;
    }

    if (h5tools_nCols == 0) {
        string_dataformat.line_ncols    = 65535;
        string_dataformat.line_per_line = 1;
    }
    else
        string_dataformat.line_ncols = h5tools_nCols;

<<<<<<< HEAD
    string_dataformat.do_escape = display_escape;
=======
    string_dataformat.do_escape = dump_opts.display_escape;
>>>>>>> 18bbd3f0
    outputformat                = &string_dataformat;

    /* Build the object's path name */
    obj_path = (char *)HDmalloc(HDstrlen(prefix) + HDstrlen(name) + 2);
    if (!obj_path) {
        ret = FAIL;
        goto done;
    }

    HDstrcpy(obj_path, prefix);
    HDstrcat(obj_path, "/");
    HDstrcat(obj_path, name);

    if (linfo->type == H5L_TYPE_HARD) {
        H5O_info2_t oinfo;

        /* Stat the object */
        if (H5Oget_info_by_name3(group, name, &oinfo, H5O_INFO_BASIC, H5P_DEFAULT) < 0) {
            error_msg("unable to get object information for \"%s\"\n", name);
            h5tools_setstatus(EXIT_FAILURE);
            ret = FAIL;
            goto done;
        } /* end if */

        switch (oinfo.type) {
            case H5O_TYPE_GROUP:
                if ((obj = H5Gopen2(group, name, H5P_DEFAULT)) < 0) {
                    error_msg("unable to dump group \"%s\"\n", name);
                    h5tools_setstatus(EXIT_FAILURE);
                    ret = FAIL;
                }
                else {
                    char *old_prefix; /* Pointer to previous prefix */

                    /* Keep copy of prefix before iterating into group */
                    if ((old_prefix = HDstrdup(prefix)) == NULL) {
                        error_msg("unable to allocate buffer\n");
                        h5tools_setstatus(EXIT_FAILURE);
                        ret = FAIL;
                    }
                    else {
                        /* Append group name to prefix */
                        add_prefix(&prefix, &prefix_len, name);

                        /* Iterate into group */
                        dump_function_table->dump_group_function(obj, name);

                        /* Restore old prefix name */
                        HDstrcpy(prefix, old_prefix);
                        HDfree(old_prefix);
                    }

                    /* Close group */
                    H5Gclose(obj);
                }
                break;

            case H5O_TYPE_DATASET:
                if ((obj = H5Dopen2(group, name, H5P_DEFAULT)) >= 0) {
                    if (oinfo.rc > 1 || hit_elink) {
                        obj_t *found_obj; /* Found object */

                        found_obj = search_obj(dset_table, &oinfo.token);

                        if (found_obj == NULL) {
                            ctx.indent_level++;

                            ctx.need_prefix = TRUE;

                            /* Render the element */
                            h5tools_str_reset(&buffer);
                            h5tools_str_append(&buffer, "%s \"%s\" %s",
                                               h5tools_dump_header_format->datasetbegin, name,
                                               h5tools_dump_header_format->datasetblockbegin);
                            h5tools_render_element(rawoutstream, outputformat, &ctx, &buffer, &curr_pos,
                                                   (size_t)outputformat->line_ncols, (hsize_t)0, (hsize_t)0);

                            error_msg("internal error (file %s:line %d)\n", __FILE__, __LINE__);

                            ctx.need_prefix = TRUE;

                            /* Render the element */
                            h5tools_str_reset(&buffer);
                            if (HDstrlen(h5tools_dump_header_format->datasetblockend)) {
                                h5tools_str_append(&buffer, "%s",
                                                   h5tools_dump_header_format->datasetblockend);
                                if (HDstrlen(h5tools_dump_header_format->datasetend))
                                    h5tools_str_append(&buffer, " ");
                            }
                            if (HDstrlen(h5tools_dump_header_format->datasetend))
                                h5tools_str_append(&buffer, "%s", h5tools_dump_header_format->datasetend);
                            h5tools_render_element(rawoutstream, outputformat, &ctx, &buffer, &curr_pos,
                                                   (size_t)outputformat->line_ncols, (hsize_t)0, (hsize_t)0);

                            ctx.indent_level--;

                            h5tools_setstatus(EXIT_FAILURE);
                            ret = FAIL;
                            H5Dclose(obj);
                            goto done;
                        }
                        else if (found_obj->displayed) {
                            /* the XML version */
                            char *t_obj_path = xml_escape_the_name(obj_path);
                            char *t_prefix   = xml_escape_the_name(HDstrcmp(prefix, "") ? prefix : "/");
                            char *t_name     = xml_escape_the_name(name);
                            char *t_objname  = xml_escape_the_name(found_obj->objname);
                            char  dsetxid[100];
                            char  parentxid[100];
                            char  pointerxid[100];

                            /* Create OBJ-XIDs for the parent and object */
                            xml_name_to_XID(obj, obj_path, dsetxid, (int)sizeof(dsetxid), 1);
                            xml_name_to_XID(obj, prefix, parentxid, (int)sizeof(parentxid), 1);

                            ctx.need_prefix = TRUE;

                            /* Render the element */
                            h5tools_str_reset(&buffer);
                            h5tools_str_append(&buffer,
                                               "<%sDataset Name=\"%s\" OBJ-XID=\"%s-%d\" "
                                               "H5Path=\"%s\" Parents=\"%s\" "
                                               "H5ParentPaths=\"%s\">",
                                               xmlnsprefix, t_name,     /* Dataset Name */
                                               dsetxid, get_next_xid(), /* OBJ-XID */
                                               t_obj_path,              /* H5Path */
                                               parentxid,               /* Parents */
                                               t_prefix);               /* H5ParentPaths */
                            h5tools_render_element(rawoutstream, outputformat, &ctx, &buffer, &curr_pos,
                                                   (size_t)outputformat->line_ncols, (hsize_t)0, (hsize_t)0);

                            xml_name_to_XID(obj, found_obj->objname, pointerxid, (int)sizeof(pointerxid), 1);

                            ctx.indent_level++;

                            ctx.need_prefix = TRUE;

                            /* Render the element */
                            h5tools_str_reset(&buffer);
                            h5tools_str_append(&buffer, "<%sDatasetPtr OBJ-XID=\"%s\" H5Path=\"%s\"/>",
                                               xmlnsprefix, pointerxid, t_objname);
                            h5tools_render_element(rawoutstream, outputformat, &ctx, &buffer, &curr_pos,
                                                   (size_t)outputformat->line_ncols, (hsize_t)0, (hsize_t)0);

                            ctx.indent_level--;

                            ctx.need_prefix = TRUE;

                            /* Render the element */
                            h5tools_str_reset(&buffer);
                            h5tools_str_append(&buffer, "</%sDataset>", xmlnsprefix);
                            h5tools_render_element(rawoutstream, outputformat, &ctx, &buffer, &curr_pos,
                                                   (size_t)outputformat->line_ncols, (hsize_t)0, (hsize_t)0);

                            HDfree(t_name);
                            HDfree(t_obj_path);
                            HDfree(t_prefix);
                            HDfree(t_objname);

                            H5Dclose(obj);
                            goto done;
                        }
                        else
                            found_obj->displayed = TRUE;
                    } /* end if */

                    dump_function_table->dump_dataset_function(obj, name, NULL);
                    H5Dclose(obj);
                }
                else {
                    error_msg("unable to dump dataset \"%s\"\n", name);
                    h5tools_setstatus(EXIT_FAILURE);
                    ret = FAIL;
                }
                break;

            case H5O_TYPE_NAMED_DATATYPE:
                if ((obj = H5Topen2(group, name, H5P_DEFAULT)) < 0) {
                    error_msg("unable to dump datatype \"%s\"\n", name);
                    h5tools_setstatus(EXIT_FAILURE);
                    ret = FAIL;
                }
                else {
                    dump_function_table->dump_named_datatype_function(obj, name);
                    H5Tclose(obj);
                }
                break;

            case H5O_TYPE_MAP:
            case H5O_TYPE_UNKNOWN:
            case H5O_TYPE_NTYPES:
            default:
                error_msg("unknown object \"%s\"\n", name);
                h5tools_setstatus(EXIT_FAILURE);
                ret = FAIL;
        }
    } /* end if */
    else {
        char *targbuf;

        switch (linfo->type) {
            case H5L_TYPE_SOFT:
                if ((targbuf = (char *)HDmalloc(linfo->u.val_size)) == NULL) {
                    error_msg("unable to allocate buffer\n");
                    h5tools_setstatus(EXIT_FAILURE);
                    ret = FAIL;
                }
                else {
                    if (H5Lget_val(group, name, targbuf, linfo->u.val_size, H5P_DEFAULT) < 0) {
                        error_msg("unable to get link value\n");
                        h5tools_setstatus(EXIT_FAILURE);
                        ret = FAIL;
                    }
                    else {
                        /* print the value of a soft link */
                        /* XML */
                        char  linkxid[100];
                        char  parentxid[100];
                        char  targetxid[100];
                        char *t_prefix   = xml_escape_the_name(HDstrcmp(prefix, "") ? prefix : "/");
                        char *t_name     = xml_escape_the_name(name);
                        char *t_targbuf  = xml_escape_the_name(targbuf);
                        char *t_obj_path = xml_escape_the_name(obj_path);
                        char *t_link_path;
                        int   res;

                        t_link_path = (char *)HDmalloc(HDstrlen(prefix) + linfo->u.val_size + 1);
                        if (targbuf[0] == '/')
                            HDstrcpy(t_link_path, targbuf);
                        else {
                            HDstrcpy(t_link_path, prefix);
                            HDstrcat(HDstrcat(t_link_path, "/"), targbuf);
                        } /* end else */

                        /* Create OBJ-XIDs for the parent and object */
                        xml_name_to_XID(group, t_obj_path, linkxid, (int)sizeof(linkxid), 1);
                        xml_name_to_XID(group, prefix, parentxid, (int)sizeof(parentxid), 1);

                        /* Try to create an OBJ-XID for the object pointed to */
                        res = xml_name_to_XID(group, t_link_path, targetxid, (int)sizeof(targetxid), 0);
                        if (res == 0) {
                            /* target obj found */
                            ctx.need_prefix = TRUE;

                            /* Render the element */
                            h5tools_str_reset(&buffer);
                            h5tools_str_append(&buffer,
                                               "<%sSoftLink LinkName=\"%s\" "
                                               "OBJ-XID=\"%s\" "
                                               "H5SourcePath=\"%s\" "
                                               "TargetPath=\"%s\" TargetObj=\"%s\" "
                                               "Parents=\"%s\" H5ParentPaths=\"%s\" />",
                                               xmlnsprefix, t_name, /* LinkName */
                                               linkxid,             /* OBJ-XID */
                                               t_obj_path,          /* H5SourcePath */
                                               t_targbuf,           /* TargetPath */
                                               targetxid,           /* TargetObj */
                                               parentxid,           /* Parents */
                                               t_prefix);           /* H5ParentPaths */
                            h5tools_render_element(rawoutstream, outputformat, &ctx, &buffer, &curr_pos,
                                                   (size_t)outputformat->line_ncols, (hsize_t)0, (hsize_t)0);
                        }
                        else {
                            /* dangling link -- omit from xml attributes */
                            ctx.need_prefix = TRUE;

                            /* Render the element */
                            h5tools_str_reset(&buffer);
                            h5tools_str_append(&buffer,
                                               "<%sSoftLink LinkName=\"%s\" "
                                               "OBJ-XID=\"%s\" "
                                               "H5SourcePath=\"%s\" "
                                               "TargetPath=\"%s\"  "
                                               "Parents=\"%s\" H5ParentPaths=\"%s\" />",
                                               xmlnsprefix, t_name, /* LinkName */
                                               linkxid,             /* OBJ-XID */
                                               t_obj_path,          /* H5SourcePath */
                                               t_targbuf,           /* TargetPath */
                                               parentxid,           /* Parents */
                                               t_prefix);           /* H5ParentPaths */
                            h5tools_render_element(rawoutstream, outputformat, &ctx, &buffer, &curr_pos,
                                                   (size_t)outputformat->line_ncols, (hsize_t)0, (hsize_t)0);
                        }

                        HDfree(t_prefix);
                        HDfree(t_name);
                        HDfree(t_targbuf);
                        HDfree(t_obj_path);
                        HDfree(t_link_path);
                    }

                    HDfree(targbuf);
                }
                break;

            case H5L_TYPE_EXTERNAL:
                if ((targbuf = (char *)HDmalloc(linfo->u.val_size)) == NULL) {
                    error_msg("unable to allocate buffer\n");
                    h5tools_setstatus(EXIT_FAILURE);
                    ret = FAIL;
                }
                else {
                    if (H5Lget_val(group, name, targbuf, linfo->u.val_size, H5P_DEFAULT) < 0) {
                        error_msg("unable to get external link value\n");
                        h5tools_setstatus(EXIT_FAILURE);
                        ret = FAIL;
                    } /* end if */
                    else {
                        const char *filename;
                        const char *targname;

                        if (H5Lunpack_elink_val(targbuf, linfo->u.val_size, NULL, &filename, &targname) < 0) {
                            error_msg("unable to unpack external link value\n");
                            h5tools_setstatus(EXIT_FAILURE);
                            ret = FAIL;
                        } /* end if */
                        else {
                            char  linkxid[100];
                            char  parentxid[100];
                            char *t_name     = xml_escape_the_name(name);
                            char *t_prefix   = xml_escape_the_name(HDstrcmp(prefix, "") ? prefix : "/");
                            char *t_obj_path = xml_escape_the_name(obj_path);
                            char *t_filename = xml_escape_the_name(filename);
                            char *t_targname = xml_escape_the_name(targname);

                            /* Create OBJ-XIDs for the parent and object */
                            xml_name_to_XID(group, t_obj_path, linkxid, (int)sizeof(linkxid), 1);
                            xml_name_to_XID(group, prefix, parentxid, (int)sizeof(parentxid), 1);

                            ctx.need_prefix = TRUE;

                            /* Render the element */
                            h5tools_str_reset(&buffer);
                            h5tools_str_append(&buffer,
                                               "<%sExternalLink LinkName=\"%s\" "
                                               "OBJ-XID=\"%s\" "
                                               "H5SourcePath=\"%s\" "
                                               "TargetFilename=\"%s\"  "
                                               "TargetPath=\"%s\"  "
                                               "Parents=\"%s\" H5ParentPaths=\"%s\" />",
                                               xmlnsprefix, t_name, /* LinkName */
                                               linkxid,             /* OBJ-XID */
                                               t_obj_path,          /* H5SourcePath */
                                               filename,            /* TargetFilename */
                                               targname,            /* TargetPath*/
                                               parentxid,           /* Parents */
                                               t_prefix);           /* H5ParentPaths */
                            h5tools_render_element(rawoutstream, outputformat, &ctx, &buffer, &curr_pos,
                                                   (size_t)outputformat->line_ncols, (hsize_t)0, (hsize_t)0);

                            HDfree(t_prefix);
                            HDfree(t_name);
                            HDfree(t_filename);
                            HDfree(t_targname);
                            HDfree(t_obj_path);
                        } /* end else */
                    }     /* end else */
                    HDfree(targbuf);
                }
                break;

            case H5L_TYPE_ERROR:
            case H5L_TYPE_MAX:
            case H5L_TYPE_HARD:
            default: {
                char  linkxid[100];
                char  parentxid[100];
                char *t_name     = xml_escape_the_name(name);
                char *t_prefix   = xml_escape_the_name(HDstrcmp(prefix, "") ? prefix : "/");
                char *t_obj_path = xml_escape_the_name(obj_path);

                /* Create OBJ-XIDs for the parent and object */
                xml_name_to_XID(group, t_obj_path, linkxid, (int)sizeof(linkxid), 1);
                xml_name_to_XID(group, prefix, parentxid, (int)sizeof(parentxid), 1);

                ctx.need_prefix = TRUE;

                /* Render the element */
                h5tools_str_reset(&buffer);
                h5tools_str_append(&buffer,
                                   "<%sUserDefined LinkName=\"%s\" "
                                   "OBJ-XID=\"%s\" "
                                   "H5SourcePath=\"%s\" "
                                   "LinkClass=\"%d\"  "
                                   "Parents=\"%s\" H5ParentPaths=\"%s\" />",
                                   xmlnsprefix, t_name, /* LinkName */
                                   linkxid,             /* OBJ-XID */
                                   t_obj_path,          /* H5SourcePath */
                                   linfo->type,         /* LinkClass */
                                   parentxid,           /* Parents */
                                   t_prefix);           /* H5ParentPaths */
                h5tools_render_element(rawoutstream, outputformat, &ctx, &buffer, &curr_pos,
                                       (size_t)outputformat->line_ncols, (hsize_t)0, (hsize_t)0);

                HDfree(t_prefix);
                HDfree(t_name);
                HDfree(t_obj_path);
            } break;

        } /* end switch */
    }     /* end else */

done:

    h5tools_str_close(&buffer);

    if (obj_path)
        HDfree(obj_path);
    return ret;
}

/*
 * create a string suitable for and XML NCNAME.  Uses the
 * object reference to create the string.
 *
 *  'gen'; 0 - return null if not found
 *         1 - generate a fake entry and return fake id.
 */
int
xml_name_to_XID(hid_t loc_id, const char *str, char *outstr, int outlen, int gen)
{
    H5O_token_t obj_token;
<<<<<<< HEAD
    char *      obj_addr_str = NULL;
=======
    char *      obj_tok_str = NULL;
>>>>>>> 18bbd3f0
    int         lookup_ret;

    if (outlen < 22)
        return 1;

    lookup_ret = ref_path_table_lookup(str, &obj_token);
    if (lookup_ret < 0) {
        if (HDstrlen(str) == 0) {
            lookup_ret = ref_path_table_lookup("/", &obj_token);
            if (lookup_ret < 0) {
                if (gen) {
                    ref_path_table_gen_fake(str, &obj_token);

                    H5Otoken_to_str(loc_id, &obj_token, &obj_tok_str);
                    HDsprintf(outstr, "xid_%s", obj_tok_str);
                    H5free_memory(obj_tok_str);

                    return 0;
                }
                else {
                    return 1;
                }
            }
        }
        else {
            if (gen) {
                ref_path_table_gen_fake(str, &obj_token);

                H5Otoken_to_str(loc_id, &obj_token, &obj_tok_str);
                HDsprintf(outstr, "xid_%s", obj_tok_str);
                H5free_memory(obj_tok_str);

                return 0;
            }
            else {
                return 1;
            }
        }
    }

    H5Otoken_to_str(loc_id, &obj_token, &obj_tok_str);
    HDsprintf(outstr, "xid_%s", obj_tok_str);
    H5free_memory(obj_tok_str);

    return 0;
}

static const char *quote = "&quot;";
static const char *amp   = "&amp;";
static const char *lt    = "&lt;";
static const char *gt    = "&gt;";
static const char *apos  = "&apos;";

/*-------------------------------------------------------------------------
 * Function:    xml_escape_the_name
 *
 * Purpose:     Escape XML reserved chars in a name, so HDF5 strings
 *              and paths can be correctly read back in XML element.
 *
 * Return:      The revised string.
 *
 * Programmer:  REMcG
 *-------------------------------------------------------------------------
 */
static char *
xml_escape_the_name(const char *str)
{
    size_t      extra;
    size_t      len;
    size_t      i;
    const char *cp;
    char *      ncp;
    char *      rcp;
    size_t      ncp_len;

    if (!str)
        return NULL;

    cp    = str;
    len   = HDstrlen(str);
    extra = 0;

    for (i = 0; i < len; i++) {
        if (*cp == '\"')
            extra += (HDstrlen(quote) - 1);
        else if (*cp == '\'')
            extra += (HDstrlen(apos) - 1);
        else if (*cp == '<')
            extra += (HDstrlen(lt) - 1);
        else if (*cp == '>')
            extra += (HDstrlen(gt) - 1);
        else if (*cp == '&')
            extra += (HDstrlen(amp) - 1);

        cp++;
    }

    if (extra == 0)
        return HDstrdup(str);

    cp      = str;
    ncp_len = len + extra + 1;
    rcp = ncp = (char *)HDmalloc(ncp_len);

    if (!ncp)
        return NULL; /* ?? */

    for (i = 0; i < len; i++) {
        size_t esc_len;

        if (*cp == '\'') {
            HDstrncpy(ncp, apos, ncp_len);
            esc_len = HDstrlen(apos);
        }
        else if (*cp == '<') {
            HDstrncpy(ncp, lt, ncp_len);
            esc_len = HDstrlen(lt);
        }
        else if (*cp == '>') {
            HDstrncpy(ncp, gt, ncp_len);
            esc_len = HDstrlen(gt);
        }
        else if (*cp == '\"') {
            HDstrncpy(ncp, quote, ncp_len);
            esc_len = HDstrlen(quote);
        }
        else if (*cp == '&') {
            HDstrncpy(ncp, amp, ncp_len);
            esc_len = HDstrlen(amp);
        }
        else {
            *ncp    = *cp;
            esc_len = 1;
        }
        ncp += esc_len;
        ncp_len -= esc_len;
        cp++;
    }

    *ncp = '\0';
    return rcp;
}

/*-------------------------------------------------------------------------
 * Function:    xml_escape_the_string
 *
 * Purpose:     Escape XML reserved chars in a string, so HDF5 strings
 *              and paths can be correctly read back in XML CDATA.
 *
 * Return:      The revised string.
 *
 * Programmer:  REMcG
 *-------------------------------------------------------------------------
 */
static char *
xml_escape_the_string(const char *str, int slen)
{
    size_t      extra;
    size_t      len;
    size_t      i;
<<<<<<< HEAD
    const char *cp;
    char *      ncp;
    char *      rcp;
=======
    const char *cp  = NULL;
    char *      ncp = NULL;
    char *      rcp = NULL;
>>>>>>> 18bbd3f0
    size_t      ncp_len;

    if (!str)
        return NULL;

    cp = str;

    if (slen < 0)
        len = HDstrlen(str);
    else
        len = (size_t)slen;

    extra = 0;

    for (i = 0; i < len; i++) {
        if (*cp == '\\')
            extra++;
        else if (*cp == '\"')
            extra++;
        else if (*cp == '\'')
            extra += (HDstrlen(apos) - 1);
        else if (*cp == '<')
            extra += (HDstrlen(lt) - 1);
        else if (*cp == '>')
            extra += (HDstrlen(gt) - 1);
        else if (*cp == '&')
            extra += (HDstrlen(amp) - 1);
        cp++;
    }

    cp      = str;
    ncp_len = len + extra + 1;
    rcp = ncp = (char *)HDcalloc(ncp_len, sizeof(char));

    if (ncp == NULL)
        return NULL; /* ?? */

    for (i = 0; i < len; i++) {
        size_t esc_len;

        if (*cp == '\\') {
<<<<<<< HEAD
            *ncp++  = '\\';
=======
            *ncp++ = '\\';
            ncp_len--;
>>>>>>> 18bbd3f0
            *ncp    = *cp;
            esc_len = 1;
        }
        else if (*cp == '\"') {
<<<<<<< HEAD
            *ncp++  = '\\';
=======
            *ncp++ = '\\';
            ncp_len--;
>>>>>>> 18bbd3f0
            *ncp    = *cp;
            esc_len = 1;
        }
        else if (*cp == '\'') {
            HDstrncpy(ncp, apos, ncp_len);
            esc_len = HDstrlen(apos);
        }
        else if (*cp == '<') {
            HDstrncpy(ncp, lt, ncp_len);
            esc_len = HDstrlen(lt);
        }
        else if (*cp == '>') {
            HDstrncpy(ncp, gt, ncp_len);
            esc_len = HDstrlen(gt);
        }
        else if (*cp == '&') {
            HDstrncpy(ncp, amp, ncp_len);
            esc_len = HDstrlen(amp);
        }
        else {
            *ncp    = *cp;
            esc_len = 1;
        }
        ncp += esc_len;
        ncp_len -= esc_len;
        cp++;
    }

    *ncp = '\0';
    return rcp;
}

/**
 **  XML print functions--these replace some functions in the
 **  h5tools.c suite.
 **/

/*-------------------------------------------------------------------------
 * Function:    xml_print_datatype
 *
 * Purpose:     Print description of a datatype in XML.
 *              Note:  this is called inside a <DataType> element.
 *
 * Return:      void
 *
 * Programmer:  REMcG
 *-------------------------------------------------------------------------
 */
static void
xml_print_datatype(hid_t type, unsigned in_group)
{
    char *            mname;
    hid_t             mtype;
    unsigned          nmembers;
    unsigned          ndims;
    unsigned          i;
    size_t            size;
    hsize_t           dims[H5DUMP_MAX_RANK];
    H5T_str_t         str_pad;
    H5T_cset_t        cset;
    hid_t             super;
    H5T_order_t       ord;
    H5T_sign_t        sgn;
    size_t            sz;
    size_t            spos;
    size_t            epos;
    size_t            esize;
    size_t            mpos;
    size_t            msize;
    int               nmembs;
    htri_t            is_vlstr = FALSE;
    h5tools_str_t     buffer; /* string into which to render   */
    h5tools_context_t ctx;    /* print context  */
    h5tool_format_t * outputformat = &xml_dataformat;
    h5tool_format_t   string_dataformat;
    hsize_t           curr_pos = 0; /* total data element position   */

    /* setup */
    HDmemset(&buffer, 0, sizeof(h5tools_str_t));

    HDmemset(&ctx, 0, sizeof(ctx));
    ctx.indent_level = dump_indent / COL;
    ctx.cur_column   = dump_indent;

    string_dataformat = *outputformat;

    if (fp_format) {
        string_dataformat.fmt_double = fp_format;
        string_dataformat.fmt_float  = fp_format;
    }

    if (h5tools_nCols == 0) {
        string_dataformat.line_ncols    = 65535;
        string_dataformat.line_per_line = 1;
    }
    else
        string_dataformat.line_ncols = h5tools_nCols;

<<<<<<< HEAD
    string_dataformat.do_escape = display_escape;
=======
    string_dataformat.do_escape = dump_opts.display_escape;
>>>>>>> 18bbd3f0
    outputformat                = &string_dataformat;

    if (!in_group && H5Tcommitted(type) > 0) {
        H5O_info2_t oinfo;
        obj_t *     found_obj; /* Found object */

        /* detect a shared datatype, output only once */
        H5Oget_info3(type, &oinfo, H5O_INFO_BASIC);
        found_obj = search_obj(type_table, &oinfo.token);

        if (found_obj) {
            /* This should be defined somewhere else */
            /* These 2 cases are handled the same right now, but
               probably will have something different eventually */
            char *dtxid = (char *)HDmalloc((size_t)100);

            xml_name_to_XID(type, found_obj->objname, dtxid, 100, 1);
            if (!found_obj->recorded) {
                /* 'anonymous' NDT.  Use it's object num.
                   as it's name.  */

                ctx.need_prefix = TRUE;

                /* Render the element */
                h5tools_str_reset(&buffer);
                h5tools_str_append(&buffer, "<%sNamedDataTypePtr OBJ-XID=\"/%s\"/>", xmlnsprefix, dtxid);
                h5tools_render_element(rawoutstream, outputformat, &ctx, &buffer, &curr_pos,
                                       (size_t)outputformat->line_ncols, (hsize_t)0, (hsize_t)0);
            }
            else {
                /* point to the NDT by name */
                char *t_objname = xml_escape_the_name(found_obj->objname);

                ctx.need_prefix = TRUE;

                /* Render the element */
                h5tools_str_reset(&buffer);
                h5tools_str_append(&buffer, "<%sNamedDataTypePtr OBJ-XID=\"%s\" H5Path=\"%s\"/>", xmlnsprefix,
                                   dtxid, t_objname);
                h5tools_render_element(rawoutstream, outputformat, &ctx, &buffer, &curr_pos,
                                       (size_t)outputformat->line_ncols, (hsize_t)0, (hsize_t)0);
                HDfree(t_objname);
            }
            HDfree(dtxid);
        }
        else {
            ctx.need_prefix = TRUE;

            /* Render the element */
            h5tools_str_reset(&buffer);
            h5tools_str_append(&buffer, "<!-- h5dump error: unknown committed type. -->");
            h5tools_render_element(rawoutstream, outputformat, &ctx, &buffer, &curr_pos,
                                   (size_t)outputformat->line_ncols, (hsize_t)0, (hsize_t)0);
            h5tools_setstatus(EXIT_FAILURE);
        }
    }
    else {
        switch (H5Tget_class(type)) {
            case H5T_INTEGER:
                ctx.need_prefix = TRUE;

                /* Render the element */
                h5tools_str_reset(&buffer);
                h5tools_str_append(&buffer, "<%sAtomicType>", xmlnsprefix);
                h5tools_render_element(rawoutstream, outputformat, &ctx, &buffer, &curr_pos,
                                       (size_t)outputformat->line_ncols, (hsize_t)0, (hsize_t)0);
                ctx.indent_level++;

                /* <hdf5:IntegerType ByteOrder="bo" Sign="torf" Size="bytes"/> */
                ord = H5Tget_order(type);
                sgn = H5Tget_sign(type);

                ctx.need_prefix = TRUE;

                /* Render the element */
                h5tools_str_reset(&buffer);
                h5tools_str_append(&buffer, "<%sIntegerType ByteOrder=\"", xmlnsprefix);
                switch (ord) {
                    case H5T_ORDER_LE:
                        h5tools_str_append(&buffer, "LE");
                        break;
                    case H5T_ORDER_BE:
                        h5tools_str_append(&buffer, "BE");
                        break;
                    case H5T_ORDER_VAX:
                    case H5T_ORDER_MIXED:
                    case H5T_ORDER_NONE:
                    case H5T_ORDER_ERROR:
                    default:
                        h5tools_str_append(&buffer, "ERROR_UNKNOWN");
                        break;
                } /* end switch */

                h5tools_str_append(&buffer, "\" Sign=\"");

                switch (sgn) {
                    case H5T_SGN_NONE:
                        h5tools_str_append(&buffer, "false");
                        break;
                    case H5T_SGN_2:
                        h5tools_str_append(&buffer, "true");
                        break;
                    case H5T_SGN_ERROR:
                    case H5T_NSGN:
                    default:
                        h5tools_str_append(&buffer, "ERROR_UNKNOWN");
                        break;
                } /* end switch */

                h5tools_str_append(&buffer, "\" Size=\"");
                sz = H5Tget_size(type);
                h5tools_str_append(&buffer, "%lu", (unsigned long)sz);
                h5tools_str_append(&buffer, "\" />");
                h5tools_render_element(rawoutstream, outputformat, &ctx, &buffer, &curr_pos,
                                       (size_t)outputformat->line_ncols, (hsize_t)0, (hsize_t)0);
                ctx.indent_level--;

                ctx.need_prefix = TRUE;

                /* Render the element */
                h5tools_str_reset(&buffer);
                h5tools_str_append(&buffer, "</%sAtomicType>", xmlnsprefix);
                h5tools_render_element(rawoutstream, outputformat, &ctx, &buffer, &curr_pos,
                                       (size_t)outputformat->line_ncols, (hsize_t)0, (hsize_t)0);
                break;

            case H5T_FLOAT:
                /* <hdf5:FloatType ByteOrder="bo" Size="bytes"
                   SignBitLocation="bytes"
                   ExponentBits="eb" ExponentLocation="el"
                   MantissaBits="mb" MantissaLocation="ml" /> */
                ord = H5Tget_order(type);

                ctx.need_prefix = TRUE;

                /* Render the element */
                h5tools_str_reset(&buffer);
                h5tools_str_append(&buffer, "<%sAtomicType>", xmlnsprefix);
                h5tools_render_element(rawoutstream, outputformat, &ctx, &buffer, &curr_pos,
                                       (size_t)outputformat->line_ncols, (hsize_t)0, (hsize_t)0);
                ctx.indent_level++;

                ctx.need_prefix = TRUE;

                /* Render the element */
                h5tools_str_reset(&buffer);
                h5tools_str_append(&buffer, "<%sFloatType ByteOrder=\"", xmlnsprefix);

                switch (ord) {
                    case H5T_ORDER_LE:
                        h5tools_str_append(&buffer, "LE");
                        break;
                    case H5T_ORDER_BE:
                        h5tools_str_append(&buffer, "BE");
                        break;
                    case H5T_ORDER_VAX:
                        h5tools_str_append(&buffer, "VAX");
                        break;
                    case H5T_ORDER_MIXED:
                    case H5T_ORDER_NONE:
                    case H5T_ORDER_ERROR:
                    default:
                        h5tools_str_append(&buffer, "ERROR_UNKNOWN");
                } /* end switch */

                h5tools_str_append(&buffer, "\" Size=\"");
                sz = H5Tget_size(type);
                h5tools_str_append(&buffer, "%lu", (unsigned long)sz);
                H5Tget_fields(type, &spos, &epos, &esize, &mpos, &msize);
                h5tools_str_append(&buffer, "\" SignBitLocation=\"%lu\" ", (unsigned long)spos);
                h5tools_str_append(&buffer, "ExponentBits=\"%lu\" ExponentLocation=\"%lu\" ",
                                   (unsigned long)esize, (unsigned long)epos);
                h5tools_str_append(&buffer, "MantissaBits=\"%lu\" MantissaLocation=\"%lu\" />",
                                   (unsigned long)msize, (unsigned long)mpos);
                h5tools_render_element(rawoutstream, outputformat, &ctx, &buffer, &curr_pos,
                                       (size_t)outputformat->line_ncols, (hsize_t)0, (hsize_t)0);
                ctx.indent_level--;

                ctx.need_prefix = TRUE;

                /* Render the element */
                h5tools_str_reset(&buffer);
                h5tools_str_append(&buffer, "</%sAtomicType>", xmlnsprefix);
                h5tools_render_element(rawoutstream, outputformat, &ctx, &buffer, &curr_pos,
                                       (size_t)outputformat->line_ncols, (hsize_t)0, (hsize_t)0);
                break;

            case H5T_TIME:
                ctx.need_prefix = TRUE;

                /* Render the element */
                h5tools_str_reset(&buffer);
                h5tools_str_append(&buffer, "<%sAtomicType>", xmlnsprefix);
                h5tools_render_element(rawoutstream, outputformat, &ctx, &buffer, &curr_pos,
                                       (size_t)outputformat->line_ncols, (hsize_t)0, (hsize_t)0);
                ctx.indent_level++;

                ctx.need_prefix = TRUE;

                /* Render the element */
                h5tools_str_reset(&buffer);
                h5tools_str_append(&buffer, "<%sTimeType />", xmlnsprefix);
                h5tools_render_element(rawoutstream, outputformat, &ctx, &buffer, &curr_pos,
                                       (size_t)outputformat->line_ncols, (hsize_t)0, (hsize_t)0);
                h5tools_str_append(&buffer, "<!-- H5T_TIME: not yet implemented -->");
                ctx.indent_level--;

                ctx.need_prefix = TRUE;

                /* Render the element */
                h5tools_str_reset(&buffer);
                h5tools_str_append(&buffer, "</%sAtomicType>", xmlnsprefix);
                h5tools_render_element(rawoutstream, outputformat, &ctx, &buffer, &curr_pos,
                                       (size_t)outputformat->line_ncols, (hsize_t)0, (hsize_t)0);
                break;

            case H5T_STRING:
                /* <hdf5:StringType Cset="cs" StrSize="chars" StrPad="pad" /> */
                size     = H5Tget_size(type);
                str_pad  = H5Tget_strpad(type);
                cset     = H5Tget_cset(type);
                is_vlstr = H5Tis_variable_str(type);

                ctx.need_prefix = TRUE;

                /* Render the element */
                h5tools_str_reset(&buffer);
                h5tools_str_append(&buffer, "<%sAtomicType>", xmlnsprefix);
                h5tools_render_element(rawoutstream, outputformat, &ctx, &buffer, &curr_pos,
                                       (size_t)outputformat->line_ncols, (hsize_t)0, (hsize_t)0);

                ctx.indent_level++;

                ctx.need_prefix = TRUE;

                /* Render the element */
                h5tools_str_reset(&buffer);
                h5tools_str_append(&buffer, "<%sStringType Cset=\"", xmlnsprefix);

                if (cset == H5T_CSET_ASCII)
                    h5tools_str_append(&buffer, "H5T_CSET_ASCII\" ");
                else
                    h5tools_str_append(&buffer, "unknown_cset\" ");

                if (is_vlstr)
                    h5tools_str_append(&buffer, "StrSize=\"H5T_VARIABLE\" StrPad=\"");
                else
                    h5tools_str_append(&buffer, "StrSize=\"%d\" StrPad=\"", (int)size);

                if (str_pad == H5T_STR_NULLTERM)
                    h5tools_str_append(&buffer, "H5T_STR_NULLTERM\"/>");
                else if (str_pad == H5T_STR_NULLPAD)
                    h5tools_str_append(&buffer, "H5T_STR_NULLPAD\"/>");
                else if (str_pad == H5T_STR_SPACEPAD)
                    h5tools_str_append(&buffer, "H5T_STR_SPACEPAD\"/>");
                else
                    h5tools_str_append(&buffer, "H5T_STR_ERROR\"/>");
                h5tools_render_element(rawoutstream, outputformat, &ctx, &buffer, &curr_pos,
                                       (size_t)outputformat->line_ncols, (hsize_t)0, (hsize_t)0);
                ctx.indent_level--;

                ctx.need_prefix = TRUE;

                /* Render the element */
                h5tools_str_reset(&buffer);
                h5tools_str_append(&buffer, "</%sAtomicType>", xmlnsprefix);
                h5tools_render_element(rawoutstream, outputformat, &ctx, &buffer, &curr_pos,
                                       (size_t)outputformat->line_ncols, (hsize_t)0, (hsize_t)0);
                break;

            case H5T_BITFIELD:
                /* <hdf5:BitfieldType ByteOrder="bo" Size="bytes"/> */
                ord = H5Tget_order(type);

                ctx.need_prefix = TRUE;

                /* Render the element */
                h5tools_str_reset(&buffer);
                h5tools_str_append(&buffer, "<%sAtomicType>", xmlnsprefix);
                h5tools_render_element(rawoutstream, outputformat, &ctx, &buffer, &curr_pos,
                                       (size_t)outputformat->line_ncols, (hsize_t)0, (hsize_t)0);
                ctx.indent_level++;

                ctx.need_prefix = TRUE;

                /* Render the element */
                h5tools_str_reset(&buffer);
                h5tools_str_append(&buffer, "<%sBitfieldType ByteOrder=\"", xmlnsprefix);

                switch (ord) {
                    case H5T_ORDER_LE:
                        h5tools_str_append(&buffer, "LE");
                        break;
                    case H5T_ORDER_BE:
                        h5tools_str_append(&buffer, "BE");
                        break;
                    case H5T_ORDER_VAX:
                    case H5T_ORDER_MIXED:
                    case H5T_ORDER_NONE:
                    case H5T_ORDER_ERROR:
                    default:
                        h5tools_str_append(&buffer, "ERROR_UNKNOWN");
                } /* end switch */

                size = H5Tget_size(type);
                h5tools_str_append(&buffer, "\" Size=\"%lu\"/>", (unsigned long)size);
                h5tools_render_element(rawoutstream, outputformat, &ctx, &buffer, &curr_pos,
                                       (size_t)outputformat->line_ncols, (hsize_t)0, (hsize_t)0);
                ctx.indent_level--;

                ctx.need_prefix = TRUE;

                /* Render the element */
                h5tools_str_reset(&buffer);
                h5tools_str_append(&buffer, "</%sAtomicType>", xmlnsprefix);
                h5tools_render_element(rawoutstream, outputformat, &ctx, &buffer, &curr_pos,
                                       (size_t)outputformat->line_ncols, (hsize_t)0, (hsize_t)0);
                break;

            case H5T_OPAQUE:
                /* <hdf5:OpaqueType Tag="tag" Size="bytes" /> */

                ctx.need_prefix = TRUE;

                /* Render the element */
                h5tools_str_reset(&buffer);
                h5tools_str_append(&buffer, "<%sAtomicType>", xmlnsprefix);
                h5tools_render_element(rawoutstream, outputformat, &ctx, &buffer, &curr_pos,
                                       (size_t)outputformat->line_ncols, (hsize_t)0, (hsize_t)0);
                ctx.indent_level++;
                mname = H5Tget_tag(type);

                ctx.need_prefix = TRUE;

                /* Render the element */
                h5tools_str_reset(&buffer);
                h5tools_str_append(&buffer, "<%sOpaqueType Tag=\"%s\" ", xmlnsprefix, mname);
                H5free_memory(mname);
                size = H5Tget_size(type);
                h5tools_str_append(&buffer, "Size=\"%lu\"/>", (unsigned long)size);
                h5tools_render_element(rawoutstream, outputformat, &ctx, &buffer, &curr_pos,
                                       (size_t)outputformat->line_ncols, (hsize_t)0, (hsize_t)0);
                ctx.indent_level--;

                ctx.need_prefix = TRUE;

                /* Render the element */
                h5tools_str_reset(&buffer);
                h5tools_str_append(&buffer, "</%sAtomicType>", xmlnsprefix);
                h5tools_render_element(rawoutstream, outputformat, &ctx, &buffer, &curr_pos,
                                       (size_t)outputformat->line_ncols, (hsize_t)0, (hsize_t)0);
                break;

            case H5T_COMPOUND:
                /* recursively describe the components of a compound datatype */

                /* type of a dataset */
                nmembers = (unsigned)H5Tget_nmembers(type);

                ctx.need_prefix = TRUE;

                /* Render the element */
                h5tools_str_reset(&buffer);
                h5tools_str_append(&buffer, "<%sCompoundType>", xmlnsprefix);
                h5tools_render_element(rawoutstream, outputformat, &ctx, &buffer, &curr_pos,
                                       (size_t)outputformat->line_ncols, (hsize_t)0, (hsize_t)0);

                /* List each member Field of the type */
                /*   <hdf5:Field FieldName="name" > */
                /*   <hdf5:DataType > */
                ctx.indent_level++;
                dump_indent += COL;
                for (i = 0; i < nmembers; i++) {
                    char *t_fname;

                    mname   = H5Tget_member_name(type, i);
                    mtype   = H5Tget_member_type(type, i);
                    t_fname = xml_escape_the_name(mname);

                    ctx.need_prefix = TRUE;

                    /* Render the element */
                    h5tools_str_reset(&buffer);
                    h5tools_str_append(&buffer, "<%sField FieldName=\"%s\">", xmlnsprefix, t_fname);
                    h5tools_render_element(rawoutstream, outputformat, &ctx, &buffer, &curr_pos,
                                           (size_t)outputformat->line_ncols, (hsize_t)0, (hsize_t)0);

                    H5free_memory(mname);
                    HDfree(t_fname);
                    dump_indent += COL;
                    ctx.indent_level++;

                    ctx.need_prefix = TRUE;

                    /* Render the element */
                    h5tools_str_reset(&buffer);
                    h5tools_str_append(&buffer, "<%sDataType>", xmlnsprefix);
                    h5tools_render_element(rawoutstream, outputformat, &ctx, &buffer, &curr_pos,
                                           (size_t)outputformat->line_ncols, (hsize_t)0, (hsize_t)0);
                    ctx.indent_level++;
                    dump_indent += COL;
                    xml_print_datatype(mtype, 0);
                    dump_indent -= COL;
                    ctx.indent_level--;

                    ctx.need_prefix = TRUE;

                    /* Render the element */
                    h5tools_str_reset(&buffer);
                    h5tools_str_append(&buffer, "</%sDataType>", xmlnsprefix);
                    h5tools_render_element(rawoutstream, outputformat, &ctx, &buffer, &curr_pos,
                                           (size_t)outputformat->line_ncols, (hsize_t)0, (hsize_t)0);
                    dump_indent -= COL;
                    ctx.indent_level--;

                    ctx.need_prefix = TRUE;

                    /* Render the element */
                    h5tools_str_reset(&buffer);
                    h5tools_str_append(&buffer, "</%sField>", xmlnsprefix);
                    h5tools_render_element(rawoutstream, outputformat, &ctx, &buffer, &curr_pos,
                                           (size_t)outputformat->line_ncols, (hsize_t)0, (hsize_t)0);
                }
                dump_indent -= COL;
                ctx.indent_level--;

                ctx.need_prefix = TRUE;

                /* Render the element */
                h5tools_str_reset(&buffer);
                h5tools_str_append(&buffer, "</%sCompoundType>", xmlnsprefix);
                h5tools_render_element(rawoutstream, outputformat, &ctx, &buffer, &curr_pos,
                                       (size_t)outputformat->line_ncols, (hsize_t)0, (hsize_t)0);
                break;

            case H5T_REFERENCE:
                ctx.need_prefix = TRUE;

                /* Render the element */
                h5tools_str_reset(&buffer);
                h5tools_str_append(&buffer, "<%sAtomicType>", xmlnsprefix);
                h5tools_render_element(rawoutstream, outputformat, &ctx, &buffer, &curr_pos,
                                       (size_t)outputformat->line_ncols, (hsize_t)0, (hsize_t)0);
                ctx.indent_level++;
                /*  Only Object references supported at this time */

                ctx.need_prefix = TRUE;

                /* Render the element */
                h5tools_str_reset(&buffer);
                h5tools_str_append(&buffer, "<%sReferenceType>", xmlnsprefix);
                h5tools_render_element(rawoutstream, outputformat, &ctx, &buffer, &curr_pos,
                                       (size_t)outputformat->line_ncols, (hsize_t)0, (hsize_t)0);
                ctx.indent_level++;

                ctx.need_prefix = TRUE;

                /* Render the element */
                h5tools_str_reset(&buffer);
                h5tools_str_append(&buffer, "<%sObjectReferenceType />", xmlnsprefix);
                h5tools_render_element(rawoutstream, outputformat, &ctx, &buffer, &curr_pos,
                                       (size_t)outputformat->line_ncols, (hsize_t)0, (hsize_t)0);
                ctx.indent_level--;

                ctx.need_prefix = TRUE;

                /* Render the element */
                h5tools_str_reset(&buffer);
                h5tools_str_append(&buffer, "</%sReferenceType>", xmlnsprefix);
                h5tools_render_element(rawoutstream, outputformat, &ctx, &buffer, &curr_pos,
                                       (size_t)outputformat->line_ncols, (hsize_t)0, (hsize_t)0);
                ctx.indent_level--;

                ctx.need_prefix = TRUE;

                /* Render the element */
                h5tools_str_reset(&buffer);
                h5tools_str_append(&buffer, "</%sAtomicType>", xmlnsprefix);
                h5tools_render_element(rawoutstream, outputformat, &ctx, &buffer, &curr_pos,
                                       (size_t)outputformat->line_ncols, (hsize_t)0, (hsize_t)0);
                break;

            case H5T_ENUM:
                /*  <hdf5:EnumType Nelems="ne" > list Name, values of enum */
                nmembs = H5Tget_nmembers(type);

                ctx.need_prefix = TRUE;

                /* Render the element */
                h5tools_str_reset(&buffer);
                h5tools_str_append(&buffer, "<%sAtomicType>", xmlnsprefix);
                h5tools_render_element(rawoutstream, outputformat, &ctx, &buffer, &curr_pos,
                                       (size_t)outputformat->line_ncols, (hsize_t)0, (hsize_t)0);
                dump_indent += COL;
                ctx.indent_level++;

                ctx.need_prefix = TRUE;

                /* Render the element */
                h5tools_str_reset(&buffer);
                h5tools_str_append(&buffer, "<%sEnumType Nelems=\"%d\">", xmlnsprefix, nmembs);
                h5tools_render_element(rawoutstream, outputformat, &ctx, &buffer, &curr_pos,
                                       (size_t)outputformat->line_ncols, (hsize_t)0, (hsize_t)0);
                xml_print_enum(type);

                ctx.need_prefix = TRUE;

                /* Render the element */
                h5tools_str_reset(&buffer);
                h5tools_str_append(&buffer, "</%sEnumType>", xmlnsprefix);
                h5tools_render_element(rawoutstream, outputformat, &ctx, &buffer, &curr_pos,
                                       (size_t)outputformat->line_ncols, (hsize_t)0, (hsize_t)0);
                dump_indent -= COL;
                ctx.indent_level--;

                ctx.need_prefix = TRUE;

                /* Render the element */
                h5tools_str_reset(&buffer);
                h5tools_str_append(&buffer, "</%sAtomicType>", xmlnsprefix);
                h5tools_render_element(rawoutstream, outputformat, &ctx, &buffer, &curr_pos,
                                       (size_t)outputformat->line_ncols, (hsize_t)0, (hsize_t)0);
                break;

            case H5T_VLEN:
                ctx.need_prefix = TRUE;

                /* Render the element */
                h5tools_str_reset(&buffer);
                h5tools_str_append(&buffer, "<%sVLType>", xmlnsprefix);
                h5tools_render_element(rawoutstream, outputformat, &ctx, &buffer, &curr_pos,
                                       (size_t)outputformat->line_ncols, (hsize_t)0, (hsize_t)0);
                super = H5Tget_super(type);
                dump_indent += COL;
                ctx.indent_level++;

                ctx.need_prefix = TRUE;

                /* Render the element */
                h5tools_str_reset(&buffer);
                h5tools_str_append(&buffer, "<%sDataType>", xmlnsprefix);
                h5tools_render_element(rawoutstream, outputformat, &ctx, &buffer, &curr_pos,
                                       (size_t)outputformat->line_ncols, (hsize_t)0, (hsize_t)0);
                dump_indent += COL;
                ctx.indent_level++;
                xml_print_datatype(super, 0);
                dump_indent -= COL;
                ctx.indent_level--;

                ctx.need_prefix = TRUE;

                /* Render the element */
                h5tools_str_reset(&buffer);
                h5tools_str_append(&buffer, "</%sDataType>", xmlnsprefix);
                h5tools_render_element(rawoutstream, outputformat, &ctx, &buffer, &curr_pos,
                                       (size_t)outputformat->line_ncols, (hsize_t)0, (hsize_t)0);
                dump_indent -= COL;
                ctx.indent_level--;

                ctx.need_prefix = TRUE;

                /* Render the element */
                h5tools_str_reset(&buffer);
                h5tools_str_append(&buffer, "</%sVLType>", xmlnsprefix);
                h5tools_render_element(rawoutstream, outputformat, &ctx, &buffer, &curr_pos,
                                       (size_t)outputformat->line_ncols, (hsize_t)0, (hsize_t)0);
                H5Tclose(super);

                break;

            case H5T_ARRAY:
                /* Get array base type */
                super = H5Tget_super(type);

                /* Print lead-in */
                ctx.need_prefix = TRUE;

                /* Render the element */
                h5tools_str_reset(&buffer);
                h5tools_str_append(&buffer, "<%sArrayType Ndims=\"", xmlnsprefix);
                ndims = (unsigned)H5Tget_array_ndims(type);
                h5tools_str_append(&buffer, "%u\">", ndims);
                h5tools_render_element(rawoutstream, outputformat, &ctx, &buffer, &curr_pos,
                                       (size_t)outputformat->line_ncols, (hsize_t)0, (hsize_t)0);

                /* Get array information */
                H5Tget_array_dims2(type, dims);

                /* list of dimensions */
                ctx.indent_level++;
                for (i = 0; i < ndims; i++) {
                    ctx.need_prefix = TRUE;

                    /* Render the element */
                    h5tools_str_reset(&buffer);
                    h5tools_str_append(&buffer, "<%sArrayDimension DimSize=\"%u\"/>", xmlnsprefix,
                                       (int)dims[i]);
                    h5tools_render_element(rawoutstream, outputformat, &ctx, &buffer, &curr_pos,
                                           (size_t)outputformat->line_ncols, (hsize_t)0, (hsize_t)0);
                }
                ctx.indent_level--;

                dump_indent += COL;
                ctx.indent_level++;

                ctx.need_prefix = TRUE;

                /* Render the element */
                h5tools_str_reset(&buffer);
                h5tools_str_append(&buffer, "<%sDataType>", xmlnsprefix);
                h5tools_render_element(rawoutstream, outputformat, &ctx, &buffer, &curr_pos,
                                       (size_t)outputformat->line_ncols, (hsize_t)0, (hsize_t)0);
                dump_indent += COL;
                ctx.indent_level++;
                xml_print_datatype(super, 0);
                dump_indent -= COL;
                ctx.indent_level--;

                ctx.need_prefix = TRUE;

                /* Render the element */
                h5tools_str_reset(&buffer);
                h5tools_str_append(&buffer, "</%sDataType>", xmlnsprefix);
                h5tools_render_element(rawoutstream, outputformat, &ctx, &buffer, &curr_pos,
                                       (size_t)outputformat->line_ncols, (hsize_t)0, (hsize_t)0);
                dump_indent -= COL;
                ctx.indent_level--;

                ctx.need_prefix = TRUE;

                /* Render the element */
                h5tools_str_reset(&buffer);
                h5tools_str_append(&buffer, "</%sArrayType>", xmlnsprefix);
                h5tools_render_element(rawoutstream, outputformat, &ctx, &buffer, &curr_pos,
                                       (size_t)outputformat->line_ncols, (hsize_t)0, (hsize_t)0);
                /* Close array base type */
                H5Tclose(super);
                break;

            case H5T_NO_CLASS:
            case H5T_NCLASSES:
            default:
                ctx.need_prefix = TRUE;

                /* Render the element */
                h5tools_str_reset(&buffer);
                h5tools_str_append(&buffer, "<!-- unknown datatype -->");
                h5tools_render_element(rawoutstream, outputformat, &ctx, &buffer, &curr_pos,
                                       (size_t)outputformat->line_ncols, (hsize_t)0, (hsize_t)0);
                h5tools_setstatus(EXIT_FAILURE);
                break;
        }
    } /* end else */

    h5tools_str_close(&buffer);
}

/*-------------------------------------------------------------------------
 * Function:    xml_dump_datatype
 *
 * Purpose:     Dump description of a datatype in XML.
 *
 * Return:      void
 *
 * Programmer:  REMcG
 *-------------------------------------------------------------------------
 */
void
xml_dump_datatype(hid_t type)
{
    h5tools_str_t     buffer; /* string into which to render   */
    h5tools_context_t ctx;    /* print context  */
    h5tool_format_t * outputformat = &xml_dataformat;
    h5tool_format_t   string_dataformat;
    hsize_t           curr_pos = 0; /* total data element position   */

    /* setup */
    HDmemset(&buffer, 0, sizeof(h5tools_str_t));

    HDmemset(&ctx, 0, sizeof(ctx));
    ctx.indent_level = dump_indent / COL;
    ctx.cur_column   = dump_indent;

    string_dataformat = *outputformat;

    if (fp_format) {
        string_dataformat.fmt_double = fp_format;
        string_dataformat.fmt_float  = fp_format;
    }

    if (h5tools_nCols == 0) {
        string_dataformat.line_ncols    = 65535;
        string_dataformat.line_per_line = 1;
    }
    else
        string_dataformat.line_ncols = h5tools_nCols;

<<<<<<< HEAD
    string_dataformat.do_escape = display_escape;
=======
    string_dataformat.do_escape = dump_opts.display_escape;
>>>>>>> 18bbd3f0
    outputformat                = &string_dataformat;

    ctx.indent_level++;
    dump_indent += COL;

    if (H5Tcommitted(type) > 0) {
        H5O_info2_t oinfo;
        obj_t *     found_obj; /* Found object */

        /* Datatype is a shared or named datatype */
        H5Oget_info3(type, &oinfo, H5O_INFO_BASIC);
        found_obj = search_obj(type_table, &oinfo.token);

        if (found_obj) {
            /* Shared datatype, must be entered as an object  */
            /* These 2 cases are the same now, but may change */
            char *dtxid = (char *)HDmalloc((size_t)100);

            xml_name_to_XID(type, found_obj->objname, dtxid, 100, 1);
            if (!found_obj->recorded) {
                /* anonymous stored datatype:
                   following the dumper's current
                   practice:
                   use it's object ref as its name
                 */

                ctx.need_prefix = TRUE;

                /* Render the element */
                h5tools_str_reset(&buffer);
                h5tools_str_append(&buffer, "<%sNamedDataTypePtr OBJ-XID=\"%s\"/>", xmlnsprefix, dtxid);
                h5tools_render_element(rawoutstream, outputformat, &ctx, &buffer, &curr_pos,
                                       (size_t)outputformat->line_ncols, (hsize_t)0, (hsize_t)0);
            }
            else {
                /* pointer to a named datatype already in XML */
                char *t_objname = xml_escape_the_name(found_obj->objname);

                ctx.need_prefix = TRUE;

                /* Render the element */
                h5tools_str_reset(&buffer);
                h5tools_str_append(&buffer, "<%sNamedDataTypePtr OBJ-XID=\"%s\" H5Path=\"%s\" />",
                                   xmlnsprefix, dtxid, t_objname);
                h5tools_render_element(rawoutstream, outputformat, &ctx, &buffer, &curr_pos,
                                       (size_t)outputformat->line_ncols, (hsize_t)0, (hsize_t)0);
                HDfree(t_objname);
            }
            HDfree(dtxid);
        }
        else {
            ctx.need_prefix = TRUE;

            /* Render the element */
            h5tools_str_reset(&buffer);
            h5tools_str_append(&buffer, "<!-- h5dump error: unknown committed type. -->");
            h5tools_render_element(rawoutstream, outputformat, &ctx, &buffer, &curr_pos,
                                   (size_t)outputformat->line_ncols, (hsize_t)0, (hsize_t)0);
        }
    }
    else {
        ctx.need_prefix = TRUE;

        /* Render the element */
        h5tools_str_reset(&buffer);
        h5tools_str_append(&buffer, "<%sDataType>", xmlnsprefix);
        h5tools_render_element(rawoutstream, outputformat, &ctx, &buffer, &curr_pos,
                               (size_t)outputformat->line_ncols, (hsize_t)0, (hsize_t)0);
        ctx.indent_level++;
        dump_indent += COL;
        xml_print_datatype(type, 0);
        ctx.indent_level--;
        dump_indent -= COL;

        ctx.need_prefix = TRUE;

        /* Render the element */
        h5tools_str_reset(&buffer);
        h5tools_str_append(&buffer, "</%sDataType>", xmlnsprefix);
        h5tools_render_element(rawoutstream, outputformat, &ctx, &buffer, &curr_pos,
                               (size_t)outputformat->line_ncols, (hsize_t)0, (hsize_t)0);
    }
    ctx.indent_level--;
    dump_indent -= COL;

    h5tools_str_close(&buffer);
}

/*-------------------------------------------------------------------------
 * Function:    xml_dump_dataspace
 *
 * Purpose:     Dump description of a dataspace in XML.
 *
 * Return:      void
 *
 * Programmer:  REMcG
 *-------------------------------------------------------------------------
 */
void
xml_dump_dataspace(hid_t space)
{
    hsize_t           size[H5DUMP_MAX_RANK];
    hsize_t           maxsize[H5DUMP_MAX_RANK];
    int               i;
    h5tools_str_t     buffer; /* string into which to render   */
    h5tools_context_t ctx;    /* print context  */
    h5tool_format_t * outputformat = &xml_dataformat;
    h5tool_format_t   string_dataformat;
    hsize_t           curr_pos = 0; /* total data element position   */

    int         ndims      = H5Sget_simple_extent_dims(space, size, maxsize);
    H5S_class_t space_type = H5Sget_simple_extent_type(space);

    /* setup */
    HDmemset(&buffer, 0, sizeof(h5tools_str_t));

    HDmemset(&ctx, 0, sizeof(ctx));
    ctx.indent_level = dump_indent / COL;
    ctx.cur_column   = dump_indent;

    string_dataformat = *outputformat;

    if (fp_format) {
        string_dataformat.fmt_double = fp_format;
        string_dataformat.fmt_float  = fp_format;
    }

    if (h5tools_nCols == 0) {
        string_dataformat.line_ncols    = 65535;
        string_dataformat.line_per_line = 1;
    }
    else
        string_dataformat.line_ncols = h5tools_nCols;

<<<<<<< HEAD
    string_dataformat.do_escape = display_escape;
=======
    string_dataformat.do_escape = dump_opts.display_escape;
>>>>>>> 18bbd3f0
    outputformat                = &string_dataformat;

    ctx.indent_level++;

    ctx.need_prefix = TRUE;

    /* Render the element */
    h5tools_str_reset(&buffer);
    h5tools_str_append(&buffer, "<%sDataspace>", xmlnsprefix);
    h5tools_render_element(rawoutstream, outputformat, &ctx, &buffer, &curr_pos,
                           (size_t)outputformat->line_ncols, (hsize_t)0, (hsize_t)0);
    ctx.indent_level++;

    switch (space_type) {
        case H5S_SCALAR:
            /* scalar dataspace (just a tag, no XML attrs. defined */

            ctx.need_prefix = TRUE;

            /* Render the element */
            h5tools_str_reset(&buffer);
            h5tools_str_append(&buffer, "<%sScalarDataspace />", xmlnsprefix);
            h5tools_render_element(rawoutstream, outputformat, &ctx, &buffer, &curr_pos,
                                   (size_t)outputformat->line_ncols, (hsize_t)0, (hsize_t)0);
            break;

        case H5S_SIMPLE:
            /* simple dataspace */
            /* <hdf5:SimpleDataspace Ndims="nd"> */

            ctx.need_prefix = TRUE;

            /* Render the element */
            h5tools_str_reset(&buffer);
            h5tools_str_append(&buffer, "<%sSimpleDataspace Ndims=\"%d\">", xmlnsprefix, ndims);
            h5tools_render_element(rawoutstream, outputformat, &ctx, &buffer, &curr_pos,
                                   (size_t)outputformat->line_ncols, (hsize_t)0, (hsize_t)0);

            /* print the <hdf5:Dimension> elements */
            ctx.indent_level++;
            for (i = 0; i < ndims; i++) {
                if (maxsize[i] == H5S_UNLIMITED) {
                    ctx.need_prefix = TRUE;

                    /* Render the element */
                    h5tools_str_reset(&buffer);
                    h5tools_str_append(&buffer,
                                       "<%sDimension  DimSize=\"%" H5_PRINTF_LL_WIDTH
                                       "u\" MaxDimSize=\"UNLIMITED\"/>",
                                       xmlnsprefix, size[i]);
                    h5tools_render_element(rawoutstream, outputformat, &ctx, &buffer, &curr_pos,
                                           (size_t)outputformat->line_ncols, (hsize_t)0, (hsize_t)0);
                }
                else if (maxsize[i] == (hsize_t)0) {
                    ctx.need_prefix = TRUE;

                    /* Render the element */
                    h5tools_str_reset(&buffer);
                    h5tools_str_append(&buffer,
                                       "<%sDimension  DimSize=\"%" H5_PRINTF_LL_WIDTH
                                       "u\" MaxDimSize=\"%" H5_PRINTF_LL_WIDTH "u\"/>",
                                       xmlnsprefix, size[i], size[i]);
                    h5tools_render_element(rawoutstream, outputformat, &ctx, &buffer, &curr_pos,
                                           (size_t)outputformat->line_ncols, (hsize_t)0, (hsize_t)0);
                }
                else {
                    ctx.need_prefix = TRUE;

                    /* Render the element */
                    h5tools_str_reset(&buffer);
                    h5tools_str_append(&buffer,
                                       "<%sDimension  DimSize=\"%" H5_PRINTF_LL_WIDTH
                                       "u\" MaxDimSize=\"%" H5_PRINTF_LL_WIDTH "u\"/>",
                                       xmlnsprefix, size[i], maxsize[i]);
                    h5tools_render_element(rawoutstream, outputformat, &ctx, &buffer, &curr_pos,
                                           (size_t)outputformat->line_ncols, (hsize_t)0, (hsize_t)0);
                }
            }
            ctx.indent_level--;

            ctx.need_prefix = TRUE;

            /* Render the element */
            h5tools_str_reset(&buffer);
            h5tools_str_append(&buffer, "</%sSimpleDataspace>", xmlnsprefix);
            h5tools_render_element(rawoutstream, outputformat, &ctx, &buffer, &curr_pos,
                                   (size_t)outputformat->line_ncols, (hsize_t)0, (hsize_t)0);
            break;

#ifdef TMP
            /* Commented out: wait until the schema is updated first */
        case H5S_NULL:
            /* null dataspace (just a tag, no XML attrs. defined */

            ctx.need_prefix = TRUE;
            h5tools_simple_prefix(rawoutstream, outputformat, &ctx, (hsize_t)0, 0);
            /* Render the element */
            h5tools_str_reset(&buffer);
            h5tools_str_append(&buffer, "<%sNullDataspace />", xmlnsprefix);
            h5tools_render_element(rawoutstream, outputformat, &ctx, &buffer, &curr_pos,
                                   (size_t)outputformat->line_ncols, (hsize_t)0, (hsize_t)0);
            break;
#endif /* TMP */

        case H5S_NULL:
        case H5S_NO_CLASS:
        default:
            ctx.need_prefix = TRUE;

            /* Render the element */
            h5tools_str_reset(&buffer);
            h5tools_str_append(&buffer, "<!-- unknown dataspace -->");
            h5tools_render_element(rawoutstream, outputformat, &ctx, &buffer, &curr_pos,
                                   (size_t)outputformat->line_ncols, (hsize_t)0, (hsize_t)0);
    }

    ctx.indent_level--;

    ctx.need_prefix = TRUE;

    /* Render the element */
    h5tools_str_reset(&buffer);
    h5tools_str_append(&buffer, "</%sDataspace>", xmlnsprefix);
    h5tools_render_element(rawoutstream, outputformat, &ctx, &buffer, &curr_pos,
                           (size_t)outputformat->line_ncols, (hsize_t)0, (hsize_t)0);
    ctx.indent_level--;

    h5tools_str_close(&buffer);
}

/*-------------------------------------------------------------------------
 * Function:    xml_dump_data
 *
 * Purpose:     Dump description of data in XML.
 *              Note that this calls the h5dump_xxx calls in
 *              the h5tools library.
 *
 * Return:      void
 *-------------------------------------------------------------------------
 */
void
xml_dump_data(hid_t obj_id, int obj_data, struct subset_t H5_ATTR_UNUSED *sset, int H5_ATTR_UNUSED pindex)
{
    hid_t             space    = H5I_INVALID_HID;
    hid_t             type     = H5I_INVALID_HID;
    hid_t             p_type   = H5I_INVALID_HID;
    int               status   = -1;
    hsize_t           curr_pos = 0; /* total data element position   */
    h5tools_str_t     buffer;       /* string into which to render   */
    h5tools_context_t ctx;          /* print context  */
    h5tool_format_t * outputformat = &xml_dataformat;
    h5tool_format_t   string_dataformat;

    HDmemset(&ctx, 0, sizeof(ctx));
    ctx.indent_level = dump_indent / COL;
    ctx.cur_column   = dump_indent;

    /* Print all the values. */
    /* setup */
    HDmemset(&buffer, 0, sizeof(h5tools_str_t));

    string_dataformat = *outputformat;

    if (fp_format) {
        string_dataformat.fmt_double = fp_format;
        string_dataformat.fmt_float  = fp_format;
    }

    if (h5tools_nCols == 0) {
        string_dataformat.line_ncols    = 65535;
        string_dataformat.line_per_line = 1;
    }
    else
        string_dataformat.line_ncols = h5tools_nCols;
    string_dataformat.cmpd_sep      = " ";
    string_dataformat.cmpd_pre      = "";
    string_dataformat.cmpd_suf      = "";
    string_dataformat.cmpd_end      = "";
    string_dataformat.arr_linebreak = 0;
    string_dataformat.arr_pre       = "";
    outputformat                    = &string_dataformat;

    ctx.need_prefix = TRUE;

    /* Render the element */
    h5tools_str_reset(&buffer);
    h5tools_str_append(&buffer, "<%sData>", xmlnsprefix);
    h5tools_render_element(rawoutstream, outputformat, &ctx, &buffer, &curr_pos,
                           (size_t)outputformat->line_ncols, (hsize_t)0, (hsize_t)0);

    ctx.indent_level++;

    ctx.need_prefix = TRUE;

    /* Render the element */
    h5tools_str_reset(&buffer);
    h5tools_str_append(&buffer, "<%sDataFromFile>", xmlnsprefix);
    h5tools_render_element(rawoutstream, outputformat, &ctx, &buffer, &curr_pos,
                           (size_t)outputformat->line_ncols, (hsize_t)0, (hsize_t)0);

    ctx.indent_level--;

    dump_indent += COL;
    ctx.indent_level++;

    if (obj_data == DATASET_DATA) {
        type = H5Dget_type(obj_id);
        if (H5Tget_class(type) == H5T_REFERENCE)
            status = xml_print_refs(obj_id, DATASET_DATA);
        else if (H5Tget_class(type) == H5T_STRING)
            status = xml_print_strs(obj_id, DATASET_DATA);
        else {
            h5tools_context_t datactx;
            HDmemset(&datactx, 0, sizeof(datactx));
            datactx.need_prefix  = TRUE;
            datactx.indent_level = ctx.indent_level;
            datactx.cur_column   = ctx.cur_column;
            status               = h5tools_dump_dset(rawoutstream, outputformat, &datactx, obj_id);
        }
    }
    else {
        /* Attribute data */
        type = H5Aget_type(obj_id);

        if (H5Tget_class(type) == H5T_REFERENCE) {
            /* references are done differently than
               the standard output:
               XML dumps a path to the object
               referenced.
             */
            status = xml_print_refs(obj_id, ATTRIBUTE_DATA);
            H5Tclose(type);
        }
        else if (H5Tget_class(type) == H5T_STRING) {
            status = xml_print_strs(obj_id, ATTRIBUTE_DATA);
        }
        else { /* all other data */
            space = H5Aget_space(obj_id);
            if (space == H5S_NULL || space == H5S_NO_CLASS) {
                status = SUCCEED;
            }
            else {
                h5tools_context_t datactx;
                HDmemset(&datactx, 0, sizeof(datactx));
                datactx.need_prefix  = TRUE;
                datactx.indent_level = ctx.indent_level;
                datactx.cur_column   = ctx.cur_column;
                status               = h5tools_dump_mem(rawoutstream, outputformat, &datactx, obj_id);
            }
            H5Tclose(p_type);
            H5Sclose(space);
            H5Tclose(type);
        }
    }

    if (status == FAIL) {
        ctx.indent_level++;

        ctx.need_prefix = TRUE;

        /* Render the element */
        h5tools_str_reset(&buffer);
        h5tools_str_append(&buffer, "Unable to print data.");
        h5tools_render_element(rawoutstream, outputformat, &ctx, &buffer, &curr_pos,
                               (size_t)outputformat->line_ncols, (hsize_t)0, (hsize_t)0);

        ctx.indent_level--;

        status = 1;
    }
    ctx.indent_level--;
    dump_indent -= COL;

    ctx.indent_level++;

    ctx.need_prefix = TRUE;

    /* Render the element */
    h5tools_str_reset(&buffer);
    h5tools_str_append(&buffer, "</%sDataFromFile>", xmlnsprefix);
    h5tools_render_element(rawoutstream, outputformat, &ctx, &buffer, &curr_pos,
                           (size_t)outputformat->line_ncols, (hsize_t)0, (hsize_t)0);

    ctx.indent_level--;

    ctx.need_prefix = TRUE;

    /* Render the element */
    h5tools_str_reset(&buffer);
    h5tools_str_append(&buffer, "</%sData>", xmlnsprefix);
    h5tools_render_element(rawoutstream, outputformat, &ctx, &buffer, &curr_pos,
                           (size_t)outputformat->line_ncols, (hsize_t)0, (hsize_t)0);

    h5tools_str_close(&buffer);
}

/*-------------------------------------------------------------------------
 * Function:    xml_dump_attr
 *
 * Purpose:     Dump a description of an HDF5 attribute in XML.
 *
 * Return:      herr_t
 *
 * Programmer:  REMcG
 *-------------------------------------------------------------------------
 */
herr_t
xml_dump_attr(hid_t attr, const char *attr_name, const H5A_info_t H5_ATTR_UNUSED *info,
              void H5_ATTR_UNUSED *op_data)
{
    hid_t             attr_id = H5I_INVALID_HID;
    hid_t             type    = H5I_INVALID_HID;
    hid_t             space   = H5I_INVALID_HID;
    H5S_class_t       space_type;
    hsize_t           curr_pos = 0; /* total data element position   */
    h5tools_str_t     buffer;       /* string into which to render   */
    h5tools_context_t ctx;          /* print context  */
    h5tool_format_t * outputformat = &xml_dataformat;
    h5tool_format_t   string_dataformat;

    char *t_aname = xml_escape_the_name(attr_name);

    /* setup */
    HDmemset(&buffer, 0, sizeof(h5tools_str_t));

    HDmemset(&ctx, 0, sizeof(ctx));
    ctx.indent_level = dump_indent / COL;
    ctx.cur_column   = dump_indent;

    string_dataformat = *outputformat;

    if (fp_format) {
        string_dataformat.fmt_double = fp_format;
        string_dataformat.fmt_float  = fp_format;
    }

    if (h5tools_nCols == 0) {
        string_dataformat.line_ncols    = 65535;
        string_dataformat.line_per_line = 1;
    }
    else
        string_dataformat.line_ncols = h5tools_nCols;

<<<<<<< HEAD
    string_dataformat.do_escape = display_escape;
=======
    string_dataformat.do_escape = dump_opts.display_escape;
>>>>>>> 18bbd3f0
    outputformat                = &string_dataformat;

    ctx.need_prefix = TRUE;

    /* Render the element */
    h5tools_str_reset(&buffer);
    h5tools_str_append(&buffer, "<%sAttribute Name=\"%s\">", xmlnsprefix, t_aname);
    h5tools_render_element(rawoutstream, outputformat, &ctx, &buffer, &curr_pos,
                           (size_t)outputformat->line_ncols, (hsize_t)0, (hsize_t)0);
    HDfree(t_aname);

    if ((attr_id = H5Aopen(attr, attr_name, H5P_DEFAULT)) >= 0) {
        type       = H5Aget_type(attr_id);
        space      = H5Aget_space(attr_id);
        space_type = H5Sget_simple_extent_type(space);

        dump_function_table->dump_dataspace_function(space);
        dump_function_table->dump_datatype_function(type);

        ctx.indent_level++;
        dump_indent += COL;

        if (dump_opts.display_attr_data && space_type != H5S_NULL) {
            switch (H5Tget_class(type)) {
                case H5T_INTEGER:
                case H5T_FLOAT:
                case H5T_STRING:
                case H5T_BITFIELD:
                case H5T_OPAQUE:
                case H5T_ENUM:
                case H5T_ARRAY:
                    dump_function_table->dump_data_function(attr_id, ATTRIBUTE_DATA, NULL, 0);
                    break;

                case H5T_TIME:
                    ctx.indent_level++;
                    dump_indent += COL;

                    ctx.need_prefix = TRUE;

                    /* Render the element */
                    h5tools_str_reset(&buffer);
                    h5tools_str_append(&buffer, "<%sData>", xmlnsprefix);
                    h5tools_render_element(rawoutstream, outputformat, &ctx, &buffer, &curr_pos,
                                           (size_t)outputformat->line_ncols, (hsize_t)0, (hsize_t)0);

                    ctx.need_prefix = TRUE;

                    /* Render the element */
                    h5tools_str_reset(&buffer);
                    h5tools_str_append(&buffer, "<!-- Time data not yet implemented. -->");
                    h5tools_render_element(rawoutstream, outputformat, &ctx, &buffer, &curr_pos,
                                           (size_t)outputformat->line_ncols, (hsize_t)0, (hsize_t)0);

                    ctx.need_prefix = TRUE;

                    /* Render the element */
                    h5tools_str_reset(&buffer);
                    h5tools_str_append(&buffer, "<%sNoData/>", xmlnsprefix);
                    h5tools_render_element(rawoutstream, outputformat, &ctx, &buffer, &curr_pos,
                                           (size_t)outputformat->line_ncols, (hsize_t)0, (hsize_t)0);

                    ctx.need_prefix = TRUE;

                    /* Render the element */
                    h5tools_str_reset(&buffer);
                    h5tools_str_append(&buffer, "<hdf5:Data>");
                    h5tools_render_element(rawoutstream, outputformat, &ctx, &buffer, &curr_pos,
                                           (size_t)outputformat->line_ncols, (hsize_t)0, (hsize_t)0);

                    ctx.need_prefix = TRUE;

                    /* Render the element */
                    h5tools_str_reset(&buffer);
                    h5tools_str_append(&buffer, "</%sData>", xmlnsprefix);
                    h5tools_render_element(rawoutstream, outputformat, &ctx, &buffer, &curr_pos,
                                           (size_t)outputformat->line_ncols, (hsize_t)0, (hsize_t)0);

                    ctx.indent_level--;
                    dump_indent -= COL;
                    break;

                case H5T_COMPOUND:
                    ctx.need_prefix = TRUE;

                    /* Render the element */
                    h5tools_str_reset(&buffer);
                    h5tools_str_append(&buffer, "<!-- Note: format of compound data not specified -->");
                    h5tools_render_element(rawoutstream, outputformat, &ctx, &buffer, &curr_pos,
                                           (size_t)outputformat->line_ncols, (hsize_t)0, (hsize_t)0);
                    dump_function_table->dump_data_function(attr_id, ATTRIBUTE_DATA, NULL, 0);
                    break;

                case H5T_REFERENCE:
                    ctx.need_prefix = TRUE;

                    /* Render the element */
                    h5tools_str_reset(&buffer);
                    h5tools_str_append(&buffer, "<%sData>", xmlnsprefix);
                    h5tools_render_element(rawoutstream, outputformat, &ctx, &buffer, &curr_pos,
                                           (size_t)outputformat->line_ncols, (hsize_t)0, (hsize_t)0);
                    if (!H5Tequal(type, H5T_STD_REF_OBJ)) {
                        ctx.need_prefix = TRUE;

                        /* Render the element */
                        h5tools_str_reset(&buffer);
                        h5tools_str_append(&buffer, "<!-- Note: Region references not supported -->");
                        h5tools_render_element(rawoutstream, outputformat, &ctx, &buffer, &curr_pos,
                                               (size_t)outputformat->line_ncols, (hsize_t)0, (hsize_t)0);

                        ctx.need_prefix = TRUE;

                        /* Render the element */
                        h5tools_str_reset(&buffer);
                        h5tools_str_append(&buffer, "<%sNoData />", xmlnsprefix);
                        h5tools_render_element(rawoutstream, outputformat, &ctx, &buffer, &curr_pos,
                                               (size_t)outputformat->line_ncols, (hsize_t)0, (hsize_t)0);
                    }
                    else {
                        ctx.need_prefix = TRUE;

                        /* Render the element */
                        h5tools_str_reset(&buffer);
                        h5tools_str_append(&buffer, "<%sDataFromFile>", xmlnsprefix);
                        h5tools_render_element(rawoutstream, outputformat, &ctx, &buffer, &curr_pos,
                                               (size_t)outputformat->line_ncols, (hsize_t)0, (hsize_t)0);

                        xml_print_refs(attr_id, ATTRIBUTE_DATA);

                        ctx.need_prefix = TRUE;

                        /* Render the element */
                        h5tools_str_reset(&buffer);
                        h5tools_str_append(&buffer, "</%sDataFromFile>", xmlnsprefix);
                        h5tools_render_element(rawoutstream, outputformat, &ctx, &buffer, &curr_pos,
                                               (size_t)outputformat->line_ncols, (hsize_t)0, (hsize_t)0);
                    }

                    ctx.need_prefix = TRUE;

                    /* Render the element */
                    h5tools_str_reset(&buffer);
                    h5tools_str_append(&buffer, "</%sData>", xmlnsprefix);
                    h5tools_render_element(rawoutstream, outputformat, &ctx, &buffer, &curr_pos,
                                           (size_t)outputformat->line_ncols, (hsize_t)0, (hsize_t)0);
                    break;

                case H5T_VLEN:
                    ctx.need_prefix = TRUE;

                    /* Render the element */
                    h5tools_str_reset(&buffer);
                    h5tools_str_append(&buffer, "<!-- Note: format of VL data not specified -->");
                    h5tools_render_element(rawoutstream, outputformat, &ctx, &buffer, &curr_pos,
                                           (size_t)outputformat->line_ncols, (hsize_t)0, (hsize_t)0);

                    dump_function_table->dump_data_function(attr_id, ATTRIBUTE_DATA, NULL, 0);
                    break;
                case H5T_NO_CLASS:
                case H5T_NCLASSES:
                default:
                    ctx.need_prefix = TRUE;

                    /* Render the element */
                    h5tools_str_reset(&buffer);
                    h5tools_str_append(&buffer, "<%sData>", xmlnsprefix);
                    h5tools_render_element(rawoutstream, outputformat, &ctx, &buffer, &curr_pos,
                                           (size_t)outputformat->line_ncols, (hsize_t)0, (hsize_t)0);

                    ctx.need_prefix = TRUE;

                    /* Render the element */
                    h5tools_str_reset(&buffer);
                    h5tools_str_append(&buffer, "<!-- Unknown datatype: %d -->", H5Tget_class(type));
                    h5tools_render_element(rawoutstream, outputformat, &ctx, &buffer, &curr_pos,
                                           (size_t)outputformat->line_ncols, (hsize_t)0, (hsize_t)0);

                    ctx.need_prefix = TRUE;

                    /* Render the element */
                    h5tools_str_reset(&buffer);
                    h5tools_str_append(&buffer, "<%sNoData/>", xmlnsprefix);
                    h5tools_render_element(rawoutstream, outputformat, &ctx, &buffer, &curr_pos,
                                           (size_t)outputformat->line_ncols, (hsize_t)0, (hsize_t)0);

                    ctx.need_prefix = TRUE;

                    /* Render the element */
                    h5tools_str_reset(&buffer);
                    h5tools_str_append(&buffer, "</%sData>", xmlnsprefix);
                    h5tools_render_element(rawoutstream, outputformat, &ctx, &buffer, &curr_pos,
                                           (size_t)outputformat->line_ncols, (hsize_t)0, (hsize_t)0);
                    break;
            }
        }
        else {
            /* The case of an attribute never yet written ??
             * Or dataspace is H5S_NULL. */
            ctx.need_prefix = TRUE;

            /* Render the element */
            h5tools_str_reset(&buffer);
            h5tools_str_append(&buffer, "<%sData>", xmlnsprefix);
            h5tools_render_element(rawoutstream, outputformat, &ctx, &buffer, &curr_pos,
                                   (size_t)outputformat->line_ncols, (hsize_t)0, (hsize_t)0);

            ctx.indent_level++;

            ctx.need_prefix = TRUE;

            /* Render the element */
            h5tools_str_reset(&buffer);
            h5tools_str_append(&buffer, "<%sNoData/>", xmlnsprefix);
            h5tools_render_element(rawoutstream, outputformat, &ctx, &buffer, &curr_pos,
                                   (size_t)outputformat->line_ncols, (hsize_t)0, (hsize_t)0);

            ctx.indent_level--;

            ctx.need_prefix = TRUE;

            /* Render the element */
            h5tools_str_reset(&buffer);
            h5tools_str_append(&buffer, "</%sData>", xmlnsprefix);
            h5tools_render_element(rawoutstream, outputformat, &ctx, &buffer, &curr_pos,
                                   (size_t)outputformat->line_ncols, (hsize_t)0, (hsize_t)0);
        }
        ctx.indent_level--;
        dump_indent -= COL;

        H5Tclose(type);
        H5Sclose(space);
        H5Aclose(attr_id);

        ctx.need_prefix = TRUE;

        /* Render the element */
        h5tools_str_reset(&buffer);
        h5tools_str_append(&buffer, "</%sAttribute>", xmlnsprefix);
        h5tools_render_element(rawoutstream, outputformat, &ctx, &buffer, &curr_pos,
                               (size_t)outputformat->line_ncols, (hsize_t)0, (hsize_t)0);

        h5tools_str_close(&buffer);
        return SUCCEED;
    }
    else {
        /* ?? failed */
        ctx.indent_level++;

        ctx.need_prefix = TRUE;

        /* Render the element */
        h5tools_str_reset(&buffer);
        h5tools_str_append(&buffer, "<!-- h5dump error: unable to open attribute. -->");
        h5tools_render_element(rawoutstream, outputformat, &ctx, &buffer, &curr_pos,
                               (size_t)outputformat->line_ncols, (hsize_t)0, (hsize_t)0);

        ctx.indent_level--;

        ctx.need_prefix = TRUE;

        /* Render the element */
        h5tools_str_reset(&buffer);
        h5tools_str_append(&buffer, "</%sAttribute>", xmlnsprefix);
        h5tools_render_element(rawoutstream, outputformat, &ctx, &buffer, &curr_pos,
                               (size_t)outputformat->line_ncols, (hsize_t)0, (hsize_t)0);

        h5tools_str_close(&buffer);

        h5tools_setstatus(EXIT_FAILURE);
        return FAIL;
    }
}

/*-------------------------------------------------------------------------
 * Function:    xml_dump_named_datatype
 *
 * Purpose:     Dump a description of an HDF5 NDT in XML.
 *
 * Return:      herr_t
 *
 * Programmer:  REMcG
 *-------------------------------------------------------------------------
 */
void
xml_dump_named_datatype(hid_t type, const char *name)
{
    hsize_t           curr_pos = 0; /* total data element position   */
    h5tools_str_t     buffer;       /* string into which to render   */
    h5tools_context_t ctx;          /* print context  */
    h5tool_format_t * outputformat = &xml_dataformat;
    h5tool_format_t   string_dataformat;
    char *            tmp;
    char *            dtxid;
    char *            parentxid;
    char *            t_tmp;
    char *            t_prefix;
    char *            t_name;

    tmp = (char *)HDmalloc(HDstrlen(prefix) + HDstrlen(name) + 2);
    HDstrcpy(tmp, prefix);
    HDstrcat(tmp, "/");
    HDstrcat(tmp, name);

    /* setup */
    HDmemset(&buffer, 0, sizeof(h5tools_str_t));

    HDmemset(&ctx, 0, sizeof(ctx));
    ctx.indent_level = dump_indent / COL;
    ctx.cur_column   = dump_indent;

    string_dataformat = *outputformat;

    if (fp_format) {
        string_dataformat.fmt_double = fp_format;
        string_dataformat.fmt_float  = fp_format;
    }

    if (h5tools_nCols == 0) {
        string_dataformat.line_ncols    = 65535;
        string_dataformat.line_per_line = 1;
    }
    else
        string_dataformat.line_ncols = h5tools_nCols;

<<<<<<< HEAD
    string_dataformat.do_escape = display_escape;
=======
    string_dataformat.do_escape = dump_opts.display_escape;
>>>>>>> 18bbd3f0
    outputformat                = &string_dataformat;

    dtxid     = (char *)HDmalloc((size_t)100);
    parentxid = (char *)HDmalloc((size_t)100);
    t_tmp     = xml_escape_the_name(tmp);
    t_prefix  = xml_escape_the_name(prefix);
    t_name    = xml_escape_the_name(name);

    xml_name_to_XID(type, tmp, dtxid, 100, 1);
    xml_name_to_XID(type, prefix, parentxid, 100, 1);
    if (HDstrncmp(name, "#", (size_t)1) == 0) {
        /*  Special:  this is an 'anonymous' NDT, deleted but
           still in use.
           We follow the dumper's undocumented practice, and
           use its object id as its name.
           Exactly the same as normal, but a separate case
           in the event we want to do something else in
           the future.
         */

        ctx.need_prefix = TRUE;

        /* Render the element */
        h5tools_str_reset(&buffer);
        h5tools_str_append(&buffer,
                           "<%sNamedDataType Name=\"%s\" OBJ-XID=\"%s\" "
                           "Parents=\"%s\" H5ParentPaths=\"%s\">",
                           xmlnsprefix, name, dtxid, parentxid, HDstrcmp(prefix, "") ? t_prefix : "/");
        h5tools_render_element(rawoutstream, outputformat, &ctx, &buffer, &curr_pos,
                               (size_t)outputformat->line_ncols, (hsize_t)0, (hsize_t)0);
    }
    else {
        H5O_info2_t oinfo; /* Object info */

        ctx.need_prefix = TRUE;

        /* Render the element */
        h5tools_str_reset(&buffer);
        h5tools_str_append(&buffer,
                           "<%sNamedDataType Name=\"%s\" OBJ-XID=\"%s\" "
                           "H5Path=\"%s\" Parents=\"%s\" H5ParentPaths=\"%s\">",
                           xmlnsprefix, t_name, dtxid, t_tmp, parentxid,
                           (HDstrcmp(prefix, "") ? t_prefix : "/"));
        h5tools_render_element(rawoutstream, outputformat, &ctx, &buffer, &curr_pos,
                               (size_t)outputformat->line_ncols, (hsize_t)0, (hsize_t)0);

        /* Check uniqueness of named datatype */
        H5Oget_info3(type, &oinfo, H5O_INFO_BASIC);
        if (oinfo.rc > 1) {
            obj_t *found_obj; /* Found object */

            /* Group with more than one link to it... */
            found_obj = search_obj(type_table, &oinfo.token);

            if (found_obj == NULL) {
                indentation(dump_indent);
                error_msg("internal error (file %s:line %d)\n", __FILE__, __LINE__);
                h5tools_setstatus(EXIT_FAILURE);
                goto done;
            }
            else if (found_obj->displayed) {
                /* We have already printed this named datatype, print it as a
                 * NamedDatatypePtr
                 */
                char  pointerxid[100];
                char *t_objname = xml_escape_the_name(found_obj->objname);

                ctx.indent_level++;

                xml_name_to_XID(type, found_obj->objname, pointerxid, (int)sizeof(pointerxid), 1);

                ctx.need_prefix = TRUE;

                /* Render the element */
                h5tools_str_reset(&buffer);
                h5tools_str_append(&buffer, "<%sNamedDatatypePtr OBJ-XID=\"%s\" H5Path=\"%s\"/>", xmlnsprefix,
                                   pointerxid, t_objname);
                h5tools_render_element(rawoutstream, outputformat, &ctx, &buffer, &curr_pos,
                                       (size_t)outputformat->line_ncols, (hsize_t)0, (hsize_t)0);

                ctx.indent_level--;

                ctx.need_prefix = TRUE;

                /* Render the element */
                h5tools_str_reset(&buffer);
                h5tools_str_append(&buffer, "</%sNamedDataType>", xmlnsprefix);
                h5tools_render_element(rawoutstream, outputformat, &ctx, &buffer, &curr_pos,
                                       (size_t)outputformat->line_ncols, (hsize_t)0, (hsize_t)0);
                HDfree(t_objname);
                goto done;
            }
            else
                found_obj->displayed = TRUE;
        }
    }

    ctx.indent_level++;
    dump_indent += COL;

    ctx.need_prefix = TRUE;

    /* Render the element */
    h5tools_str_reset(&buffer);
    h5tools_str_append(&buffer, "<%sDataType>", xmlnsprefix);
    h5tools_render_element(rawoutstream, outputformat, &ctx, &buffer, &curr_pos,
                           (size_t)outputformat->line_ncols, (hsize_t)0, (hsize_t)0);

    ctx.indent_level++;
    dump_indent += COL;
    xml_print_datatype(type, 1);
    ctx.indent_level--;
    dump_indent -= COL;

    ctx.need_prefix = TRUE;

    /* Render the element */
    h5tools_str_reset(&buffer);
    h5tools_str_append(&buffer, "</%sDataType>", xmlnsprefix);
    h5tools_render_element(rawoutstream, outputformat, &ctx, &buffer, &curr_pos,
                           (size_t)outputformat->line_ncols, (hsize_t)0, (hsize_t)0);

    ctx.indent_level--;
    dump_indent -= COL;

    ctx.need_prefix = TRUE;

    /* Render the element */
    h5tools_str_reset(&buffer);
    h5tools_str_append(&buffer, "</%sNamedDataType>", xmlnsprefix);
    h5tools_render_element(rawoutstream, outputformat, &ctx, &buffer, &curr_pos,
                           (size_t)outputformat->line_ncols, (hsize_t)0, (hsize_t)0);

done:

    h5tools_str_close(&buffer);

    HDfree(dtxid);
    HDfree(parentxid);
    HDfree(t_tmp);
    HDfree(t_prefix);
    HDfree(t_name);
    HDfree(tmp);
}

/*-------------------------------------------------------------------------
 * Function:    xml_dump_group
 *
 * Purpose:     Dump a description of an HDF5 Group (and its members) in XML.
 *
 * Return:      void
 *
 * Programmer:  REMcG
 *-------------------------------------------------------------------------
 */
void
xml_dump_group(hid_t gid, const char *name)
{
    H5O_info2_t       oinfo;
    hid_t             gcpl_id;
    hid_t             dset, type;
    unsigned          crt_order_flags;
    unsigned          attr_crt_order_flags;
    int               isRoot = 0;
    char              type_name[1024];
    char *            t_objname = NULL;
    char *            par_name  = NULL;
    char *            cp        = NULL;
    char *            tmp       = NULL;
    char *            par       = NULL;
    h5tools_str_t     buffer; /* string into which to render   */
    h5tools_context_t ctx;    /* print context  */
    h5tool_format_t * outputformat = &xml_dataformat;
    h5tool_format_t   string_dataformat;
    hsize_t           curr_pos = 0; /* total data element position   */

    if ((gcpl_id = H5Gget_create_plist(gid)) < 0) {
        error_msg("error in getting group creation property list ID\n");
        h5tools_setstatus(EXIT_FAILURE);
    }

    /* query the group creation properties for attributes */
    if (H5Pget_attr_creation_order(gcpl_id, &attr_crt_order_flags) < 0) {
        error_msg("error in getting group creation properties\n");
        h5tools_setstatus(EXIT_FAILURE);
    }

    /* query the group creation properties */
    if (H5Pget_link_creation_order(gcpl_id, &crt_order_flags) < 0) {
        error_msg("error in getting group creation properties\n");
        h5tools_setstatus(EXIT_FAILURE);
    }

    if (H5Pclose(gcpl_id) < 0) {
        error_msg("error in closing group creation property list ID\n");
        h5tools_setstatus(EXIT_FAILURE);
    }

    /* setup */
    HDmemset(&buffer, 0, sizeof(h5tools_str_t));

    HDmemset(&ctx, 0, sizeof(ctx));
    ctx.indent_level = dump_indent / COL;
    ctx.cur_column   = dump_indent;

    string_dataformat = *outputformat;

    if (fp_format) {
        string_dataformat.fmt_double = fp_format;
        string_dataformat.fmt_float  = fp_format;
    }

    if (h5tools_nCols == 0) {
        string_dataformat.line_ncols    = 65535;
        string_dataformat.line_per_line = 1;
    }
    else
        string_dataformat.line_ncols = h5tools_nCols;

<<<<<<< HEAD
    string_dataformat.do_escape = display_escape;
=======
    string_dataformat.do_escape = dump_opts.display_escape;
>>>>>>> 18bbd3f0
    outputformat                = &string_dataformat;

    if (HDstrcmp(name, "/") == 0) {
        isRoot = 1;
        tmp    = HDstrdup("/");
    }
    else {
        tmp = (char *)HDmalloc(HDstrlen(prefix) + HDstrlen(name) + 2);
        HDstrcpy(tmp, prefix);
        par = HDstrdup(tmp);
        cp  = HDstrrchr(par, '/');
        if (cp) {
            if ((cp == par) && HDstrlen(par) > 1)
                *(cp + 1) = '\0';
            else
                *cp = '\0';
        }
    }

    H5Oget_info3(gid, &oinfo, H5O_INFO_BASIC);

    if (oinfo.rc > 1) {
        obj_t *found_obj; /* Found object */

        /* Group with more than one link to it... */
        found_obj = search_obj(group_table, &oinfo.token);

        if (found_obj == NULL) {
            indentation(dump_indent);
            error_msg("internal error (file %s:line %d)\n", __FILE__, __LINE__);
            h5tools_setstatus(EXIT_FAILURE);
        }
        else {
            char *t_name    = xml_escape_the_name(name);
            char *grpxid    = (char *)HDmalloc((size_t)100);
            char *parentxid = (char *)HDmalloc((size_t)100);

            if (found_obj->displayed) {
                char *ptrstr = (char *)HDmalloc((size_t)100);

                /* already seen: enter a groupptr */
                if (isRoot) {
                    /* probably can't happen! */
                    xml_name_to_XID(gid, "/", grpxid, 100, 1);

                    ctx.need_prefix = TRUE;

                    /* Render the element */
                    h5tools_str_reset(&buffer);
                    h5tools_str_append(&buffer, "<%sRootGroup OBJ-XID=\"%s\" H5Path=\"%s\">", xmlnsprefix,
                                       grpxid, "/");
                    h5tools_render_element(rawoutstream, outputformat, &ctx, &buffer, &curr_pos,
                                           (size_t)outputformat->line_ncols, (hsize_t)0, (hsize_t)0);
                }
                else {
                    t_objname = xml_escape_the_name(found_obj->objname);
                    par_name  = xml_escape_the_name(par);
                    xml_name_to_XID(gid, tmp, grpxid, 100, 1);
                    xml_name_to_XID(gid, par, parentxid, 100, 1);

                    ctx.need_prefix = TRUE;

                    /* Render the element */
                    h5tools_str_reset(&buffer);
                    h5tools_str_append(&buffer,
                                       "<%sGroup Name=\"%s\" OBJ-XID=\"%s-%d\" H5Path=\"%s\" "
                                       "Parents=\"%s\" H5ParentPaths=\"%s\">",
                                       xmlnsprefix, t_name, grpxid, get_next_xid(), t_objname, parentxid,
                                       par_name);
                    h5tools_render_element(rawoutstream, outputformat, &ctx, &buffer, &curr_pos,
                                           (size_t)outputformat->line_ncols, (hsize_t)0, (hsize_t)0);
                    HDfree(t_objname);
                    HDfree(par_name);

                    ctx.indent_level++;

                    t_objname = xml_escape_the_name(found_obj->objname); /* point to the NDT by name */
                    par_name  = xml_escape_the_name(par);
                    xml_name_to_XID(gid, found_obj->objname, ptrstr, 100, 1);
                    xml_name_to_XID(gid, par, parentxid, 100, 1);

                    ctx.need_prefix = TRUE;

                    /* Render the element */
                    h5tools_str_reset(&buffer);
                    h5tools_str_append(&buffer,
                                       "<%sGroupPtr OBJ-XID=\"%s\" H5Path=\"%s\" "
                                       "Parents=\"%s\" H5ParentPaths=\"%s\" />",
                                       xmlnsprefix, ptrstr, t_objname, parentxid, par_name);
                    h5tools_render_element(rawoutstream, outputformat, &ctx, &buffer, &curr_pos,
                                           (size_t)outputformat->line_ncols, (hsize_t)0, (hsize_t)0);

                    ctx.indent_level--;

                    HDfree(t_objname);
                    HDfree(par_name);
                }
                HDfree(ptrstr);
            }
            else {

                /* first time this group has been seen -- describe it  */
                if (isRoot) {
                    xml_name_to_XID(gid, "/", grpxid, 100, 1);

                    ctx.need_prefix = TRUE;

                    /* Render the element */
                    h5tools_str_reset(&buffer);
                    h5tools_str_append(&buffer, "<%sRootGroup OBJ-XID=\"%s\" H5Path=\"%s\">", xmlnsprefix,
                                       grpxid, "/");
                    h5tools_render_element(rawoutstream, outputformat, &ctx, &buffer, &curr_pos,
                                           (size_t)outputformat->line_ncols, (hsize_t)0, (hsize_t)0);
                }
                else {
                    char *t_tmp = xml_escape_the_name(tmp);

                    par_name = xml_escape_the_name(par);
                    xml_name_to_XID(gid, tmp, grpxid, 100, 1);
                    xml_name_to_XID(gid, par, parentxid, 100, 1);

                    ctx.need_prefix = TRUE;

                    /* Render the element */
                    h5tools_str_reset(&buffer);
                    h5tools_str_append(&buffer,
                                       "<%sGroup Name=\"%s\" OBJ-XID=\"%s\" H5Path=\"%s\" "
                                       "Parents=\"%s\" H5ParentPaths=\"%s\" >",
                                       xmlnsprefix, t_name, grpxid, t_tmp, parentxid, par_name);
                    h5tools_render_element(rawoutstream, outputformat, &ctx, &buffer, &curr_pos,
                                           (size_t)outputformat->line_ncols, (hsize_t)0, (hsize_t)0);

                    HDfree(t_tmp);
                    HDfree(par_name);
                }
                found_obj->displayed = TRUE;

                /* 1.  do all the attributes of the group */

                ctx.indent_level++;
                dump_indent += COL;

                if ((sort_by == H5_INDEX_CRT_ORDER) && (attr_crt_order_flags & H5P_CRT_ORDER_TRACKED)) {
                    if (H5Aiterate2(gid, sort_by, sort_order, NULL,
                                    dump_function_table->dump_attribute_function, NULL) < 0) {
                        error_msg("error getting attribute information\n");
                        h5tools_setstatus(EXIT_FAILURE);
                    } /* end if */
                }     /* end if */
                else {
                    if (H5Aiterate2(gid, H5_INDEX_NAME, sort_order, NULL,
                                    dump_function_table->dump_attribute_function, NULL) < 0) {
                        error_msg("error getting attribute information\n");
                        h5tools_setstatus(EXIT_FAILURE);
                    } /* end if */
                }     /* end else */

                if (isRoot && unamedtype) {
                    unsigned u;

                    /* Very special case: dump unamed type in root group */
                    for (u = 0; u < type_table->nobjs; u++) {
                        if (!type_table->objs[u].recorded) {
<<<<<<< HEAD
                            char *obj_addr_str = NULL;
=======
                            char *obj_tok_str = NULL;
>>>>>>> 18bbd3f0

                            dset = H5Dopen2(gid, type_table->objs[u].objname, H5P_DEFAULT);
                            type = H5Dget_type(dset);

                            H5Otoken_to_str(dset, &type_table->objs[u].obj_token, &obj_tok_str);
                            HDsprintf(type_name, "#%s", obj_tok_str);
                            H5free_memory(obj_tok_str);

                            dump_function_table->dump_named_datatype_function(type, type_name);
                            H5Tclose(type);
                            H5Dclose(dset);
                        }
                    }
                }

                /* iterate through all the links */

                if ((sort_by == H5_INDEX_CRT_ORDER) && (crt_order_flags & H5P_CRT_ORDER_TRACKED))
                    H5Literate2(gid, sort_by, sort_order, NULL, xml_dump_all_cb, NULL);
                else
                    H5Literate2(gid, H5_INDEX_NAME, sort_order, NULL, xml_dump_all_cb, NULL);

                dump_indent -= COL;
                ctx.indent_level--;
            }
            HDfree(t_name);
            HDfree(grpxid);
            HDfree(parentxid);
        }
    }
    else {
        /* only link -- must be first time! */
        char *t_name    = xml_escape_the_name(name);
        char *grpxid    = (char *)HDmalloc((size_t)100);
        char *parentxid = (char *)HDmalloc((size_t)100);

        ctx.need_prefix = TRUE;

        /* Render the element */
        h5tools_str_reset(&buffer);

        if (isRoot) {
            xml_name_to_XID(gid, "/", grpxid, 100, 1);
            h5tools_str_append(&buffer, "<%sRootGroup OBJ-XID=\"%s\" H5Path=\"%s\">", xmlnsprefix, grpxid,
                               "/");
        }
        else {
            char *t_tmp = xml_escape_the_name(tmp);

            par_name = xml_escape_the_name(par);
            xml_name_to_XID(gid, tmp, grpxid, 100, 1);
            xml_name_to_XID(gid, par, parentxid, 100, 1);
            h5tools_str_append(&buffer,
                               "<%sGroup Name=\"%s\" OBJ-XID=\"%s\" H5Path=\"%s\" "
                               "Parents=\"%s\" H5ParentPaths=\"%s\" >",
                               xmlnsprefix, t_name, grpxid, t_tmp, parentxid, par_name);
            HDfree(t_tmp);
            HDfree(par_name);
        }
        h5tools_render_element(rawoutstream, outputformat, &ctx, &buffer, &curr_pos,
                               (size_t)outputformat->line_ncols, (hsize_t)0, (hsize_t)0);

        HDfree(t_name);
        HDfree(grpxid);
        HDfree(parentxid);

        /* 1.  do all the attributes of the group */

        ctx.indent_level++;
        dump_indent += COL;

        if ((sort_by == H5_INDEX_CRT_ORDER) && (attr_crt_order_flags & H5P_CRT_ORDER_TRACKED)) {
            if (H5Aiterate2(gid, sort_by, sort_order, NULL, dump_function_table->dump_attribute_function,
                            NULL) < 0) {
                error_msg("error getting attribute information\n");
                h5tools_setstatus(EXIT_FAILURE);
            } /* end if */
        }     /* end if */
        else {
            if (H5Aiterate2(gid, H5_INDEX_NAME, sort_order, NULL,
                            dump_function_table->dump_attribute_function, NULL) < 0) {
                error_msg("error getting attribute information\n");
                h5tools_setstatus(EXIT_FAILURE);
            } /* end if */
        }     /* end else */

        if (isRoot && unamedtype) {
            unsigned u;

            /* Very special case: dump unamed type in root group */
            for (u = 0; u < type_table->nobjs; u++) {
                if (!type_table->objs[u].recorded) {
<<<<<<< HEAD
                    char *obj_addr_str = NULL;
=======
                    char *obj_tok_str = NULL;
>>>>>>> 18bbd3f0

                    dset = H5Dopen2(gid, type_table->objs[u].objname, H5P_DEFAULT);
                    type = H5Dget_type(dset);

                    H5Otoken_to_str(dset, &type_table->objs[u].obj_token, &obj_tok_str);
                    HDsprintf(type_name, "#%s", obj_tok_str);
                    H5free_memory(obj_tok_str);

                    dump_function_table->dump_named_datatype_function(type, type_name);
                    H5Tclose(type);
                    H5Dclose(dset);
                }
            }
        }

        /* iterate through all the links */

        if ((sort_by == H5_INDEX_CRT_ORDER) && (crt_order_flags & H5P_CRT_ORDER_TRACKED))
            H5Literate2(gid, sort_by, sort_order, NULL, xml_dump_all_cb, NULL);
        else
            H5Literate2(gid, H5_INDEX_NAME, sort_order, NULL, xml_dump_all_cb, NULL);

        dump_indent -= COL;
        ctx.indent_level--;
    }

    ctx.need_prefix = TRUE;

    /* Render the element */
    h5tools_str_reset(&buffer);
    if (isRoot)
        h5tools_str_append(&buffer, "</%sRootGroup>", xmlnsprefix);
    else
        h5tools_str_append(&buffer, "</%sGroup>", xmlnsprefix);
    h5tools_render_element(rawoutstream, outputformat, &ctx, &buffer, &curr_pos,
                           (size_t)outputformat->line_ncols, (hsize_t)0, (hsize_t)0);

    h5tools_str_close(&buffer);

    if (par)
        HDfree(par);
    if (tmp)
        HDfree(tmp);
}

/*-------------------------------------------------------------------------
 * Function:    xml_print_refs
 *
 * Purpose:     Print a path to the objects referenced by HDF5 Referneces.
 *
 * Return:      void
 *
 * Programmer:  REMcG
 *-------------------------------------------------------------------------
 */
static int
xml_print_refs(hid_t did, int source)
{
    herr_t            e;
    hid_t             type  = H5I_INVALID_HID;
    hid_t             space = H5I_INVALID_HID;
    hssize_t          ssiz  = -1;
    hsize_t           i;
    H5R_ref_t *       refbuf = NULL;
    char *            buf    = NULL;
    h5tools_str_t     buffer; /* string into which to render   */
    h5tools_context_t ctx;    /* print context  */
    h5tool_format_t * outputformat = &xml_dataformat;
    h5tool_format_t   string_dataformat;
    hsize_t           curr_pos = 0; /* total data element position   */

    if (source == DATASET_DATA) {
        type = H5Dget_type(did);
    }
    else if (source == ATTRIBUTE_DATA) {
        type = H5Aget_type(did);
    }
    else {
        /* return an error */
        return FAIL;
    }
    if (H5Tget_class(type) != H5T_REFERENCE) {
        /* return an error */
        goto error;
    }
    if (!H5Tequal(type, H5T_STD_REF_OBJ)) {
        /* region ref not supported yet... */
        /* return an error */
        goto error;
    }
    if (source == DATASET_DATA) {
        space = H5Dget_space(did);
        if ((ssiz = H5Sget_simple_extent_npoints(space)) < 0)
            goto error;

        buf = (char *)HDcalloc((size_t)ssiz, sizeof(H5R_ref_t));
        if (buf == NULL)
            goto error;
        e = H5Dread(did, H5T_STD_REF, H5S_ALL, H5S_ALL, H5P_DEFAULT, buf);
        /* need to check result here */
        if (e < 0)
            goto error;
    }
    else if (source == ATTRIBUTE_DATA) {
        space = H5Aget_space(did);
        if ((ssiz = H5Sget_simple_extent_npoints(space)) < 0)
            goto error;

        buf = (char *)HDcalloc((size_t)ssiz, sizeof(H5R_ref_t));
        if (buf == NULL)
            goto error;
        e = H5Aread(did, H5T_STD_REF, buf);
        /* need to check the result here */
        if (e < 0)
            goto error;
    }

    refbuf = (H5R_ref_t *)((void *)buf);

    /* setup */
    HDmemset(&buffer, 0, sizeof(h5tools_str_t));

    HDmemset(&ctx, 0, sizeof(ctx));
    ctx.indent_level = dump_indent / COL;
    ctx.cur_column   = dump_indent;

    string_dataformat = *outputformat;

    if (fp_format) {
        string_dataformat.fmt_double = fp_format;
        string_dataformat.fmt_float  = fp_format;
    }

    if (h5tools_nCols == 0) {
        string_dataformat.line_ncols    = 65535;
        string_dataformat.line_per_line = 1;
    }
    else
        string_dataformat.line_ncols = h5tools_nCols;

<<<<<<< HEAD
    string_dataformat.do_escape = display_escape;
=======
    string_dataformat.do_escape = dump_opts.display_escape;
>>>>>>> 18bbd3f0
    outputformat                = &string_dataformat;

    for (i = 0; i < (hsize_t)ssiz; i++) {
        const char *path = lookup_ref_path(*refbuf);
        ctx.indent_level++;

        if (!path) {
            ctx.need_prefix = TRUE;

            /* Render the element */
            h5tools_str_reset(&buffer);
            h5tools_str_append(&buffer, "\"%s\"", "NULL");
            h5tools_render_element(rawoutstream, outputformat, &ctx, &buffer, &curr_pos,
                                   (size_t)outputformat->line_ncols, (hsize_t)0, (hsize_t)0);
        }
        else {
            char *t_path = xml_escape_the_string(path, -1);

            ctx.need_prefix = TRUE;

            /* Render the element */
            h5tools_str_reset(&buffer);
            h5tools_str_append(&buffer, "\"%s\"", t_path);
            h5tools_render_element(rawoutstream, outputformat, &ctx, &buffer, &curr_pos,
                                   (size_t)outputformat->line_ncols, (hsize_t)0, (hsize_t)0);
            HDfree(t_path);
        }
        ctx.indent_level--;

        H5Rdestroy(refbuf);

        refbuf++;
    }

    h5tools_str_close(&buffer);

    HDfree(buf);
    H5Tclose(type);
    H5Sclose(space);
    return SUCCEED;

error:
    if (buf)
        HDfree(buf);

    H5E_BEGIN_TRY
    {
        H5Tclose(type);
        H5Sclose(space);
    }
    H5E_END_TRY;
    return FAIL;
}

/*-------------------------------------------------------------------------
 * Function:    xml_print_strs
 *
 * Purpose:     Print strings.
 *
 * Return:      void
 *
 * Programmer:  REMcG
 *-------------------------------------------------------------------------
 */
static int
xml_print_strs(hid_t did, int source)
{
    herr_t            e;
    hid_t             type     = H5I_INVALID_HID;
    hid_t             space    = H5I_INVALID_HID;
    hssize_t          ssiz     = -1;
    htri_t            is_vlstr = FALSE;
    size_t            tsiz     = 0;
    hsize_t           i;
    size_t            str_size  = 0;
    char *            bp        = NULL;
    char *            onestring = NULL;
    void *            buf       = NULL;
    h5tools_str_t     buffer; /* string into which to render   */
    h5tools_context_t ctx;    /* print context  */
    h5tool_format_t * outputformat = &xml_dataformat;
    h5tool_format_t   string_dataformat;
    hsize_t           curr_pos = 0; /* total data element position   */

    if (source == DATASET_DATA)
        type = H5Dget_type(did);
    else if (source == ATTRIBUTE_DATA)
        type = H5Aget_type(did);
    else
        /* return an error */
        return FAIL;
    if (H5Tget_class(type) != H5T_STRING)
        /* return an error */
        goto error;
    /* Check if we have VL data in the dataset's datatype */
    is_vlstr = H5Tis_variable_str(type);

    if (source == DATASET_DATA) {
        space = H5Dget_space(did);
        if ((ssiz = H5Sget_simple_extent_npoints(space)) < 0)
            goto error;
        if ((tsiz = H5Tget_size(type)) == 0)
            goto error;

        buf = HDmalloc((size_t)ssiz * tsiz);
        if (buf == NULL)
            goto error;

        e = H5Dread(did, type, H5S_ALL, H5S_ALL, H5P_DEFAULT, buf);
        if (e < 0)
            goto error;
    }
    else if (source == ATTRIBUTE_DATA) {
        space = H5Aget_space(did);
        if ((ssiz = H5Sget_simple_extent_npoints(space)) < 0)
            goto error;
        if ((tsiz = H5Tget_size(type)) == 0)
            goto error;

        buf = HDmalloc((size_t)ssiz * tsiz);
        if (buf == NULL)
            goto error;

        e = H5Aread(did, type, buf);
        if (e < 0)
            goto error;
    }

    bp = (char *)buf;
    if (!is_vlstr)
        onestring = (char *)HDcalloc(tsiz, sizeof(char));

    /* setup */
    HDmemset(&buffer, 0, sizeof(h5tools_str_t));

    HDmemset(&ctx, 0, sizeof(ctx));
    ctx.indent_level = dump_indent / COL;
    ctx.cur_column   = dump_indent;

    string_dataformat = *outputformat;

    if (fp_format) {
        string_dataformat.fmt_double = fp_format;
        string_dataformat.fmt_float  = fp_format;
    }

    if (h5tools_nCols == 0) {
        string_dataformat.line_ncols    = 65535;
        string_dataformat.line_per_line = 1;
    }
    else
        string_dataformat.line_ncols = h5tools_nCols;

<<<<<<< HEAD
    string_dataformat.do_escape = display_escape;
=======
    string_dataformat.do_escape = dump_opts.display_escape;
>>>>>>> 18bbd3f0
    outputformat                = &string_dataformat;

    for (i = 0; i < (hsize_t)ssiz; i++) {
        if (is_vlstr) {
            onestring = *(char **)((void *)bp);
            if (onestring)
                str_size = HDstrlen(onestring);
        }
        else {
            HDstrncpy(onestring, bp, tsiz);
            str_size = tsiz;
        }

        if (!onestring) {
            ctx.need_prefix = TRUE;

            /* Render the element */
            h5tools_str_reset(&buffer);
            h5tools_str_append(&buffer, "NULL");
            h5tools_render_element(rawoutstream, outputformat, &ctx, &buffer, &curr_pos,
                                   (size_t)outputformat->line_ncols, (hsize_t)0, (hsize_t)0);
        }
        else {
            char *t_onestring = xml_escape_the_string(onestring, (int)str_size);
            if (t_onestring) {
                ctx.need_prefix = TRUE;
                h5tools_simple_prefix(rawoutstream, outputformat, &ctx, (hsize_t)0, 0);

                /* Render the element */
                h5tools_str_reset(&buffer);
                h5tools_str_append(&buffer, "\"%s\"", t_onestring);
                h5tools_render_element(rawoutstream, outputformat, &ctx, &buffer, &curr_pos,
                                       (size_t)outputformat->line_ncols, (hsize_t)0, (hsize_t)0);
                HDfree(t_onestring);
            }
        }
        bp += tsiz;
    }

    h5tools_str_close(&buffer);

    /* Reclaim any VL memory, if necessary */
    if (!is_vlstr)
        if (onestring)
            HDfree(onestring);
    if (buf) {
        if (is_vlstr)
            H5Treclaim(type, space, H5P_DEFAULT, buf);
        HDfree(buf);
    }
    H5Tclose(type);
    H5Sclose(space);
    return SUCCEED;

error:
    if (buf)
        HDfree(buf);

    H5E_BEGIN_TRY
    {
        H5Tclose(type);
        H5Sclose(space);
    }
    H5E_END_TRY;
    return FAIL;
}

/*-------------------------------------------------------------------------
 * Function:    check_filters
 *
 * Purpose:     private function to check for the filters and
 *              put tags in the XML.
 *
 * Return:      void
 *
 * Programmer:  REMcG
 *-------------------------------------------------------------------------
 */
static void
check_filters(hid_t dcpl)
{
    int               nfilt;
    int               i;
    H5Z_filter_t      filter;
    char              namebuf[120];
    size_t            cd_nelmts = 20;
    unsigned int      cd_values[20];
    unsigned int      flags;
    h5tools_str_t     buffer; /* string into which to render   */
    h5tools_context_t ctx;    /* print context  */
    h5tool_format_t * outputformat = &xml_dataformat;
    h5tool_format_t   string_dataformat;
    hsize_t           curr_pos = 0; /* total data element position   */

    /* setup */
    HDmemset(&buffer, 0, sizeof(h5tools_str_t));

    HDmemset(&ctx, 0, sizeof(ctx));
    ctx.indent_level = dump_indent / COL;
    ctx.cur_column   = dump_indent;

    string_dataformat = *outputformat;

    if (fp_format) {
        string_dataformat.fmt_double = fp_format;
        string_dataformat.fmt_float  = fp_format;
    }

    if (h5tools_nCols == 0) {
        string_dataformat.line_ncols    = 65535;
        string_dataformat.line_per_line = 1;
    }
    else
        string_dataformat.line_ncols = h5tools_nCols;

<<<<<<< HEAD
    string_dataformat.do_escape = display_escape;
=======
    string_dataformat.do_escape = dump_opts.display_escape;
>>>>>>> 18bbd3f0
    outputformat                = &string_dataformat;

    nfilt = H5Pget_nfilters(dcpl);
    if (nfilt <= 0)
        return;
    for (i = 0; i < nfilt; i++) {
        filter = H5Pget_filter2(dcpl, (unsigned)i, &flags, (size_t *)&cd_nelmts, cd_values, (size_t)120,
                                namebuf, NULL);
        if (filter == H5Z_FILTER_DEFLATE) {
            ctx.indent_level++;
            ctx.need_prefix = TRUE;

            /* Render the element */
            h5tools_str_reset(&buffer);
            h5tools_str_append(&buffer, "<%sDeflate Level=\"", xmlnsprefix);
            if (cd_nelmts < 1) {
                /* not sure what this means? */
                h5tools_str_append(&buffer, "6");
            }
            else {
                h5tools_str_append(&buffer, "%d", cd_values[0]);
            }
            h5tools_str_append(&buffer, "\"/>");
            h5tools_render_element(rawoutstream, outputformat, &ctx, &buffer, &curr_pos,
                                   (size_t)outputformat->line_ncols, (hsize_t)0, (hsize_t)0);
            ctx.indent_level--;
        }
        else if (filter == H5Z_FILTER_FLETCHER32) {
            ctx.indent_level++;
            ctx.need_prefix = TRUE;

            /* Render the element */
            h5tools_str_reset(&buffer);
            h5tools_str_append(&buffer, "<%sFletcher32 />", xmlnsprefix);
            h5tools_render_element(rawoutstream, outputformat, &ctx, &buffer, &curr_pos,
                                   (size_t)outputformat->line_ncols, (hsize_t)0, (hsize_t)0);
            ctx.indent_level--;
        }
        else if (filter == H5Z_FILTER_SHUFFLE) {
            ctx.indent_level++;
            ctx.need_prefix = TRUE;

            /* Render the element */
            h5tools_str_reset(&buffer);
            h5tools_str_append(&buffer, "<%sShuffle />", xmlnsprefix);
            h5tools_render_element(rawoutstream, outputformat, &ctx, &buffer, &curr_pos,
                                   (size_t)outputformat->line_ncols, (hsize_t)0, (hsize_t)0);
            ctx.indent_level--;
        }
        else if (filter == H5Z_FILTER_SZIP) {
            ctx.indent_level++;

            ctx.need_prefix = TRUE;

            /* Render the element */
            h5tools_str_reset(&buffer);
            h5tools_str_append(&buffer, "<%sSZIP ", xmlnsprefix);
            if (cd_nelmts < 2) {
                /* no pixels ? */
                h5tools_str_append(&buffer, "Pixels_per_block=\"-1\" ");
            }
            else {
                h5tools_str_append(&buffer, "Pixels_per_block=\"%d\" ", cd_values[1]);
            }
            /* analyse the options mask */
            if (cd_values[0] & H5_SZIP_CHIP_OPTION_MASK) {
                h5tools_str_append(&buffer, "Mode =\"Hardware\" ");
            }
            else if (cd_values[0] & H5_SZIP_ALLOW_K13_OPTION_MASK) {
                h5tools_str_append(&buffer, "Mode =\"K13\" ");
            }
            h5tools_str_append(&buffer, "Coding=\"");
            if (cd_values[0] & H5_SZIP_EC_OPTION_MASK) {
                h5tools_str_append(&buffer, "Entropy");
            }
            else if (cd_values[0] & H5_SZIP_NN_OPTION_MASK) {
                h5tools_str_append(&buffer, "NN");
            }
            h5tools_str_append(&buffer, "\" ");

            h5tools_str_append(&buffer, "ByteOrder=\"");
            if (cd_values[0] & H5_SZIP_LSB_OPTION_MASK) {
                h5tools_str_append(&buffer, "LSB");
            }
            else if (cd_values[0] & H5_SZIP_MSB_OPTION_MASK) {
                h5tools_str_append(&buffer, "MSB");
            }
            h5tools_str_append(&buffer, "\" ");

            if (cd_values[0] & H5_SZIP_RAW_OPTION_MASK) {
                h5tools_str_append(&buffer, "Header=\"Raw\"");
            }
            h5tools_str_append(&buffer, "/>");
            h5tools_render_element(rawoutstream, outputformat, &ctx, &buffer, &curr_pos,
                                   (size_t)outputformat->line_ncols, (hsize_t)0, (hsize_t)0);
            ctx.indent_level--;
        }
        else {
            /* unknown option */
        }
    }

    h5tools_str_close(&buffer);
}

static void
xml_dump_fill_value(hid_t dcpl, hid_t type)
{
    size_t            sz;
    size_t            i;
    hsize_t           space;
    void *            buf;
    char *            name;
    h5tools_str_t     buffer; /* string into which to render   */
    h5tools_context_t ctx;    /* print context  */
    h5tool_format_t * outputformat = &xml_dataformat;
    h5tool_format_t   string_dataformat;
    hsize_t           curr_pos = 0; /* total data element position   */

    /* setup */
    HDmemset(&buffer, 0, sizeof(h5tools_str_t));

    HDmemset(&ctx, 0, sizeof(ctx));
    ctx.indent_level = dump_indent / COL;
    ctx.cur_column   = dump_indent;

    string_dataformat = *outputformat;

    if (fp_format) {
        string_dataformat.fmt_double = fp_format;
        string_dataformat.fmt_float  = fp_format;
    }

    if (h5tools_nCols == 0) {
        string_dataformat.line_ncols    = 65535;
        string_dataformat.line_per_line = 1;
    }
    else
        string_dataformat.line_ncols = h5tools_nCols;

<<<<<<< HEAD
    string_dataformat.do_escape = display_escape;
=======
    string_dataformat.do_escape = dump_opts.display_escape;
>>>>>>> 18bbd3f0
    outputformat                = &string_dataformat;

    ctx.indent_level++;
    dump_indent += COL;

    ctx.need_prefix = TRUE;

    /* Render the element */
    h5tools_str_reset(&buffer);
    h5tools_str_append(&buffer, "<%sData>", xmlnsprefix);
    h5tools_render_element(rawoutstream, outputformat, &ctx, &buffer, &curr_pos,
                           (size_t)outputformat->line_ncols, (hsize_t)0, (hsize_t)0);
    ctx.indent_level++;
    dump_indent += COL;

    space = H5Tget_size(type);
    buf   = HDmalloc((size_t)space);

    H5Pget_fill_value(dcpl, type, buf);

    if (H5Tget_class(type) == H5T_REFERENCE) {
        const char *path = lookup_ref_path(*(H5R_ref_t *)buf);

        ctx.need_prefix = TRUE;

        /* Render the element */
        h5tools_str_reset(&buffer);
        h5tools_str_append(&buffer, "<%sDataFromFile>", xmlnsprefix);
        h5tools_render_element(rawoutstream, outputformat, &ctx, &buffer, &curr_pos,
                               (size_t)outputformat->line_ncols, (hsize_t)0, (hsize_t)0);
        if (!path) {
            ctx.need_prefix = TRUE;

            /* Render the element */
            h5tools_str_reset(&buffer);
            h5tools_str_append(&buffer, "\"%s\"", "NULL");
            h5tools_render_element(rawoutstream, outputformat, &ctx, &buffer, &curr_pos,
                                   (size_t)outputformat->line_ncols, (hsize_t)0, (hsize_t)0);
        }
        else {
            char *t_path = xml_escape_the_string(path, -1);

            ctx.need_prefix = TRUE;

            /* Render the element */
            h5tools_str_reset(&buffer);
            h5tools_str_append(&buffer, "\"%s\"", t_path);
            h5tools_render_element(rawoutstream, outputformat, &ctx, &buffer, &curr_pos,
                                   (size_t)outputformat->line_ncols, (hsize_t)0, (hsize_t)0);
            HDfree(t_path);
        }

        ctx.need_prefix = TRUE;

        /* Render the element */
        h5tools_str_reset(&buffer);
        h5tools_str_append(&buffer, "</%sDataFromFile>", xmlnsprefix);
        h5tools_render_element(rawoutstream, outputformat, &ctx, &buffer, &curr_pos,
                               (size_t)outputformat->line_ncols, (hsize_t)0, (hsize_t)0);

        H5Rdestroy((H5R_ref_t *)buf);
    }
    else if (H5Tget_class(type) == H5T_STRING) {
        /* ????? */
        ctx.need_prefix = TRUE;

        /* Render the element */
        h5tools_str_reset(&buffer);
        h5tools_str_append(&buffer, "<!-- String fill values not yet implemented. -->");
        h5tools_render_element(rawoutstream, outputformat, &ctx, &buffer, &curr_pos,
                               (size_t)outputformat->line_ncols, (hsize_t)0, (hsize_t)0);

        ctx.need_prefix = TRUE;

        /* Render the element */
        h5tools_str_reset(&buffer);
        h5tools_str_append(&buffer, "<%sNoData />", xmlnsprefix);
        h5tools_render_element(rawoutstream, outputformat, &ctx, &buffer, &curr_pos,
                               (size_t)outputformat->line_ncols, (hsize_t)0, (hsize_t)0);
    }
    else {
        /* all other data */
        switch (H5Tget_class(type)) {
            case H5T_INTEGER:
                ctx.need_prefix = TRUE;
<<<<<<< HEAD

                /* Render the element */
                h5tools_str_reset(&buffer);
                h5tools_str_append(&buffer, "<%sDataFromFile>", xmlnsprefix);
                h5tools_render_element(rawoutstream, outputformat, &ctx, &buffer, &curr_pos,
                                       (size_t)outputformat->line_ncols, (hsize_t)0, (hsize_t)0);

                ctx.need_prefix = TRUE;
                h5tools_simple_prefix(rawoutstream, outputformat, &ctx, (hsize_t)0, 0);

                /* Render the element */
                h5tools_str_reset(&buffer);
                h5tools_str_append(&buffer, "\"%d\"", *(int *)buf);
                h5tools_render_element(rawoutstream, outputformat, &ctx, &buffer, &curr_pos,
                                       (size_t)outputformat->line_ncols, (hsize_t)0, (hsize_t)0);

                ctx.need_prefix = TRUE;

                /* Render the element */
                h5tools_str_reset(&buffer);
                h5tools_str_append(&buffer, "</%sDataFromFile>", xmlnsprefix);
                h5tools_render_element(rawoutstream, outputformat, &ctx, &buffer, &curr_pos,
                                       (size_t)outputformat->line_ncols, (hsize_t)0, (hsize_t)0);
                break;
            case H5T_FLOAT:
=======

                /* Render the element */
                h5tools_str_reset(&buffer);
                h5tools_str_append(&buffer, "<%sDataFromFile>", xmlnsprefix);
                h5tools_render_element(rawoutstream, outputformat, &ctx, &buffer, &curr_pos,
                                       (size_t)outputformat->line_ncols, (hsize_t)0, (hsize_t)0);

                ctx.need_prefix = TRUE;
                h5tools_simple_prefix(rawoutstream, outputformat, &ctx, (hsize_t)0, 0);

                /* Render the element */
                h5tools_str_reset(&buffer);
                h5tools_str_append(&buffer, "\"%d\"", *(int *)buf);
                h5tools_render_element(rawoutstream, outputformat, &ctx, &buffer, &curr_pos,
                                       (size_t)outputformat->line_ncols, (hsize_t)0, (hsize_t)0);

>>>>>>> 18bbd3f0
                ctx.need_prefix = TRUE;

                /* Render the element */
                h5tools_str_reset(&buffer);
<<<<<<< HEAD
                h5tools_str_append(&buffer, "<%sDataFromFile>", xmlnsprefix);
                h5tools_render_element(rawoutstream, outputformat, &ctx, &buffer, &curr_pos,
                                       (size_t)outputformat->line_ncols, (hsize_t)0, (hsize_t)0);

                ctx.need_prefix = TRUE;
                h5tools_simple_prefix(rawoutstream, outputformat, &ctx, (hsize_t)0, 0);

                /* Render the element */
                h5tools_str_reset(&buffer);
                h5tools_str_append(&buffer, "\"%f\"", (double)*(float *)buf);
                h5tools_render_element(rawoutstream, outputformat, &ctx, &buffer, &curr_pos,
                                       (size_t)outputformat->line_ncols, (hsize_t)0, (hsize_t)0);

                ctx.need_prefix = TRUE;

                /* Render the element */
                h5tools_str_reset(&buffer);
                h5tools_str_append(&buffer, "</%sDataFromFile>", xmlnsprefix);
                h5tools_render_element(rawoutstream, outputformat, &ctx, &buffer, &curr_pos,
                                       (size_t)outputformat->line_ncols, (hsize_t)0, (hsize_t)0);
                break;
            case H5T_BITFIELD:
            case H5T_OPAQUE:
=======
                h5tools_str_append(&buffer, "</%sDataFromFile>", xmlnsprefix);
                h5tools_render_element(rawoutstream, outputformat, &ctx, &buffer, &curr_pos,
                                       (size_t)outputformat->line_ncols, (hsize_t)0, (hsize_t)0);
                break;
            case H5T_FLOAT:
                ctx.need_prefix = TRUE;

                /* Render the element */
                h5tools_str_reset(&buffer);
                h5tools_str_append(&buffer, "<%sDataFromFile>", xmlnsprefix);
                h5tools_render_element(rawoutstream, outputformat, &ctx, &buffer, &curr_pos,
                                       (size_t)outputformat->line_ncols, (hsize_t)0, (hsize_t)0);

                ctx.need_prefix = TRUE;
                h5tools_simple_prefix(rawoutstream, outputformat, &ctx, (hsize_t)0, 0);

                /* Render the element */
                h5tools_str_reset(&buffer);
                h5tools_str_append(&buffer, "\"%f\"", (double)*(float *)buf);
                h5tools_render_element(rawoutstream, outputformat, &ctx, &buffer, &curr_pos,
                                       (size_t)outputformat->line_ncols, (hsize_t)0, (hsize_t)0);

>>>>>>> 18bbd3f0
                ctx.need_prefix = TRUE;

                /* Render the element */
                h5tools_str_reset(&buffer);
<<<<<<< HEAD
                h5tools_str_append(&buffer, "<%sDataFromFile>", xmlnsprefix);
                h5tools_render_element(rawoutstream, outputformat, &ctx, &buffer, &curr_pos,
                                       (size_t)outputformat->line_ncols, (hsize_t)0, (hsize_t)0);
                sz = H5Tget_size(type);

                ctx.need_prefix = TRUE;
                h5tools_simple_prefix(rawoutstream, outputformat, &ctx, (hsize_t)0, 0);

                /* Render the element */
                h5tools_str_reset(&buffer);
                h5tools_str_append(&buffer, "\"");
                for (i = 0; i < sz; i++) {
                    h5tools_str_append(&buffer, "%x ", *(unsigned int *)buf + (i * sizeof(unsigned int)));
                }
                h5tools_str_append(&buffer, "\"");
                h5tools_render_element(rawoutstream, outputformat, &ctx, &buffer, &curr_pos,
                                       (size_t)outputformat->line_ncols, (hsize_t)0, (hsize_t)0);

                ctx.need_prefix = TRUE;

                /* Render the element */
                h5tools_str_reset(&buffer);
                h5tools_str_append(&buffer, "</%sDataFromFile>", xmlnsprefix);
                h5tools_render_element(rawoutstream, outputformat, &ctx, &buffer, &curr_pos,
                                       (size_t)outputformat->line_ncols, (hsize_t)0, (hsize_t)0);
                break;
            case H5T_ENUM:
=======
                h5tools_str_append(&buffer, "</%sDataFromFile>", xmlnsprefix);
                h5tools_render_element(rawoutstream, outputformat, &ctx, &buffer, &curr_pos,
                                       (size_t)outputformat->line_ncols, (hsize_t)0, (hsize_t)0);
                break;
            case H5T_BITFIELD:
            case H5T_OPAQUE:
                ctx.need_prefix = TRUE;

                /* Render the element */
                h5tools_str_reset(&buffer);
                h5tools_str_append(&buffer, "<%sDataFromFile>", xmlnsprefix);
                h5tools_render_element(rawoutstream, outputformat, &ctx, &buffer, &curr_pos,
                                       (size_t)outputformat->line_ncols, (hsize_t)0, (hsize_t)0);
                sz = H5Tget_size(type);

                ctx.need_prefix = TRUE;
                h5tools_simple_prefix(rawoutstream, outputformat, &ctx, (hsize_t)0, 0);

                /* Render the element */
                h5tools_str_reset(&buffer);
                h5tools_str_append(&buffer, "\"");
                for (i = 0; i < sz; i++) {
                    h5tools_str_append(&buffer, "%x ", *(unsigned int *)buf + (i * sizeof(unsigned int)));
                }
                h5tools_str_append(&buffer, "\"");
                h5tools_render_element(rawoutstream, outputformat, &ctx, &buffer, &curr_pos,
                                       (size_t)outputformat->line_ncols, (hsize_t)0, (hsize_t)0);

>>>>>>> 18bbd3f0
                ctx.need_prefix = TRUE;

                /* Render the element */
                h5tools_str_reset(&buffer);
<<<<<<< HEAD
                h5tools_str_append(&buffer, "<%sDataFromFile>", xmlnsprefix);
                h5tools_render_element(rawoutstream, outputformat, &ctx, &buffer, &curr_pos,
                                       (size_t)outputformat->line_ncols, (hsize_t)0, (hsize_t)0);
                name = H5Tget_member_name(type, *(unsigned *)buf);

                ctx.need_prefix = TRUE;
                h5tools_simple_prefix(rawoutstream, outputformat, &ctx, (hsize_t)0, 0);

                /* Render the element */
                h5tools_str_reset(&buffer);
                h5tools_str_append(&buffer, "\"%s\"", name);
                h5tools_render_element(rawoutstream, outputformat, &ctx, &buffer, &curr_pos,
                                       (size_t)outputformat->line_ncols, (hsize_t)0, (hsize_t)0);
                if (name)
                    H5free_memory(name);
                ctx.need_prefix = TRUE;

                /* Render the element */
                h5tools_str_reset(&buffer);
                h5tools_str_append(&buffer, "</%sDataFromFile>", xmlnsprefix);
                h5tools_render_element(rawoutstream, outputformat, &ctx, &buffer, &curr_pos,
                                       (size_t)outputformat->line_ncols, (hsize_t)0, (hsize_t)0);
                break;
            case H5T_ARRAY:
=======
                h5tools_str_append(&buffer, "</%sDataFromFile>", xmlnsprefix);
                h5tools_render_element(rawoutstream, outputformat, &ctx, &buffer, &curr_pos,
                                       (size_t)outputformat->line_ncols, (hsize_t)0, (hsize_t)0);
                break;
            case H5T_ENUM:
                ctx.need_prefix = TRUE;

                /* Render the element */
                h5tools_str_reset(&buffer);
                h5tools_str_append(&buffer, "<%sDataFromFile>", xmlnsprefix);
                h5tools_render_element(rawoutstream, outputformat, &ctx, &buffer, &curr_pos,
                                       (size_t)outputformat->line_ncols, (hsize_t)0, (hsize_t)0);
                name = H5Tget_member_name(type, *(unsigned *)buf);

                ctx.need_prefix = TRUE;
                h5tools_simple_prefix(rawoutstream, outputformat, &ctx, (hsize_t)0, 0);

                /* Render the element */
                h5tools_str_reset(&buffer);
                h5tools_str_append(&buffer, "\"%s\"", name);
                h5tools_render_element(rawoutstream, outputformat, &ctx, &buffer, &curr_pos,
                                       (size_t)outputformat->line_ncols, (hsize_t)0, (hsize_t)0);
                if (name)
                    H5free_memory(name);
>>>>>>> 18bbd3f0
                ctx.need_prefix = TRUE;

                /* Render the element */
                h5tools_str_reset(&buffer);
<<<<<<< HEAD
                h5tools_str_append(&buffer, "<!-- Array fill values not yet implemented. -->");
                h5tools_render_element(rawoutstream, outputformat, &ctx, &buffer, &curr_pos,
                                       (size_t)outputformat->line_ncols, (hsize_t)0, (hsize_t)0);

                ctx.need_prefix = TRUE;

                /* Render the element */
                h5tools_str_reset(&buffer);
                h5tools_str_append(&buffer, "<%sNoData />", xmlnsprefix);
                h5tools_render_element(rawoutstream, outputformat, &ctx, &buffer, &curr_pos,
                                       (size_t)outputformat->line_ncols, (hsize_t)0, (hsize_t)0);
                break;
            case H5T_TIME:
=======
                h5tools_str_append(&buffer, "</%sDataFromFile>", xmlnsprefix);
                h5tools_render_element(rawoutstream, outputformat, &ctx, &buffer, &curr_pos,
                                       (size_t)outputformat->line_ncols, (hsize_t)0, (hsize_t)0);
                break;
            case H5T_ARRAY:
                ctx.need_prefix = TRUE;

                /* Render the element */
                h5tools_str_reset(&buffer);
                h5tools_str_append(&buffer, "<!-- Array fill values not yet implemented. -->");
                h5tools_render_element(rawoutstream, outputformat, &ctx, &buffer, &curr_pos,
                                       (size_t)outputformat->line_ncols, (hsize_t)0, (hsize_t)0);

>>>>>>> 18bbd3f0
                ctx.need_prefix = TRUE;

                /* Render the element */
                h5tools_str_reset(&buffer);
<<<<<<< HEAD
                h5tools_str_append(&buffer, "<!-- Time fill not yet implemented. -->");
                h5tools_render_element(rawoutstream, outputformat, &ctx, &buffer, &curr_pos,
                                       (size_t)outputformat->line_ncols, (hsize_t)0, (hsize_t)0);

                ctx.need_prefix = TRUE;

                /* Render the element */
                h5tools_str_reset(&buffer);
                h5tools_str_append(&buffer, "<%sNoData />", xmlnsprefix);
                h5tools_render_element(rawoutstream, outputformat, &ctx, &buffer, &curr_pos,
                                       (size_t)outputformat->line_ncols, (hsize_t)0, (hsize_t)0);
                break;
            case H5T_COMPOUND:
=======
                h5tools_str_append(&buffer, "<%sNoData />", xmlnsprefix);
                h5tools_render_element(rawoutstream, outputformat, &ctx, &buffer, &curr_pos,
                                       (size_t)outputformat->line_ncols, (hsize_t)0, (hsize_t)0);
                break;
            case H5T_TIME:
                ctx.need_prefix = TRUE;

                /* Render the element */
                h5tools_str_reset(&buffer);
                h5tools_str_append(&buffer, "<!-- Time fill not yet implemented. -->");
                h5tools_render_element(rawoutstream, outputformat, &ctx, &buffer, &curr_pos,
                                       (size_t)outputformat->line_ncols, (hsize_t)0, (hsize_t)0);

>>>>>>> 18bbd3f0
                ctx.need_prefix = TRUE;

                /* Render the element */
                h5tools_str_reset(&buffer);
<<<<<<< HEAD
                h5tools_str_append(&buffer, "<!-- Compound fill not yet implemented. -->");
                h5tools_render_element(rawoutstream, outputformat, &ctx, &buffer, &curr_pos,
                                       (size_t)outputformat->line_ncols, (hsize_t)0, (hsize_t)0);

                ctx.need_prefix = TRUE;

                /* Render the element */
                h5tools_str_reset(&buffer);
                h5tools_str_append(&buffer, "<%sNoData />", xmlnsprefix);
                h5tools_render_element(rawoutstream, outputformat, &ctx, &buffer, &curr_pos,
                                       (size_t)outputformat->line_ncols, (hsize_t)0, (hsize_t)0);
                break;
            case H5T_VLEN:
=======
                h5tools_str_append(&buffer, "<%sNoData />", xmlnsprefix);
                h5tools_render_element(rawoutstream, outputformat, &ctx, &buffer, &curr_pos,
                                       (size_t)outputformat->line_ncols, (hsize_t)0, (hsize_t)0);
                break;
            case H5T_COMPOUND:
                ctx.need_prefix = TRUE;

                /* Render the element */
                h5tools_str_reset(&buffer);
                h5tools_str_append(&buffer, "<!-- Compound fill not yet implemented. -->");
                h5tools_render_element(rawoutstream, outputformat, &ctx, &buffer, &curr_pos,
                                       (size_t)outputformat->line_ncols, (hsize_t)0, (hsize_t)0);

>>>>>>> 18bbd3f0
                ctx.need_prefix = TRUE;

                /* Render the element */
                h5tools_str_reset(&buffer);
<<<<<<< HEAD
                h5tools_str_append(&buffer, "<!-- VL fill not yet implemented. -->");
                h5tools_render_element(rawoutstream, outputformat, &ctx, &buffer, &curr_pos,
                                       (size_t)outputformat->line_ncols, (hsize_t)0, (hsize_t)0);

                ctx.need_prefix = TRUE;

                /* Render the element */
                h5tools_str_reset(&buffer);
                h5tools_str_append(&buffer, "<%sNoData />", xmlnsprefix);
                h5tools_render_element(rawoutstream, outputformat, &ctx, &buffer, &curr_pos,
                                       (size_t)outputformat->line_ncols, (hsize_t)0, (hsize_t)0);
                break;
            case H5T_NO_CLASS:
            case H5T_NCLASSES:
            case H5T_STRING:
            case H5T_REFERENCE:
            default:
=======
                h5tools_str_append(&buffer, "<%sNoData />", xmlnsprefix);
                h5tools_render_element(rawoutstream, outputformat, &ctx, &buffer, &curr_pos,
                                       (size_t)outputformat->line_ncols, (hsize_t)0, (hsize_t)0);
                break;
            case H5T_VLEN:
                ctx.need_prefix = TRUE;

                /* Render the element */
                h5tools_str_reset(&buffer);
                h5tools_str_append(&buffer, "<!-- VL fill not yet implemented. -->");
                h5tools_render_element(rawoutstream, outputformat, &ctx, &buffer, &curr_pos,
                                       (size_t)outputformat->line_ncols, (hsize_t)0, (hsize_t)0);

>>>>>>> 18bbd3f0
                ctx.need_prefix = TRUE;

                /* Render the element */
                h5tools_str_reset(&buffer);
<<<<<<< HEAD
                h5tools_str_append(&buffer, "<!-- Unknown fill datatype: %d -->", H5Tget_class(type));
                h5tools_render_element(rawoutstream, outputformat, &ctx, &buffer, &curr_pos,
                                       (size_t)outputformat->line_ncols, (hsize_t)0, (hsize_t)0);

=======
                h5tools_str_append(&buffer, "<%sNoData />", xmlnsprefix);
                h5tools_render_element(rawoutstream, outputformat, &ctx, &buffer, &curr_pos,
                                       (size_t)outputformat->line_ncols, (hsize_t)0, (hsize_t)0);
                break;
            case H5T_NO_CLASS:
            case H5T_NCLASSES:
            case H5T_STRING:
            case H5T_REFERENCE:
            default:
                ctx.need_prefix = TRUE;

                /* Render the element */
                h5tools_str_reset(&buffer);
                h5tools_str_append(&buffer, "<!-- Unknown fill datatype: %d -->", H5Tget_class(type));
                h5tools_render_element(rawoutstream, outputformat, &ctx, &buffer, &curr_pos,
                                       (size_t)outputformat->line_ncols, (hsize_t)0, (hsize_t)0);

>>>>>>> 18bbd3f0
                ctx.need_prefix = TRUE;

                /* Render the element */
                h5tools_str_reset(&buffer);
                h5tools_str_append(&buffer, "<%sNoData/>", xmlnsprefix);
                h5tools_render_element(rawoutstream, outputformat, &ctx, &buffer, &curr_pos,
                                       (size_t)outputformat->line_ncols, (hsize_t)0, (hsize_t)0);
                break;
        }
    }
    HDfree(buf);
    ctx.indent_level--;
    dump_indent -= COL;

    ctx.need_prefix = TRUE;

    /* Render the element */
    h5tools_str_reset(&buffer);
    h5tools_str_append(&buffer, "</%sData>", xmlnsprefix);
    h5tools_render_element(rawoutstream, outputformat, &ctx, &buffer, &curr_pos,
                           (size_t)outputformat->line_ncols, (hsize_t)0, (hsize_t)0);
    ctx.indent_level--;
    dump_indent -= COL;

    h5tools_str_close(&buffer);
}

/*-------------------------------------------------------------------------
 * Function:    xml_dump_dataset
 *
 * Purpose:     Dump a description of an HDF5 dataset in XML.
 *
 * Return:      void
 *-------------------------------------------------------------------------
 */
void
xml_dump_dataset(hid_t did, const char *name, struct subset_t H5_ATTR_UNUSED *sset)
{
    hid_t             type;
    hid_t             space;
    hid_t             dcpl;
    H5D_fill_value_t  fvstatus;
    int               maxdims;
    hsize_t *         chsize;
    int               ndims;
    int               i;
    H5D_alloc_time_t  at;
    H5D_fill_time_t   ft;
    hsize_t           tempi;
    char *            tmp;
    char *            t_name;
    char *            t_tmp;
    char *            t_prefix;
    unsigned          attr_crt_order_flags;
    h5tools_str_t     buffer; /* string into which to render   */
    h5tools_context_t ctx;    /* print context  */
    h5tool_format_t * outputformat = &xml_dataformat;
    h5tool_format_t   string_dataformat;
    hsize_t           curr_pos = 0; /* total data element position   */

    char *rstr = (char *)HDmalloc((size_t)100);
    char *pstr = (char *)HDmalloc((size_t)100);

    tmp = (char *)HDmalloc(HDstrlen(prefix) + HDstrlen(name) + 2);
    HDstrcpy(tmp, prefix);
    HDstrcat(tmp, "/");
    HDstrcat(tmp, name);

    /* setup */
    HDmemset(&buffer, 0, sizeof(h5tools_str_t));

    HDmemset(&ctx, 0, sizeof(ctx));
    ctx.indent_level = dump_indent / COL;
    ctx.cur_column   = dump_indent;

    t_name   = xml_escape_the_name(name);
    t_tmp    = xml_escape_the_name(tmp);
    t_prefix = xml_escape_the_name(prefix);

    string_dataformat = *outputformat;

    if (fp_format) {
        string_dataformat.fmt_double = fp_format;
        string_dataformat.fmt_float  = fp_format;
    }

    if (h5tools_nCols == 0) {
        string_dataformat.line_ncols    = 65535;
        string_dataformat.line_per_line = 1;
    }
    else
        string_dataformat.line_ncols = h5tools_nCols;

<<<<<<< HEAD
    string_dataformat.do_escape = display_escape;
=======
    string_dataformat.do_escape = dump_opts.display_escape;
>>>>>>> 18bbd3f0
    outputformat                = &string_dataformat;

    xml_name_to_XID(did, tmp, rstr, 100, 1);
    xml_name_to_XID(did, prefix, pstr, 100, 1);

    ctx.need_prefix = TRUE;

    /* Render the element */
    h5tools_str_reset(&buffer);
    h5tools_str_append(
        &buffer, "<%sDataset Name=\"%s\" OBJ-XID=\"%s\" H5Path= \"%s\" Parents=\"%s\" H5ParentPaths=\"%s\">",
        xmlnsprefix, t_name, rstr, t_tmp, pstr, strcmp(prefix, "") ? t_prefix : "/");
    h5tools_render_element(rawoutstream, outputformat, &ctx, &buffer, &curr_pos,
                           (size_t)outputformat->line_ncols, (hsize_t)0, (hsize_t)0);

    HDfree(t_name);
    HDfree(t_tmp);
    HDfree(t_prefix);
    HDfree(rstr);
    HDfree(pstr);
    HDfree(tmp);

    dcpl  = H5Dget_create_plist(did);
    type  = H5Dget_type(did);
    space = H5Dget_space(did);

    /* query the creation properties for attributes */
    H5Pget_attr_creation_order(dcpl, &attr_crt_order_flags);

    /* Print information about storage layout */
    if (H5D_CHUNKED == H5Pget_layout(dcpl)) {
        if ((maxdims = H5Sget_simple_extent_ndims(space)) < 0) {
            error_msg("unable to get maxdims\n");
            h5tools_setstatus(EXIT_FAILURE);
        }
        else {
            chsize = (hsize_t *)HDmalloc((size_t)maxdims * sizeof(hsize_t));
            ctx.indent_level++;
            dump_indent += COL;

            ctx.need_prefix = TRUE;

            /* Render the element */
            h5tools_str_reset(&buffer);
            h5tools_str_append(&buffer, "<%sStorageLayout>", xmlnsprefix);
            h5tools_render_element(rawoutstream, outputformat, &ctx, &buffer, &curr_pos,
                                   (size_t)outputformat->line_ncols, (hsize_t)0, (hsize_t)0);
            ctx.indent_level++;
            dump_indent += COL;

            ctx.need_prefix = TRUE;

            /* Render the element */
            h5tools_str_reset(&buffer);
            h5tools_str_append(&buffer, "<%sChunkedLayout ", xmlnsprefix);
            ndims = H5Pget_chunk(dcpl, maxdims, chsize);
            h5tools_str_append(&buffer, "Ndims=\"%d\">", ndims);
            h5tools_render_element(rawoutstream, outputformat, &ctx, &buffer, &curr_pos,
                                   (size_t)outputformat->line_ncols, (hsize_t)0, (hsize_t)0);

            ctx.indent_level++;
            dump_indent += COL;

            for (i = 0; i < ndims; i++) {

                ctx.need_prefix = TRUE;

                /* Render the element */
                h5tools_str_reset(&buffer);
                h5tools_str_append(&buffer, "<%sChunkDimension DimSize=\"%" H5_PRINTF_LL_WIDTH "u\" />",
                                   xmlnsprefix, chsize[i]);
                h5tools_render_element(rawoutstream, outputformat, &ctx, &buffer, &curr_pos,
                                       (size_t)outputformat->line_ncols, (hsize_t)0, (hsize_t)0);
            }

            ctx.need_prefix = TRUE;

            /* Render the element */
            h5tools_str_reset(&buffer);
            h5tools_str_append(&buffer, "<%sRequiredFilter>", xmlnsprefix);
            h5tools_render_element(rawoutstream, outputformat, &ctx, &buffer, &curr_pos,
                                   (size_t)outputformat->line_ncols, (hsize_t)0, (hsize_t)0);

            ctx.indent_level++;
            dump_indent += COL;
            check_filters(dcpl);
            ctx.indent_level--;
            dump_indent -= COL;

            ctx.need_prefix = TRUE;

            /* Render the element */
            h5tools_str_reset(&buffer);
            h5tools_str_append(&buffer, "</%sRequiredFilter>", xmlnsprefix);
            h5tools_render_element(rawoutstream, outputformat, &ctx, &buffer, &curr_pos,
                                   (size_t)outputformat->line_ncols, (hsize_t)0, (hsize_t)0);

            ctx.indent_level--;
            dump_indent -= COL;

            ctx.need_prefix = TRUE;

            /* Render the element */
            h5tools_str_reset(&buffer);
            h5tools_str_append(&buffer, "</%sChunkedLayout>", xmlnsprefix);
            h5tools_render_element(rawoutstream, outputformat, &ctx, &buffer, &curr_pos,
                                   (size_t)outputformat->line_ncols, (hsize_t)0, (hsize_t)0);
            ctx.indent_level--;
            dump_indent -= COL;

            ctx.need_prefix = TRUE;

            /* Render the element */
            h5tools_str_reset(&buffer);
            h5tools_str_append(&buffer, "</%sStorageLayout>", xmlnsprefix);
            h5tools_render_element(rawoutstream, outputformat, &ctx, &buffer, &curr_pos,
                                   (size_t)outputformat->line_ncols, (hsize_t)0, (hsize_t)0);
            ctx.indent_level--;
            dump_indent -= COL;
            HDfree(chsize);
        }
    }
    else if (H5D_CONTIGUOUS == H5Pget_layout(dcpl)) {
        ctx.indent_level++;

        ctx.need_prefix = TRUE;

        /* Render the element */
        h5tools_str_reset(&buffer);
        h5tools_str_append(&buffer, "<%sStorageLayout>", xmlnsprefix);
        h5tools_render_element(rawoutstream, outputformat, &ctx, &buffer, &curr_pos,
                               (size_t)outputformat->line_ncols, (hsize_t)0, (hsize_t)0);
        ctx.indent_level++;

        ctx.need_prefix = TRUE;

        /* Render the element */
        h5tools_str_reset(&buffer);
        h5tools_str_append(&buffer, "<%sContiguousLayout/>", xmlnsprefix);
        h5tools_render_element(rawoutstream, outputformat, &ctx, &buffer, &curr_pos,
                               (size_t)outputformat->line_ncols, (hsize_t)0, (hsize_t)0);
        ctx.indent_level--;

        ctx.need_prefix = TRUE;

        /* Render the element */
        h5tools_str_reset(&buffer);
        h5tools_str_append(&buffer, "</%sStorageLayout>", xmlnsprefix);
        h5tools_render_element(rawoutstream, outputformat, &ctx, &buffer, &curr_pos,
                               (size_t)outputformat->line_ncols, (hsize_t)0, (hsize_t)0);
        ctx.indent_level--;
    }
    else if (H5D_COMPACT == H5Pget_layout(dcpl)) {
        ctx.indent_level++;

        ctx.need_prefix = TRUE;

        /* Render the element */
        h5tools_str_reset(&buffer);
        h5tools_str_append(&buffer, "<%sStorageLayout>", xmlnsprefix);
        h5tools_render_element(rawoutstream, outputformat, &ctx, &buffer, &curr_pos,
                               (size_t)outputformat->line_ncols, (hsize_t)0, (hsize_t)0);
        ctx.indent_level++;

        ctx.need_prefix = TRUE;

        /* Render the element */
        h5tools_str_reset(&buffer);
        h5tools_str_append(&buffer, "<%sCompactLayout/>", xmlnsprefix);
        h5tools_render_element(rawoutstream, outputformat, &ctx, &buffer, &curr_pos,
                               (size_t)outputformat->line_ncols, (hsize_t)0, (hsize_t)0);
        ctx.indent_level--;

        ctx.need_prefix = TRUE;

        /* Render the element */
        h5tools_str_reset(&buffer);
        h5tools_str_append(&buffer, "</%sStorageLayout>", xmlnsprefix);
        h5tools_render_element(rawoutstream, outputformat, &ctx, &buffer, &curr_pos,
                               (size_t)outputformat->line_ncols, (hsize_t)0, (hsize_t)0);
        ctx.indent_level--;
    }
    /* and check for external.... ?? */

    /* fill value */

    ctx.indent_level++;
    dump_indent += COL;

    ctx.need_prefix = TRUE;

    /* Render the element */
    h5tools_str_reset(&buffer);
    h5tools_str_append(&buffer, "<%sFillValueInfo ", xmlnsprefix);
    H5Pget_fill_time(dcpl, &ft);
    h5tools_str_append(&buffer, "FillTime=\"");
    switch (ft) {
        case H5D_FILL_TIME_ALLOC:
            h5tools_str_append(&buffer, "FillOnAlloc");
            break;
        case H5D_FILL_TIME_NEVER:
            h5tools_str_append(&buffer, "FillNever");
            break;
        case H5D_FILL_TIME_IFSET:
            h5tools_str_append(&buffer, "FillIfSet");
            break;
        case H5D_FILL_TIME_ERROR:
        default:
            h5tools_str_append(&buffer, "?");
            break;
    } /* end switch */
    h5tools_str_append(&buffer, "\" ");
    H5Pget_alloc_time(dcpl, &at);
    h5tools_str_append(&buffer, "AllocationTime=\"");
    switch (at) {
        case H5D_ALLOC_TIME_EARLY:
            h5tools_str_append(&buffer, "Early");
            break;
        case H5D_ALLOC_TIME_INCR:
            h5tools_str_append(&buffer, "Incremental");
            break;
        case H5D_ALLOC_TIME_LATE:
            h5tools_str_append(&buffer, "Late");
            break;
        case H5D_ALLOC_TIME_DEFAULT:
        case H5D_ALLOC_TIME_ERROR:
        default:
            h5tools_str_append(&buffer, "?");
            break;
    } /* end switch */
    h5tools_str_append(&buffer, "\"");
    h5tools_str_append(&buffer, ">");
    h5tools_render_element(rawoutstream, outputformat, &ctx, &buffer, &curr_pos,
                           (size_t)outputformat->line_ncols, (hsize_t)0, (hsize_t)0);

    ctx.indent_level++;
    dump_indent += COL;

    ctx.need_prefix = TRUE;

    /* Render the element */
    h5tools_str_reset(&buffer);
    h5tools_str_append(&buffer, "<%sFillValue>", xmlnsprefix);
    h5tools_render_element(rawoutstream, outputformat, &ctx, &buffer, &curr_pos,
                           (size_t)outputformat->line_ncols, (hsize_t)0, (hsize_t)0);

    H5Pfill_value_defined(dcpl, &fvstatus);
    if (fvstatus == H5D_FILL_VALUE_UNDEFINED ||
        (fvstatus == H5D_FILL_VALUE_DEFAULT && ft == H5D_FILL_TIME_IFSET)) {
        ctx.indent_level++;

        ctx.need_prefix = TRUE;

        /* Render the element */
        h5tools_str_reset(&buffer);
        h5tools_str_append(&buffer, "<%sNoFill/>", xmlnsprefix);
        h5tools_render_element(rawoutstream, outputformat, &ctx, &buffer, &curr_pos,
                               (size_t)outputformat->line_ncols, (hsize_t)0, (hsize_t)0);
        ctx.indent_level--;
    }
    else {
        xml_dump_fill_value(dcpl, type);
    }

    ctx.need_prefix = TRUE;

    /* Render the element */
    h5tools_str_reset(&buffer);
    h5tools_str_append(&buffer, "</%sFillValue>", xmlnsprefix);
    h5tools_render_element(rawoutstream, outputformat, &ctx, &buffer, &curr_pos,
                           (size_t)outputformat->line_ncols, (hsize_t)0, (hsize_t)0);

    ctx.indent_level--;
    dump_indent -= COL;

    ctx.need_prefix = TRUE;

    /* Render the element */
    h5tools_str_reset(&buffer);
    h5tools_str_append(&buffer, "</%sFillValueInfo>", xmlnsprefix);
    h5tools_render_element(rawoutstream, outputformat, &ctx, &buffer, &curr_pos,
                           (size_t)outputformat->line_ncols, (hsize_t)0, (hsize_t)0);

    ctx.indent_level--;
    dump_indent -= COL;

    dump_function_table->dump_dataspace_function(space);
    dump_function_table->dump_datatype_function(type);

    ctx.indent_level++;
    dump_indent += COL;

    if ((sort_by == H5_INDEX_CRT_ORDER) && (attr_crt_order_flags & H5P_CRT_ORDER_TRACKED)) {
        if (H5Aiterate2(did, sort_by, sort_order, NULL, dump_function_table->dump_attribute_function, NULL) <
            0) {
            error_msg("error getting attribute information\n");
            h5tools_setstatus(EXIT_FAILURE);
        } /* end if */
    }     /* end if */
    else {
        if (H5Aiterate2(did, H5_INDEX_NAME, sort_order, NULL, dump_function_table->dump_attribute_function,
                        NULL) < 0) {
            error_msg("error getting attribute information\n");
            h5tools_setstatus(EXIT_FAILURE);
        } /* end if */
    }     /* end else */

    ctx.indent_level--;
    dump_indent -= COL;
    tempi = H5Dget_storage_size(did);

    if (dump_opts.display_data && (tempi > 0)) {
        switch (H5Tget_class(type)) {
            case H5T_INTEGER:
            case H5T_FLOAT:
            case H5T_STRING:
            case H5T_BITFIELD:
            case H5T_OPAQUE:
            case H5T_ENUM:
            case H5T_ARRAY:
                ctx.indent_level++;
                dump_indent += COL;
                dump_function_table->dump_data_function(did, DATASET_DATA, NULL, 0);
                ctx.indent_level--;
                dump_indent -= COL;
                break;

            case H5T_TIME:
                ctx.indent_level++;

                ctx.need_prefix = TRUE;

                /* Render the element */
                h5tools_str_reset(&buffer);
                h5tools_str_append(&buffer, "<%sData>", xmlnsprefix);
                h5tools_render_element(rawoutstream, outputformat, &ctx, &buffer, &curr_pos,
                                       (size_t)outputformat->line_ncols, (hsize_t)0, (hsize_t)0);

                ctx.need_prefix = TRUE;

                /* Render the element */
                h5tools_str_reset(&buffer);
                h5tools_str_append(&buffer, "<!-- Time data not yet implemented. -->");
                h5tools_render_element(rawoutstream, outputformat, &ctx, &buffer, &curr_pos,
                                       (size_t)outputformat->line_ncols, (hsize_t)0, (hsize_t)0);

                ctx.need_prefix = TRUE;

                /* Render the element */
                h5tools_str_reset(&buffer);
                h5tools_str_append(&buffer, "<%sNoData />", xmlnsprefix);
                h5tools_render_element(rawoutstream, outputformat, &ctx, &buffer, &curr_pos,
                                       (size_t)outputformat->line_ncols, (hsize_t)0, (hsize_t)0);

                ctx.need_prefix = TRUE;

                /* Render the element */
                h5tools_str_reset(&buffer);
                h5tools_str_append(&buffer, "<%sData>", xmlnsprefix);
                h5tools_render_element(rawoutstream, outputformat, &ctx, &buffer, &curr_pos,
                                       (size_t)outputformat->line_ncols, (hsize_t)0, (hsize_t)0);

                ctx.indent_level--;
                break;

            case H5T_COMPOUND:
                ctx.need_prefix = TRUE;

                /* Render the element */
                h5tools_str_reset(&buffer);
                h5tools_str_append(&buffer, "<!-- Note: format of compound data not specified -->");
                h5tools_render_element(rawoutstream, outputformat, &ctx, &buffer, &curr_pos,
                                       (size_t)outputformat->line_ncols, (hsize_t)0, (hsize_t)0);

                ctx.indent_level++;
                dump_indent += COL;
                dump_function_table->dump_data_function(did, DATASET_DATA, NULL, 0);
                ctx.indent_level--;
                dump_indent -= COL;
                break;

            case H5T_REFERENCE:
                ctx.need_prefix = TRUE;

                /* Render the element */
                h5tools_str_reset(&buffer);
                h5tools_str_append(&buffer, "<%sData>", xmlnsprefix);
                h5tools_render_element(rawoutstream, outputformat, &ctx, &buffer, &curr_pos,
                                       (size_t)outputformat->line_ncols, (hsize_t)0, (hsize_t)0);
                if (!H5Tequal(type, H5T_STD_REF_OBJ)) {
                    ctx.need_prefix = TRUE;

                    /* Render the element */
                    h5tools_str_reset(&buffer);
                    h5tools_str_append(&buffer, "<!-- Note: Region references not supported -->");
                    h5tools_render_element(rawoutstream, outputformat, &ctx, &buffer, &curr_pos,
                                           (size_t)outputformat->line_ncols, (hsize_t)0, (hsize_t)0);

                    ctx.need_prefix = TRUE;

                    /* Render the element */
                    h5tools_str_reset(&buffer);
                    h5tools_str_append(&buffer, "<%sNoData />", xmlnsprefix);
                    h5tools_render_element(rawoutstream, outputformat, &ctx, &buffer, &curr_pos,
                                           (size_t)outputformat->line_ncols, (hsize_t)0, (hsize_t)0);
                }
                else {
                    ctx.need_prefix = TRUE;

                    /* Render the element */
                    h5tools_str_reset(&buffer);
                    h5tools_str_append(&buffer, "<%sDataFromFile>", xmlnsprefix);
                    h5tools_render_element(rawoutstream, outputformat, &ctx, &buffer, &curr_pos,
                                           (size_t)outputformat->line_ncols, (hsize_t)0, (hsize_t)0);

                    xml_print_refs(did, DATASET_DATA);

                    ctx.need_prefix = TRUE;

                    /* Render the element */
                    h5tools_str_reset(&buffer);
                    h5tools_str_append(&buffer, "</%sDataFromFile>", xmlnsprefix);
                    h5tools_render_element(rawoutstream, outputformat, &ctx, &buffer, &curr_pos,
                                           (size_t)outputformat->line_ncols, (hsize_t)0, (hsize_t)0);
                }

                ctx.need_prefix = TRUE;

                /* Render the element */
                h5tools_str_reset(&buffer);
                h5tools_str_append(&buffer, "</%sData>", xmlnsprefix);
                h5tools_render_element(rawoutstream, outputformat, &ctx, &buffer, &curr_pos,
                                       (size_t)outputformat->line_ncols, (hsize_t)0, (hsize_t)0);
                break;

            case H5T_VLEN:
                ctx.indent_level--;
                dump_indent -= COL;
                ctx.need_prefix = TRUE;

                /* Render the element */
                h5tools_str_reset(&buffer);
                h5tools_str_append(&buffer, "<!-- Note: format of VL data not specified -->");
                h5tools_render_element(rawoutstream, outputformat, &ctx, &buffer, &curr_pos,
                                       (size_t)outputformat->line_ncols, (hsize_t)0, (hsize_t)0);
                ctx.indent_level++;
                dump_indent += COL;

                ctx.indent_level++;
                dump_indent += COL;
                dump_function_table->dump_data_function(did, DATASET_DATA, NULL, 0);
                ctx.indent_level--;
                dump_indent -= COL;
                break;
            case H5T_NO_CLASS:
            case H5T_NCLASSES:
            default:
                ctx.need_prefix = TRUE;

                /* Render the element */
                h5tools_str_reset(&buffer);
                h5tools_str_append(&buffer, "<%sData>", xmlnsprefix);
                h5tools_render_element(rawoutstream, outputformat, &ctx, &buffer, &curr_pos,
                                       (size_t)outputformat->line_ncols, (hsize_t)0, (hsize_t)0);

                ctx.need_prefix = TRUE;

                /* Render the element */
                h5tools_str_reset(&buffer);
                h5tools_str_append(&buffer, "<!-- Unknown datatype: %d -->", H5Tget_class(type));
                h5tools_render_element(rawoutstream, outputformat, &ctx, &buffer, &curr_pos,
                                       (size_t)outputformat->line_ncols, (hsize_t)0, (hsize_t)0);

                ctx.need_prefix = TRUE;

                /* Render the element */
                h5tools_str_reset(&buffer);
                h5tools_str_append(&buffer, "<%sNoData/>", xmlnsprefix);
                h5tools_render_element(rawoutstream, outputformat, &ctx, &buffer, &curr_pos,
                                       (size_t)outputformat->line_ncols, (hsize_t)0, (hsize_t)0);

                ctx.need_prefix = TRUE;

                /* Render the element */
                h5tools_str_reset(&buffer);
                h5tools_str_append(&buffer, "</%sData>", xmlnsprefix);
                h5tools_render_element(rawoutstream, outputformat, &ctx, &buffer, &curr_pos,
                                       (size_t)outputformat->line_ncols, (hsize_t)0, (hsize_t)0);
                break;
        }
    }
    else {
        /* no data written */
        ctx.indent_level++;

        ctx.need_prefix = TRUE;

        /* Render the element */
        h5tools_str_reset(&buffer);
        h5tools_str_append(&buffer, "<%sData>", xmlnsprefix);
        h5tools_render_element(rawoutstream, outputformat, &ctx, &buffer, &curr_pos,
                               (size_t)outputformat->line_ncols, (hsize_t)0, (hsize_t)0);
        ctx.indent_level++;

        ctx.need_prefix = TRUE;

        /* Render the element */
        h5tools_str_reset(&buffer);
        h5tools_str_append(&buffer, "<%sNoData/>", xmlnsprefix);
        h5tools_render_element(rawoutstream, outputformat, &ctx, &buffer, &curr_pos,
                               (size_t)outputformat->line_ncols, (hsize_t)0, (hsize_t)0);
        ctx.indent_level--;

        ctx.need_prefix = TRUE;

        /* Render the element */
        h5tools_str_reset(&buffer);
        h5tools_str_append(&buffer, "</%sData>", xmlnsprefix);
        h5tools_render_element(rawoutstream, outputformat, &ctx, &buffer, &curr_pos,
                               (size_t)outputformat->line_ncols, (hsize_t)0, (hsize_t)0);
        ctx.indent_level--;
    }

    H5Tclose(type);
    H5Sclose(space);
    H5Pclose(dcpl);

    ctx.need_prefix = TRUE;

    /* Render the element */
    h5tools_str_reset(&buffer);
    h5tools_str_append(&buffer, "</%sDataset>", xmlnsprefix);
    h5tools_render_element(rawoutstream, outputformat, &ctx, &buffer, &curr_pos,
                           (size_t)outputformat->line_ncols, (hsize_t)0, (hsize_t)0);

    h5tools_str_close(&buffer);
}

/*-------------------------------------------------------------------------
 * Function:    xml_print_enum
 *
 * Purpose:     Print the values of an HDF5 ENUM in XML.
 *              Very similar to regular DDL output.
 *
 * Return:      void
 *
 * Programmer:  REMcG
 *-------------------------------------------------------------------------
 */
static void
xml_print_enum(hid_t type)
{
    char **           name  = NULL;             /*member names                   */
    unsigned char *   value = NULL;             /*value array                    */
    unsigned          nmembs;                   /*number of members              */
    hid_t             super;                    /*enum base integer type         */
    hid_t             native = H5I_INVALID_HID; /*native integer datatype        */
    size_t            dst_size;                 /*destination value type size    */
    unsigned          i;                        /*miscellaneous counters         */
    size_t            j;
    h5tools_str_t     buffer; /* string into which to render   */
    h5tools_context_t ctx;    /* print context  */
    h5tool_format_t * outputformat = &xml_dataformat;
    h5tool_format_t   string_dataformat;
    hsize_t           curr_pos = 0; /* total data element position   */

    /* setup */
    HDmemset(&buffer, 0, sizeof(h5tools_str_t));

    HDmemset(&ctx, 0, sizeof(ctx));
    ctx.indent_level = dump_indent / COL;
    ctx.cur_column   = dump_indent;

    string_dataformat = *outputformat;

    if (fp_format) {
        string_dataformat.fmt_double = fp_format;
        string_dataformat.fmt_float  = fp_format;
    }

    if (h5tools_nCols == 0) {
        string_dataformat.line_ncols    = 65535;
        string_dataformat.line_per_line = 1;
    }
    else
        string_dataformat.line_ncols = h5tools_nCols;

<<<<<<< HEAD
    string_dataformat.do_escape = display_escape;
=======
    string_dataformat.do_escape = dump_opts.display_escape;
>>>>>>> 18bbd3f0
    outputformat                = &string_dataformat;

    nmembs = (unsigned)H5Tget_nmembers(type);
    super  = H5Tget_super(type);

    ctx.need_prefix = TRUE;

    /* Render the element */
    h5tools_str_reset(&buffer);
    h5tools_str_append(&buffer, "<%sDataType>", xmlnsprefix);
    h5tools_render_element(rawoutstream, outputformat, &ctx, &buffer, &curr_pos,
                           (size_t)outputformat->line_ncols, (hsize_t)0, (hsize_t)0);

    xml_print_datatype(super, 0);

    ctx.need_prefix = TRUE;

    /* Render the element */
    h5tools_str_reset(&buffer);
    h5tools_str_append(&buffer, "</%sDataType>", xmlnsprefix);
    h5tools_render_element(rawoutstream, outputformat, &ctx, &buffer, &curr_pos,
                           (size_t)outputformat->line_ncols, (hsize_t)0, (hsize_t)0);

    /*
     * Determine what datatype to use for the native values.  To simplify
     * things we entertain three possibilities:
     *  1. long long -- the largest native signed integer
     *    2. unsigned long long -- the largest native unsigned integer
     *    3. raw format
     */
    if (H5Tget_size(type) <= sizeof(long long)) {
        dst_size = sizeof(long long);

        if (H5T_SGN_NONE == H5Tget_sign(type)) {
            native = H5T_NATIVE_ULLONG;
        }
        else {
            native = H5T_NATIVE_LLONG;
        }
    }
    else {
        dst_size = H5Tget_size(type);
    }

    /* Get the names and raw values of all members */
    name  = (char **)HDcalloc((size_t)nmembs, sizeof(char *));
    value = (unsigned char *)HDcalloc((size_t)nmembs, MAX(H5Tget_size(type), dst_size));

    for (i = 0; i < nmembs; i++) {
        name[i] = H5Tget_member_name(type, i);
        H5Tget_member_value(type, i, value + i * H5Tget_size(type));
    }

    /* Convert values to native datatype */
    if (native > 0)
        H5Tconvert(super, native, (size_t)nmembs, value, NULL, H5P_DEFAULT);

    /* Sort members by increasing value */
    /*not implemented yet */

    /* Print members */
    ctx.indent_level++;
    dump_indent += COL;
    for (i = 0; i < nmembs; i++) {
        char *t_name = xml_escape_the_name(name[i]);

        ctx.need_prefix = TRUE;

        /* Render the element */
        h5tools_str_reset(&buffer);
        h5tools_str_append(&buffer, "<%sEnumElement>", xmlnsprefix);
        h5tools_render_element(rawoutstream, outputformat, &ctx, &buffer, &curr_pos,
                               (size_t)outputformat->line_ncols, (hsize_t)0, (hsize_t)0);
        ctx.indent_level++;
        ctx.need_prefix = TRUE;
        h5tools_simple_prefix(rawoutstream, outputformat, &ctx, (hsize_t)0, 0);

        /* Render the element */
        h5tools_str_reset(&buffer);
        h5tools_str_append(&buffer, "%s", t_name);
        h5tools_render_element(rawoutstream, outputformat, &ctx, &buffer, &curr_pos,
                               (size_t)outputformat->line_ncols, (hsize_t)0, (hsize_t)0);
        HDfree(t_name);
        ctx.indent_level--;

        ctx.need_prefix = TRUE;

        /* Render the element */
        h5tools_str_reset(&buffer);
        h5tools_str_append(&buffer, "</%sEnumElement>", xmlnsprefix);
        h5tools_render_element(rawoutstream, outputformat, &ctx, &buffer, &curr_pos,
                               (size_t)outputformat->line_ncols, (hsize_t)0, (hsize_t)0);

        ctx.need_prefix = TRUE;

        /* Render the element */
        h5tools_str_reset(&buffer);
        h5tools_str_append(&buffer, "<%sEnumValue>", xmlnsprefix);
        h5tools_render_element(rawoutstream, outputformat, &ctx, &buffer, &curr_pos,
                               (size_t)outputformat->line_ncols, (hsize_t)0, (hsize_t)0);
        ctx.indent_level++;
        ctx.need_prefix = TRUE;
        h5tools_simple_prefix(rawoutstream, outputformat, &ctx, (hsize_t)0, 0);

        /* Render the element */
        h5tools_str_reset(&buffer);
        if (native < 0) {
            h5tools_str_append(&buffer, "0x");

            for (j = 0; j < dst_size; j++)
                h5tools_str_append(&buffer, "%02x", value[i * dst_size + j]);
        }
        else if (H5T_SGN_NONE == H5Tget_sign(native)) {
            h5tools_str_append(&buffer, "%" H5_PRINTF_LL_WIDTH "u",
                               *((unsigned long long *)((void *)(value + i * dst_size))));
        }
        else {
            h5tools_str_append(&buffer, "%" H5_PRINTF_LL_WIDTH "d",
                               *((long long *)((void *)(value + i * dst_size))));
        }
        h5tools_render_element(rawoutstream, outputformat, &ctx, &buffer, &curr_pos,
                               (size_t)outputformat->line_ncols, (hsize_t)0, (hsize_t)0);
        ctx.indent_level--;

        ctx.need_prefix = TRUE;

        /* Render the element */
        h5tools_str_reset(&buffer);
        h5tools_str_append(&buffer, "</%sEnumValue>", xmlnsprefix);
        h5tools_render_element(rawoutstream, outputformat, &ctx, &buffer, &curr_pos,
                               (size_t)outputformat->line_ncols, (hsize_t)0, (hsize_t)0);
    }
    ctx.indent_level--;
    dump_indent -= COL;

    h5tools_str_close(&buffer);

    /* Release resources */
    for (i = 0; i < nmembs; i++)
        H5free_memory(name[i]);

    HDfree(name);
    HDfree(value);
    H5Tclose(super);
}<|MERGE_RESOLUTION|>--- conflicted
+++ resolved
@@ -93,13 +93,8 @@
 
     1, /*skip_first */
 
-<<<<<<< HEAD
-    1,                       /*obj_hidefileno */
-    " " H5_PRINTF_HADDR_FMT, /*obj_format */
-=======
     1,              /*obj_hidefileno */
     " %" PRIuHADDR, /*obj_format */
->>>>>>> 18bbd3f0
 
     1,             /*dset_hidefileno */
     "DATASET %s ", /*dset_format */
@@ -167,11 +162,7 @@
     else
         string_dataformat.line_ncols = h5tools_nCols;
 
-<<<<<<< HEAD
-    string_dataformat.do_escape = display_escape;
-=======
     string_dataformat.do_escape = dump_opts.display_escape;
->>>>>>> 18bbd3f0
     outputformat                = &string_dataformat;
 
     /* Build the object's path name */
@@ -594,11 +585,7 @@
 xml_name_to_XID(hid_t loc_id, const char *str, char *outstr, int outlen, int gen)
 {
     H5O_token_t obj_token;
-<<<<<<< HEAD
-    char *      obj_addr_str = NULL;
-=======
     char *      obj_tok_str = NULL;
->>>>>>> 18bbd3f0
     int         lookup_ret;
 
     if (outlen < 22)
@@ -759,15 +746,9 @@
     size_t      extra;
     size_t      len;
     size_t      i;
-<<<<<<< HEAD
-    const char *cp;
-    char *      ncp;
-    char *      rcp;
-=======
     const char *cp  = NULL;
     char *      ncp = NULL;
     char *      rcp = NULL;
->>>>>>> 18bbd3f0
     size_t      ncp_len;
 
     if (!str)
@@ -809,22 +790,14 @@
         size_t esc_len;
 
         if (*cp == '\\') {
-<<<<<<< HEAD
-            *ncp++  = '\\';
-=======
             *ncp++ = '\\';
             ncp_len--;
->>>>>>> 18bbd3f0
             *ncp    = *cp;
             esc_len = 1;
         }
         else if (*cp == '\"') {
-<<<<<<< HEAD
-            *ncp++  = '\\';
-=======
             *ncp++ = '\\';
             ncp_len--;
->>>>>>> 18bbd3f0
             *ncp    = *cp;
             esc_len = 1;
         }
@@ -923,11 +896,7 @@
     else
         string_dataformat.line_ncols = h5tools_nCols;
 
-<<<<<<< HEAD
-    string_dataformat.do_escape = display_escape;
-=======
     string_dataformat.do_escape = dump_opts.display_escape;
->>>>>>> 18bbd3f0
     outputformat                = &string_dataformat;
 
     if (!in_group && H5Tcommitted(type) > 0) {
@@ -1625,11 +1594,7 @@
     else
         string_dataformat.line_ncols = h5tools_nCols;
 
-<<<<<<< HEAD
-    string_dataformat.do_escape = display_escape;
-=======
     string_dataformat.do_escape = dump_opts.display_escape;
->>>>>>> 18bbd3f0
     outputformat                = &string_dataformat;
 
     ctx.indent_level++;
@@ -1764,11 +1729,7 @@
     else
         string_dataformat.line_ncols = h5tools_nCols;
 
-<<<<<<< HEAD
-    string_dataformat.do_escape = display_escape;
-=======
     string_dataformat.do_escape = dump_opts.display_escape;
->>>>>>> 18bbd3f0
     outputformat                = &string_dataformat;
 
     ctx.indent_level++;
@@ -2112,11 +2073,7 @@
     else
         string_dataformat.line_ncols = h5tools_nCols;
 
-<<<<<<< HEAD
-    string_dataformat.do_escape = display_escape;
-=======
     string_dataformat.do_escape = dump_opts.display_escape;
->>>>>>> 18bbd3f0
     outputformat                = &string_dataformat;
 
     ctx.need_prefix = TRUE;
@@ -2441,11 +2398,7 @@
     else
         string_dataformat.line_ncols = h5tools_nCols;
 
-<<<<<<< HEAD
-    string_dataformat.do_escape = display_escape;
-=======
     string_dataformat.do_escape = dump_opts.display_escape;
->>>>>>> 18bbd3f0
     outputformat                = &string_dataformat;
 
     dtxid     = (char *)HDmalloc((size_t)100);
@@ -2665,11 +2618,7 @@
     else
         string_dataformat.line_ncols = h5tools_nCols;
 
-<<<<<<< HEAD
-    string_dataformat.do_escape = display_escape;
-=======
     string_dataformat.do_escape = dump_opts.display_escape;
->>>>>>> 18bbd3f0
     outputformat                = &string_dataformat;
 
     if (HDstrcmp(name, "/") == 0) {
@@ -2833,11 +2782,7 @@
                     /* Very special case: dump unamed type in root group */
                     for (u = 0; u < type_table->nobjs; u++) {
                         if (!type_table->objs[u].recorded) {
-<<<<<<< HEAD
-                            char *obj_addr_str = NULL;
-=======
                             char *obj_tok_str = NULL;
->>>>>>> 18bbd3f0
 
                             dset = H5Dopen2(gid, type_table->objs[u].objname, H5P_DEFAULT);
                             type = H5Dget_type(dset);
@@ -2930,11 +2875,7 @@
             /* Very special case: dump unamed type in root group */
             for (u = 0; u < type_table->nobjs; u++) {
                 if (!type_table->objs[u].recorded) {
-<<<<<<< HEAD
-                    char *obj_addr_str = NULL;
-=======
                     char *obj_tok_str = NULL;
->>>>>>> 18bbd3f0
 
                     dset = H5Dopen2(gid, type_table->objs[u].objname, H5P_DEFAULT);
                     type = H5Dget_type(dset);
@@ -3075,11 +3016,7 @@
     else
         string_dataformat.line_ncols = h5tools_nCols;
 
-<<<<<<< HEAD
-    string_dataformat.do_escape = display_escape;
-=======
     string_dataformat.do_escape = dump_opts.display_escape;
->>>>>>> 18bbd3f0
     outputformat                = &string_dataformat;
 
     for (i = 0; i < (hsize_t)ssiz; i++) {
@@ -3233,11 +3170,7 @@
     else
         string_dataformat.line_ncols = h5tools_nCols;
 
-<<<<<<< HEAD
-    string_dataformat.do_escape = display_escape;
-=======
     string_dataformat.do_escape = dump_opts.display_escape;
->>>>>>> 18bbd3f0
     outputformat                = &string_dataformat;
 
     for (i = 0; i < (hsize_t)ssiz; i++) {
@@ -3353,11 +3286,7 @@
     else
         string_dataformat.line_ncols = h5tools_nCols;
 
-<<<<<<< HEAD
-    string_dataformat.do_escape = display_escape;
-=======
     string_dataformat.do_escape = dump_opts.display_escape;
->>>>>>> 18bbd3f0
     outputformat                = &string_dataformat;
 
     nfilt = H5Pget_nfilters(dcpl);
@@ -3498,11 +3427,7 @@
     else
         string_dataformat.line_ncols = h5tools_nCols;
 
-<<<<<<< HEAD
-    string_dataformat.do_escape = display_escape;
-=======
     string_dataformat.do_escape = dump_opts.display_escape;
->>>>>>> 18bbd3f0
     outputformat                = &string_dataformat;
 
     ctx.indent_level++;
@@ -3588,7 +3513,6 @@
         switch (H5Tget_class(type)) {
             case H5T_INTEGER:
                 ctx.need_prefix = TRUE;
-<<<<<<< HEAD
 
                 /* Render the element */
                 h5tools_str_reset(&buffer);
@@ -3614,29 +3538,10 @@
                                        (size_t)outputformat->line_ncols, (hsize_t)0, (hsize_t)0);
                 break;
             case H5T_FLOAT:
-=======
-
-                /* Render the element */
-                h5tools_str_reset(&buffer);
-                h5tools_str_append(&buffer, "<%sDataFromFile>", xmlnsprefix);
-                h5tools_render_element(rawoutstream, outputformat, &ctx, &buffer, &curr_pos,
-                                       (size_t)outputformat->line_ncols, (hsize_t)0, (hsize_t)0);
-
-                ctx.need_prefix = TRUE;
-                h5tools_simple_prefix(rawoutstream, outputformat, &ctx, (hsize_t)0, 0);
-
-                /* Render the element */
-                h5tools_str_reset(&buffer);
-                h5tools_str_append(&buffer, "\"%d\"", *(int *)buf);
-                h5tools_render_element(rawoutstream, outputformat, &ctx, &buffer, &curr_pos,
-                                       (size_t)outputformat->line_ncols, (hsize_t)0, (hsize_t)0);
-
->>>>>>> 18bbd3f0
-                ctx.need_prefix = TRUE;
-
-                /* Render the element */
-                h5tools_str_reset(&buffer);
-<<<<<<< HEAD
+                ctx.need_prefix = TRUE;
+
+                /* Render the element */
+                h5tools_str_reset(&buffer);
                 h5tools_str_append(&buffer, "<%sDataFromFile>", xmlnsprefix);
                 h5tools_render_element(rawoutstream, outputformat, &ctx, &buffer, &curr_pos,
                                        (size_t)outputformat->line_ncols, (hsize_t)0, (hsize_t)0);
@@ -3660,35 +3565,10 @@
                 break;
             case H5T_BITFIELD:
             case H5T_OPAQUE:
-=======
-                h5tools_str_append(&buffer, "</%sDataFromFile>", xmlnsprefix);
-                h5tools_render_element(rawoutstream, outputformat, &ctx, &buffer, &curr_pos,
-                                       (size_t)outputformat->line_ncols, (hsize_t)0, (hsize_t)0);
-                break;
-            case H5T_FLOAT:
-                ctx.need_prefix = TRUE;
-
-                /* Render the element */
-                h5tools_str_reset(&buffer);
-                h5tools_str_append(&buffer, "<%sDataFromFile>", xmlnsprefix);
-                h5tools_render_element(rawoutstream, outputformat, &ctx, &buffer, &curr_pos,
-                                       (size_t)outputformat->line_ncols, (hsize_t)0, (hsize_t)0);
-
-                ctx.need_prefix = TRUE;
-                h5tools_simple_prefix(rawoutstream, outputformat, &ctx, (hsize_t)0, 0);
-
-                /* Render the element */
-                h5tools_str_reset(&buffer);
-                h5tools_str_append(&buffer, "\"%f\"", (double)*(float *)buf);
-                h5tools_render_element(rawoutstream, outputformat, &ctx, &buffer, &curr_pos,
-                                       (size_t)outputformat->line_ncols, (hsize_t)0, (hsize_t)0);
-
->>>>>>> 18bbd3f0
-                ctx.need_prefix = TRUE;
-
-                /* Render the element */
-                h5tools_str_reset(&buffer);
-<<<<<<< HEAD
+                ctx.need_prefix = TRUE;
+
+                /* Render the element */
+                h5tools_str_reset(&buffer);
                 h5tools_str_append(&buffer, "<%sDataFromFile>", xmlnsprefix);
                 h5tools_render_element(rawoutstream, outputformat, &ctx, &buffer, &curr_pos,
                                        (size_t)outputformat->line_ncols, (hsize_t)0, (hsize_t)0);
@@ -3716,41 +3596,10 @@
                                        (size_t)outputformat->line_ncols, (hsize_t)0, (hsize_t)0);
                 break;
             case H5T_ENUM:
-=======
-                h5tools_str_append(&buffer, "</%sDataFromFile>", xmlnsprefix);
-                h5tools_render_element(rawoutstream, outputformat, &ctx, &buffer, &curr_pos,
-                                       (size_t)outputformat->line_ncols, (hsize_t)0, (hsize_t)0);
-                break;
-            case H5T_BITFIELD:
-            case H5T_OPAQUE:
-                ctx.need_prefix = TRUE;
-
-                /* Render the element */
-                h5tools_str_reset(&buffer);
-                h5tools_str_append(&buffer, "<%sDataFromFile>", xmlnsprefix);
-                h5tools_render_element(rawoutstream, outputformat, &ctx, &buffer, &curr_pos,
-                                       (size_t)outputformat->line_ncols, (hsize_t)0, (hsize_t)0);
-                sz = H5Tget_size(type);
-
-                ctx.need_prefix = TRUE;
-                h5tools_simple_prefix(rawoutstream, outputformat, &ctx, (hsize_t)0, 0);
-
-                /* Render the element */
-                h5tools_str_reset(&buffer);
-                h5tools_str_append(&buffer, "\"");
-                for (i = 0; i < sz; i++) {
-                    h5tools_str_append(&buffer, "%x ", *(unsigned int *)buf + (i * sizeof(unsigned int)));
-                }
-                h5tools_str_append(&buffer, "\"");
-                h5tools_render_element(rawoutstream, outputformat, &ctx, &buffer, &curr_pos,
-                                       (size_t)outputformat->line_ncols, (hsize_t)0, (hsize_t)0);
-
->>>>>>> 18bbd3f0
-                ctx.need_prefix = TRUE;
-
-                /* Render the element */
-                h5tools_str_reset(&buffer);
-<<<<<<< HEAD
+                ctx.need_prefix = TRUE;
+
+                /* Render the element */
+                h5tools_str_reset(&buffer);
                 h5tools_str_append(&buffer, "<%sDataFromFile>", xmlnsprefix);
                 h5tools_render_element(rawoutstream, outputformat, &ctx, &buffer, &curr_pos,
                                        (size_t)outputformat->line_ncols, (hsize_t)0, (hsize_t)0);
@@ -3775,37 +3624,10 @@
                                        (size_t)outputformat->line_ncols, (hsize_t)0, (hsize_t)0);
                 break;
             case H5T_ARRAY:
-=======
-                h5tools_str_append(&buffer, "</%sDataFromFile>", xmlnsprefix);
-                h5tools_render_element(rawoutstream, outputformat, &ctx, &buffer, &curr_pos,
-                                       (size_t)outputformat->line_ncols, (hsize_t)0, (hsize_t)0);
-                break;
-            case H5T_ENUM:
-                ctx.need_prefix = TRUE;
-
-                /* Render the element */
-                h5tools_str_reset(&buffer);
-                h5tools_str_append(&buffer, "<%sDataFromFile>", xmlnsprefix);
-                h5tools_render_element(rawoutstream, outputformat, &ctx, &buffer, &curr_pos,
-                                       (size_t)outputformat->line_ncols, (hsize_t)0, (hsize_t)0);
-                name = H5Tget_member_name(type, *(unsigned *)buf);
-
-                ctx.need_prefix = TRUE;
-                h5tools_simple_prefix(rawoutstream, outputformat, &ctx, (hsize_t)0, 0);
-
-                /* Render the element */
-                h5tools_str_reset(&buffer);
-                h5tools_str_append(&buffer, "\"%s\"", name);
-                h5tools_render_element(rawoutstream, outputformat, &ctx, &buffer, &curr_pos,
-                                       (size_t)outputformat->line_ncols, (hsize_t)0, (hsize_t)0);
-                if (name)
-                    H5free_memory(name);
->>>>>>> 18bbd3f0
-                ctx.need_prefix = TRUE;
-
-                /* Render the element */
-                h5tools_str_reset(&buffer);
-<<<<<<< HEAD
+                ctx.need_prefix = TRUE;
+
+                /* Render the element */
+                h5tools_str_reset(&buffer);
                 h5tools_str_append(&buffer, "<!-- Array fill values not yet implemented. -->");
                 h5tools_render_element(rawoutstream, outputformat, &ctx, &buffer, &curr_pos,
                                        (size_t)outputformat->line_ncols, (hsize_t)0, (hsize_t)0);
@@ -3819,26 +3641,10 @@
                                        (size_t)outputformat->line_ncols, (hsize_t)0, (hsize_t)0);
                 break;
             case H5T_TIME:
-=======
-                h5tools_str_append(&buffer, "</%sDataFromFile>", xmlnsprefix);
-                h5tools_render_element(rawoutstream, outputformat, &ctx, &buffer, &curr_pos,
-                                       (size_t)outputformat->line_ncols, (hsize_t)0, (hsize_t)0);
-                break;
-            case H5T_ARRAY:
-                ctx.need_prefix = TRUE;
-
-                /* Render the element */
-                h5tools_str_reset(&buffer);
-                h5tools_str_append(&buffer, "<!-- Array fill values not yet implemented. -->");
-                h5tools_render_element(rawoutstream, outputformat, &ctx, &buffer, &curr_pos,
-                                       (size_t)outputformat->line_ncols, (hsize_t)0, (hsize_t)0);
-
->>>>>>> 18bbd3f0
-                ctx.need_prefix = TRUE;
-
-                /* Render the element */
-                h5tools_str_reset(&buffer);
-<<<<<<< HEAD
+                ctx.need_prefix = TRUE;
+
+                /* Render the element */
+                h5tools_str_reset(&buffer);
                 h5tools_str_append(&buffer, "<!-- Time fill not yet implemented. -->");
                 h5tools_render_element(rawoutstream, outputformat, &ctx, &buffer, &curr_pos,
                                        (size_t)outputformat->line_ncols, (hsize_t)0, (hsize_t)0);
@@ -3852,26 +3658,10 @@
                                        (size_t)outputformat->line_ncols, (hsize_t)0, (hsize_t)0);
                 break;
             case H5T_COMPOUND:
-=======
-                h5tools_str_append(&buffer, "<%sNoData />", xmlnsprefix);
-                h5tools_render_element(rawoutstream, outputformat, &ctx, &buffer, &curr_pos,
-                                       (size_t)outputformat->line_ncols, (hsize_t)0, (hsize_t)0);
-                break;
-            case H5T_TIME:
-                ctx.need_prefix = TRUE;
-
-                /* Render the element */
-                h5tools_str_reset(&buffer);
-                h5tools_str_append(&buffer, "<!-- Time fill not yet implemented. -->");
-                h5tools_render_element(rawoutstream, outputformat, &ctx, &buffer, &curr_pos,
-                                       (size_t)outputformat->line_ncols, (hsize_t)0, (hsize_t)0);
-
->>>>>>> 18bbd3f0
-                ctx.need_prefix = TRUE;
-
-                /* Render the element */
-                h5tools_str_reset(&buffer);
-<<<<<<< HEAD
+                ctx.need_prefix = TRUE;
+
+                /* Render the element */
+                h5tools_str_reset(&buffer);
                 h5tools_str_append(&buffer, "<!-- Compound fill not yet implemented. -->");
                 h5tools_render_element(rawoutstream, outputformat, &ctx, &buffer, &curr_pos,
                                        (size_t)outputformat->line_ncols, (hsize_t)0, (hsize_t)0);
@@ -3885,26 +3675,10 @@
                                        (size_t)outputformat->line_ncols, (hsize_t)0, (hsize_t)0);
                 break;
             case H5T_VLEN:
-=======
-                h5tools_str_append(&buffer, "<%sNoData />", xmlnsprefix);
-                h5tools_render_element(rawoutstream, outputformat, &ctx, &buffer, &curr_pos,
-                                       (size_t)outputformat->line_ncols, (hsize_t)0, (hsize_t)0);
-                break;
-            case H5T_COMPOUND:
-                ctx.need_prefix = TRUE;
-
-                /* Render the element */
-                h5tools_str_reset(&buffer);
-                h5tools_str_append(&buffer, "<!-- Compound fill not yet implemented. -->");
-                h5tools_render_element(rawoutstream, outputformat, &ctx, &buffer, &curr_pos,
-                                       (size_t)outputformat->line_ncols, (hsize_t)0, (hsize_t)0);
-
->>>>>>> 18bbd3f0
-                ctx.need_prefix = TRUE;
-
-                /* Render the element */
-                h5tools_str_reset(&buffer);
-<<<<<<< HEAD
+                ctx.need_prefix = TRUE;
+
+                /* Render the element */
+                h5tools_str_reset(&buffer);
                 h5tools_str_append(&buffer, "<!-- VL fill not yet implemented. -->");
                 h5tools_render_element(rawoutstream, outputformat, &ctx, &buffer, &curr_pos,
                                        (size_t)outputformat->line_ncols, (hsize_t)0, (hsize_t)0);
@@ -3922,49 +3696,14 @@
             case H5T_STRING:
             case H5T_REFERENCE:
             default:
-=======
-                h5tools_str_append(&buffer, "<%sNoData />", xmlnsprefix);
-                h5tools_render_element(rawoutstream, outputformat, &ctx, &buffer, &curr_pos,
-                                       (size_t)outputformat->line_ncols, (hsize_t)0, (hsize_t)0);
-                break;
-            case H5T_VLEN:
-                ctx.need_prefix = TRUE;
-
-                /* Render the element */
-                h5tools_str_reset(&buffer);
-                h5tools_str_append(&buffer, "<!-- VL fill not yet implemented. -->");
-                h5tools_render_element(rawoutstream, outputformat, &ctx, &buffer, &curr_pos,
-                                       (size_t)outputformat->line_ncols, (hsize_t)0, (hsize_t)0);
-
->>>>>>> 18bbd3f0
-                ctx.need_prefix = TRUE;
-
-                /* Render the element */
-                h5tools_str_reset(&buffer);
-<<<<<<< HEAD
+                ctx.need_prefix = TRUE;
+
+                /* Render the element */
+                h5tools_str_reset(&buffer);
                 h5tools_str_append(&buffer, "<!-- Unknown fill datatype: %d -->", H5Tget_class(type));
                 h5tools_render_element(rawoutstream, outputformat, &ctx, &buffer, &curr_pos,
                                        (size_t)outputformat->line_ncols, (hsize_t)0, (hsize_t)0);
 
-=======
-                h5tools_str_append(&buffer, "<%sNoData />", xmlnsprefix);
-                h5tools_render_element(rawoutstream, outputformat, &ctx, &buffer, &curr_pos,
-                                       (size_t)outputformat->line_ncols, (hsize_t)0, (hsize_t)0);
-                break;
-            case H5T_NO_CLASS:
-            case H5T_NCLASSES:
-            case H5T_STRING:
-            case H5T_REFERENCE:
-            default:
-                ctx.need_prefix = TRUE;
-
-                /* Render the element */
-                h5tools_str_reset(&buffer);
-                h5tools_str_append(&buffer, "<!-- Unknown fill datatype: %d -->", H5Tget_class(type));
-                h5tools_render_element(rawoutstream, outputformat, &ctx, &buffer, &curr_pos,
-                                       (size_t)outputformat->line_ncols, (hsize_t)0, (hsize_t)0);
-
->>>>>>> 18bbd3f0
                 ctx.need_prefix = TRUE;
 
                 /* Render the element */
@@ -4058,11 +3797,7 @@
     else
         string_dataformat.line_ncols = h5tools_nCols;
 
-<<<<<<< HEAD
-    string_dataformat.do_escape = display_escape;
-=======
     string_dataformat.do_escape = dump_opts.display_escape;
->>>>>>> 18bbd3f0
     outputformat                = &string_dataformat;
 
     xml_name_to_XID(did, tmp, rstr, 100, 1);
@@ -4650,11 +4385,7 @@
     else
         string_dataformat.line_ncols = h5tools_nCols;
 
-<<<<<<< HEAD
-    string_dataformat.do_escape = display_escape;
-=======
     string_dataformat.do_escape = dump_opts.display_escape;
->>>>>>> 18bbd3f0
     outputformat                = &string_dataformat;
 
     nmembs = (unsigned)H5Tget_nmembers(type);
