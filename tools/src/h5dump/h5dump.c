--- conflicted
+++ resolved
@@ -18,13 +18,6 @@
 /* Name of tool */
 #define PROGRAMNAME "h5dump"
 
-<<<<<<< HEAD
-static const char *driver      = NULL; /* The driver to open the file with. */
-const char *       outfname    = NULL;
-static int         doxml       = 0;
-static int         useschema   = 1;
-static const char *xml_dtd_uri = NULL;
-=======
 static const char *driver_name_g = NULL; /* The driver to open the file with. */
 const char *       outfname_g    = NULL;
 static hbool_t     doxml_g       = FALSE;
@@ -33,7 +26,6 @@
 
 static hbool_t            use_custom_vol_g = FALSE;
 static h5tools_vol_info_t vol_info_g;
->>>>>>> 18bbd3f0
 
 #ifdef H5_HAVE_ROS3_VFD
 /* Default "anonymous" S3 configuration */
@@ -88,44 +80,8 @@
  */
 /* The following initialization makes use of C language concatenating */
 /* "xxx" "yyy" into "xxxyyy". */
-<<<<<<< HEAD
-static const char *        s_opts   = "hn*peyBHirVa:c:d:f:g:k:l:t:w:xD:uX:o*b*F:s:S:A*q:z:m:RE*CM:O*N:vG:";
-static struct long_options l_opts[] = {{"help", no_arg, 'h'},
-                                       {"hel", no_arg, 'h'},
-                                       {"contents", optional_arg, 'n'},
-                                       {"properties", no_arg, 'p'},
-                                       {"superblock", no_arg, 'B'},
-                                       {"boot-block", no_arg, 'B'},
-                                       {"boot-bloc", no_arg, 'B'},
-                                       {"boot-blo", no_arg, 'B'},
-                                       {"boot-bl", no_arg, 'B'},
-                                       {"boot-b", no_arg, 'B'},
-                                       {"boot", no_arg, 'B'},
-                                       {"boo", no_arg, 'B'},
-                                       {"bo", no_arg, 'B'},
-                                       {"header", no_arg, 'H'},
-                                       {"heade", no_arg, 'H'},
-                                       {"head", no_arg, 'H'},
-                                       {"hea", no_arg, 'H'},
-                                       {"object-ids", no_arg, 'i'},
-                                       {"object-id", no_arg, 'i'},
-                                       {"object-i", no_arg, 'i'},
-                                       {"object", no_arg, 'i'},
-                                       {"objec", no_arg, 'i'},
-                                       {"obje", no_arg, 'i'},
-                                       {"obj", no_arg, 'i'},
-                                       {"ob", no_arg, 'i'},
-                                       {"version", no_arg, 'V'},
-                                       {"versio", no_arg, 'V'},
-                                       {"versi", no_arg, 'V'},
-                                       {"vers", no_arg, 'V'},
-                                       {"ver", no_arg, 'V'},
-                                       {"ve", no_arg, 'V'},
-                                       {"attribute", require_arg, 'a'},
-=======
 static const char *        s_opts   = "a:b*c:d:ef:g:hik:l:m:n*o*pq:rs:t:uvw:xyz:A*BCD:E*F:G:HM:N:O*RS:VX:";
 static struct long_options l_opts[] = {{"attribute", require_arg, 'a'},
->>>>>>> 18bbd3f0
                                        {"attribut", require_arg, 'a'},
                                        {"attribu", require_arg, 'a'},
                                        {"attrib", require_arg, 'a'},
@@ -133,14 +89,7 @@
                                        {"attr", require_arg, 'a'},
                                        {"att", require_arg, 'a'},
                                        {"at", require_arg, 'a'},
-<<<<<<< HEAD
-                                       {"block", require_arg, 'k'},
-                                       {"bloc", require_arg, 'k'},
-                                       {"blo", require_arg, 'k'},
-                                       {"bl", require_arg, 'k'},
-=======
                                        {"binary", optional_arg, 'b'},
->>>>>>> 18bbd3f0
                                        {"count", require_arg, 'c'},
                                        {"coun", require_arg, 'c'},
                                        {"cou", require_arg, 'c'},
@@ -148,14 +97,7 @@
                                        {"dataset", require_arg, 'd'},
                                        {"datase", require_arg, 'd'},
                                        {"datas", require_arg, 'd'},
-<<<<<<< HEAD
-                                       {"datatype", require_arg, 't'},
-                                       {"datatyp", require_arg, 't'},
-                                       {"dataty", require_arg, 't'},
-                                       {"datat", require_arg, 't'},
-=======
                                        {"escape", no_arg, 'e'},
->>>>>>> 18bbd3f0
                                        {"filedriver", require_arg, 'f'},
                                        {"filedrive", require_arg, 'f'},
                                        {"filedriv", require_arg, 'f'},
@@ -169,13 +111,6 @@
                                        {"grou", require_arg, 'g'},
                                        {"gro", require_arg, 'g'},
                                        {"gr", require_arg, 'g'},
-<<<<<<< HEAD
-                                       {"output", optional_arg, 'o'},
-                                       {"outpu", optional_arg, 'o'},
-                                       {"outp", optional_arg, 'o'},
-                                       {"out", optional_arg, 'o'},
-                                       {"ou", optional_arg, 'o'},
-=======
                                        {"help", no_arg, 'h'},
                                        {"hel", no_arg, 'h'},
                                        {"object-ids", no_arg, 'i'},
@@ -190,22 +125,12 @@
                                        {"bloc", require_arg, 'k'},
                                        {"blo", require_arg, 'k'},
                                        {"bl", require_arg, 'k'},
->>>>>>> 18bbd3f0
                                        {"soft-link", require_arg, 'l'},
                                        {"soft-lin", require_arg, 'l'},
                                        {"soft-li", require_arg, 'l'},
                                        {"soft-l", require_arg, 'l'},
                                        {"soft", require_arg, 'l'},
                                        {"sof", require_arg, 'l'},
-<<<<<<< HEAD
-                                       {"start", require_arg, 's'},
-                                       {"star", require_arg, 's'},
-                                       {"sta", require_arg, 's'},
-                                       {"stride", require_arg, 'S'},
-                                       {"strid", require_arg, 'S'},
-                                       {"string", no_arg, 'r'},
-                                       {"strin", no_arg, 'r'},
-=======
                                        {"format", require_arg, 'm'},
                                        {"contents", optional_arg, 'n'},
                                        {"output", optional_arg, 'o'},
@@ -224,7 +149,6 @@
                                        {"datatyp", require_arg, 't'},
                                        {"dataty", require_arg, 't'},
                                        {"datat", require_arg, 't'},
->>>>>>> 18bbd3f0
                                        {"use-dtd", no_arg, 'u'},
                                        {"use-dt", no_arg, 'u'},
                                        {"use-d", no_arg, 'u'},
@@ -232,41 +156,11 @@
                                        {"use", no_arg, 'u'},
                                        {"us", no_arg, 'u'},
                                        {"u", no_arg, 'u'},
-<<<<<<< HEAD
-=======
                                        {"vds-view-first-missing", no_arg, 'v'},
->>>>>>> 18bbd3f0
                                        {"width", require_arg, 'w'},
                                        {"widt", require_arg, 'w'},
                                        {"wid", require_arg, 'w'},
                                        {"wi", require_arg, 'w'},
-<<<<<<< HEAD
-                                       {"xml-dtd", require_arg, 'D'},
-                                       {"xml-dt", require_arg, 'D'},
-                                       {"xml-d", require_arg, 'D'},
-                                       {"xml-ns", require_arg, 'X'},
-                                       {"xml-n", require_arg, 'X'},
-                                       {"xml", no_arg, 'x'},
-                                       {"xm", no_arg, 'x'},
-                                       {"onlyattr", optional_arg, 'A'},
-                                       {"escape", no_arg, 'e'},
-                                       {"noindex", no_arg, 'y'},
-                                       {"binary", optional_arg, 'b'},
-                                       {"form", require_arg, 'F'},
-                                       {"sort_by", require_arg, 'q'},
-                                       {"sort_order", require_arg, 'z'},
-                                       {"format", require_arg, 'm'},
-                                       {"region", no_arg, 'R'},
-                                       {"enable-error-stack", optional_arg, 'E'},
-                                       {"packed-bits", require_arg, 'M'},
-                                       {"no-compact-subset", no_arg, 'C'},
-                                       {"ddl", optional_arg, 'O'},
-                                       {"any_path", require_arg, 'N'},
-                                       {"vds-view-first-missing", no_arg, 'v'},
-                                       {"vds-gap-size", require_arg, 'G'},
-                                       {"s3-cred", require_arg, '$'},
-                                       {"hdfs-attrs", require_arg, '#'},
-=======
                                        {"xml", no_arg, 'x'},
                                        {"xm", no_arg, 'x'},
                                        {"noindex", no_arg, 'y'},
@@ -311,7 +205,6 @@
                                        {"vol-value", require_arg, '1'},
                                        {"vol-name", require_arg, '2'},
                                        {"vol-info", require_arg, '3'},
->>>>>>> 18bbd3f0
                                        {NULL, 0, '\0'}};
 
 /*-------------------------------------------------------------------------
@@ -363,11 +256,7 @@
                    "                          <cred> :: \"(<aws-region>,<access-id>,<access-key>)\"\n");
     PRINTVALSTREAM(rawoutstream,
                    "                          If absent or <cred> -> \"(,,)\", no authentication.\n");
-<<<<<<< HEAD
-    PRINTVALSTREAM(rawoutstream, "                          Has no effect is filedriver is not `ros3'.\n");
-=======
     PRINTVALSTREAM(rawoutstream, "                          Has no effect if filedriver is not \"ros3\".\n");
->>>>>>> 18bbd3f0
     PRINTVALSTREAM(rawoutstream,
                    "     --hdfs-attrs=<attrs> Supply configuration information for HDFS file access.\n");
     PRINTVALSTREAM(rawoutstream, "                          For use with \"--filedriver=hdfs\"\n");
@@ -376,8 +265,6 @@
     PRINTVALSTREAM(rawoutstream, "                                      <buffer size>)\n");
     PRINTVALSTREAM(rawoutstream,
                    "                          Any absent attribute will use a default value.\n");
-<<<<<<< HEAD
-=======
     PRINTVALSTREAM(rawoutstream,
                    "     --vol-value          Value (ID) of the VOL connector to use for opening the\n");
     PRINTVALSTREAM(rawoutstream, "                          HDF5 file specified\n");
@@ -387,7 +274,6 @@
     PRINTVALSTREAM(rawoutstream,
                    "     --vol-info           VOL-specific info to pass to the VOL connector used for\n");
     PRINTVALSTREAM(rawoutstream, "                          opening the HDF5 file specified\n");
->>>>>>> 18bbd3f0
     PRINTVALSTREAM(rawoutstream, "--------------- Object Options ---------------\n");
     PRINTVALSTREAM(rawoutstream, "     -a P, --attribute=P  Print the specified attribute\n");
     PRINTVALSTREAM(rawoutstream,
@@ -452,11 +338,7 @@
     PRINTVALSTREAM(rawoutstream, "     -X S, --xml-ns=S     (XML Schema) Use qualified names n the XML\n");
     PRINTVALSTREAM(rawoutstream, "                          \":\": no namespace, default: \"hdf5:\"\n");
     PRINTVALSTREAM(rawoutstream,
-<<<<<<< HEAD
-                   "                          E.g., to dump a file called `-f', use h5dump -- -f\n");
-=======
                    "                          E.g., to dump a file called \"-f\", use h5dump -- -f\n");
->>>>>>> 18bbd3f0
     PRINTVALSTREAM(rawoutstream, "\n");
     PRINTVALSTREAM(rawoutstream, "--------------- Subsetting Options ---------------\n");
     PRINTVALSTREAM(rawoutstream, " Subsetting is available by using the following options with a dataset\n");
@@ -1039,18 +921,6 @@
 parse_start:
         switch ((char)opt) {
             case 'R':
-<<<<<<< HEAD
-                display_region = TRUE;
-                region_output  = TRUE;
-                break;
-            case 'B':
-                display_bb    = TRUE;
-                last_was_dset = FALSE;
-                break;
-            case 'n':
-                display_fi    = TRUE;
-                last_was_dset = FALSE;
-=======
                 dump_opts.display_region = TRUE;
                 region_output            = TRUE;
                 break;
@@ -1061,25 +931,10 @@
             case 'n':
                 dump_opts.display_fi = TRUE;
                 last_was_dset        = FALSE;
->>>>>>> 18bbd3f0
                 if (opt_arg != NULL)
                     h5trav_set_verbose(HDatoi(opt_arg));
                 break;
             case 'p':
-<<<<<<< HEAD
-                display_dcpl = TRUE;
-                break;
-            case 'y':
-                display_ai = FALSE;
-                break;
-            case 'e':
-                display_escape = TRUE;
-                break;
-            case 'H':
-                display_data      = FALSE;
-                display_attr_data = FALSE;
-                last_was_dset     = FALSE;
-=======
                 dump_opts.display_dcpl = TRUE;
                 break;
             case 'y':
@@ -1092,27 +947,10 @@
                 dump_opts.display_data      = FALSE;
                 dump_opts.display_attr_data = FALSE;
                 last_was_dset               = FALSE;
->>>>>>> 18bbd3f0
                 break;
             case 'A':
                 if (opt_arg != NULL) {
                     if (0 == HDatoi(opt_arg))
-<<<<<<< HEAD
-                        include_attrs = FALSE;
-                }
-                else {
-                    display_data      = FALSE;
-                    display_attr_data = TRUE;
-                    last_was_dset     = FALSE;
-                }
-                break;
-            case 'i':
-                display_oid   = TRUE;
-                last_was_dset = FALSE;
-                break;
-            case 'r':
-                display_char = TRUE;
-=======
                         dump_opts.include_attrs = FALSE;
                 }
                 else {
@@ -1127,7 +965,6 @@
                 break;
             case 'r':
                 dump_opts.display_char = TRUE;
->>>>>>> 18bbd3f0
                 break;
             case 'V':
                 print_version(h5tools_getprogname());
@@ -1146,11 +983,7 @@
                 last_was_dset = FALSE;
             } break;
             case 'N':
-<<<<<<< HEAD
-                display_all = 0;
-=======
                 dump_opts.display_all = 0;
->>>>>>> 18bbd3f0
 
                 for (i = 0; i < argc; i++)
                     if (!hand[i].func) {
@@ -1162,11 +995,7 @@
                 last_was_dset = FALSE;
                 break;
             case 'a':
-<<<<<<< HEAD
-                display_all = 0;
-=======
                 dump_opts.display_all = 0;
->>>>>>> 18bbd3f0
 
                 for (i = 0; i < argc; i++)
                     if (!hand[i].func) {
@@ -1178,11 +1007,7 @@
                 last_was_dset = FALSE;
                 break;
             case 'd':
-<<<<<<< HEAD
-                display_all = 0;
-=======
                 dump_opts.display_all = 0;
->>>>>>> 18bbd3f0
 
                 for (i = 0; i < argc; i++)
                     if (!hand[i].func) {
@@ -1196,17 +1021,10 @@
                 last_was_dset = TRUE;
                 break;
             case 'f':
-<<<<<<< HEAD
-                driver = opt_arg;
-                break;
-            case 'g':
-                display_all = 0;
-=======
                 driver_name_g = opt_arg;
                 break;
             case 'g':
                 dump_opts.display_all = 0;
->>>>>>> 18bbd3f0
 
                 for (i = 0; i < argc; i++)
                     if (!hand[i].func) {
@@ -1218,11 +1036,7 @@
                 last_was_dset = FALSE;
                 break;
             case 'l':
-<<<<<<< HEAD
-                display_all = 0;
-=======
                 dump_opts.display_all = 0;
->>>>>>> 18bbd3f0
 
                 for (i = 0; i < argc; i++)
                     if (!hand[i].func) {
@@ -1234,11 +1048,7 @@
                 last_was_dset = FALSE;
                 break;
             case 't':
-<<<<<<< HEAD
-                display_all = 0;
-=======
                 dump_opts.display_all = 0;
->>>>>>> 18bbd3f0
 
                 for (i = 0; i < argc; i++)
                     if (!hand[i].func) {
@@ -1265,21 +1075,13 @@
                     }
                 }
                 else {
-<<<<<<< HEAD
-                    if (display_attr_data && !display_data) {
-=======
                     if (dump_opts.display_attr_data && !dump_opts.display_data) {
->>>>>>> 18bbd3f0
                         if (h5tools_set_attr_output_file(opt_arg, 0) < 0) {
                             usage(h5tools_getprogname());
                             goto error;
                         }
                     }
-<<<<<<< HEAD
-                    if (display_data || display_all) {
-=======
                     if (dump_opts.display_data || dump_opts.display_all) {
->>>>>>> 18bbd3f0
                         if (h5tools_set_data_output_file(opt_arg, 0) < 0) {
                             usage(h5tools_getprogname());
                             goto error;
@@ -1287,15 +1089,9 @@
                     }
                 }
 
-<<<<<<< HEAD
-                usingdasho    = TRUE;
-                last_was_dset = FALSE;
-                outfname      = opt_arg;
-=======
                 dump_opts.usingdasho = TRUE;
                 last_was_dset        = FALSE;
                 outfname_g           = opt_arg;
->>>>>>> 18bbd3f0
                 break;
 
             case 'b':
@@ -1307,13 +1103,8 @@
                     }
                 }
                 bin_output = TRUE;
-<<<<<<< HEAD
-                if (outfname != NULL) {
-                    if (h5tools_set_data_output_file(outfname, 1) < 0) {
-=======
                 if (outfname_g != NULL) {
                     if (h5tools_set_data_output_file(outfname_g, 1) < 0) {
->>>>>>> 18bbd3f0
                         /* failed to set output file */
                         usage(h5tools_getprogname());
                         goto error;
@@ -1322,7 +1113,6 @@
                     last_was_dset = FALSE;
                 }
                 break;
-<<<<<<< HEAD
 
             case 'q':
                 if ((sort_by = set_sort_by(opt_arg)) < 0) {
@@ -1335,39 +1125,6 @@
             case 'z':
                 if ((sort_order = set_sort_order(opt_arg)) < 0) {
                     /* failed to set "sort order" form */
-=======
-
-            case 'q':
-                if ((sort_by = set_sort_by(opt_arg)) < 0) {
-                    /* failed to set "sort by" form */
->>>>>>> 18bbd3f0
-                    usage(h5tools_getprogname());
-                    goto error;
-                }
-                break;
-
-<<<<<<< HEAD
-            case 'M':
-                if (!last_was_dset) {
-                    error_msg("option `-%c' can only be used after --dataset option\n", opt);
-                    goto error;
-                }
-                if (parse_mask_list(opt_arg) != SUCCEED) {
-                    usage(h5tools_getprogname());
-                    goto error;
-                }
-                display_packed_bits = TRUE;
-                break;
-            case 'v':
-                display_vds_first = TRUE;
-                break;
-            case 'G':
-                vds_gap_size = HDatoi(opt_arg);
-                if (vds_gap_size < 0) {
-=======
-            case 'z':
-                if ((sort_order = set_sort_order(opt_arg)) < 0) {
-                    /* failed to set "sort order" form */
                     usage(h5tools_getprogname());
                     goto error;
                 }
@@ -1390,7 +1147,6 @@
             case 'G':
                 dump_opts.vds_gap_size = HDatoi(opt_arg);
                 if (dump_opts.vds_gap_size < 0) {
->>>>>>> 18bbd3f0
                     usage(h5tools_getprogname());
                     goto error;
                 }
@@ -1399,25 +1155,15 @@
             /** begin XML parameters **/
             case 'x':
                 /* select XML output */
-<<<<<<< HEAD
-                doxml                      = TRUE;
-                useschema                  = TRUE;
-=======
                 doxml_g                    = TRUE;
                 useschema_g                = TRUE;
->>>>>>> 18bbd3f0
                 h5tools_dump_header_format = NULL;
                 dump_function_table        = &xml_function_table;
                 h5tools_nCols              = 0;
                 break;
             case 'u':
-<<<<<<< HEAD
-                doxml                      = TRUE;
-                useschema                  = FALSE;
-=======
                 doxml_g                    = TRUE;
                 useschema_g                = FALSE;
->>>>>>> 18bbd3f0
                 xmlnsprefix                = "";
                 h5tools_dump_header_format = NULL;
                 dump_function_table        = &xml_function_table;
@@ -1426,11 +1172,7 @@
             case 'D':
                 /* specify alternative XML DTD or schema */
                 /* To Do: check format of this value?  */
-<<<<<<< HEAD
-                xml_dtd_uri   = opt_arg;
-=======
                 xml_dtd_uri_g = opt_arg;
->>>>>>> 18bbd3f0
                 h5tools_nCols = 0;
                 break;
 
@@ -1443,11 +1185,7 @@
             case 'X':
                 /* specify XML namespace (default="hdf5:"), or none */
                 /* To Do: check format of this value?  */
-<<<<<<< HEAD
-                if (!useschema) {
-=======
                 if (!useschema_g) {
->>>>>>> 18bbd3f0
                     usage(h5tools_getprogname());
                     goto error;
                 }
@@ -1467,11 +1205,7 @@
                 struct subset_t *s;
 
                 if (!last_was_dset) {
-<<<<<<< HEAD
-                    error_msg("option `-%c' can only be used after --dataset option\n", opt);
-=======
                     error_msg("option \"-%c\" can only be used after --dataset option\n", opt);
->>>>>>> 18bbd3f0
                     goto error;
                 }
 
@@ -1549,11 +1283,7 @@
                     enable_error_stack = 1;
                 break;
             case 'C':
-<<<<<<< HEAD
-                disable_compact_subset = TRUE;
-=======
                 dump_opts.disable_compact_subset = TRUE;
->>>>>>> 18bbd3f0
                 break;
             case 'h':
                 usage(h5tools_getprogname());
@@ -1563,81 +1293,6 @@
                 goto done;
 
             case '$':
-<<<<<<< HEAD
-#ifndef H5_HAVE_ROS3_VFD
-                error_msg("Read-Only S3 VFD not enabled.\n");
-                h5tools_setstatus(EXIT_FAILURE);
-                goto done;
-#else
-                /* s3 credential */
-                {
-                    char **     s3_cred        = NULL;
-                    char *      s3_cred_string = NULL;
-                    const char *ccred[3];
-                    unsigned    nelems = 0;
-                    if (FAIL == parse_tuple(opt_arg, ',', &s3_cred_string, &nelems, &s3_cred)) {
-                        error_msg("unable to parse malformed s3 credentials\n");
-                        usage(h5tools_getprogname());
-                        free_handler(hand, argc);
-                        hand = NULL;
-                        h5tools_setstatus(EXIT_FAILURE);
-                        goto done;
-                    }
-                    if (nelems != 3) {
-                        error_msg("s3 credentials expects 3 elements\n");
-                        usage(h5tools_getprogname());
-                        free_handler(hand, argc);
-                        hand = NULL;
-                        h5tools_setstatus(EXIT_FAILURE);
-                        goto done;
-                    }
-                    ccred[0] = (const char *)s3_cred[0];
-                    ccred[1] = (const char *)s3_cred[1];
-                    ccred[2] = (const char *)s3_cred[2];
-                    if (0 == h5tools_populate_ros3_fapl(&ros3_fa, ccred)) {
-                        error_msg("Invalid S3 credentials\n");
-                        usage(h5tools_getprogname());
-                        free_handler(hand, argc);
-                        hand = NULL;
-                        h5tools_setstatus(EXIT_FAILURE);
-                        goto done;
-                    }
-                    HDfree(s3_cred);
-                    HDfree(s3_cred_string);
-                } /* s3 credential block */
-                break;
-#endif /* H5_HAVE_ROS3_VFD */
-
-            case '#':
-#ifndef H5_HAVE_LIBHDFS
-                error_msg("HDFS VFD is not enabled.\n");
-                goto error;
-#else
-            {
-                /* read hdfs properties tuple and store values in `hdfs_fa` */
-                unsigned nelems = 0;
-                char *props_src = NULL;
-                char **props = NULL;
-                unsigned long k = 0;
-                if (FAIL == parse_tuple((const char *)opt_arg, ',', &props_src, &nelems, &props)) {
-                    error_msg("unable to parse hdfs properties tuple\n");
-                    goto error;
-                }
-                /* sanity-check tuple count
-                 */
-                if (nelems != 5) {
-                    h5tools_setstatus(EXIT_FAILURE);
-                    goto error;
-                }
-                /* Populate fapl configuration structure with given
-                 * properties.
-                 * WARNING: No error-checking is done on length of input
-                 *          strings... Silent overflow is possible, albeit
-                 *          unlikely.
-                 */
-                if (strncmp(props[0], "", 1))
-                    HDstrncpy(hdfs_fa.namenode_name, (const char *)props[0], HDstrlen(props[0]));
-=======
 #ifdef H5_HAVE_ROS3_VFD
                 if (h5tools_parse_ros3_fapl_tuple(opt_arg, ',', &ros3_fa_g) < 0) {
                     error_msg("failed to parse S3 VFD credential info\n");
@@ -1670,7 +1325,6 @@
                 goto done;
 #endif
                 break;
->>>>>>> 18bbd3f0
 
             case '1':
                 vol_info_g.type    = VOL_BY_VALUE;
@@ -1684,23 +1338,8 @@
                 use_custom_vol_g  = TRUE;
                 break;
 
-<<<<<<< HEAD
-                if (strncmp(props[4], "", 1)) {
-                    k = strtoul((const char *)props[4], NULL, 0);
-                    if (errno == ERANGE) {
-                        h5tools_setstatus(EXIT_FAILURE);
-                        goto error;
-                    }
-                    hdfs_fa.stream_buffer_size = (int32_t)k;
-                }
-                HDfree(props);
-                HDfree(props_src);
-            }
-#endif /* H5_HAVE_LIBHDFS */
-=======
             case '3':
                 vol_info_g.info_string = opt_arg;
->>>>>>> 18bbd3f0
                 break;
 
             case '?':
@@ -1745,20 +1384,10 @@
     hid_t             fid     = H5I_INVALID_HID;
     hid_t             gid     = H5I_INVALID_HID;
     hid_t             fapl_id = H5P_DEFAULT;
-<<<<<<< HEAD
-    H5E_auto2_t       func;
-    H5E_auto2_t       tools_func;
-=======
->>>>>>> 18bbd3f0
     H5O_info2_t       oi;
     struct handler_t *hand = NULL;
     int               i;
     unsigned          u;
-<<<<<<< HEAD
-    void *            edata;
-    void *            tools_edata;
-=======
->>>>>>> 18bbd3f0
     char *            fname = NULL;
 
     h5tools_setprogname(PROGRAMNAME);
@@ -1766,24 +1395,10 @@
     h5tools_dump_header_format = &h5tools_standardformat;
     dump_function_table        = &ddl_function_table;
     dump_indent                = 0;
-<<<<<<< HEAD
-
-    /* Disable error reporting */
-    H5Eget_auto2(H5E_DEFAULT, &func, &edata);
-    H5Eset_auto2(H5E_DEFAULT, NULL, NULL);
-=======
->>>>>>> 18bbd3f0
 
     /* Initialize h5tools lib */
     h5tools_init();
 
-<<<<<<< HEAD
-    /* Disable tools error reporting */
-    H5Eget_auto2(H5tools_ERR_STACK_g, &tools_func, &tools_edata);
-    H5Eset_auto2(H5tools_ERR_STACK_g, NULL, NULL);
-
-=======
->>>>>>> 18bbd3f0
     if ((hand = parse_command_line(argc, argv)) == NULL) {
         goto done;
     }
@@ -1898,11 +1513,7 @@
         /* Prepare to find objects that might be targets of a reference */
         fill_ref_path_table(fid);
 
-<<<<<<< HEAD
-        if (doxml) {
-=======
         if (doxml_g) {
->>>>>>> 18bbd3f0
             /* initialize XML */
             /* reset prefix! */
             HDstrcpy(prefix, "");
@@ -1918,11 +1529,7 @@
                 }
             }
             else {
-<<<<<<< HEAD
-                if (useschema && HDstrcmp(xmlnsprefix, "")) {
-=======
                 if (useschema_g && HDstrcmp(xmlnsprefix, "") != 0) {
->>>>>>> 18bbd3f0
                     error_msg(
                         "Cannot set Schema URL for a qualified namespace--use -X or -U option with -D \n");
                     h5tools_setstatus(EXIT_FAILURE);
@@ -1956,11 +1563,7 @@
             } /* end if */
 
         /* start to dump - display file header information */
-<<<<<<< HEAD
-        if (!doxml) {
-=======
         if (!doxml_g) {
->>>>>>> 18bbd3f0
             begin_obj(h5tools_dump_header_format->filebegin, fname,
                       h5tools_dump_header_format->fileblockbegin);
         }
@@ -1968,20 +1571,12 @@
             PRINTVALSTREAM(rawoutstream, "<?xml version=\"1.0\" encoding=\"UTF-8\"?>\n");
 
             /* alternative first element, depending on schema or DTD. */
-<<<<<<< HEAD
-            if (useschema) {
-=======
             if (useschema_g) {
->>>>>>> 18bbd3f0
                 if (HDstrcmp(xmlnsprefix, "") == 0) {
                     PRINTSTREAM(rawoutstream,
                                 "<HDF5-File xmlns:xsi=\"http://www.w3.org/2001/XMLSchema-instance\" "
                                 "xsi:noNamespaceSchemaLocation=\"%s\">\n",
-<<<<<<< HEAD
-                                xml_dtd_uri);
-=======
                                 xml_dtd_uri_g);
->>>>>>> 18bbd3f0
                 }
                 else {
                     /*  TO DO: make -url option work in this case (may need new option) */
@@ -2004,11 +1599,7 @@
             }
             else {
                 PRINTSTREAM(rawoutstream, "<!DOCTYPE HDF5-File PUBLIC \"HDF5-File.dtd\" \"%s\">\n",
-<<<<<<< HEAD
-                            xml_dtd_uri);
-=======
                             xml_dtd_uri_g);
->>>>>>> 18bbd3f0
                 PRINTVALSTREAM(rawoutstream, "<HDF5-File>\n");
             }
         }
@@ -2026,11 +1617,7 @@
                 dump_fcpl(fid);
         }
 
-<<<<<<< HEAD
-        if (display_all) {
-=======
         if (dump_opts.display_all) {
->>>>>>> 18bbd3f0
             if ((gid = H5Gopen2(fid, "/", H5P_DEFAULT)) < 0) {
                 error_msg("unable to open root group\n");
                 h5tools_setstatus(EXIT_FAILURE);
@@ -2039,11 +1626,7 @@
                 if (!doxml_g)
                     dump_indent += COL;
                 dump_function_table->dump_group_function(gid, "/");
-<<<<<<< HEAD
-                if (!doxml)
-=======
                 if (!doxml_g)
->>>>>>> 18bbd3f0
                     dump_indent -= COL;
                 PRINTVALSTREAM(rawoutstream, "\n");
             }
@@ -2055,11 +1638,7 @@
         }
         else {
             /* Note: this option is not supported for XML */
-<<<<<<< HEAD
-            if (doxml) {
-=======
             if (doxml_g) {
->>>>>>> 18bbd3f0
                 error_msg("internal error (file %s:line %d)\n", __FILE__, __LINE__);
                 h5tools_setstatus(EXIT_FAILURE);
                 goto done;
