/* * * * * * * * * * * * * * * * * * * * * * * * * * * * * * * * * * * * * * *
 * Copyright by The HDF Group.                                               *
 * Copyright by the Board of Trustees of the University of Illinois.         *
 * All rights reserved.                                                      *
 *                                                                           *
 * This file is part of HDF5.  The full HDF5 copyright notice, including     *
 * terms governing use, modification, and redistribution, is contained in    *
 * the COPYING file, which can be found at the root of the source code       *
 * distribution tree, or in https://www.hdfgroup.org/licenses.               *
 * If you do not have access to either file, you may request a copy from     *
 * help@hdfgroup.org.                                                        *
 * * * * * * * * * * * * * * * * * * * * * * * * * * * * * * * * * * * * * * */

<<<<<<< HEAD
#ifndef _H5f90proto_H
#define _H5f90proto_H
=======
#ifndef H5f90proto_H
#define H5f90proto_H
>>>>>>> 18bbd3f0

#include "H5public.h"
#include "H5f90.h"

H5_FCDLL char *HD5f2cstring(_fcd fdesc, size_t len);
H5_FCDLL void  HD5packFstring(char *src, char *dest, size_t len);

/*
 * Storage info struct used by H5O_info_t and H5F_info_t
 * interoperable with Fortran.
 */
typedef struct H5_ih_info_t_f {
    hsize_t index_size; /* btree and/or list */
    hsize_t heap_size;
} H5_ih_info_t_f;

/* Information struct for object header metadata (for H5Oget_info/H5Oget_info_by_name/H5Oget_info_by_idx)
 *  interoperable with Fortran.
 */
typedef struct H5O_hdr_info_t_f {
    int_f version; /* Version number of header format in file */
    int_f nmesgs;  /* Number of object header messages */
    int_f nchunks; /* Number of object header chunks */
    int_f flags;   /* Object header status flags */
    struct {
        hsize_t total; /* Total space for storing object header in file */
        hsize_t meta;  /* Space within header for object header metadata information */
        hsize_t mesg;  /* Space within header for actual message information */
        hsize_t free;  /* Free space within object header */
    } space;
    struct {
        uint64_t present; /* Flags to indicate presence of message type in header */
        uint64_t shared;  /* Flags to indicate message type is shared in header */
    } mesg;
} H5O_hdr_info_t_f;

/* Information struct for object (for H5Oget_info/H5Oget_info_by_name/H5Oget_info_by_idx)
 */
typedef struct H5O_info_t_f {
    unsigned long fileno;    /* File number that object is located in */
    H5O_token_t   token;     /* Token of object in file	*/
    int           type;      /* Basic object type (group, dataset, etc.) */
    int_f         rc;        /* Reference count of object    */
    int_f         atime[8];  /* Access time			*/
    int_f         mtime[8];  /* Modification time		*/
    int_f         ctime[8];  /* Change time			*/
    int_f         btime[8];  /* Birth time			*/
    hsize_t       num_attrs; /* # of attributes attached to object */
} H5O_info_t_f;

/* Information struct for native object (for
 * H5Oget_native_info/H5Oget_native_info_by_name/H5Oget_native_info_by_idx)
 */
typedef struct H5O_native_info_t_f {
    H5O_hdr_info_t_f hdr; /* Object header information */
    /* Extra metadata storage for obj & attributes */
    struct {
        H5_ih_info_t_f obj;  /* v1/v2 B-tree & local/fractal heap for groups, B-tree for chunked datasets */
        H5_ih_info_t_f attr; /* v2 B-tree & heap for attributes */
    } meta_size;
} H5O_native_info_t_f;

/*
 *  Functions from H5Ff.c
 */
H5_FCDLL int_f h5fcreate_c(_fcd name, int_f *namelen, int_f *access_flags, hid_t_f *crt_prp, hid_t_f *acc_prp,
                           hid_t_f *file_id);
H5_FCDLL int_f h5fopen_c(_fcd name, int_f *namelen, int_f *access_flags, hid_t_f *acc_prp, hid_t_f *file_id);
H5_FCDLL int_f h5fclose_c(hid_t_f *file_id);
H5_FCDLL int_f h5fmount_c(hid_t_f *loc_id, _fcd dsetname, int_f *namelen, hid_t_f *file_id, hid_t_f *acc_prp);
H5_FCDLL int_f h5funmount_c(hid_t_f *loc_id, _fcd dsetname, int_f *namelen);
H5_FCDLL int_f h5freopen_c(hid_t_f *file_id1, hid_t_f *file_id2);
H5_FCDLL int_f h5fget_create_plist_c(hid_t_f *file_id, hid_t_f *prop_id);
H5_FCDLL int_f h5fget_access_plist_c(hid_t_f *file_id, hid_t_f *access_id);
H5_FCDLL int_f h5fget_obj_count_c(hid_t_f *file_id, int_f *obj_type, size_t_f *obj_count);
H5_FCDLL int_f h5fget_obj_ids_c(hid_t_f *file_id, int_f *obj_type, size_t_f *max_objs, hid_t_f *obj_ids,
                                size_t_f *num_objs);
H5_FCDLL int_f h5fget_freespace_c(hid_t_f *file_id, hssize_t_f *free_space);
H5_FCDLL int_f h5fget_file_image_c(hid_t_f *file_id, void *buf_ptr, size_t_f *buf_len, size_t_f *buf_req);
H5_FCDLL int_f h5fflush_c(hid_t_f *obj_id, int_f *scope);
H5_FCDLL int_f h5fget_name_c(hid_t_f *obj_id, size_t_f *size, _fcd buf, size_t_f *buflen);
H5_FCDLL int_f h5fget_filesize_c(hid_t_f *file_id, hsize_t_f *size);
H5_FCDLL int_f h5fget_fileno_c(hid_t_f *file_id, int_f *fileno);

/*
 * Functions from H5Sf.c
 */
H5_FCDLL int_f h5screate_simple_c(int_f *rank, hsize_t_f *dims, hsize_t_f *maxdims, hid_t_f *space_id);
H5_FCDLL int_f h5sclose_c(hid_t_f *space_id);
H5_FCDLL int_f h5screate_c(int_f *classtype, hid_t_f *space_id);
H5_FCDLL int_f h5scopy_c(hid_t_f *space_id, hid_t_f *new_space_id);
H5_FCDLL int_f h5sget_select_hyper_nblocks_c(hid_t_f *space_id, hssize_t_f *num_blocks);
H5_FCDLL int_f h5sget_select_hyper_blocklist_c(hid_t_f *space_id, hsize_t_f *startblock,
                                               hsize_t_f *num_blocks, hsize_t_f *buf);
H5_FCDLL int_f h5sget_select_bounds_c(hid_t_f *space_id, hsize_t_f *start, hsize_t_f *end);
H5_FCDLL int_f h5sget_select_elem_npoints_c(hid_t_f *space_id, hssize_t_f *num_points);
H5_FCDLL int_f h5sget_select_elem_pointlist_c(hid_t_f *space_id, hsize_t_f *startpoint, hsize_t_f *numpoints,
                                              hsize_t_f *buf);
H5_FCDLL int_f h5sselect_all_c(hid_t_f *space_id);
H5_FCDLL int_f h5sselect_none_c(hid_t_f *space_id);
H5_FCDLL int_f h5sselect_valid_c(hid_t_f *space_id, int_f *flag);
H5_FCDLL int_f h5sget_simple_extent_npoints_c(hid_t_f *space_id, hsize_t_f *npoints);
H5_FCDLL int_f h5sget_select_npoints_c(hid_t_f *space_id, hssize_t_f *npoints);
H5_FCDLL int_f h5sget_simple_extent_ndims_c(hid_t_f *space_id, int_f *ndims);
H5_FCDLL int_f h5sget_simple_extent_type_c(hid_t_f *space_id, int_f *classtype);
H5_FCDLL int_f h5soffset_simple_c(hid_t_f *space_id, hssize_t_f *offset);
H5_FCDLL int_f h5sset_extent_simple_c(hid_t_f *space_id, int_f *rank, hsize_t_f *current_size,
                                      hsize_t_f *maximum_size);
H5_FCDLL int_f h5sis_simple_c(hid_t_f *space_id, int_f *flag);
H5_FCDLL int_f h5sget_simple_extent_dims_c(hid_t_f *space_id, hsize_t_f *dims, hsize_t_f *maxdims);
H5_FCDLL int_f h5sextent_copy_c(hid_t_f *dest_space_id, hid_t_f *source_space_id);
H5_FCDLL int_f h5sset_extent_none_c(hid_t_f *space_id);
H5_FCDLL int_f h5sselect_hyperslab_c(hid_t_f *space_id, int_f *op, hsize_t_f *start, hsize_t_f *count,
                                     hsize_t_f *stride, hsize_t_f *block);
H5_FCDLL int_f h5sget_select_type_c(hid_t_f *space_id, int_f *op);
H5_FCDLL int_f h5sselect_elements_c(hid_t_f *space_id, int_f *op, size_t_f *nelements, hsize_t_f *coord);
H5_FCDLL int_f h5scombine_hyperslab_c(hid_t_f *space_id, int_f *op, hsize_t_f *start, hsize_t_f *count,
                                      hsize_t_f *stride, hsize_t_f *block, hid_t_f *hyper_id);
H5_FCDLL int_f h5scombine_select_c(hid_t_f *space1_id, int_f *op, hid_t_f *space2_id, hid_t_f *ds_id);
H5_FCDLL int_f h5smodify_select_c(hid_t_f *space1_id, int_f *op, hid_t_f *space2_id);
H5_FCDLL int_f h5sdecode_c(_fcd buf, hid_t_f *obj_id);
H5_FCDLL int_f h5sencode_c(_fcd buf, hid_t_f *obj_id, size_t_f *nalloc, hid_t_f *fapl_id);
H5_FCDLL int_f h5sextent_equal_c(hid_t_f *space1_id, hid_t_f *space2_id, hid_t_f *c_equal);

/*
 * Functions from H5Df.c
 */

H5_FCDLL int_f h5dcreate_c(hid_t_f *loc_id, _fcd name, int_f *namelen, hid_t_f *type_id, hid_t_f *space_id,
                           hid_t_f *lcpl_id, hid_t_f *dcpl_id, hid_t_f *dapl_id, hid_t_f *dset_id);
H5_FCDLL int_f h5dopen_c(hid_t_f *loc_id, _fcd name, int_f *namelen, hid_t_f *dapl_id, hid_t_f *dset_id);
H5_FCDLL int_f h5dclose_c(hid_t_f *dset_id);

H5_FCDLL int_f h5dwrite_vl_integer_c(hid_t_f *dset_id, hid_t_f *mem_type_id, hid_t_f *mem_space_id,
                                     hid_t_f *file_space_id, hid_t_f *xfer_prp, int_f *buf, hsize_t_f *dims,
                                     size_t_f *len);
H5_FCDLL int_f h5dwrite_vl_real_c(hid_t_f *dset_id, hid_t_f *mem_type_id, hid_t_f *mem_space_id,
                                  hid_t_f *file_space_id, hid_t_f *xfer_prp, real_f *buf, hsize_t_f *dims,
                                  size_t_f *len);
H5_FCDLL int_f h5dwrite_vl_string_c(hid_t_f *dset_id, hid_t_f *mem_type_id, hid_t_f *mem_space_id,
                                    hid_t_f *file_space_id, hid_t_f *xfer_prp, _fcd buf, hsize_t_f *dims,
                                    size_t_f *len);
H5_FCDLL int_f h5dwrite_ref_reg_c(hid_t_f *dset_id, hid_t_f *mem_type_id, hid_t_f *mem_space_id,
                                  hid_t_f *file_space_id, hid_t_f *xfer_prp, int_f *buf, hsize_t_f *dims);
H5_FCDLL int_f h5dread_vl_integer_c(hid_t_f *dset_id, hid_t_f *mem_type_id, hid_t_f *mem_space_id,
                                    hid_t_f *file_space_id, hid_t_f *xfer_prp, int_f *buf, hsize_t_f *dims,
                                    size_t_f *len);
H5_FCDLL int_f h5dread_vl_real_c(hid_t_f *dset_id, hid_t_f *mem_type_id, hid_t_f *mem_space_id,
                                 hid_t_f *file_space_id, hid_t_f *xfer_prp, real_f *buf, hsize_t_f *dims,
                                 size_t_f *len);
H5_FCDLL int_f h5dread_vl_string_c(hid_t_f *dset_id, hid_t_f *mem_type_id, hid_t_f *mem_space_id,
                                   hid_t_f *file_space_id, hid_t_f *xfer_prp, _fcd buf, hsize_t_f *dims,
                                   size_t_f *len);
H5_FCDLL int_f h5dread_ref_reg_c(hid_t_f *dset_id, hid_t_f *mem_type_id, hid_t_f *mem_space_id,
                                 hid_t_f *file_space_id, hid_t_f *xfer_prp, int_f *buf, hsize_t_f *dims);
H5_FCDLL int_f h5dget_access_plist_c(hid_t_f *dset_id, hid_t_f *plist_id);
H5_FCDLL int_f h5dget_space_c(hid_t_f *dset_id, hid_t_f *space_id);
H5_FCDLL int_f h5dget_type_c(hid_t_f *dset_id, hid_t_f *type_id);
H5_FCDLL int_f h5dget_create_plist_c(hid_t_f *dset_id, hid_t_f *plist_id);
H5_FCDLL int_f h5dset_extent_c(hid_t_f *dset_id, hsize_t_f *dims);
H5_FCDLL int_f h5dvlen_get_max_len_c(hid_t_f *dataset_id, hid_t_f *type_id, hid_t_f *space_id, size_t_f *len);
H5_FCDLL int_f h5dget_storage_size_c(hid_t_f *dataset_id, hsize_t_f *size);
H5_FCDLL int_f h5dfill_c(void *fill_value, hid_t_f *fill_type_id, hid_t_f *space_id, void *buf,
                         hid_t_f *mem_type_id);
H5_FCDLL int_f h5dget_space_status_c(hid_t_f *dset_id, int_f *flag);
H5_FCDLL int_f h5dcreate_anon_c(hid_t_f *loc_id, hid_t_f *type_id, hid_t_f *space_id, hid_t_f *dcpl_id,
                                hid_t_f *dapl_id, hid_t_f *dset_id);
H5_FCDLL int_f h5dwrite_f_c(hid_t_f *dset_id, hid_t_f *mem_type_id, hid_t_f *mem_space_id,
                            hid_t_f *file_space_id, hid_t_f *xfer_prp, void *buf);
H5_FCDLL int_f h5dread_f_c(hid_t_f *dset_id, hid_t_f *mem_type_id, hid_t_f *mem_space_id,
                           hid_t_f *file_space_id, hid_t_f *xfer_prp, void *buf);
H5_FCDLL int_f h5dvlen_reclaim_c(hid_t_f *type_id, hid_t_f *space_id, hid_t_f *plist_id, void *buf);

/*
 * Functions from H5Gf.c
 */
H5_FCDLL int_f h5gcreate_c(hid_t_f *loc_id, _fcd name, int_f *namelen, size_t_f *size_hint, hid_t_f *grp_id,
                           hid_t_f *lcpl_id, hid_t_f *gcpl_id, hid_t_f *gapl_id);
H5_FCDLL int_f h5gopen_c(hid_t_f *loc_id, _fcd name, int_f *namelen, hid_t_f *gapl_id, hid_t_f *grp_id);
H5_FCDLL int_f h5gclose_c(hid_t_f *grp_id);
H5_FCDLL int_f h5gget_obj_info_idx_c(hid_t_f *loc_id, _fcd name, int_f *namelen, int_f *idx, _fcd obj_name,
                                     int_f *obj_namelen, int_f *obj_type);
H5_FCDLL int_f h5gn_members_c(hid_t_f *loc_id, _fcd name, int_f *namelen, int_f *nmembers);
H5_FCDLL int_f h5glink_c(hid_t_f *loc_id, int_f *link_type, _fcd current_name, int_f *current_namelen,
                         _fcd new_name, int_f *new_namelen);
H5_FCDLL int_f h5glink2_c(hid_t_f *cur_loc_id, _fcd cur_name, int_f *cur_namelen, int_f *link_type,
                          hid_t_f *new_loc_id, _fcd new_name, int_f *new_namelen);
H5_FCDLL int_f h5gunlink_c(hid_t_f *loc_id, _fcd name, int_f *namelen);
H5_FCDLL int_f h5gmove_c(hid_t_f *loc_id, _fcd src_name, int_f *src_namelen, _fcd dst_name,
                         int_f *dst_namelen);
H5_FCDLL int_f h5gmove2_c(hid_t_f *src_loc_id, _fcd src_name, int_f *src_namelen, hid_t_f *dst_loc_id,
                          _fcd dst_name, int_f *dst_namelen);
H5_FCDLL int_f h5gget_linkval_c(hid_t_f *loc_id, _fcd name, int_f *namelen, size_t_f *size, _fcd value);
H5_FCDLL int_f h5gset_comment_c(hid_t_f *loc_id, _fcd name, int_f *namelen, _fcd comment, int_f *commentlen);
H5_FCDLL int_f h5gget_comment_c(hid_t_f *loc_id, _fcd name, int_f *namelen, size_t_f *bufsize, _fcd comment);
H5_FCDLL int_f h5gcreate_anon_c(hid_t_f *loc_id, hid_t_f *gcpl_id, hid_t_f *gapl_id, hid_t_f *grp_id);
H5_FCDLL int_f h5gget_create_plist_c(hid_t_f *grp_id, hid_t_f *gcpl_id);
H5_FCDLL int_f h5gget_info_c(hid_t_f *group_id, int_f *storage_type, int_f *nlinks, int_f *max_corder,
                             int_f *mounted);
H5_FCDLL int_f h5gget_info_by_idx_c(hid_t_f *loc_id, _fcd group_name, size_t_f *group_namelen,
                                    int_f *index_type, int_f *order, hsize_t_f *n, hid_t_f *lapl_id,
                                    int_f *storage_type, int_f *nlinks, int_f *max_corder, int_f *mounted);
H5_FCDLL int_f h5gget_info_by_name_c(hid_t_f *loc_id, _fcd group_name, size_t_f *group_namelen,
                                     hid_t_f *lapl_id, int_f *storage_type, int_f *nlinks, int_f *max_corder,
                                     int_f *mounted);

/*
 * Functions from H5Af.c
 */

H5_FCDLL int_f h5awrite_f_c(hid_t_f *attr_id, hid_t_f *mem_type_id, void *buf);
H5_FCDLL int_f h5aread_f_c(hid_t_f *attr_id, hid_t_f *mem_type_id, void *buf);
H5_FCDLL int_f h5acreate_c(hid_t_f *obj_id, _fcd name, size_t_f *namelen, hid_t_f *type_id, hid_t_f *space_id,
                           hid_t_f *crt_prp, hid_t_f *aapl, hid_t_f *attr_id);
H5_FCDLL int_f h5adelete_c(hid_t_f *obj_id, _fcd name, size_t_f *namelen);
H5_FCDLL int_f h5aget_num_attrs_c(hid_t_f *obj_id, int_f *attr_num);
H5_FCDLL int_f h5aget_name_c(hid_t_f *attr_id, size_t_f *size, _fcd buf);
H5_FCDLL int_f h5arename_by_name_c(hid_t_f *loc_id, _fcd obj_name, size_t_f *obj_namelen, _fcd old_attr_name,
                                   size_t_f *old_attr_namelen, _fcd new_attr_name, size_t_f *new_attr_namelen,
                                   hid_t_f *lapl_id);
H5_FCDLL int_f h5aopen_c(hid_t_f *obj_id, _fcd attr_name, size_t_f *attr_namelen, hid_t_f *aapl_id,
                         hid_t_f *attr_id);
H5_FCDLL int_f h5adelete_by_name_c(hid_t_f *loc_id, _fcd obj_name, size_t_f *obj_namelen, _fcd attr_name,
                                   size_t_f *attr_namelen, hid_t_f *lapl_id);
H5_FCDLL int_f h5adelete_by_idx_c(hid_t_f *loc_id, _fcd obj_name, size_t_f *obj_namelen, int_f *idx_type,
                                  int_f *order, hsize_t_f *n, hid_t_f *lapl_id);
H5_FCDLL int_f h5aget_name_by_idx_c(hid_t_f *loc_id, _fcd obj_name, size_t_f *obj_namelen, int_f *idx_type,
                                    int_f *order, hsize_t_f *n, _fcd name, size_t_f *size, hid_t_f *lapl_id);
H5_FCDLL int_f h5aopen_by_idx_c(hid_t_f *loc_id, _fcd obj_name, size_t_f *obj_namelen, int_f *idx_type,
                                int_f *order, hsize_t_f *n, hid_t_f *aapl_id, hid_t_f *lapl_id,
                                hid_t_f *attr_id);
H5_FCDLL int_f h5aget_info_c(hid_t_f *loc_id, int_f *corder_valid, int_f *corder, int_f *cset,
                             hsize_t_f *data_size);
H5_FCDLL int_f h5aget_info_by_idx_c(hid_t_f *loc_id, _fcd obj_name, size_t_f *obj_namelen, int_f *idx_type,
                                    int_f *order, hsize_t_f *n, hid_t_f *lapl_id, int_f *corder_valid,
                                    int_f *corder, int_f *cset, hsize_t_f *data_size);
H5_FCDLL int_f h5aget_info_by_name_c(hid_t_f *loc_id, _fcd obj_name, size_t_f *obj_namelen, _fcd attr_name,
                                     size_t_f *attr_namelen, hid_t_f *lapl_id, int_f *corder_valid,
                                     int_f *corder, int_f *cset, hsize_t_f *data_size);
H5_FCDLL int_f h5acreate_by_name_c(hid_t_f *loc_id, _fcd obj_name, size_t_f *obj_namelen, _fcd attr_name,
                                   size_t_f *attr_namelen, hid_t_f *type_id, hid_t_f *space_id,
                                   hid_t_f *acpl_id, hid_t_f *aapl_id, hid_t_f *lapl_id, hid_t_f *attr_id);
H5_FCDLL int_f h5aexists_c(hid_t_f *obj_id, _fcd name, size_t_f *namelen, hid_t_f *attr_exists);
H5_FCDLL int_f h5aexists_by_name_c(hid_t_f *loc_id, _fcd obj_name, size_t_f *obj_namelen, _fcd attr_name,
                                   size_t_f *attr_namelen, hid_t_f *lapl_id, int_f *attr_exists);
H5_FCDLL int_f h5aopen_by_name_c(hid_t_f *loc_id, _fcd obj_name, size_t_f *obj_namelen, _fcd attr_name,
                                 size_t_f *attr_namelen, hid_t_f *aapl_id, hid_t_f *lapl_id,
                                 hid_t_f *attr_id);
H5_FCDLL int_f h5arename_c(hid_t_f *loc_id, _fcd old_attr_name, size_t_f *old_attr_namelen,
                           _fcd new_attr_name, size_t_f *new_attr_namelen);

/*
 * Functions form H5Tf.c file
 */

H5_FCDLL int_f h5tcreate_c(int_f *cls, size_t_f *size, hid_t_f *type_id);
H5_FCDLL int_f h5topen_c(hid_t_f *loc_id, _fcd name, int_f *namelen, hid_t_f *type_id, hid_t_f *tapl_id);
H5_FCDLL int_f h5tcommit_c(hid_t_f *loc_id, _fcd name, int_f *namelen, hid_t_f *type_id, hid_t_f *lcpl_id,
                           hid_t_f *tcpl_id, hid_t_f *tapl_id);
H5_FCDLL int_f h5tclose_c(hid_t_f *type_id);
H5_FCDLL int_f h5tequal_c(hid_t_f *type1_id, hid_t_f *type2_id, int_f *c_flag);
H5_FCDLL int_f h5tcopy_c(hid_t_f *type_id, hid_t_f *new_type_id);
H5_FCDLL int_f h5tget_class_c(hid_t_f *type_id, int_f *classtype);
H5_FCDLL int_f h5tget_order_c(hid_t_f *type_id, int_f *order);
H5_FCDLL int_f h5tset_order_c(hid_t_f *type_id, int_f *order);
H5_FCDLL int_f h5tget_size_c(hid_t_f *type_id, size_t_f *size);
H5_FCDLL int_f h5tset_size_c(hid_t_f *type_id, size_t_f *size);
H5_FCDLL int_f h5tcommitted_c(hid_t_f *dtype_id);
H5_FCDLL int_f h5tget_precision_c(hid_t_f *type_id, size_t_f *precision);
H5_FCDLL int_f h5tset_precision_c(hid_t_f *type_id, size_t_f *precision);
H5_FCDLL int_f h5tget_offset_c(hid_t_f *type_id, size_t_f *offset);
H5_FCDLL int_f h5tset_offset_c(hid_t_f *type_id, size_t_f *offset);
H5_FCDLL int_f h5tget_pad_c(hid_t_f *type_id, int_f *lsbpad, int_f *msbpad);
H5_FCDLL int_f h5tset_pad_c(hid_t_f *type_id, int_f *lsbpad, int_f *msbpad);
H5_FCDLL int_f h5tget_sign_c(hid_t_f *type_id, int_f *sign);
H5_FCDLL int_f h5tset_sign_c(hid_t_f *type_id, int_f *sign);
H5_FCDLL int_f h5tget_fields_c(hid_t_f *type_id, size_t_f *spos, size_t_f *epos, size_t_f *esize,
                               size_t_f *mpos, size_t_f *msize);
H5_FCDLL int_f h5tset_fields_c(hid_t_f *type_id, size_t_f *spos, size_t_f *epos, size_t_f *esize,
                               size_t_f *mpos, size_t_f *msize);
H5_FCDLL int_f h5tget_ebias_c(hid_t_f *type_id, size_t_f *ebias);
H5_FCDLL int_f h5tset_ebias_c(hid_t_f *type_id, size_t_f *ebias);
H5_FCDLL int_f h5tget_norm_c(hid_t_f *type_id, int_f *norm);
H5_FCDLL int_f h5tset_norm_c(hid_t_f *type_id, int_f *norm);
H5_FCDLL int_f h5tget_inpad_c(hid_t_f *type_id, int_f *padtype);
H5_FCDLL int_f h5tset_inpad_c(hid_t_f *type_id, int_f *padtype);
H5_FCDLL int_f h5tget_cset_c(hid_t_f *type_id, int_f *cset);
H5_FCDLL int_f h5tset_cset_c(hid_t_f *type_id, int_f *cset);
H5_FCDLL int_f h5tget_strpad_c(hid_t_f *type_id, int_f *strpad);
H5_FCDLL int_f h5tset_strpad_c(hid_t_f *type_id, int_f *strpad);
H5_FCDLL int_f h5tget_nmembers_c(hid_t_f *type_id, int_f *num_members);
H5_FCDLL int_f h5tget_member_name_c(hid_t_f *type_id, int_f *idx, _fcd member_name, int_f *namelen);
H5_FCDLL int_f h5tget_member_dims_c(hid_t_f *type_id, int_f *field_idx, int_f *dims, size_t_f *field_dims,
                                    int_f *perm);
H5_FCDLL int_f h5tget_member_offset_c(hid_t_f *type_id, int_f *member_no, size_t_f *offset);
H5_FCDLL int_f h5tget_member_type_c(hid_t_f *type_id, int_f *field_idx, hid_t_f *datatype);
H5_FCDLL int_f h5tget_member_index_c(hid_t_f *type_id, _fcd name, int_f *namelen, int_f *idx);
H5_FCDLL int_f h5tinsert_c(hid_t_f *type_id, _fcd name, int_f *namelen, size_t_f *offset, hid_t_f *field_id);
H5_FCDLL int_f h5tpack_c(hid_t_f *type_id);
H5_FCDLL int_f h5tinsert_array_c(hid_t_f *parent_id, _fcd name, int_f *namelen, size_t_f *offset,
                                 int_f *ndims, size_t_f *dims, hid_t_f *member_id, int_f *perm);
H5_FCDLL int_f h5tinsert_array_c2(hid_t_f *parent_id, _fcd name, int_f *namelen, size_t_f *offset,
                                  int_f *ndims, size_t_f *dims, hid_t_f *member_id);
H5_FCDLL int_f h5tenum_create_c(hid_t_f *parent_id, hid_t_f *new_type_id);
H5_FCDLL int_f h5tenum_insert_c(hid_t_f *type_id, _fcd name, int_f *namelen, int_f *value);
H5_FCDLL int_f h5tenum_insert_ptr_c(hid_t_f *type_id, _fcd name, int_f *namelen, void *value);
H5_FCDLL int_f h5tenum_nameof_c(hid_t_f *type_id, int_f *value, _fcd name, size_t_f *namelen);
H5_FCDLL int_f h5tenum_valueof_c(hid_t_f *type_id, _fcd name, int_f *namelen, int_f *value);
H5_FCDLL int_f h5tget_member_value_c(hid_t_f *type_id, int_f *member_no, int_f *value);
H5_FCDLL int_f h5tset_tag_c(hid_t_f *type_id, _fcd tag, int_f *namelen);
H5_FCDLL int_f h5tget_tag_c(hid_t_f *type_id, _fcd tag, size_t_f *tag_size, int_f *namelen);
H5_FCDLL int_f h5tarray_create_c(hid_t_f *base_id, int_f *rank, hsize_t_f *dims, hid_t_f *type_id);
H5_FCDLL int_f h5tget_array_dims_c(hid_t_f *type_id, hsize_t_f *dims);
H5_FCDLL int_f h5tget_array_ndims_c(hid_t_f *type_id, int_f *ndims);
H5_FCDLL int_f h5tget_super_c(hid_t_f *type_id, hid_t_f *base_type_id);
H5_FCDLL int_f h5tvlen_create_c(hid_t_f *type_id, hid_t_f *vltype_id);
H5_FCDLL int_f h5tis_variable_str_c(hid_t_f *type_id, int_f *flag);
H5_FCDLL int_f h5tget_member_class_c(hid_t_f *type_id, int_f *member_no, int_f *cls);
H5_FCDLL int_f h5tcommit_anon_c(hid_t_f *loc_id, hid_t_f *dtype_id, hid_t_f *tcpl_id, hid_t_f *tapl_id);
H5_FCDLL int_f h5tdecode_c(_fcd buf, hid_t_f *obj_id);
H5_FCDLL int_f h5tencode_c(_fcd buf, hid_t_f *obj_id, size_t_f *nalloc);
H5_FCDLL int_f h5tget_create_plist_c(hid_t_f *dtype_id, hid_t_f *dtpl_id);
H5_FCDLL int_f h5tcompiler_conv_c(hid_t_f *src_id, hid_t_f *dst_id, int_f *c_flag);
H5_FCDLL int_f h5tget_native_type_c(hid_t_f *dtype_id, int_f *direction, hid_t_f *native_dtype_id);
H5_FCDLL int_f h5tconvert_c(hid_t_f *src_id, hid_t_f *dst_id, size_t_f *nelmts, void *buf, void *background,
                            hid_t_f *plist_id);

/*
 * Functions from H5Of.c
 */

H5_FCDLL int_f h5oopen_c(hid_t_f *loc_id, _fcd name, size_t_f *namelen, hid_t_f *lapl_id, hid_t_f *obj_id);
H5_FCDLL int_f h5oclose_c(hid_t_f *object_id);
H5_FCDLL int_f h5oopen_by_token_c(hid_t_f *loc_id, H5O_token_t *token, hid_t_f *obj_id);
H5_FCDLL int_f h5olink_c(hid_t_f *object_id, hid_t_f *new_loc_id, _fcd name, size_t_f *namelen,
                         hid_t_f *lcpl_id, hid_t_f *lapl_id);
H5_FCDLL int_f h5ovisit_c(hid_t_f *group_id, int_f *index_type, int_f *order, H5O_iterate2_t op,
                          void *op_data, int_f *fields);
H5_FCDLL int_f h5ovisit_by_name_c(hid_t_f *loc_id, _fcd object_name, size_t_f *namelen, int_f *index_type,
                                  int_f *order, H5O_iterate2_t op, void *op_data, hid_t_f *lapl_id,
                                  int_f *fields);
H5_FCDLL int_f h5oget_info_c(hid_t_f *object_id, H5O_info_t_f *object_info, int_f *fields);
H5_FCDLL int_f h5oget_info_by_idx_c(hid_t_f *loc_id, _fcd group_name, size_t_f *namelen, int_f *index_field,
                                    int_f *order, hsize_t_f *n, hid_t_f *lapl_id, H5O_info_t_f *object_info,
                                    int_f *fields);
H5_FCDLL int_f h5oget_info_by_name_c(hid_t_f *loc_id, _fcd name, size_t_f *namelen, hid_t_f *lapl_id,
                                     H5O_info_t_f *object_info, int_f *fields);
H5_FCDLL int_f h5ocopy_c(hid_t_f *src_loc_id, _fcd src_name, size_t_f *src_name_len, hid_t_f *dst_loc_id,
                         _fcd dst_name, size_t_f *dst_name_len, hid_t_f *ocpypl_id, hid_t_f *lcpl_id);
H5_FCDLL int_f h5odecr_refcount_c(hid_t_f *object_id);
H5_FCDLL int_f h5oincr_refcount_c(hid_t_f *object_id);
H5_FCDLL int_f h5oexists_by_name_c(hid_t_f *loc_id, _fcd name, size_t_f *namelen, hid_t_f *lapl_id);
H5_FCDLL int_f h5oset_comment_c(hid_t_f *object_id, _fcd comment, size_t_f *commentlen);
H5_FCDLL int_f h5oset_comment_by_name_c(hid_t_f *object_id, _fcd name, size_t_f *namelen, _fcd comment,
                                        size_t_f *commentlen, hid_t_f *lapl_id);
H5_FCDLL int_f h5oopen_by_idx_c(hid_t_f *loc_id, _fcd group_name, size_t_f *group_namelen, int_f *index_type,
                                int_f *order, hsize_t_f *n, hid_t_f *obj_id, hid_t_f *lapl_id);
H5_FCDLL int_f h5oget_comment_c(hid_t_f *object_id, _fcd comment, size_t_f *commentsize, hssize_t_f *bufsize);
H5_FCDLL int_f h5oget_comment_by_name_c(hid_t_f *loc_id, _fcd name, size_t_f *name_size, _fcd comment,
                                        size_t_f *commentsize, size_t_f *bufsize, hid_t_f *lapl_id);
H5_FCDLL int_f h5otoken_cmp_c(hid_t_f *loc_id, H5O_token_t *token1, H5O_token_t *token2, int_f *cmp_value);
/*
 * Functions from H5Pf.c
 */
H5_FCDLL int_f h5pcreate_c(hid_t_f *cls, hid_t_f *prp_id);
H5_FCDLL int_f h5pclose_c(hid_t_f *prp_id);
H5_FCDLL int_f h5pcopy_c(hid_t_f *prp_id, hid_t_f *new_prp_id);
H5_FCDLL int_f h5pequal_c(hid_t_f *plist1_id, hid_t_f *plist2_id, int_f *c_flag);
H5_FCDLL int_f h5pget_class_c(hid_t_f *prp_id, hid_t_f *classtype);
H5_FCDLL int_f h5pset_deflate_c(hid_t_f *prp_id, int_f *level);
H5_FCDLL int_f h5pset_chunk_c(hid_t_f *prp_id, int_f *rank, hsize_t_f *dims);
H5_FCDLL int_f h5pget_chunk_c(hid_t_f *prp_id, int_f *max_rank, hsize_t_f *dims);
H5_FCDLL int_f h5pset_file_image_c(hid_t_f *fapl_id, void *buf_ptr, size_t_f *buf_len);
H5_FCDLL int_f h5pset_fill_value_c(hid_t_f *prp_id, hid_t_f *type_id, void *fillvalue);
H5_FCDLL int_f h5pget_file_image_c(hid_t_f *fapl_id, void **buf_ptr, size_t_f *buf_len);
H5_FCDLL int_f h5pget_fill_value_c(hid_t_f *prp_id, hid_t_f *type_id, void *fillvalue);
H5_FCDLL int_f h5pset_preserve_c(hid_t_f *prp_id, int_f *flag);
H5_FCDLL int_f h5pget_preserve_c(hid_t_f *prp_id, int_f *flag);
H5_FCDLL int_f h5pget_version_c(hid_t_f *prp_id, int_f *boot, int_f *freelist, int_f *stab, int_f *shhdr);
H5_FCDLL int_f h5pset_userblock_c(hid_t_f *prp_id, hsize_t_f *size);
H5_FCDLL int_f h5pget_userblock_c(hid_t_f *prp_id, hsize_t_f *size);
H5_FCDLL int_f h5pget_sizes_c(hid_t_f *prp_id, size_t_f *sizeof_addr, size_t_f *sizeof_size);
H5_FCDLL int_f h5pset_sizes_c(hid_t_f *prp_id, size_t_f *sizeof_addr, size_t_f *sizeof_size);
H5_FCDLL int_f h5pset_sym_k_c(hid_t_f *prp_id, int_f *ik, int_f *lk);
H5_FCDLL int_f h5pget_sym_k_c(hid_t_f *prp_id, int_f *ik, int_f *lk);
H5_FCDLL int_f h5pset_istore_k_c(hid_t_f *prp_id, int_f *ik);
H5_FCDLL int_f h5pget_istore_k_c(hid_t_f *prp_id, int_f *ik);
H5_FCDLL int_f h5pget_driver_c(hid_t_f *prp_id, hid_t_f *driver);
H5_FCDLL int_f h5pset_fapl_stdio_c(hid_t_f *prp_id);
#ifdef NO_SUCH_F90_FUNCTION
H5_FCDLL int_f h5pget_fapl_stdio_c(hid_t_f *prp_id, int_f *io);
#endif
H5_FCDLL int_f h5pset_fapl_sec2_c(hid_t_f *prp_id);
#ifdef NO_SUCH_F90_FUNCTION
H5_FCDLL int_f h5pget_fapl_sec2_c(hid_t_f *prp_id, int_f *sec2);
#endif
H5_FCDLL int_f h5pset_alignment_c(hid_t_f *prp_id, hsize_t_f *threshold, hsize_t_f *alignment);
H5_FCDLL int_f h5pget_alignment_c(hid_t_f *prp_id, hsize_t_f *threshold, hsize_t_f *alignment);
H5_FCDLL int_f h5pget_fapl_core_c(hid_t_f *prp_id, size_t_f *increment, int_f *flag);
H5_FCDLL int_f h5pset_fapl_core_c(hid_t_f *prp_id, size_t_f *increment, int_f *flag);
H5_FCDLL int_f h5pset_fapl_family_c(hid_t_f *prp_id, hsize_t_f *memb_size, hid_t_f *memb_plist);
H5_FCDLL int_f h5pget_fapl_family_c(hid_t_f *prp_id, hsize_t_f *memb_size, hid_t_f *memb_plist);
H5_FCDLL int_f h5pset_cache_c(hid_t_f *prp_id, int_f *mdc_nelmts, size_t_f *rdcc_nelmts,
                              size_t_f *rdcc_nbytes, real_f *rdcc_w0);
H5_FCDLL int_f h5pget_cache_c(hid_t_f *prp_id, int_f *mdc_nelmts, size_t_f *rdcc_nelmts,
                              size_t_f *rdcc_nbytes, real_f *rdcc_w0);
#ifdef NO_SUCH_F90_FUNCTION
H5_FCDLL int_f h5pget_fapl_split_c(hid_t_f *prp_id, size_t_f *meta_ext_size, _fcd meta_ext,
                                   hid_t_f *meta_plist, size_t_f *raw_ext_size, _fcd raw_ext,
                                   hid_t_f *raw_plist);
#endif
H5_FCDLL int_f h5pset_fapl_split_c(hid_t_f *prp_id, int_f *meta_len, _fcd meta_ext, hid_t_f *meta_plist,
                                   int_f *raw_len, _fcd raw_ext, hid_t_f *raw_plist);
H5_FCDLL int_f h5pset_gc_references_c(hid_t_f *prp_id, int_f *gc_references);
H5_FCDLL int_f h5pget_gc_references_c(hid_t_f *prp_id, int_f *gc_references);
H5_FCDLL int_f h5pset_layout_c(hid_t_f *prp_id, int_f *layout);
H5_FCDLL int_f h5pget_layout_c(hid_t_f *prp_id, int_f *layout);
H5_FCDLL int_f h5pset_filter_c(hid_t_f *prp_id, int_f *filter, int_f *flags, size_t_f *cd_nelmts,
                               int_f *cd_values);
H5_FCDLL int_f h5premove_filter_c(hid_t_f *prp_id, int_f *filter);
H5_FCDLL int_f h5pmodify_filter_c(hid_t_f *prp_id, int_f *filter, int_f *flags, size_t_f *cd_nelmts,
                                  int_f *cd_values);
H5_FCDLL int_f h5pget_nfilters_c(hid_t_f *prp_id, int_f *nfilters);
H5_FCDLL int_f h5pget_filter_c(hid_t_f *prp_id, int_f *filter_number, int_f *flags, size_t_f *cd_nelmts,
                               int_f *cd_values, size_t_f *namelen, _fcd name, int_f *filter_id);
H5_FCDLL int_f h5pget_filter_by_id_c(hid_t_f *prp_id, int_f *filter_id, int_f *flags, size_t_f *cd_nelmts,
                                     int_f *cd_values, size_t_f *namelen, _fcd name);
H5_FCDLL int_f h5pset_external_c(hid_t_f *prp_id, _fcd name, int_f *namelen, off_t_f *offset,
                                 hsize_t_f *bytes);
H5_FCDLL int_f h5pget_external_count_c(hid_t_f *prp_id, int_f *count);
H5_FCDLL int_f h5pget_external_c(hid_t_f *prp_id, int_f *idx, size_t_f *name_size, _fcd name, off_t_f *offset,
                                 hsize_t_f *bytes);
H5_FCDLL int_f h5pget_btree_ratios_c(hid_t_f *prp_id, real_f *left, real_f *middle, real_f *right);
H5_FCDLL int_f h5pset_btree_ratios_c(hid_t_f *prp_id, real_f *left, real_f *middle, real_f *right);
H5_FCDLL int_f h5pset_fclose_degree_c(hid_t_f *fapl, int_f *degree);
H5_FCDLL int_f h5pget_fclose_degree_c(hid_t_f *fapl, int_f *degree);
H5_FCDLL int_f h5pget_buffer_c(hid_t_f *plist, hsize_t_f *size);
H5_FCDLL int_f h5pset_buffer_c(hid_t_f *plist, hsize_t_f *size);
H5_FCDLL int_f h5pset_alloc_time_c(hid_t_f *plist, int_f *flag);
H5_FCDLL int_f h5pget_alloc_time_c(hid_t_f *plist, int_f *flag);
H5_FCDLL int_f h5pset_fill_time_c(hid_t_f *plist, int_f *flag);
H5_FCDLL int_f h5pget_fill_time_c(hid_t_f *plist, int_f *flag);
H5_FCDLL int_f h5pset_meta_block_size_c(hid_t_f *plist, hsize_t_f *size);
H5_FCDLL int_f h5pget_meta_block_size_c(hid_t_f *plist, hsize_t_f *size);
H5_FCDLL int_f h5pset_sieve_buf_size_c(hid_t_f *plist, size_t_f *size);
H5_FCDLL int_f h5pget_sieve_buf_size_c(hid_t_f *plist, size_t_f *size);
H5_FCDLL int_f h5pset_small_data_block_size_c(hid_t_f *plist, hsize_t_f *size);
H5_FCDLL int_f h5pget_small_data_block_size_c(hid_t_f *plist, hsize_t_f *size);
H5_FCDLL int_f h5pset_hyper_vector_size_c(hid_t_f *plist, size_t_f *size);
H5_FCDLL int_f h5pget_hyper_vector_size_c(hid_t_f *plist, size_t_f *size);
H5_FCDLL int_f h5pcreate_class_c(hid_t_f *parent, _fcd name, int_f *name_len, hid_t_f *cls,
                                 H5P_cls_create_func_t create, void *create_data, H5P_cls_copy_func_t copy,
                                 void *copy_data, H5P_cls_close_func_t close, void *close_data);
H5_FCDLL int_f h5pregister_c(hid_t_f *cls, _fcd name, int_f *name_len, size_t_f *size, void *value);
H5_FCDLL int_f h5pinsert_c(hid_t_f *plist, _fcd name, int_f *name_len, size_t_f *size, void *value);
H5_FCDLL int_f h5pset_c(hid_t_f *prp_id, _fcd name, int_f *name_len, void *value);
H5_FCDLL int_f h5pget_c(hid_t_f *prp_id, _fcd name, int_f *name_len, void *value);
H5_FCDLL int_f h5pexist_c(hid_t_f *prp_id, _fcd name, int_f *name_len);
H5_FCDLL int_f h5pget_size_c(hid_t_f *prp_id, _fcd name, int_f *name_len, size_t_f *size);
H5_FCDLL int_f h5pget_nprops_c(hid_t_f *prp_id, size_t_f *nprops);
H5_FCDLL int_f h5pget_class_parent_c(hid_t_f *prp_id, hid_t_f *parent_id);
H5_FCDLL int_f h5pisa_class_c(hid_t_f *plist, hid_t_f *pclass);
H5_FCDLL int_f h5pcopy_prop_c(hid_t_f *dst_id, hid_t_f *src_id, _fcd name, int_f *name_len);
H5_FCDLL int_f h5premove_c(hid_t_f *plid, _fcd name, int_f *name_len);
H5_FCDLL int_f h5punregister_c(hid_t_f *cls, _fcd name, int_f *name_len);
H5_FCDLL int_f h5pclose_class_c(hid_t_f *cls);
H5_FCDLL int_f h5pget_class_name_c(hid_t_f *prp_id, _fcd name, int_f *name_len);
H5_FCDLL int_f h5pset_shuffle_c(hid_t_f *prp_id);
H5_FCDLL int_f h5pset_fletcher32_c(hid_t_f *prp_id);
H5_FCDLL int_f h5pset_edc_check_c(hid_t_f *prp_id, int_f *flag);
H5_FCDLL int_f h5pget_edc_check_c(hid_t_f *prp_id, int_f *flag);
H5_FCDLL int_f h5pset_family_offset_c(hid_t_f *prp_id, hsize_t_f *offset);
H5_FCDLL int_f h5pget_fapl_multi_c(hid_t_f *prp_id, int_f *mem_map, hid_t_f *memb_fapl, _fcd memb_name,
                                   int_f *len, int_f *lenmax, real_f *memb_addr, int_f *flag,
                                   int_f *maxlen_out);
H5_FCDLL int_f h5pset_fapl_multi_c(hid_t_f *prp_id, int_f *mem_map, hid_t_f *memb_fapl, _fcd memb_name,
                                   int_f *len, int_f *lenmax, real_f *memb_addr, int_f *flag);
H5_FCDLL int_f h5pset_fapl_multi_sc(hid_t_f *prp_id, int_f *flag);
H5_FCDLL int_f h5pset_szip_c(hid_t_f *prp_id, int_f *options_mask, int_f *pixels_per_block);
H5_FCDLL int_f h5pall_filters_avail_c(hid_t_f *prp_id, int_f *status);
H5_FCDLL int_f h5pfill_value_defined_c(hid_t_f *prp_id, int_f *flag);
H5_FCDLL int_f h5pget_attr_phase_change_c(hid_t_f *ocpl_id, int_f *max_compact, int_f *min_dense);
H5_FCDLL int_f h5pset_attr_creation_order_c(hid_t_f *ocpl_id, int_f *crt_order_flags);
H5_FCDLL int_f h5pset_shared_mesg_nindexes_c(hid_t_f *plist_id, int_f *nindexes);
H5_FCDLL int_f h5pset_shared_mesg_index_c(hid_t_f *fcpl_id, int_f *index_num, int_f *mesg_type_flags,
                                          int_f *min_mesg_size);
H5_FCDLL int_f h5pget_attr_creation_order_c(hid_t_f *ocpl_id, int_f *crt_order_flags);
H5_FCDLL int_f h5pset_link_creation_order_c(hid_t_f *gcpl_id, int_f *crt_order_flags);
H5_FCDLL int_f h5pget_link_phase_change_c(hid_t_f *gcpl_id, int_f *max_compact, int_f *min_dense);
H5_FCDLL int_f h5pget_obj_track_times_c(hid_t_f *plist_id, int_f *flag);
H5_FCDLL int_f h5pset_obj_track_times_c(hid_t_f *plist_id, int_f *flag);
H5_FCDLL int_f h5pset_create_inter_group_c(hid_t_f *lcpl_id, int_f *crt_intermed_group);
H5_FCDLL int_f h5pget_create_inter_group_c(hid_t_f *lcpl_id, int_f *crt_intermed_group);
H5_FCDLL int_f h5pget_link_creation_order_c(hid_t_f *gcpl_id, int_f *crt_order_flags);
H5_FCDLL int_f h5pset_char_encoding_c(hid_t_f *plist_id, int_f *encoding);
H5_FCDLL int_f h5pget_char_encoding_c(hid_t_f *plist_id, int_f *encoding);
H5_FCDLL int_f h5pset_copy_object_c(hid_t_f *ocp_plist_id, int_f *copy_options);
H5_FCDLL int_f h5pget_copy_object_c(hid_t_f *ocp_plist_id, int_f *copy_options);
H5_FCDLL int_f h5pget_data_transform_c(hid_t_f *plist_id, _fcd expression, int_f *expression_len,
                                       size_t_f *size);
H5_FCDLL int_f h5pset_data_transform_c(hid_t_f *plist_id, _fcd expression, int_f *expression_len);
H5_FCDLL int_f h5pget_local_heap_size_hint_c(hid_t_f *gcpl_id, size_t_f *size_hint);
H5_FCDLL int_f h5pget_est_link_info_c(hid_t_f *gcpl_id, int_f *est_num_entries, int_f *est_name_len);
H5_FCDLL int_f h5pset_local_heap_size_hint_c(hid_t_f *gcpl_id, size_t_f *size_hint);
H5_FCDLL int_f h5pset_est_link_info_c(hid_t_f *gcpl_id, int_f *est_num_entries, int_f *est_name_len);
H5_FCDLL int_f h5pset_link_phase_change_c(hid_t_f *gcpl_id, int_f *max_compact, int_f *min_dense);
H5_FCDLL int_f h5pset_fapl_direct_c(hid_t_f *fapl_id, size_t_f *alignment, size_t_f *block_size,
                                    size_t_f *cbuf_size);
H5_FCDLL int_f h5pget_fapl_direct_c(hid_t_f *fapl_id, size_t_f *alignment, size_t_f *block_size,
                                    size_t_f *cbuf_size);
H5_FCDLL int_f h5pset_attr_phase_change_c(hid_t_f *ocpl_id, int_f *max_compact, int_f *min_dense);
H5_FCDLL int_f h5pset_nbit_c(hid_t_f *plist_id);
H5_FCDLL int_f h5pset_scaleoffset_c(hid_t_f *plist_id, int_f *scale_type, int_f *scale_factor);
H5_FCDLL int_f h5pset_nlinks_c(hid_t_f *lapl_id, size_t_f *nlinks);
H5_FCDLL int_f h5pget_nlinks_c(hid_t_f *lapl_id, size_t_f *nlinks);
H5_FCDLL int_f h5pset_chunk_cache_c(hid_t_f *dapl_id, size_t_f *rdcc_nslots, size_t_f *rdcc_nbytes,
                                    real_f *rdcc_w0);
H5_FCDLL int_f h5pget_chunk_cache_c(hid_t_f *dapl_id, size_t_f *rdcc_nslots, size_t_f *rdcc_nbytes,
                                    real_f *rdcc_w0);
#ifdef H5_HAVE_PARALLEL
H5_FCDLL int_f h5pget_mpio_actual_io_mode_c(hid_t_f *dxpl_id, int_f *actual_io_mode);
H5_FCDLL int_f h5pget_fapl_mpio_c(hid_t_f *prp_id, int_f *comm, int_f *info);
H5_FCDLL int_f h5pset_fapl_mpio_c(hid_t_f *prp_id, int_f *comm, int_f *info);
H5_FCDLL int_f h5pget_dxpl_mpio_c(hid_t_f *prp_id, int_f *data_xfer_mode);
H5_FCDLL int_f h5pset_dxpl_mpio_c(hid_t_f *prp_id, int_f *data_xfer_mode);
#endif
/*
 * Functions frome H5Rf.c
 */
H5_FCDLL int_f h5rcreate_region_c(int_f *ref, hid_t_f *loc_id, _fcd name, int_f *namelen, hid_t_f *space_id);
H5_FCDLL int_f h5rcreate_ptr_c(void *ref, hid_t_f *loc_id, _fcd name, int_f *namelen, int_f *ref_type,
                               hid_t_f *space_id);
H5_FCDLL int_f h5rdereference_ptr_c(hid_t_f *obj_id, int_f *ref_type, void *ref, hid_t_f *ref_obj_id);
H5_FCDLL int_f h5rget_region_region_c(hid_t_f *dset_id, int_f *ref, hid_t_f *space_id);
H5_FCDLL int_f h5rget_region_ptr_c(hid_t_f *dset_id, void *ref, hid_t_f *space_id);
H5_FCDLL int_f h5rget_object_type_obj_c(hid_t_f *dset_id, haddr_t_f *ref, int_f *obj_type);
H5_FCDLL int_f h5rget_name_ptr_c(hid_t_f *loc_id, int_f *ref_type, void *ref, _fcd name, size_t_f *name_len,
                                 size_t_f *size_default);
H5_FCDLL int_f h5rget_obj_type_c(hid_t_f *loc_id, int_f *ref_type, void *ref, int_f *obj_type);
/*
 * Functions from H5If.c
 */
H5_FCDLL int_f h5iget_type_c(hid_t_f *obj_id, int_f *type);
H5_FCDLL int_f h5iget_name_c(hid_t_f *obj_id, _fcd buf, size_t_f *buf_size, size_t_f *name_size);
H5_FCDLL int_f h5iinc_ref_c(hid_t_f *obj_id, int_f *ref_count);
H5_FCDLL int_f h5idec_ref_c(hid_t_f *obj_id, int_f *ref_count);
H5_FCDLL int_f h5iget_ref_c(hid_t_f *obj_id, int_f *ref_count);
H5_FCDLL int_f h5iget_file_id_c(hid_t_f *obj_id, hid_t_f *file_id);
H5_FCDLL int_f h5iis_valid_c(hid_t_f *obj_id, int_f *c_valid);

/*
 * Functions from H5Ef.c
 */

H5_FCDLL int_f h5eclear_c(hid_t_f *estack_id);
H5_FCDLL int_f h5eprint_c1(_fcd name, int_f *namelen);
H5_FCDLL int_f h5eprint_c2(void);
H5_FCDLL int_f h5eget_major_c(int_f *error_no, _fcd name, size_t_f *namelen);
H5_FCDLL int_f h5eget_minor_c(int_f *error_no, _fcd name, size_t_f *namelen);
H5_FCDLL int_f h5eset_auto2_c(int_f *printflag, hid_t_f *estack_id, H5E_auto2_t func, void *client_data);

/*
 * Functions from H5f.c
 */
H5_FCDLL int_f h5open_c(void);
H5_FCDLL int_f h5close_c(void);
H5_FCDLL int_f h5init_types_c(hid_t_f *types, hid_t_f *floatingtypes, hid_t_f *integertypes);
H5_FCDLL int_f h5close_types_c(hid_t_f *types, int_f *lentypes, hid_t_f *floatingtypes, int_f *floatinglen,
                               hid_t_f *integertypes, int_f *integerlen);
H5_FCDLL int_f h5init_flags_c(int_f *h5d_flags, size_t_f *h5d_size_flags, int_f *h5e_flags,
                              hid_t_f *h5e_hid_flags, int_f *h5f_flags, int_f *h5fd_flags,
                              hid_t_f *h5fd_hid_flags, int_f *h5g_flags, int_f *h5i_flags, int_f *h5l_flags,
                              int_f *h5o_flags, hid_t_f *h5p_flags, int_f *h5p_flags_int, int_f *h5r_flags,
                              int_f *h5s_flags, hid_t_f *h5s_hid_flags, hsize_t_f *h5s_hsize_flags,
                              int_f *h5t_flags, int_f *h5z_flags, int_f *h5_generic_flags,
                              haddr_t_f *h5_haddr_generic_flags);
H5_FCDLL int_f h5init1_flags_c(int_f *h5lib_flags);
H5_FCDLL int_f h5get_libversion_c(int_f *majnum, int_f *minnum, int_f *relnum);
H5_FCDLL int_f h5check_version_c(int_f *majnum, int_f *minnum, int_f *relnum);
H5_FCDLL int_f h5garbage_collect_c(void);
H5_FCDLL int_f h5dont_atexit_c(void);

/*
 * Functions from H5Zf.c
 */
H5_FCDLL int_f h5zunregister_c(int_f *filter);
H5_FCDLL int_f h5zfilter_avail_c(int_f *filter, int_f *flag);
H5_FCDLL int_f h5zget_filter_info_c(int_f *filter, int_f *flag);

/*
 * Functions from H5Lf.c
 */

H5_FCDLL int_f h5lcopy_c(hid_t_f *src_loc_id, _fcd src_name, size_t_f *src_namelen, hid_t_f *dest_loc_id,
                         _fcd dest_name, size_t_f *dest_namelen, hid_t_f *lcpl_id, hid_t_f *lapl_id);
H5_FCDLL int_f h5lcreate_external_c(_fcd file_name, size_t_f *file_namelen, _fcd obj_name,
                                    size_t_f *obj_namelen, hid_t_f *link_loc_id, _fcd link_name,
                                    size_t_f *link_namelen, hid_t_f *lcpl_id, hid_t_f *lapl_id);
H5_FCDLL int_f h5lcreate_hard_c(hid_t_f *obj_loc_id, _fcd obj_name, size_t_f *obj_namelen,
                                hid_t_f *link_loc_id, _fcd link_name, size_t_f *link_namelen,
                                hid_t_f *lcpl_id, hid_t_f *lapl_id);
H5_FCDLL int_f h5lcreate_soft_c(_fcd target_path, size_t_f *target_path_len, hid_t_f *link_loc_id,
                                _fcd link_name, size_t_f *link_name_len, hid_t_f *lcpl_id, hid_t_f *lapl_id);
H5_FCDLL int_f h5ldelete_c(hid_t_f *loc_id, _fcd name, size_t_f *namelen, hid_t_f *lapl_id);
H5_FCDLL int_f h5ldelete_by_idx_c(hid_t_f *loc_id, _fcd group_name, size_t_f *group_namelen,
                                  int_f *index_field, int_f *order, hsize_t_f *n, hid_t_f *lapl_id);
H5_FCDLL int_f h5lexists_c(hid_t_f *loc_id, _fcd name, size_t_f *namelen, hid_t_f *lapl_id,
                           int_f *link_exists);
H5_FCDLL int_f h5lget_info_c(hid_t_f *link_loc_id, _fcd link_name, size_t_f *link_namelen, int_f *cset,
                             int_f *corder, int_f *corder_valid, int_f *link_type, H5O_token_t *token,
                             size_t_f *val_size, hid_t_f *lapl_id);
H5_FCDLL int_f h5lget_info_by_idx_c(hid_t_f *loc_id, _fcd group_name, size_t_f *group_namelen,
                                    int_f *index_field, int_f *order, hsize_t_f *n, int_f *link_type,
                                    int_f *corder_valid, int_f *corder, int_f *cset, H5O_token_t *token,
                                    size_t_f *val_size, hid_t_f *lapl_id);
H5_FCDLL int_f h5lis_registered_c(int_f *link_cls_id);
H5_FCDLL int_f h5lmove_c(hid_t_f *src_loc_id, _fcd src_name, size_t_f *src_namelen, hid_t_f *dest_loc_id,
                         _fcd dest_name, size_t_f *dest_namelen, hid_t_f *lcpl_id, hid_t_f *lapl_id);
H5_FCDLL int_f h5lget_name_by_idx_c(hid_t_f *loc_id, _fcd group_name, size_t_f *group_namelen,
                                    int_f *index_field, int_f *order, hsize_t_f *n, size_t_f *size, _fcd name,
                                    hid_t_f *lapl_id);
H5_FCDLL int_f h5lget_val_c(hid_t_f *link_loc_id, _fcd link_name, size_t_f *link_namelen, size_t_f *size,
                            void *linkval_buff, hid_t_f *lapl_id);

H5_FCDLL int_f h5literate_c(hid_t_f *group_id, int_f *index_type, int_f *order, hsize_t_f *idx,
                            H5L_iterate2_t op, void *op_data);
H5_FCDLL int_f h5literate_by_name_c(hid_t_f *loc_id, _fcd name, size_t_f *namelen, int_f *index_type,
                                    int_f *order, hsize_t_f *idx, H5L_iterate2_t op, void *op_data,
                                    hid_t_f *lapl_id);

#endif /* H5f90proto_H */<|MERGE_RESOLUTION|>--- conflicted
+++ resolved
@@ -11,13 +11,8 @@
  * help@hdfgroup.org.                                                        *
  * * * * * * * * * * * * * * * * * * * * * * * * * * * * * * * * * * * * * * */
 
-<<<<<<< HEAD
-#ifndef _H5f90proto_H
-#define _H5f90proto_H
-=======
 #ifndef H5f90proto_H
 #define H5f90proto_H
->>>>>>> 18bbd3f0
 
 #include "H5public.h"
 #include "H5f90.h"
