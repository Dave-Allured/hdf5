cmake_minimum_required (VERSION 3.12)
project (HDF5_FORTRAN_TESTS C Fortran)

#-----------------------------------------------------------------------------
# Setup the Fortran auto-detection utilities
# H5_test_buildiface.F90         used to generate various KIND test interfaces
#-----------------------------------------------------------------------------

add_executable (H5_test_buildiface ${HDF5_F90_SRC_DIR}/test/H5_test_buildiface.F90)
target_include_directories (H5_test_buildiface
    PRIVATE
        ${HDF5_SRC_BINARY_DIR} ${HDF5_F90_BINARY_DIR}
)
#if (BUILD_SHARED_LIBS)
#  target_compile_definitions(H5_test_buildiface
#      PRIVATE $<$<STREQUAL:"x${CMAKE_Fortran_SIMULATE_ID}","xMSVC">:/MT>
#  )
#endif ()
if(MSVC)
  set_property(TARGET H5_test_buildiface PROPERTY COMPILE_FLAGS "/MT")
endif()
#set_property(TARGET H5_test_buildiface APPEND PROPERTY
#    LINK_FLAGS $<$<STREQUAL:"x${CMAKE_Fortran_SIMULATE_ID}","xMSVC">:"-SUBSYSTEM:CONSOLE">
#)
if(MSVC)
  set_property(TARGET H5_test_buildiface PROPERTY LINK_FLAGS "/SUBSYSTEM:CONSOLE")
endif()
set_target_properties (H5_test_buildiface PROPERTIES
    LINKER_LANGUAGE Fortran
    Fortran_MODULE_DIRECTORY ${CMAKE_Fortran_MODULE_DIRECTORY}
)

if (NOT BUILD_SHARED_LIBS)
  file (MAKE_DIRECTORY "${HDF5_FORTRAN_TESTS_BINARY_DIR}/static")
  set (MOD_BUILD_DIR ${CMAKE_Fortran_MODULE_DIRECTORY}/static/${HDF_CFG_BUILD_TYPE})
else ()
  file (MAKE_DIRECTORY "${HDF5_FORTRAN_TESTS_BINARY_DIR}/shared")
  set (MODSH_BUILD_DIR ${CMAKE_Fortran_MODULE_DIRECTORY}/shared/${HDF_CFG_BUILD_TYPE})
endif ()

#-----------------------------------------------------------------------------
# Add Test Lib
#-----------------------------------------------------------------------------
if (NOT BUILD_SHARED_LIBS)
  add_library (${HDF5_F90_C_TEST_LIB_TARGET} STATIC t.c t.h)
  set_source_files_properties (t.c PROPERTIES LANGUAGE C)
  target_include_directories (${HDF5_F90_C_TEST_LIB_TARGET}
      PRIVATE "${HDF5_SRC_DIR};${HDF5_SRC_BINARY_DIR};${HDF5_F90_BINARY_DIR};${HDF5_F90_BINARY_DIR}/static;$<$<BOOL:${HDF5_ENABLE_PARALLEL}>:${MPI_C_INCLUDE_DIRS}>"
      INTERFACE "$<INSTALL_INTERFACE:$<INSTALL_PREFIX>/include>"
  )
  target_compile_options(${HDF5_F90_C_TEST_LIB_TARGET} PRIVATE "${HDF5_CMAKE_C_FLAGS}")
  TARGET_C_PROPERTIES (${HDF5_F90_C_TEST_LIB_TARGET} STATIC)
  target_link_libraries (${HDF5_F90_C_TEST_LIB_TARGET}
      PRIVATE ${HDF5_F90_C_LIB_TARGET}
      PUBLIC ${HDF5_TEST_LIB_TARGET}
  )
  H5_SET_LIB_OPTIONS (${HDF5_F90_C_TEST_LIB_TARGET} ${HDF5_F90_C_TEST_LIB_NAME} STATIC 0)
  set_target_properties (${HDF5_F90_C_TEST_LIB_TARGET} PROPERTIES
      FOLDER libraries/test/fortran
      LINKER_LANGUAGE C
  )
else ()
  add_library (${HDF5_F90_C_TEST_LIBSH_TARGET} SHARED t.c t.h)
  target_include_directories (${HDF5_F90_C_TEST_LIBSH_TARGET}
      PRIVATE "${HDF5_SRC_DIR};${HDF5_SRC_BINARY_DIR};${HDF5_F90_BINARY_DIR};${HDF5_F90_BINARY_DIR}/shared;$<$<BOOL:${HDF5_ENABLE_PARALLEL}>:${MPI_C_INCLUDE_DIRS}>"
      INTERFACE "$<INSTALL_INTERFACE:$<INSTALL_PREFIX>/include>"
  )
  target_compile_options(${HDF5_F90_C_TEST_LIBSH_TARGET} PRIVATE "${HDF5_CMAKE_C_FLAGS}")
  target_compile_definitions(${HDF5_F90_C_TEST_LIBSH_TARGET} PUBLIC "H5_BUILT_AS_DYNAMIC_LIB")
  TARGET_C_PROPERTIES (${HDF5_F90_C_TEST_LIBSH_TARGET} SHARED)
  target_link_libraries (${HDF5_F90_C_TEST_LIBSH_TARGET}
      PRIVATE ${HDF5_F90_C_LIBSH_TARGET}
      PUBLIC ${HDF5_TEST_LIBSH_TARGET}
  )
  H5_SET_LIB_OPTIONS (${HDF5_F90_C_TEST_LIBSH_TARGET} ${HDF5_F90_C_TEST_LIB_NAME} SHARED "F")
  set_target_properties (${HDF5_F90_C_TEST_LIBSH_TARGET} PROPERTIES
      FOLDER libraries/test/fortran
      LINKER_LANGUAGE C
  )
endif ()

#-----------------------------------------------------------------------------
# Add Target to clang-format
#-----------------------------------------------------------------------------
if (HDF5_ENABLE_FORMATTERS)
  if (NOT BUILD_SHARED_LIBS)
    clang_format (HDF5_FORTRAN_TESTS_FORMAT ${HDF5_F90_C_TEST_LIB_TARGET})
  else ()
    clang_format (HDF5_FORTRAN_TESTS_FORMAT ${HDF5_F90_C_TEST_LIBSH_TARGET})
  endif ()
endif ()

if (NOT BUILD_SHARED_LIBS)
  add_custom_command (TARGET H5_test_buildiface POST_BUILD
      BYPRODUCTS ${HDF5_FORTRAN_TESTS_BINARY_DIR}/static/tf_gen.F90
      COMMAND ${CMAKE_CROSSCOMPILING_EMULATOR} $<TARGET_FILE:H5_test_buildiface>
      WORKING_DIRECTORY ${HDF5_FORTRAN_TESTS_BINARY_DIR}/static
      DEPENDS H5_test_buildiface
      COMMENT "Generating the tf_gen.F90 static file"
  )
  add_custom_target (H5testgen ALL
      DEPENDS H5_test_buildiface ${HDF5_FORTRAN_TESTS_BINARY_DIR}/static/tf_gen.F90
  )
  set_source_files_properties (${HDF5_FORTRAN_TESTS_BINARY_DIR}/static/tf_gen.F90 PROPERTIES GENERATED TRUE)
else ()
  add_custom_command (TARGET H5_test_buildiface POST_BUILD
      BYPRODUCTS ${HDF5_FORTRAN_TESTS_BINARY_DIR}/shared/tf_gen.F90
      COMMAND ${CMAKE_CROSSCOMPILING_EMULATOR} $<TARGET_FILE:H5_test_buildiface>
      WORKING_DIRECTORY ${HDF5_FORTRAN_TESTS_BINARY_DIR}/shared
      DEPENDS H5_test_buildiface
      COMMENT "Generating the tf_gen.F90 shared file"
  )
  add_custom_target (H5testgenSH ALL
      DEPENDS H5_test_buildiface ${HDF5_FORTRAN_TESTS_BINARY_DIR}/shared/tf_gen.F90
  )
  set_source_files_properties (${HDF5_FORTRAN_TESTS_BINARY_DIR}/shared/tf_gen.F90 PROPERTIES GENERATED TRUE)
endif ()

if (NOT BUILD_SHARED_LIBS)
  set (HDF5_F90_TF_SOURCES
      # generated files
      ${HDF5_FORTRAN_TESTS_BINARY_DIR}/static/tf_gen.F90

      # normal distribution
      tf.F90
  )
  set_source_files_properties (${HDF5_F90_TF_SOURCES} PROPERTIES LANGUAGE Fortran)
else ()
  set (HDF5_F90_TF_SOURCES_SHARED
      # generated file
      ${HDF5_FORTRAN_TESTS_BINARY_DIR}/shared/tf_gen.F90

      # normal distribution
      tf.F90
  )
  set_source_files_properties (${HDF5_F90_TF_SOURCES_SHARED} PROPERTIES LANGUAGE Fortran)
endif ()

if (NOT BUILD_SHARED_LIBS)
  add_library (${HDF5_F90_TEST_LIB_TARGET} STATIC ${HDF5_F90_TF_SOURCES})
  target_include_directories (${HDF5_F90_TEST_LIB_TARGET}
<<<<<<< HEAD
      PRIVATE
          "${CMAKE_Fortran_MODULE_DIRECTORY}/static;${HDF5_F90_BINARY_DIR};${HDF5_F90_BINARY_DIR}/static"
      INTERFACE
          "$<INSTALL_INTERFACE:$<INSTALL_PREFIX>/include/static>"
=======
      PRIVATE "${CMAKE_Fortran_MODULE_DIRECTORY}/static;${HDF5_F90_BINARY_DIR};${HDF5_F90_BINARY_DIR}/static"
      INTERFACE "$<INSTALL_INTERFACE:$<INSTALL_PREFIX>/include/static>"
>>>>>>> 18bbd3f0
  )
  target_compile_options(${HDF5_F90_TEST_LIB_TARGET} PRIVATE "${HDF5_CMAKE_Fortran_FLAGS}")
  target_compile_definitions(${HDF5_F90_TEST_LIB_TARGET}
      PRIVATE
          $<$<STREQUAL:"x${CMAKE_Fortran_SIMULATE_ID}","xMSVC">:HDF5F90_WINDOWS>
          $<$<STREQUAL:"x${CMAKE_Fortran_SIMULATE_ID}","xMSVC">:${WIN_COMPILE_FLAGS}>
  )
  target_link_libraries (${HDF5_F90_TEST_LIB_TARGET} PUBLIC ${HDF5_F90_C_TEST_LIB_TARGET} ${HDF5_F90_LIB_TARGET} ${HDF5_LIB_TARGET})
#  set_property(TARGET ${HDF5_F90_TEST_LIB_TARGET} APPEND PROPERTY LINK_FLAGS $<$<STREQUAL:"x${CMAKE_Fortran_SIMULATE_ID}","xMSVC">:"-SUBSYSTEM:CONSOLE">)
#  set_property(TARGET ${HDF5_F90_TEST_LIB_TARGET} APPEND PROPERTY LINK_FLAGS $<$<STREQUAL:"x${CMAKE_Fortran_SIMULATE_ID}","xMSVC">:${WIN_LINK_FLAGS}>)
  if(MSVC)
    set_property(TARGET ${HDF5_F90_TEST_LIB_TARGET} PROPERTY LINK_FLAGS "/SUBSYSTEM:CONSOLE ${WIN_LINK_FLAGS}")
  endif()
  set_target_properties (${HDF5_F90_TEST_LIB_TARGET} PROPERTIES
      FOLDER libraries/test/fortran
      LINKER_LANGUAGE Fortran
      Fortran_MODULE_DIRECTORY ${CMAKE_Fortran_MODULE_DIRECTORY}/static
  )
  H5_SET_LIB_OPTIONS (${HDF5_F90_TEST_LIB_TARGET} ${HDF5_F90_TEST_LIB_NAME} STATIC 0)
  add_dependencies(${HDF5_F90_TEST_LIB_TARGET} H5testgen)
else ()
  add_library (${HDF5_F90_TEST_LIBSH_TARGET} SHARED ${HDF5_F90_TF_SOURCES_SHARED})
  target_include_directories (${HDF5_F90_TEST_LIBSH_TARGET}
<<<<<<< HEAD
      PRIVATE
          "${CMAKE_Fortran_MODULE_DIRECTORY}/shared;${HDF5_F90_BINARY_DIR};${HDF5_F90_BINARY_DIR}/shared"
      INTERFACE
          "$<INSTALL_INTERFACE:$<INSTALL_PREFIX>/include/shared>"
=======
      PRIVATE "${CMAKE_Fortran_MODULE_DIRECTORY}/shared;${HDF5_F90_BINARY_DIR};${HDF5_F90_BINARY_DIR}/shared"
      INTERFACE "$<INSTALL_INTERFACE:$<INSTALL_PREFIX>/include/shared>"
>>>>>>> 18bbd3f0
  )
  target_compile_options(${HDF5_F90_TEST_LIBSH_TARGET} PRIVATE "${HDF5_CMAKE_Fortran_FLAGS}")
  target_compile_definitions(${HDF5_F90_TEST_LIBSH_TARGET}
      PUBLIC "H5_BUILT_AS_DYNAMIC_LIB"
      PRIVATE
          $<$<STREQUAL:"x${CMAKE_Fortran_SIMULATE_ID}","xMSVC">:BUILD_HDF5_TEST_DLL;HDF5F90_WINDOWS>
          $<$<STREQUAL:"x${CMAKE_Fortran_SIMULATE_ID}","xMSVC">:${WIN_COMPILE_FLAGS}>
  )
  target_link_libraries (${HDF5_F90_TEST_LIBSH_TARGET} PUBLIC ${HDF5_F90_C_TEST_LIBSH_TARGET} ${HDF5_F90_LIBSH_TARGET} ${HDF5_LIBSH_TARGET})
#  set_property(TARGET ${HDF5_F90_TEST_LIBSH_TARGET} APPEND PROPERTY LINK_FLAGS $<$<STREQUAL:"x${CMAKE_Fortran_SIMULATE_ID}","xMSVC">:"-SUBSYSTEM:CONSOLE">)
#  set_property(TARGET ${HDF5_F90_TEST_LIBSH_TARGET} APPEND PROPERTY LINK_FLAGS $<$<STREQUAL:"x${CMAKE_Fortran_SIMULATE_ID}","xMSVC">:${WIN_LINK_FLAGS}>)
#  set_property(TARGET ${HDF5_F90_TEST_LIBSH_TARGET} APPEND PROPERTY LINK_FLAGS $<$<STREQUAL:"x${CMAKE_Fortran_SIMULATE_ID}","xMSVC">:"-DLL">)
  if(MSVC)
    set_property(TARGET ${HDF5_F90_TEST_LIBSH_TARGET} PROPERTY LINK_FLAGS "/SUBSYSTEM:CONSOLE ${WIN_LINK_FLAGS} -DLL")
  endif()
  set_target_properties (${HDF5_F90_TEST_LIBSH_TARGET} PROPERTIES
      FOLDER libraries/test/fortran
      LINKER_LANGUAGE Fortran
      Fortran_MODULE_DIRECTORY ${CMAKE_Fortran_MODULE_DIRECTORY}/shared
  )
  H5_SET_LIB_OPTIONS (${HDF5_F90_TEST_LIBSH_TARGET} ${HDF5_F90_TEST_LIB_NAME} SHARED "F")
  add_dependencies(${HDF5_F90_TEST_LIBSH_TARGET} H5testgenSH)
endif ()

#-----------------------------------------------------------------------------
# Add Tests
#-----------------------------------------------------------------------------

#-- Adding test for testhdf5_fortran
add_executable (testhdf5_fortran
    fortranlib_test.F90
    tH5A.F90
    tH5D.F90
    tH5E.F90
    tH5F.F90
    tH5G.F90
    tH5I.F90
    tH5P.F90
    tH5R.F90
    tH5S.F90
    tH5Sselect.F90
    tH5T.F90
    tH5VL.F90
    tH5Z.F90
    tHDF5.F90
)
target_compile_options(testhdf5_fortran
    PRIVATE
        "${HDF5_CMAKE_Fortran_FLAGS}"
        $<$<STREQUAL:"x${CMAKE_Fortran_SIMULATE_ID}","xMSVC">:${WIN_COMPILE_FLAGS}>
)
#set_property(TARGET testhdf5_fortran APPEND PROPERTY LINK_FLAGS $<$<STREQUAL:"x${CMAKE_Fortran_SIMULATE_ID}","xMSVC">:"-SUBSYSTEM:CONSOLE">)
#set_property(TARGET testhdf5_fortran APPEND PROPERTY LINK_FLAGS $<$<STREQUAL:"x${CMAKE_Fortran_SIMULATE_ID}","xMSVC">:${WIN_LINK_FLAGS}>)
if(MSVC)
  set_property(TARGET testhdf5_fortran  PROPERTY LINK_FLAGS "/SUBSYSTEM:CONSOLE ${WIN_LINK_FLAGS}")
endif()
if (NOT BUILD_SHARED_LIBS)
  target_include_directories (testhdf5_fortran PRIVATE "${CMAKE_Fortran_MODULE_DIRECTORY}/static;${HDF5_F90_BINARY_DIR};${HDF5_F90_BINARY_DIR}/static")
  target_link_libraries (testhdf5_fortran PRIVATE ${HDF5_F90_TEST_LIB_TARGET} ${HDF5_F90_LIB_TARGET} ${HDF5_LIB_TARGET} $<$<PLATFORM_ID:Windows>:ws2_32.lib>)
  set_target_properties (testhdf5_fortran PROPERTIES
      LINKER_LANGUAGE Fortran
      FOLDER test/fortran
      Fortran_MODULE_DIRECTORY ${CMAKE_Fortran_MODULE_DIRECTORY}/static
  )
  add_dependencies (testhdf5_fortran ${HDF5_F90_TEST_LIB_TARGET})
else ()
  target_include_directories (testhdf5_fortran PRIVATE "${CMAKE_Fortran_MODULE_DIRECTORY}/shared;${HDF5_F90_BINARY_DIR};${HDF5_F90_BINARY_DIR}/shared")
  target_link_libraries (testhdf5_fortran PRIVATE ${HDF5_F90_TEST_LIBSH_TARGET} ${HDF5_F90_LIBSH_TARGET} ${HDF5_LIBSH_TARGET} $<$<PLATFORM_ID:Windows>:ws2_32.lib>)
  set_target_properties (testhdf5_fortran PROPERTIES
      LINKER_LANGUAGE Fortran
      FOLDER test/fortran
      Fortran_MODULE_DIRECTORY ${CMAKE_Fortran_MODULE_DIRECTORY}/shared
  )
  add_dependencies (testhdf5_fortran ${HDF5_F90_TEST_LIBSH_TARGET})
endif ()

#-- Adding test for testhdf5_fortran_1_8
add_executable (testhdf5_fortran_1_8
    fortranlib_test_1_8.F90
    tH5O.F90
    tH5A_1_8.F90
    tH5G_1_8.F90
    tH5MISC_1_8.F90
    tHDF5_1_8.F90
)
target_compile_options(testhdf5_fortran_1_8
    PRIVATE
        "${HDF5_CMAKE_Fortran_FLAGS}"
        $<$<STREQUAL:"x${CMAKE_Fortran_SIMULATE_ID}","xMSVC">:${WIN_COMPILE_FLAGS}>
)
#set_property(TARGET testhdf5_fortran_1_8 APPEND PROPERTY LINK_FLAGS $<$<STREQUAL:"x${CMAKE_Fortran_SIMULATE_ID}","xMSVC">:"-SUBSYSTEM:CONSOLE">)
#set_property(TARGET testhdf5_fortran_1_8 APPEND PROPERTY LINK_FLAGS $<$<STREQUAL:"x${CMAKE_Fortran_SIMULATE_ID}","xMSVC">:${WIN_LINK_FLAGS}>)
if(MSVC)
  set_property(TARGET testhdf5_fortran_1_8 PROPERTY LINK_FLAGS "/SUBSYSTEM:CONSOLE ${WIN_LINK_FLAGS}")
endif()
if (NOT BUILD_SHARED_LIBS)
  target_include_directories (testhdf5_fortran_1_8 PRIVATE "${CMAKE_Fortran_MODULE_DIRECTORY}/static;${HDF5_F90_BINARY_DIR};${HDF5_F90_BINARY_DIR}/static")
  target_link_libraries (testhdf5_fortran_1_8 PRIVATE ${HDF5_F90_TEST_LIB_TARGET} ${HDF5_F90_LIB_TARGET} ${HDF5_LIB_TARGET} $<$<PLATFORM_ID:Windows>:ws2_32.lib>)
  set_target_properties (testhdf5_fortran_1_8 PROPERTIES
      LINKER_LANGUAGE Fortran
      FOLDER test/fortran
      Fortran_MODULE_DIRECTORY ${CMAKE_Fortran_MODULE_DIRECTORY}/static
  )
  add_dependencies (testhdf5_fortran_1_8 ${HDF5_F90_TEST_LIB_TARGET})
else ()
  target_include_directories (testhdf5_fortran_1_8 PRIVATE "${CMAKE_Fortran_MODULE_DIRECTORY}/shared;${HDF5_F90_BINARY_DIR};${HDF5_F90_BINARY_DIR}/shared")
  target_link_libraries (testhdf5_fortran_1_8 PRIVATE ${HDF5_F90_TEST_LIBSH_TARGET} ${HDF5_F90_LIBSH_TARGET} ${HDF5_LIBSH_TARGET} $<$<PLATFORM_ID:Windows>:ws2_32.lib>)
  set_target_properties (testhdf5_fortran_1_8 PROPERTIES
      LINKER_LANGUAGE Fortran
      FOLDER test/fortran
      Fortran_MODULE_DIRECTORY ${CMAKE_Fortran_MODULE_DIRECTORY}/shared
  )
  add_dependencies (testhdf5_fortran_1_8 ${HDF5_F90_TEST_LIBSH_TARGET})
endif ()

#-- Adding test for fortranlib_test_F03
add_executable (fortranlib_test_F03
    fortranlib_test_F03.F90
    tH5E_F03.F90
    tH5F_F03.F90
    tH5L_F03.F90
    tH5O_F03.F90
    tH5P_F03.F90
    tH5T_F03.F90
    tHDF5_F03.F90
)
target_compile_options(fortranlib_test_F03
    PRIVATE
        "${HDF5_CMAKE_Fortran_FLAGS}"
        $<$<STREQUAL:"x${CMAKE_Fortran_SIMULATE_ID}","xMSVC">:${WIN_COMPILE_FLAGS}>
)
#set_property(TARGET fortranlib_test_F03 APPEND PROPERTY LINK_FLAGS $<$<STREQUAL:"x${CMAKE_Fortran_SIMULATE_ID}","xMSVC">:"-SUBSYSTEM:CONSOLE">)
#set_property(TARGET fortranlib_test_F03 APPEND PROPERTY LINK_FLAGS $<$<STREQUAL:"x${CMAKE_Fortran_SIMULATE_ID}","xMSVC">:${WIN_LINK_FLAGS}>)
if(MSVC)
  set_property(TARGET fortranlib_test_F03 PROPERTY LINK_FLAGS "/SUBSYSTEM:CONSOLE ${WIN_LINK_FLAGS}")
endif()
if (NOT BUILD_SHARED_LIBS)
  target_include_directories (fortranlib_test_F03 PRIVATE "${CMAKE_Fortran_MODULE_DIRECTORY}/static;${HDF5_F90_BINARY_DIR};${HDF5_F90_BINARY_DIR}/static")
  target_link_libraries (fortranlib_test_F03 PRIVATE ${HDF5_F90_TEST_LIB_TARGET} ${HDF5_F90_LIB_TARGET} ${HDF5_LIB_TARGET} $<$<PLATFORM_ID:Windows>:ws2_32.lib>)
  set_target_properties (fortranlib_test_F03 PROPERTIES
      LINKER_LANGUAGE Fortran
      FOLDER test/fortran
      Fortran_MODULE_DIRECTORY ${CMAKE_Fortran_MODULE_DIRECTORY}/static
  )
  add_dependencies (fortranlib_test_F03 ${HDF5_F90_TEST_LIB_TARGET})
else ()
  target_include_directories (fortranlib_test_F03 PRIVATE "${CMAKE_Fortran_MODULE_DIRECTORY}/shared;${HDF5_F90_BINARY_DIR};${HDF5_F90_BINARY_DIR}/shared")
  target_link_libraries (fortranlib_test_F03 PRIVATE ${HDF5_F90_TEST_LIBSH_TARGET} ${HDF5_F90_LIBSH_TARGET} ${HDF5_LIBSH_TARGET} $<$<PLATFORM_ID:Windows>:ws2_32.lib>)
  set_target_properties (fortranlib_test_F03 PROPERTIES
      LINKER_LANGUAGE Fortran
      FOLDER test/fortran
      Fortran_MODULE_DIRECTORY ${CMAKE_Fortran_MODULE_DIRECTORY}/shared
  )
  add_dependencies (fortranlib_test_F03 ${HDF5_F90_TEST_LIBSH_TARGET})
endif ()

#-- Adding test for fflush1
add_executable (fflush1 fflush1.F90)
target_compile_options(fflush1
    PRIVATE
        "${HDF5_CMAKE_Fortran_FLAGS}"
        $<$<STREQUAL:"x${CMAKE_Fortran_SIMULATE_ID}","xMSVC">:${WIN_COMPILE_FLAGS}>
)
#set_property(TARGET fflush1 APPEND PROPERTY LINK_FLAGS $<$<STREQUAL:"x${CMAKE_Fortran_SIMULATE_ID}","xMSVC">:"-SUBSYSTEM:CONSOLE">)
#set_property(TARGET fflush1 APPEND PROPERTY LINK_FLAGS $<$<STREQUAL:"x${CMAKE_Fortran_SIMULATE_ID}","xMSVC">:${WIN_LINK_FLAGS}>)
if(MSVC)
  set_property(TARGET fflush1 PROPERTY LINK_FLAGS "/SUBSYSTEM:CONSOLE ${WIN_LINK_FLAGS}")
endif()
if (NOT BUILD_SHARED_LIBS)
  target_include_directories (fflush1 PRIVATE ${CMAKE_Fortran_MODULE_DIRECTORY}/static)
  target_link_libraries (fflush1 PRIVATE ${HDF5_F90_LIB_TARGET} ${HDF5_F90_TEST_LIB_TARGET} ${HDF5_LIB_TARGET} $<$<PLATFORM_ID:Windows>:ws2_32.lib>)
  set_target_properties (fflush1 PROPERTIES
      LINKER_LANGUAGE Fortran
      FOLDER test/fortran
      Fortran_MODULE_DIRECTORY ${CMAKE_Fortran_MODULE_DIRECTORY}/static
  )
  add_dependencies (fflush1 ${HDF5_F90_TEST_LIB_TARGET})
else ()
  target_include_directories (fflush1 PRIVATE ${CMAKE_Fortran_MODULE_DIRECTORY}/shared)
  target_link_libraries (fflush1 PRIVATE ${HDF5_F90_LIBSH_TARGET} ${HDF5_F90_TEST_LIBSH_TARGET} ${HDF5_LIBSH_TARGET} $<$<PLATFORM_ID:Windows>:ws2_32.lib>)
  set_target_properties (fflush1 PROPERTIES
      LINKER_LANGUAGE Fortran
      FOLDER test/fortran
      Fortran_MODULE_DIRECTORY ${CMAKE_Fortran_MODULE_DIRECTORY}/shared
  )
  add_dependencies (fflush1 ${HDF5_F90_TEST_LIBSH_TARGET})
endif ()

#-- Adding test for fflush2
add_executable (fflush2 fflush2.F90)
target_compile_options (fflush2
    PRIVATE
        "${HDF5_CMAKE_Fortran_FLAGS}"
        $<$<STREQUAL:"x${CMAKE_Fortran_SIMULATE_ID}","xMSVC">:${WIN_COMPILE_FLAGS}>
)
#set_property(TARGET fflush2 APPEND PROPERTY LINK_FLAGS $<$<STREQUAL:"x${CMAKE_Fortran_SIMULATE_ID}","xMSVC">:"-SUBSYSTEM:CONSOLE">)
#set_property(TARGET fflush2 APPEND PROPERTY LINK_FLAGS $<$<STREQUAL:"x${CMAKE_Fortran_SIMULATE_ID}","xMSVC">:${WIN_LINK_FLAGS}>)
if(MSVC)
  set_property(TARGET fflush2 PROPERTY LINK_FLAGS "/SUBSYSTEM:CONSOLE ${WIN_LINK_FLAGS}")
endif()
if (NOT BUILD_SHARED_LIBS)
  target_include_directories (fflush2 PRIVATE ${CMAKE_Fortran_MODULE_DIRECTORY}/static)
  target_link_libraries (fflush2 PRIVATE ${HDF5_F90_TEST_LIB_TARGET} ${HDF5_F90_LIB_TARGET} ${HDF5_LIB_TARGET} $<$<PLATFORM_ID:Windows>:ws2_32.lib>)
  set_target_properties (fflush2 PROPERTIES
      LINKER_LANGUAGE Fortran
      FOLDER test/fortran
      Fortran_MODULE_DIRECTORY ${CMAKE_Fortran_MODULE_DIRECTORY}/static
  )
  add_dependencies (fflush2 ${HDF5_F90_TEST_LIB_TARGET})
else ()
  target_include_directories (fflush2 PRIVATE ${CMAKE_Fortran_MODULE_DIRECTORY}/shared)
  target_link_libraries (fflush2 PRIVATE ${HDF5_F90_TEST_LIBSH_TARGET} ${HDF5_F90_LIBSH_TARGET} ${HDF5_LIBSH_TARGET} $<$<PLATFORM_ID:Windows>:ws2_32.lib>)
  set_target_properties (fflush2 PROPERTIES
      LINKER_LANGUAGE Fortran
      FOLDER test/fortran
      Fortran_MODULE_DIRECTORY ${CMAKE_Fortran_MODULE_DIRECTORY}/shared
  )
  add_dependencies (fflush2 ${HDF5_F90_TEST_LIBSH_TARGET})
endif ()

#-- Adding test for vol_connector
add_executable (vol_connector vol_connector.F90)
target_compile_options(vol_connector
    PRIVATE
        "${HDF5_CMAKE_Fortran_FLAGS}"
        $<$<STREQUAL:"x${CMAKE_Fortran_SIMULATE_ID}","xMSVC">:${WIN_COMPILE_FLAGS}>
)
#set_property(TARGET vol_connector APPEND PROPERTY LINK_FLAGS $<$<STREQUAL:"x${CMAKE_Fortran_SIMULATE_ID}","xMSVC">:"-SUBSYSTEM:CONSOLE">)
#set_property(TARGET vol_connector APPEND PROPERTY LINK_FLAGS $<$<STREQUAL:"x${CMAKE_Fortran_SIMULATE_ID}","xMSVC">:${WIN_LINK_FLAGS}>)
if(MSVC)
  set_property(TARGET vol_connector PROPERTY LINK_FLAGS "/SUBSYSTEM:CONSOLE ${WIN_LINK_FLAGS}")
endif()
if (NOT BUILD_SHARED_LIBS)
  target_include_directories (vol_connector PRIVATE ${CMAKE_Fortran_MODULE_DIRECTORY}/static)
  target_link_libraries (vol_connector PRIVATE ${HDF5_F90_LIB_TARGET} ${HDF5_F90_TEST_LIB_TARGET} ${HDF5_LIB_TARGET} $<$<PLATFORM_ID:Windows>:ws2_32.lib>)
  set_target_properties (vol_connector PROPERTIES
      LINKER_LANGUAGE Fortran
      FOLDER test/fortran
      Fortran_MODULE_DIRECTORY ${CMAKE_Fortran_MODULE_DIRECTORY}/static
  )
  add_dependencies (vol_connector ${HDF5_F90_TEST_LIB_TARGET})
else ()
  target_include_directories (vol_connector PRIVATE ${CMAKE_Fortran_MODULE_DIRECTORY}/shared)
  target_link_libraries (vol_connector PRIVATE ${HDF5_F90_LIBSH_TARGET} ${HDF5_F90_TEST_LIBSH_TARGET} ${HDF5_LIBSH_TARGET} $<$<PLATFORM_ID:Windows>:ws2_32.lib>)
  set_target_properties (vol_connector PROPERTIES
      LINKER_LANGUAGE Fortran
      FOLDER test/fortran
      Fortran_MODULE_DIRECTORY ${CMAKE_Fortran_MODULE_DIRECTORY}/shared
  )
  add_dependencies (vol_connector ${HDF5_F90_TEST_LIBSH_TARGET})
endif ()

if (HDF5_TEST_FORTRAN AND HDF5_TEST_SERIAL)
  include (CMakeTests.cmake)
endif ()<|MERGE_RESOLUTION|>--- conflicted
+++ resolved
@@ -139,15 +139,8 @@
 if (NOT BUILD_SHARED_LIBS)
   add_library (${HDF5_F90_TEST_LIB_TARGET} STATIC ${HDF5_F90_TF_SOURCES})
   target_include_directories (${HDF5_F90_TEST_LIB_TARGET}
-<<<<<<< HEAD
-      PRIVATE
-          "${CMAKE_Fortran_MODULE_DIRECTORY}/static;${HDF5_F90_BINARY_DIR};${HDF5_F90_BINARY_DIR}/static"
-      INTERFACE
-          "$<INSTALL_INTERFACE:$<INSTALL_PREFIX>/include/static>"
-=======
       PRIVATE "${CMAKE_Fortran_MODULE_DIRECTORY}/static;${HDF5_F90_BINARY_DIR};${HDF5_F90_BINARY_DIR}/static"
       INTERFACE "$<INSTALL_INTERFACE:$<INSTALL_PREFIX>/include/static>"
->>>>>>> 18bbd3f0
   )
   target_compile_options(${HDF5_F90_TEST_LIB_TARGET} PRIVATE "${HDF5_CMAKE_Fortran_FLAGS}")
   target_compile_definitions(${HDF5_F90_TEST_LIB_TARGET}
@@ -171,15 +164,8 @@
 else ()
   add_library (${HDF5_F90_TEST_LIBSH_TARGET} SHARED ${HDF5_F90_TF_SOURCES_SHARED})
   target_include_directories (${HDF5_F90_TEST_LIBSH_TARGET}
-<<<<<<< HEAD
-      PRIVATE
-          "${CMAKE_Fortran_MODULE_DIRECTORY}/shared;${HDF5_F90_BINARY_DIR};${HDF5_F90_BINARY_DIR}/shared"
-      INTERFACE
-          "$<INSTALL_INTERFACE:$<INSTALL_PREFIX>/include/shared>"
-=======
       PRIVATE "${CMAKE_Fortran_MODULE_DIRECTORY}/shared;${HDF5_F90_BINARY_DIR};${HDF5_F90_BINARY_DIR}/shared"
       INTERFACE "$<INSTALL_INTERFACE:$<INSTALL_PREFIX>/include/shared>"
->>>>>>> 18bbd3f0
   )
   target_compile_options(${HDF5_F90_TEST_LIBSH_TARGET} PRIVATE "${HDF5_CMAKE_Fortran_FLAGS}")
   target_compile_definitions(${HDF5_F90_TEST_LIBSH_TARGET}
