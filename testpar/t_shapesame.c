/* * * * * * * * * * * * * * * * * * * * * * * * * * * * * * * * * * * * * * *
 * Copyright by The HDF Group.                                               *
 * All rights reserved.                                                      *
 *                                                                           *
 * This file is part of HDF5.  The full HDF5 copyright notice, including     *
 * terms governing use, modification, and redistribution, is contained in    *
 * the COPYING file, which can be found at the root of the source code       *
 * distribution tree, or in https://www.hdfgroup.org/licenses.               *
 * If you do not have access to either file, you may request a copy from     *
 * help@hdfgroup.org.                                                        *
 * * * * * * * * * * * * * * * * * * * * * * * * * * * * * * * * * * * * * * */

/*
   This program will test independant and collective reads and writes between
   selections of different rank that non-the-less are deemed as having the
   same shape by H5Sselect_shape_same().
 */

#define H5S_FRIEND /*suppress error about including H5Spkg   */

/* Define this macro to indicate that the testing APIs should be available */
#define H5S_TESTING

#include "H5Spkg.h" /* Dataspaces                           */
#include "testphdf5.h"

/* On Lustre (and perhaps other parallel file systems?), we have severe
 * slow downs if two or more processes attempt to access the same file system
 * block.  To minimize this problem, we set alignment in the shape same tests
 * to the default Lustre block size -- which greatly reduces contention in
 * the chunked dataset case.
 */

#define SHAPE_SAME_TEST_ALIGNMENT ((hsize_t)(4 * 1024 * 1024))

#define PAR_SS_DR_MAX_RANK 5 /* must update code if this changes */

struct hs_dr_pio_test_vars_t {
    int       mpi_size;
    int       mpi_rank;
    MPI_Comm  mpi_comm;
    MPI_Info  mpi_info;
    int       test_num;
    int       edge_size;
    int       checker_edge_size;
    int       chunk_edge_size;
    int       small_rank;
    int       large_rank;
    hid_t     dset_type;
    uint32_t *small_ds_buf_0;
    uint32_t *small_ds_buf_1;
    uint32_t *small_ds_buf_2;
    uint32_t *small_ds_slice_buf;
    uint32_t *large_ds_buf_0;
    uint32_t *large_ds_buf_1;
    uint32_t *large_ds_buf_2;
    uint32_t *large_ds_slice_buf;
    int       small_ds_offset;
    int       large_ds_offset;
    hid_t     fid; /* HDF5 file ID */
    hid_t     xfer_plist;
    hid_t     full_mem_small_ds_sid;
    hid_t     full_file_small_ds_sid;
    hid_t     mem_small_ds_sid;
    hid_t     file_small_ds_sid_0;
    hid_t     file_small_ds_sid_1;
    hid_t     small_ds_slice_sid;
    hid_t     full_mem_large_ds_sid;
    hid_t     full_file_large_ds_sid;
    hid_t     mem_large_ds_sid;
    hid_t     file_large_ds_sid_0;
    hid_t     file_large_ds_sid_1;
    hid_t     file_large_ds_process_slice_sid;
    hid_t     mem_large_ds_process_slice_sid;
    hid_t     large_ds_slice_sid;
    hid_t     small_dataset; /* Dataset ID */
    hid_t     large_dataset; /* Dataset ID */
    size_t    small_ds_size;
    size_t    small_ds_slice_size;
    size_t    large_ds_size;
    size_t    large_ds_slice_size;
    hsize_t   dims[PAR_SS_DR_MAX_RANK];
    hsize_t   chunk_dims[PAR_SS_DR_MAX_RANK];
    hsize_t   start[PAR_SS_DR_MAX_RANK];
    hsize_t   stride[PAR_SS_DR_MAX_RANK];
    hsize_t   count[PAR_SS_DR_MAX_RANK];
    hsize_t   block[PAR_SS_DR_MAX_RANK];
    hsize_t * start_ptr;
    hsize_t * stride_ptr;
    hsize_t * count_ptr;
    hsize_t * block_ptr;
    int       skips;
    int       max_skips;
    int64_t   total_tests;
    int64_t   tests_run;
    int64_t   tests_skipped;
};

/*-------------------------------------------------------------------------
 * Function:    hs_dr_pio_test__setup()
 *
 * Purpose:    Do setup for tests of I/O to/from hyperslab selections of
 *         different rank in the parallel case.
 *
 * Return:    void
 *
 * Programmer:    JRM -- 8/9/11
 *
 *-------------------------------------------------------------------------
 */

#define CONTIG_HS_DR_PIO_TEST__SETUP__DEBUG 0

static void
hs_dr_pio_test__setup(const int test_num, const int edge_size, const int checker_edge_size,
                      const int chunk_edge_size, const int small_rank, const int large_rank,
                      const hbool_t use_collective_io, const hid_t dset_type, const int express_test,
                      struct hs_dr_pio_test_vars_t *tv_ptr)
{
#if CONTIG_HS_DR_PIO_TEST__SETUP__DEBUG
    const char *fcnName = "hs_dr_pio_test__setup()";
#endif /* CONTIG_HS_DR_PIO_TEST__SETUP__DEBUG */
    const char *filename;
    hbool_t     mis_match = FALSE;
    int         i;
    int         mrc;
    int         mpi_rank; /* needed by the VRFY macro */
    uint32_t    expected_value;
    uint32_t *  ptr_0;
    uint32_t *  ptr_1;
    hid_t       acc_tpl; /* File access templates */
    hid_t       small_ds_dcpl_id = H5P_DEFAULT;
    hid_t       large_ds_dcpl_id = H5P_DEFAULT;
    herr_t      ret; /* Generic return value */

    HDassert(edge_size >= 6);
    HDassert(edge_size >= chunk_edge_size);
    HDassert((chunk_edge_size == 0) || (chunk_edge_size >= 3));
    HDassert(1 < small_rank);
    HDassert(small_rank < large_rank);
    HDassert(large_rank <= PAR_SS_DR_MAX_RANK);

    tv_ptr->test_num          = test_num;
    tv_ptr->edge_size         = edge_size;
    tv_ptr->checker_edge_size = checker_edge_size;
    tv_ptr->chunk_edge_size   = chunk_edge_size;
    tv_ptr->small_rank        = small_rank;
    tv_ptr->large_rank        = large_rank;
    tv_ptr->dset_type         = dset_type;

    MPI_Comm_size(MPI_COMM_WORLD, &(tv_ptr->mpi_size));
    MPI_Comm_rank(MPI_COMM_WORLD, &(tv_ptr->mpi_rank));
    /* the VRFY() macro needs the local variable mpi_rank -- set it up now */
    mpi_rank = tv_ptr->mpi_rank;

    HDassert(tv_ptr->mpi_size >= 1);

    tv_ptr->mpi_comm = MPI_COMM_WORLD;
    tv_ptr->mpi_info = MPI_INFO_NULL;

    for (i = 0; i < tv_ptr->small_rank - 1; i++) {
        tv_ptr->small_ds_size *= (size_t)(tv_ptr->edge_size);
        tv_ptr->small_ds_slice_size *= (size_t)(tv_ptr->edge_size);
    }
    tv_ptr->small_ds_size *= (size_t)(tv_ptr->mpi_size + 1);

    /* used by checker board tests only */
    tv_ptr->small_ds_offset = PAR_SS_DR_MAX_RANK - tv_ptr->small_rank;

    HDassert(0 < tv_ptr->small_ds_offset);
    HDassert(tv_ptr->small_ds_offset < PAR_SS_DR_MAX_RANK);

    for (i = 0; i < tv_ptr->large_rank - 1; i++) {

        tv_ptr->large_ds_size *= (size_t)(tv_ptr->edge_size);
        tv_ptr->large_ds_slice_size *= (size_t)(tv_ptr->edge_size);
    }
    tv_ptr->large_ds_size *= (size_t)(tv_ptr->mpi_size + 1);

    /* used by checker board tests only */
    tv_ptr->large_ds_offset = PAR_SS_DR_MAX_RANK - tv_ptr->large_rank;

    HDassert(0 <= tv_ptr->large_ds_offset);
    HDassert(tv_ptr->large_ds_offset < PAR_SS_DR_MAX_RANK);

    /* set up the start, stride, count, and block pointers */
    /* used by contiguous tests only */
    tv_ptr->start_ptr  = &(tv_ptr->start[PAR_SS_DR_MAX_RANK - tv_ptr->large_rank]);
    tv_ptr->stride_ptr = &(tv_ptr->stride[PAR_SS_DR_MAX_RANK - tv_ptr->large_rank]);
    tv_ptr->count_ptr  = &(tv_ptr->count[PAR_SS_DR_MAX_RANK - tv_ptr->large_rank]);
    tv_ptr->block_ptr  = &(tv_ptr->block[PAR_SS_DR_MAX_RANK - tv_ptr->large_rank]);

    /* Allocate buffers */
    tv_ptr->small_ds_buf_0 = (uint32_t *)HDmalloc(sizeof(uint32_t) * tv_ptr->small_ds_size);
    VRFY((tv_ptr->small_ds_buf_0 != NULL), "malloc of small_ds_buf_0 succeeded");

    tv_ptr->small_ds_buf_1 = (uint32_t *)HDmalloc(sizeof(uint32_t) * tv_ptr->small_ds_size);
    VRFY((tv_ptr->small_ds_buf_1 != NULL), "malloc of small_ds_buf_1 succeeded");

    tv_ptr->small_ds_buf_2 = (uint32_t *)HDmalloc(sizeof(uint32_t) * tv_ptr->small_ds_size);
    VRFY((tv_ptr->small_ds_buf_2 != NULL), "malloc of small_ds_buf_2 succeeded");

    tv_ptr->small_ds_slice_buf = (uint32_t *)HDmalloc(sizeof(uint32_t) * tv_ptr->small_ds_slice_size);
    VRFY((tv_ptr->small_ds_slice_buf != NULL), "malloc of small_ds_slice_buf succeeded");

    tv_ptr->large_ds_buf_0 = (uint32_t *)HDmalloc(sizeof(uint32_t) * tv_ptr->large_ds_size);
    VRFY((tv_ptr->large_ds_buf_0 != NULL), "malloc of large_ds_buf_0 succeeded");

    tv_ptr->large_ds_buf_1 = (uint32_t *)HDmalloc(sizeof(uint32_t) * tv_ptr->large_ds_size);
    VRFY((tv_ptr->large_ds_buf_1 != NULL), "malloc of large_ds_buf_1 succeeded");

    tv_ptr->large_ds_buf_2 = (uint32_t *)HDmalloc(sizeof(uint32_t) * tv_ptr->large_ds_size);
    VRFY((tv_ptr->large_ds_buf_2 != NULL), "malloc of large_ds_buf_2 succeeded");

    tv_ptr->large_ds_slice_buf = (uint32_t *)HDmalloc(sizeof(uint32_t) * tv_ptr->large_ds_slice_size);
    VRFY((tv_ptr->large_ds_slice_buf != NULL), "malloc of large_ds_slice_buf succeeded");

    /* initialize the buffers */

    ptr_0 = tv_ptr->small_ds_buf_0;
    for (i = 0; i < (int)(tv_ptr->small_ds_size); i++)
        *ptr_0++ = (uint32_t)i;
    HDmemset(tv_ptr->small_ds_buf_1, 0, sizeof(uint32_t) * tv_ptr->small_ds_size);
    HDmemset(tv_ptr->small_ds_buf_2, 0, sizeof(uint32_t) * tv_ptr->small_ds_size);

    HDmemset(tv_ptr->small_ds_slice_buf, 0, sizeof(uint32_t) * tv_ptr->small_ds_slice_size);

    ptr_0 = tv_ptr->large_ds_buf_0;
    for (i = 0; i < (int)(tv_ptr->large_ds_size); i++)
        *ptr_0++ = (uint32_t)i;
    HDmemset(tv_ptr->large_ds_buf_1, 0, sizeof(uint32_t) * tv_ptr->large_ds_size);
    HDmemset(tv_ptr->large_ds_buf_2, 0, sizeof(uint32_t) * tv_ptr->large_ds_size);

    HDmemset(tv_ptr->large_ds_slice_buf, 0, sizeof(uint32_t) * tv_ptr->large_ds_slice_size);

    filename = (const char *)GetTestParameters();
    HDassert(filename != NULL);
#if CONTIG_HS_DR_PIO_TEST__SETUP__DEBUG
    if (MAINPROCESS) {

        HDfprintf(stdout, "%d: test num = %d.\n", tv_ptr->mpi_rank, tv_ptr->test_num);
        HDfprintf(stdout, "%d: mpi_size = %d.\n", tv_ptr->mpi_rank, tv_ptr->mpi_size);
        HDfprintf(stdout, "%d: small/large rank = %d/%d, use_collective_io = %d.\n", tv_ptr->mpi_rank,
                  tv_ptr->small_rank, tv_ptr->large_rank, (int)use_collective_io);
        HDfprintf(stdout, "%d: edge_size = %d, chunk_edge_size = %d.\n", tv_ptr->mpi_rank, tv_ptr->edge_size,
                  tv_ptr->chunk_edge_size);
        HDfprintf(stdout, "%d: checker_edge_size = %d.\n", tv_ptr->mpi_rank, tv_ptr->checker_edge_size);
        HDfprintf(stdout, "%d: small_ds_size = %d, large_ds_size = %d.\n", tv_ptr->mpi_rank,
                  (int)(tv_ptr->small_ds_size), (int)(tv_ptr->large_ds_size));
        HDfprintf(stdout, "%d: filename = %s.\n", tv_ptr->mpi_rank, filename);
    }
#endif /* CONTIG_HS_DR_PIO_TEST__SETUP__DEBUG */
    /* ----------------------------------------
     * CREATE AN HDF5 FILE WITH PARALLEL ACCESS
     * ---------------------------------------*/
    /* setup file access template */
    acc_tpl = create_faccess_plist(tv_ptr->mpi_comm, tv_ptr->mpi_info, facc_type);
    VRFY((acc_tpl >= 0), "create_faccess_plist() succeeded");

    /* set the alignment -- need it large so that we aren't always hitting the
     * the same file system block.  Do this only if express_test is greater
     * than zero.
     */
    if (express_test > 0) {

        ret = H5Pset_alignment(acc_tpl, (hsize_t)0, SHAPE_SAME_TEST_ALIGNMENT);
        VRFY((ret != FAIL), "H5Pset_alignment() succeeded");
    }

    /* create the file collectively */
    tv_ptr->fid = H5Fcreate(filename, H5F_ACC_TRUNC, H5P_DEFAULT, acc_tpl);
    VRFY((tv_ptr->fid >= 0), "H5Fcreate succeeded");

    MESG("File opened.");

    /* Release file-access template */
    ret = H5Pclose(acc_tpl);
    VRFY((ret >= 0), "H5Pclose(acc_tpl) succeeded");

    /* setup dims: */
    tv_ptr->dims[0] = (hsize_t)(tv_ptr->mpi_size + 1);
    tv_ptr->dims[1] = tv_ptr->dims[2] = tv_ptr->dims[3] = tv_ptr->dims[4] = (hsize_t)(tv_ptr->edge_size);

    /* Create small ds dataspaces */
    tv_ptr->full_mem_small_ds_sid = H5Screate_simple(tv_ptr->small_rank, tv_ptr->dims, NULL);
    VRFY((tv_ptr->full_mem_small_ds_sid != 0), "H5Screate_simple() full_mem_small_ds_sid succeeded");

    tv_ptr->full_file_small_ds_sid = H5Screate_simple(tv_ptr->small_rank, tv_ptr->dims, NULL);
    VRFY((tv_ptr->full_file_small_ds_sid != 0), "H5Screate_simple() full_file_small_ds_sid succeeded");

    tv_ptr->mem_small_ds_sid = H5Screate_simple(tv_ptr->small_rank, tv_ptr->dims, NULL);
    VRFY((tv_ptr->mem_small_ds_sid != 0), "H5Screate_simple() mem_small_ds_sid succeeded");

    tv_ptr->file_small_ds_sid_0 = H5Screate_simple(tv_ptr->small_rank, tv_ptr->dims, NULL);
    VRFY((tv_ptr->file_small_ds_sid_0 != 0), "H5Screate_simple() file_small_ds_sid_0 succeeded");

    /* used by checker board tests only */
    tv_ptr->file_small_ds_sid_1 = H5Screate_simple(tv_ptr->small_rank, tv_ptr->dims, NULL);
    VRFY((tv_ptr->file_small_ds_sid_1 != 0), "H5Screate_simple() file_small_ds_sid_1 succeeded");

    tv_ptr->small_ds_slice_sid = H5Screate_simple(tv_ptr->small_rank - 1, &(tv_ptr->dims[1]), NULL);
    VRFY((tv_ptr->small_ds_slice_sid != 0), "H5Screate_simple() small_ds_slice_sid succeeded");

    /* Create large ds dataspaces */
    tv_ptr->full_mem_large_ds_sid = H5Screate_simple(tv_ptr->large_rank, tv_ptr->dims, NULL);
    VRFY((tv_ptr->full_mem_large_ds_sid != 0), "H5Screate_simple() full_mem_large_ds_sid succeeded");

    tv_ptr->full_file_large_ds_sid = H5Screate_simple(tv_ptr->large_rank, tv_ptr->dims, NULL);
    VRFY((tv_ptr->full_file_large_ds_sid != FAIL), "H5Screate_simple() full_file_large_ds_sid succeeded");

    tv_ptr->mem_large_ds_sid = H5Screate_simple(tv_ptr->large_rank, tv_ptr->dims, NULL);
    VRFY((tv_ptr->mem_large_ds_sid != FAIL), "H5Screate_simple() mem_large_ds_sid succeeded");

    tv_ptr->file_large_ds_sid_0 = H5Screate_simple(tv_ptr->large_rank, tv_ptr->dims, NULL);
    VRFY((tv_ptr->file_large_ds_sid_0 != FAIL), "H5Screate_simple() file_large_ds_sid_0 succeeded");

    /* used by checker board tests only */
    tv_ptr->file_large_ds_sid_1 = H5Screate_simple(tv_ptr->large_rank, tv_ptr->dims, NULL);
    VRFY((tv_ptr->file_large_ds_sid_1 != FAIL), "H5Screate_simple() file_large_ds_sid_1 succeeded");

    tv_ptr->mem_large_ds_process_slice_sid = H5Screate_simple(tv_ptr->large_rank, tv_ptr->dims, NULL);
    VRFY((tv_ptr->mem_large_ds_process_slice_sid != FAIL),
         "H5Screate_simple() mem_large_ds_process_slice_sid succeeded");

    tv_ptr->file_large_ds_process_slice_sid = H5Screate_simple(tv_ptr->large_rank, tv_ptr->dims, NULL);
    VRFY((tv_ptr->file_large_ds_process_slice_sid != FAIL),
         "H5Screate_simple() file_large_ds_process_slice_sid succeeded");

    tv_ptr->large_ds_slice_sid = H5Screate_simple(tv_ptr->large_rank - 1, &(tv_ptr->dims[1]), NULL);
    VRFY((tv_ptr->large_ds_slice_sid != 0), "H5Screate_simple() large_ds_slice_sid succeeded");

    /* if chunk edge size is greater than zero, set up the small and
     * large data set creation property lists to specify chunked
     * datasets.
     */
    if (tv_ptr->chunk_edge_size > 0) {

        /* Under Lustre (and perhaps other parallel file systems?) we get
         * locking delays when two or more processes attempt to access the
         * same file system block.
         *
         * To minimize this problem, I have changed chunk_dims[0]
         * from (mpi_size + 1) to just when any sort of express test is
         * selected.  Given the structure of the test, and assuming we
         * set the alignment large enough, this avoids the contention
         * issue by seeing to it that each chunk is only accessed by one
         * process.
         *
         * One can argue as to whether this is a good thing to do in our
         * tests, but for now it is necessary if we want the test to complete
         * in a reasonable amount of time.
         *
         *                                         JRM -- 9/16/10
         */

        tv_ptr->chunk_dims[0] = 1;

        tv_ptr->chunk_dims[1] = tv_ptr->chunk_dims[2] = tv_ptr->chunk_dims[3] = tv_ptr->chunk_dims[4] =
            (hsize_t)(tv_ptr->chunk_edge_size);

        small_ds_dcpl_id = H5Pcreate(H5P_DATASET_CREATE);
        VRFY((ret != FAIL), "H5Pcreate() small_ds_dcpl_id succeeded");

        ret = H5Pset_layout(small_ds_dcpl_id, H5D_CHUNKED);
        VRFY((ret != FAIL), "H5Pset_layout() small_ds_dcpl_id succeeded");

        ret = H5Pset_chunk(small_ds_dcpl_id, tv_ptr->small_rank, tv_ptr->chunk_dims);
        VRFY((ret != FAIL), "H5Pset_chunk() small_ds_dcpl_id succeeded");

        large_ds_dcpl_id = H5Pcreate(H5P_DATASET_CREATE);
        VRFY((ret != FAIL), "H5Pcreate() large_ds_dcpl_id succeeded");

        ret = H5Pset_layout(large_ds_dcpl_id, H5D_CHUNKED);
        VRFY((ret != FAIL), "H5Pset_layout() large_ds_dcpl_id succeeded");

        ret = H5Pset_chunk(large_ds_dcpl_id, tv_ptr->large_rank, tv_ptr->chunk_dims);
        VRFY((ret != FAIL), "H5Pset_chunk() large_ds_dcpl_id succeeded");
    }

    /* create the small dataset */
    tv_ptr->small_dataset =
        H5Dcreate2(tv_ptr->fid, "small_dataset", tv_ptr->dset_type, tv_ptr->file_small_ds_sid_0, H5P_DEFAULT,
                   small_ds_dcpl_id, H5P_DEFAULT);
    VRFY((ret != FAIL), "H5Dcreate2() small_dataset succeeded");

    /* create the large dataset */
    tv_ptr->large_dataset =
        H5Dcreate2(tv_ptr->fid, "large_dataset", tv_ptr->dset_type, tv_ptr->file_large_ds_sid_0, H5P_DEFAULT,
                   large_ds_dcpl_id, H5P_DEFAULT);
    VRFY((ret != FAIL), "H5Dcreate2() large_dataset succeeded");

    /* setup xfer property list */
    tv_ptr->xfer_plist = H5Pcreate(H5P_DATASET_XFER);
    VRFY((tv_ptr->xfer_plist >= 0), "H5Pcreate(H5P_DATASET_XFER) succeeded");

    if (use_collective_io) {
        ret = H5Pset_dxpl_mpio(tv_ptr->xfer_plist, H5FD_MPIO_COLLECTIVE);
        VRFY((ret >= 0), "H5Pset_dxpl_mpio succeeded");
    }

    /* setup selection to write initial data to the small and large data sets */
    tv_ptr->start[0]  = (hsize_t)(tv_ptr->mpi_rank);
    tv_ptr->stride[0] = (hsize_t)(2 * (tv_ptr->mpi_size + 1));
    tv_ptr->count[0]  = 1;
    tv_ptr->block[0]  = 1;

    for (i = 1; i < tv_ptr->large_rank; i++) {

        tv_ptr->start[i]  = 0;
        tv_ptr->stride[i] = (hsize_t)(2 * tv_ptr->edge_size);
        tv_ptr->count[i]  = 1;
        tv_ptr->block[i]  = (hsize_t)(tv_ptr->edge_size);
    }

    /* setup selections for writing initial data to the small data set */
    ret = H5Sselect_hyperslab(tv_ptr->mem_small_ds_sid, H5S_SELECT_SET, tv_ptr->start, tv_ptr->stride,
                              tv_ptr->count, tv_ptr->block);
    VRFY((ret >= 0), "H5Sselect_hyperslab(mem_small_ds_sid, set) suceeded");

    ret = H5Sselect_hyperslab(tv_ptr->file_small_ds_sid_0, H5S_SELECT_SET, tv_ptr->start, tv_ptr->stride,
                              tv_ptr->count, tv_ptr->block);
    VRFY((ret >= 0), "H5Sselect_hyperslab(file_small_ds_sid_0, set) suceeded");

    if (MAINPROCESS) { /* add an additional slice to the selections */

        tv_ptr->start[0] = (hsize_t)(tv_ptr->mpi_size);

        ret = H5Sselect_hyperslab(tv_ptr->mem_small_ds_sid, H5S_SELECT_OR, tv_ptr->start, tv_ptr->stride,
                                  tv_ptr->count, tv_ptr->block);
        VRFY((ret >= 0), "H5Sselect_hyperslab(mem_small_ds_sid, or) suceeded");

        ret = H5Sselect_hyperslab(tv_ptr->file_small_ds_sid_0, H5S_SELECT_OR, tv_ptr->start, tv_ptr->stride,
                                  tv_ptr->count, tv_ptr->block);
        VRFY((ret >= 0), "H5Sselect_hyperslab(file_small_ds_sid_0, or) suceeded");
    }

    /* write the initial value of the small data set to file */
    ret = H5Dwrite(tv_ptr->small_dataset, tv_ptr->dset_type, tv_ptr->mem_small_ds_sid,
                   tv_ptr->file_small_ds_sid_0, tv_ptr->xfer_plist, tv_ptr->small_ds_buf_0);

    VRFY((ret >= 0), "H5Dwrite() small_dataset initial write succeeded");

    /* sync with the other processes before checking data */
    if (!use_collective_io) {

        mrc = MPI_Barrier(MPI_COMM_WORLD);
        VRFY((mrc == MPI_SUCCESS), "Sync after small dataset writes");
    }

    /* read the small data set back to verify that it contains the
     * expected data.  Note that each process reads in the entire
     * data set and verifies it.
     */
    ret = H5Dread(tv_ptr->small_dataset, H5T_NATIVE_UINT32, tv_ptr->full_mem_small_ds_sid,
                  tv_ptr->full_file_small_ds_sid, tv_ptr->xfer_plist, tv_ptr->small_ds_buf_1);
    VRFY((ret >= 0), "H5Dread() small_dataset initial read succeeded");

    /* verify that the correct data was written to the small data set */
    expected_value = 0;
    mis_match      = FALSE;
    ptr_1          = tv_ptr->small_ds_buf_1;

    i = 0;
    for (i = 0; i < (int)(tv_ptr->small_ds_size); i++) {

        if (*ptr_1 != expected_value) {

            mis_match = TRUE;
        }
        ptr_1++;
        expected_value++;
    }
    VRFY((mis_match == FALSE), "small ds init data good.");

    /* setup selections for writing initial data to the large data set */

    tv_ptr->start[0] = (hsize_t)(tv_ptr->mpi_rank);

    ret = H5Sselect_hyperslab(tv_ptr->mem_large_ds_sid, H5S_SELECT_SET, tv_ptr->start, tv_ptr->stride,
                              tv_ptr->count, tv_ptr->block);
    VRFY((ret >= 0), "H5Sselect_hyperslab(mem_large_ds_sid, set) suceeded");

    ret = H5Sselect_hyperslab(tv_ptr->file_large_ds_sid_0, H5S_SELECT_SET, tv_ptr->start, tv_ptr->stride,
                              tv_ptr->count, tv_ptr->block);
    VRFY((ret >= 0), "H5Sselect_hyperslab(file_large_ds_sid_0, set) suceeded");

    /* In passing, setup the process slice dataspaces as well */

    ret = H5Sselect_hyperslab(tv_ptr->mem_large_ds_process_slice_sid, H5S_SELECT_SET, tv_ptr->start,
                              tv_ptr->stride, tv_ptr->count, tv_ptr->block);
    VRFY((ret >= 0), "H5Sselect_hyperslab(mem_large_ds_process_slice_sid, set) suceeded");

    ret = H5Sselect_hyperslab(tv_ptr->file_large_ds_process_slice_sid, H5S_SELECT_SET, tv_ptr->start,
                              tv_ptr->stride, tv_ptr->count, tv_ptr->block);
    VRFY((ret >= 0), "H5Sselect_hyperslab(file_large_ds_process_slice_sid, set) suceeded");

    if (MAINPROCESS) { /* add an additional slice to the selections */

        tv_ptr->start[0] = (hsize_t)(tv_ptr->mpi_size);

        ret = H5Sselect_hyperslab(tv_ptr->mem_large_ds_sid, H5S_SELECT_OR, tv_ptr->start, tv_ptr->stride,
                                  tv_ptr->count, tv_ptr->block);
        VRFY((ret >= 0), "H5Sselect_hyperslab(mem_large_ds_sid, or) suceeded");

        ret = H5Sselect_hyperslab(tv_ptr->file_large_ds_sid_0, H5S_SELECT_OR, tv_ptr->start, tv_ptr->stride,
                                  tv_ptr->count, tv_ptr->block);
        VRFY((ret >= 0), "H5Sselect_hyperslab(file_large_ds_sid_0, or) suceeded");
    }

    /* write the initial value of the large data set to file */
    ret = H5Dwrite(tv_ptr->large_dataset, tv_ptr->dset_type, tv_ptr->mem_large_ds_sid,
                   tv_ptr->file_large_ds_sid_0, tv_ptr->xfer_plist, tv_ptr->large_ds_buf_0);
    if (ret < 0)
        H5Eprint2(H5E_DEFAULT, stderr);
    VRFY((ret >= 0), "H5Dwrite() large_dataset initial write succeeded");

    /* sync with the other processes before checking data */
    if (!use_collective_io) {

        mrc = MPI_Barrier(MPI_COMM_WORLD);
        VRFY((mrc == MPI_SUCCESS), "Sync after large dataset writes");
    }

    /* read the large data set back to verify that it contains the
     * expected data.  Note that each process reads in the entire
     * data set.
     */
    ret = H5Dread(tv_ptr->large_dataset, H5T_NATIVE_UINT32, tv_ptr->full_mem_large_ds_sid,
                  tv_ptr->full_file_large_ds_sid, tv_ptr->xfer_plist, tv_ptr->large_ds_buf_1);
    VRFY((ret >= 0), "H5Dread() large_dataset initial read succeeded");

    /* verify that the correct data was written to the large data set */
    expected_value = 0;
    mis_match      = FALSE;
    ptr_1          = tv_ptr->large_ds_buf_1;

    i = 0;
    for (i = 0; i < (int)(tv_ptr->large_ds_size); i++) {

        if (*ptr_1 != expected_value) {

            mis_match = TRUE;
        }
        ptr_1++;
        expected_value++;
    }
    VRFY((mis_match == FALSE), "large ds init data good.");

    /* sync with the other processes before changing data */

    if (!use_collective_io) {

        mrc = MPI_Barrier(MPI_COMM_WORLD);
        VRFY((mrc == MPI_SUCCESS), "Sync initial values check");
    }

    return;

} /* hs_dr_pio_test__setup() */

/*-------------------------------------------------------------------------
 * Function:    hs_dr_pio_test__takedown()
 *
 * Purpose:    Do takedown after tests of I/O to/from hyperslab selections
 *        of different rank in the parallel case.
 *
 * Return:    void
 *
 * Programmer:    JRM -- 9/18/09
 *
 *-------------------------------------------------------------------------
 */

#define HS_DR_PIO_TEST__TAKEDOWN__DEBUG 0

static void
hs_dr_pio_test__takedown(struct hs_dr_pio_test_vars_t *tv_ptr)
{
#if HS_DR_PIO_TEST__TAKEDOWN__DEBUG
    const char *fcnName = "hs_dr_pio_test__takedown()";
#endif               /* HS_DR_PIO_TEST__TAKEDOWN__DEBUG */
    int    mpi_rank; /* needed by the VRFY macro */
    herr_t ret;      /* Generic return value */

    /* initialize the local copy of mpi_rank */
    mpi_rank = tv_ptr->mpi_rank;

    /* Close property lists */
    if (tv_ptr->xfer_plist != H5P_DEFAULT) {
        ret = H5Pclose(tv_ptr->xfer_plist);
        VRFY((ret != FAIL), "H5Pclose(xfer_plist) succeeded");
    }

    /* Close dataspaces */
    ret = H5Sclose(tv_ptr->full_mem_small_ds_sid);
    VRFY((ret != FAIL), "H5Sclose(full_mem_small_ds_sid) succeeded");

    ret = H5Sclose(tv_ptr->full_file_small_ds_sid);
    VRFY((ret != FAIL), "H5Sclose(full_file_small_ds_sid) succeeded");

    ret = H5Sclose(tv_ptr->mem_small_ds_sid);
    VRFY((ret != FAIL), "H5Sclose(mem_small_ds_sid) succeeded");

    ret = H5Sclose(tv_ptr->file_small_ds_sid_0);
    VRFY((ret != FAIL), "H5Sclose(file_small_ds_sid_0) succeeded");

    ret = H5Sclose(tv_ptr->file_small_ds_sid_1);
    VRFY((ret != FAIL), "H5Sclose(file_small_ds_sid_1) succeeded");

    ret = H5Sclose(tv_ptr->small_ds_slice_sid);
    VRFY((ret != FAIL), "H5Sclose(small_ds_slice_sid) succeeded");

    ret = H5Sclose(tv_ptr->full_mem_large_ds_sid);
    VRFY((ret != FAIL), "H5Sclose(full_mem_large_ds_sid) succeeded");

    ret = H5Sclose(tv_ptr->full_file_large_ds_sid);
    VRFY((ret != FAIL), "H5Sclose(full_file_large_ds_sid) succeeded");

    ret = H5Sclose(tv_ptr->mem_large_ds_sid);
    VRFY((ret != FAIL), "H5Sclose(mem_large_ds_sid) succeeded");

    ret = H5Sclose(tv_ptr->file_large_ds_sid_0);
    VRFY((ret != FAIL), "H5Sclose(file_large_ds_sid_0) succeeded");

    ret = H5Sclose(tv_ptr->file_large_ds_sid_1);
    VRFY((ret != FAIL), "H5Sclose(file_large_ds_sid_1) succeeded");

    ret = H5Sclose(tv_ptr->mem_large_ds_process_slice_sid);
    VRFY((ret != FAIL), "H5Sclose(mem_large_ds_process_slice_sid) succeeded");

    ret = H5Sclose(tv_ptr->file_large_ds_process_slice_sid);
    VRFY((ret != FAIL), "H5Sclose(file_large_ds_process_slice_sid) succeeded");

    ret = H5Sclose(tv_ptr->large_ds_slice_sid);
    VRFY((ret != FAIL), "H5Sclose(large_ds_slice_sid) succeeded");

    /* Close Datasets */
    ret = H5Dclose(tv_ptr->small_dataset);
    VRFY((ret != FAIL), "H5Dclose(small_dataset) succeeded");

    ret = H5Dclose(tv_ptr->large_dataset);
    VRFY((ret != FAIL), "H5Dclose(large_dataset) succeeded");

    /* close the file collectively */
    MESG("about to close file.");
    ret = H5Fclose(tv_ptr->fid);
    VRFY((ret != FAIL), "file close succeeded");

    /* Free memory buffers */

    if (tv_ptr->small_ds_buf_0 != NULL)
        HDfree(tv_ptr->small_ds_buf_0);
    if (tv_ptr->small_ds_buf_1 != NULL)
        HDfree(tv_ptr->small_ds_buf_1);
    if (tv_ptr->small_ds_buf_2 != NULL)
        HDfree(tv_ptr->small_ds_buf_2);
    if (tv_ptr->small_ds_slice_buf != NULL)
        HDfree(tv_ptr->small_ds_slice_buf);

    if (tv_ptr->large_ds_buf_0 != NULL)
        HDfree(tv_ptr->large_ds_buf_0);
    if (tv_ptr->large_ds_buf_1 != NULL)
        HDfree(tv_ptr->large_ds_buf_1);
    if (tv_ptr->large_ds_buf_2 != NULL)
        HDfree(tv_ptr->large_ds_buf_2);
    if (tv_ptr->large_ds_slice_buf != NULL)
        HDfree(tv_ptr->large_ds_slice_buf);

    return;

} /* hs_dr_pio_test__takedown() */

/*-------------------------------------------------------------------------
 * Function:    contig_hs_dr_pio_test__d2m_l2s()
 *
 * Purpose:    Part one of a series of tests of I/O to/from hyperslab
 *        selections of different rank in the parallel.
 *
 *        Verify that we can read from disk correctly using
 *        selections of different rank that H5Sselect_shape_same()
 *        views as being of the same shape.
 *
 *              In this function, we test this by reading small_rank - 1
 *        slices from the on disk large cube, and verifying that the
 *        data read is correct.  Verify that H5Sselect_shape_same()
 *        returns true on the memory and file selections.
 *
 * Return:    void
 *
 * Programmer:    JRM -- 9/10/11
 *
 *-------------------------------------------------------------------------
 */

#define CONTIG_HS_DR_PIO_TEST__D2M_L2S__DEBUG 0

static void
contig_hs_dr_pio_test__d2m_l2s(struct hs_dr_pio_test_vars_t *tv_ptr)
{
#if CONTIG_HS_DR_PIO_TEST__D2M_L2S__DEBUG
    const char *fcnName = "contig_hs_dr_pio_test__run_test()";
#endif /* CONTIG_HS_DR_PIO_TEST__D2M_L2S__DEBUG */
    hbool_t   mis_match = FALSE;
    int       i, j, k, l;
    size_t    n;
    int       mpi_rank; /* needed by the VRFY macro */
    uint32_t  expected_value;
    uint32_t *ptr_1;
    htri_t    check; /* Shape comparison return value */
    herr_t    ret;   /* Generic return value */

    /* initialize the local copy of mpi_rank */
    mpi_rank = tv_ptr->mpi_rank;

    /* We have already done a H5Sselect_all() on the dataspace
     * small_ds_slice_sid in the initialization phase, so no need to
     * call H5Sselect_all() again.
     */

    /* set up start, stride, count, and block -- note that we will
     * change start[] so as to read slices of the large cube.
     */
    for (i = 0; i < PAR_SS_DR_MAX_RANK; i++) {

        tv_ptr->start[i]  = 0;
        tv_ptr->stride[i] = (hsize_t)(2 * tv_ptr->edge_size);
        tv_ptr->count[i]  = 1;
        if ((PAR_SS_DR_MAX_RANK - i) > (tv_ptr->small_rank - 1)) {

            tv_ptr->block[i] = 1;
        }
        else {

            tv_ptr->block[i] = (hsize_t)(tv_ptr->edge_size);
        }
    }

    /* zero out the buffer we will be reading into */
    HDmemset(tv_ptr->small_ds_slice_buf, 0, sizeof(uint32_t) * tv_ptr->small_ds_slice_size);

#if CONTIG_HS_DR_PIO_TEST__D2M_L2S__DEBUG
    HDfprintf(stdout, "%s reading slices from big cube on disk into small cube slice.\n", fcnName);
#endif /* CONTIG_HS_DR_PIO_TEST__D2M_L2S__DEBUG */

    /* in serial versions of this test, we loop through all the dimensions
     * of the large data set.  However, in the parallel version, each
     * process only works with that slice of the large cube indicated
     * by its rank -- hence we set the most slowly changing index to
     * mpi_rank, and don't itterate over it.
     */

    if (PAR_SS_DR_MAX_RANK - tv_ptr->large_rank == 0) {

        i = tv_ptr->mpi_rank;
    }
    else {

        i = 0;
    }

    /* since large_rank is at most PAR_SS_DR_MAX_RANK, no need to
     * loop over it -- either we are setting i to mpi_rank, or
     * we are setting it to zero.  It will not change during the
     * test.
     */

    if (PAR_SS_DR_MAX_RANK - tv_ptr->large_rank == 1) {

        j = tv_ptr->mpi_rank;
    }
    else {

        j = 0;
    }

    do {
        if (PAR_SS_DR_MAX_RANK - tv_ptr->large_rank == 2) {

            k = tv_ptr->mpi_rank;
        }
        else {

            k = 0;
        }

        do {
            /* since small rank >= 2 and large_rank > small_rank, we
             * have large_rank >= 3.  Since PAR_SS_DR_MAX_RANK == 5
             * (baring major re-orgaization), this gives us:
             *
             *     (PAR_SS_DR_MAX_RANK - large_rank) <= 2
             *
             * so no need to repeat the test in the outer loops --
             * just set l = 0.
             */

            l = 0;
            do {
                if ((tv_ptr->skips)++ < tv_ptr->max_skips) { /* skip the test */

                    (tv_ptr->tests_skipped)++;
                }
                else { /* run the test */

                    tv_ptr->skips = 0; /* reset the skips counter */

                    /* we know that small_rank - 1 >= 1 and that
                     * large_rank > small_rank by the assertions at the head
                     * of this function.  Thus no need for another inner loop.
                     */
                    tv_ptr->start[0] = (hsize_t)i;
                    tv_ptr->start[1] = (hsize_t)j;
                    tv_ptr->start[2] = (hsize_t)k;
                    tv_ptr->start[3] = (hsize_t)l;
                    tv_ptr->start[4] = 0;

                    ret = H5Sselect_hyperslab(tv_ptr->file_large_ds_sid_0, H5S_SELECT_SET, tv_ptr->start_ptr,
                                              tv_ptr->stride_ptr, tv_ptr->count_ptr, tv_ptr->block_ptr);
                    VRFY((ret != FAIL), "H5Sselect_hyperslab(file_large_cube_sid) succeeded");

                    /* verify that H5Sselect_shape_same() reports the two
                     * selections as having the same shape.
                     */
                    check = H5Sselect_shape_same(tv_ptr->small_ds_slice_sid, tv_ptr->file_large_ds_sid_0);
                    VRFY((check == TRUE), "H5Sselect_shape_same passed");

                    /* Read selection from disk */
#if CONTIG_HS_DR_PIO_TEST__D2M_L2S__DEBUG
                    HDfprintf(stdout, "%s:%d: start = %d %d %d %d %d.\n", fcnName, (int)(tv_ptr->mpi_rank),
                              (int)(tv_ptr->start[0]), (int)(tv_ptr->start[1]), (int)(tv_ptr->start[2]),
                              (int)(tv_ptr->start[3]), (int)(tv_ptr->start[4]));
                    HDfprintf(stdout, "%s slice/file extent dims = %d/%d.\n", fcnName,
                              H5Sget_simple_extent_ndims(tv_ptr->small_ds_slice_sid),
                              H5Sget_simple_extent_ndims(tv_ptr->file_large_ds_sid_0));
#endif /* CONTIG_HS_DR_PIO_TEST__D2M_L2S__DEBUG */
                    ret =
                        H5Dread(tv_ptr->large_dataset, H5T_NATIVE_UINT32, tv_ptr->small_ds_slice_sid,
                                tv_ptr->file_large_ds_sid_0, tv_ptr->xfer_plist, tv_ptr->small_ds_slice_buf);
                    VRFY((ret >= 0), "H5Dread() slice from large ds succeeded.");

                    /* verify that expected data is retrieved */

                    mis_match      = FALSE;
                    ptr_1          = tv_ptr->small_ds_slice_buf;
                    expected_value = (uint32_t)(
                        (i * tv_ptr->edge_size * tv_ptr->edge_size * tv_ptr->edge_size * tv_ptr->edge_size) +
                        (j * tv_ptr->edge_size * tv_ptr->edge_size * tv_ptr->edge_size) +
                        (k * tv_ptr->edge_size * tv_ptr->edge_size) + (l * tv_ptr->edge_size));

                    for (n = 0; n < tv_ptr->small_ds_slice_size; n++) {

                        if (*ptr_1 != expected_value) {

                            mis_match = TRUE;
                        }

                        *ptr_1 = 0; /* zero data for next use */

                        ptr_1++;
                        expected_value++;
                    }

                    VRFY((mis_match == FALSE), "small slice read from large ds data good.");

                    (tv_ptr->tests_run)++;
                }

                l++;

                (tv_ptr->total_tests)++;

            } while ((tv_ptr->large_rank > 2) && ((tv_ptr->small_rank - 1) <= 1) && (l < tv_ptr->edge_size));
            k++;
        } while ((tv_ptr->large_rank > 3) && ((tv_ptr->small_rank - 1) <= 2) && (k < tv_ptr->edge_size));
        j++;
    } while ((tv_ptr->large_rank > 4) && ((tv_ptr->small_rank - 1) <= 3) && (j < tv_ptr->edge_size));

    return;

} /* contig_hs_dr_pio_test__d2m_l2s() */

/*-------------------------------------------------------------------------
 * Function:    contig_hs_dr_pio_test__d2m_s2l()
 *
 * Purpose:    Part two of a series of tests of I/O to/from hyperslab
 *        selections of different rank in the parallel.
 *
 *        Verify that we can read from disk correctly using
 *        selections of different rank that H5Sselect_shape_same()
 *        views as being of the same shape.
 *
 *        In this function, we test this by reading slices of the
 *        on disk small data set into slices through the in memory
 *        large data set, and verify that the correct data (and
 *        only the correct data) is read.
 *
 * Return:    void
 *
 * Programmer:    JRM -- 8/10/11
 *
 *-------------------------------------------------------------------------
 */

#define CONTIG_HS_DR_PIO_TEST__D2M_S2L__DEBUG 0

static void
contig_hs_dr_pio_test__d2m_s2l(struct hs_dr_pio_test_vars_t *tv_ptr)
{
#if CONTIG_HS_DR_PIO_TEST__D2M_S2L__DEBUG
    const char *fcnName = "contig_hs_dr_pio_test__d2m_s2l()";
#endif /* CONTIG_HS_DR_PIO_TEST__D2M_S2L__DEBUG */
    hbool_t   mis_match = FALSE;
    int       i, j, k, l;
    size_t    n;
    int       mpi_rank; /* needed by the VRFY macro */
    size_t    start_index;
    size_t    stop_index;
    uint32_t  expected_value;
    uint32_t *ptr_1;
    htri_t    check; /* Shape comparison return value */
    herr_t    ret;   /* Generic return value */

    /* initialize the local copy of mpi_rank */
    mpi_rank = tv_ptr->mpi_rank;

    /* Read slices of the on disk small data set into slices
     * through the in memory large data set, and verify that the correct
     * data (and only the correct data) is read.
     */

    tv_ptr->start[0]  = (hsize_t)(tv_ptr->mpi_rank);
    tv_ptr->stride[0] = (hsize_t)(2 * (tv_ptr->mpi_size + 1));
    tv_ptr->count[0]  = 1;
    tv_ptr->block[0]  = 1;

    for (i = 1; i < tv_ptr->large_rank; i++) {

        tv_ptr->start[i]  = 0;
        tv_ptr->stride[i] = (hsize_t)(2 * tv_ptr->edge_size);
        tv_ptr->count[i]  = 1;
        tv_ptr->block[i]  = (hsize_t)(tv_ptr->edge_size);
    }

    ret = H5Sselect_hyperslab(tv_ptr->file_small_ds_sid_0, H5S_SELECT_SET, tv_ptr->start, tv_ptr->stride,
                              tv_ptr->count, tv_ptr->block);
    VRFY((ret >= 0), "H5Sselect_hyperslab(file_small_ds_sid_0, set) suceeded");

#if CONTIG_HS_DR_PIO_TEST__D2M_S2L__DEBUG
    HDfprintf(stdout, "%s reading slices of on disk small data set into slices of big data set.\n", fcnName);
#endif /* CONTIG_HS_DR_PIO_TEST__D2M_S2L__DEBUG */

    /* zero out the in memory large ds */
    HDmemset(tv_ptr->large_ds_buf_1, 0, sizeof(uint32_t) * tv_ptr->large_ds_size);

    /* set up start, stride, count, and block -- note that we will
     * change start[] so as to read slices of the large cube.
     */
    for (i = 0; i < PAR_SS_DR_MAX_RANK; i++) {

        tv_ptr->start[i]  = 0;
        tv_ptr->stride[i] = (hsize_t)(2 * tv_ptr->edge_size);
        tv_ptr->count[i]  = 1;
        if ((PAR_SS_DR_MAX_RANK - i) > (tv_ptr->small_rank - 1)) {

            tv_ptr->block[i] = 1;
        }
        else {

            tv_ptr->block[i] = (hsize_t)(tv_ptr->edge_size);
        }
    }

    /* in serial versions of this test, we loop through all the dimensions
     * of the large data set that don't appear in the small data set.
     *
     * However, in the parallel version, each process only works with that
     * slice of the large (and small) data set indicated by its rank -- hence
     * we set the most slowly changing index to mpi_rank, and don't itterate
     * over it.
     */

    if (PAR_SS_DR_MAX_RANK - tv_ptr->large_rank == 0) {

        i = tv_ptr->mpi_rank;
    }
    else {

        i = 0;
    }

    /* since large_rank is at most PAR_SS_DR_MAX_RANK, no need to
     * loop over it -- either we are setting i to mpi_rank, or
     * we are setting it to zero.  It will not change during the
     * test.
     */

    if (PAR_SS_DR_MAX_RANK - tv_ptr->large_rank == 1) {

        j = tv_ptr->mpi_rank;
    }
    else {

        j = 0;
    }

    do {
        if (PAR_SS_DR_MAX_RANK - tv_ptr->large_rank == 2) {

            k = tv_ptr->mpi_rank;
        }
        else {

            k = 0;
        }

        do {
            /* since small rank >= 2 and large_rank > small_rank, we
             * have large_rank >= 3.  Since PAR_SS_DR_MAX_RANK == 5
             * (baring major re-orgaization), this gives us:
             *
             *     (PAR_SS_DR_MAX_RANK - large_rank) <= 2
             *
             * so no need to repeat the test in the outer loops --
             * just set l = 0.
             */

            l = 0;
            do {
                if ((tv_ptr->skips)++ < tv_ptr->max_skips) { /* skip the test */

                    (tv_ptr->tests_skipped)++;
                }
                else { /* run the test */

                    tv_ptr->skips = 0; /* reset the skips counter */

                    /* we know that small_rank >= 1 and that large_rank > small_rank
                     * by the assertions at the head of this function.  Thus no
                     * need for another inner loop.
                     */
                    tv_ptr->start[0] = (hsize_t)i;
                    tv_ptr->start[1] = (hsize_t)j;
                    tv_ptr->start[2] = (hsize_t)k;
                    tv_ptr->start[3] = (hsize_t)l;
                    tv_ptr->start[4] = 0;

                    ret = H5Sselect_hyperslab(tv_ptr->mem_large_ds_sid, H5S_SELECT_SET, tv_ptr->start_ptr,
                                              tv_ptr->stride_ptr, tv_ptr->count_ptr, tv_ptr->block_ptr);
                    VRFY((ret != FAIL), "H5Sselect_hyperslab(mem_large_ds_sid) succeeded");

                    /* verify that H5Sselect_shape_same() reports the two
                     * selections as having the same shape.
                     */
                    check = H5Sselect_shape_same(tv_ptr->file_small_ds_sid_0, tv_ptr->mem_large_ds_sid);
                    VRFY((check == TRUE), "H5Sselect_shape_same passed");

                    /* Read selection from disk */
#if CONTIG_HS_DR_PIO_TEST__D2M_S2L__DEBUG
                    HDfprintf(stdout, "%s:%d: start = %d %d %d %d %d.\n", fcnName, (int)(tv_ptr->mpi_rank),
                              (int)(tv_ptr->start[0]), (int)(tv_ptr->start[1]), (int)(tv_ptr->start[2]),
                              (int)(tv_ptr->start[3]), (int)(tv_ptr->start[4]));
                    HDfprintf(stdout, "%s:%d: mem/file extent dims = %d/%d.\n", fcnName, tv_ptr->mpi_rank,
                              H5Sget_simple_extent_ndims(tv_ptr->mem_large_ds_sid),
                              H5Sget_simple_extent_ndims(tv_ptr->file_small_ds_sid_0));
#endif /* CONTIG_HS_DR_PIO_TEST__D2M_S2L__DEBUG */
                    ret = H5Dread(tv_ptr->small_dataset, H5T_NATIVE_UINT32, tv_ptr->mem_large_ds_sid,
                                  tv_ptr->file_small_ds_sid_0, tv_ptr->xfer_plist, tv_ptr->large_ds_buf_1);
                    VRFY((ret >= 0), "H5Dread() slice from small ds succeeded.");

                    /* verify that the expected data and only the
                     * expected data was read.
                     */
                    ptr_1          = tv_ptr->large_ds_buf_1;
                    expected_value = (uint32_t)((size_t)(tv_ptr->mpi_rank) * tv_ptr->small_ds_slice_size);
                    start_index    = (size_t)(
                        (i * tv_ptr->edge_size * tv_ptr->edge_size * tv_ptr->edge_size * tv_ptr->edge_size) +
                        (j * tv_ptr->edge_size * tv_ptr->edge_size * tv_ptr->edge_size) +
                        (k * tv_ptr->edge_size * tv_ptr->edge_size) + (l * tv_ptr->edge_size));
                    stop_index = start_index + tv_ptr->small_ds_slice_size - 1;

                    HDassert(start_index < stop_index);
                    HDassert(stop_index <= tv_ptr->large_ds_size);

                    for (n = 0; n < tv_ptr->large_ds_size; n++) {

                        if ((n >= start_index) && (n <= stop_index)) {

                            if (*ptr_1 != expected_value) {

                                mis_match = TRUE;
                            }
                            expected_value++;
                        }
                        else {

                            if (*ptr_1 != 0) {

                                mis_match = TRUE;
                            }
                        }
                        /* zero out the value for the next pass */
                        *ptr_1 = 0;

                        ptr_1++;
                    }

                    VRFY((mis_match == FALSE), "small slice read from large ds data good.");

                    (tv_ptr->tests_run)++;
                }

                l++;

                (tv_ptr->total_tests)++;

            } while ((tv_ptr->large_rank > 2) && ((tv_ptr->small_rank - 1) <= 1) && (l < tv_ptr->edge_size));
            k++;
        } while ((tv_ptr->large_rank > 3) && ((tv_ptr->small_rank - 1) <= 2) && (k < tv_ptr->edge_size));
        j++;
    } while ((tv_ptr->large_rank > 4) && ((tv_ptr->small_rank - 1) <= 3) && (j < tv_ptr->edge_size));

    return;

} /* contig_hs_dr_pio_test__d2m_s2l() */

/*-------------------------------------------------------------------------
 * Function:    contig_hs_dr_pio_test__m2d_l2s()
 *
 * Purpose:    Part three of a series of tests of I/O to/from hyperslab
 *        selections of different rank in the parallel.
 *
 *        Verify that we can write from memory to file using
 *        selections of different rank that H5Sselect_shape_same()
 *        views as being of the same shape.
 *
 *        Do this by writing small_rank - 1 dimensional slices from
 *        the in memory large data set to the on disk small cube
 *        dataset.  After each write, read the slice of the small
 *        dataset back from disk, and verify that it contains
 *        the expected data. Verify that H5Sselect_shape_same()
 *        returns true on the memory and file selections.
 *
 * Return:    void
 *
 * Programmer:    JRM -- 8/10/11
 *
 *-------------------------------------------------------------------------
 */

#define CONTIG_HS_DR_PIO_TEST__M2D_L2S__DEBUG 0

static void
contig_hs_dr_pio_test__m2d_l2s(struct hs_dr_pio_test_vars_t *tv_ptr)
{
#if CONTIG_HS_DR_PIO_TEST__M2D_L2S__DEBUG
    const char *fcnName = "contig_hs_dr_pio_test__m2d_l2s()";
#endif /* CONTIG_HS_DR_PIO_TEST__M2D_L2S__DEBUG */
    hbool_t   mis_match = FALSE;
    int       i, j, k, l;
    size_t    n;
    int       mpi_rank; /* needed by the VRFY macro */
    size_t    start_index;
    size_t    stop_index;
    uint32_t  expected_value;
    uint32_t *ptr_1;
    htri_t    check; /* Shape comparison return value */
    herr_t    ret;   /* Generic return value */

    /* initialize the local copy of mpi_rank */
    mpi_rank = tv_ptr->mpi_rank;

    /* now we go in the opposite direction, verifying that we can write
     * from memory to file using selections of different rank that
     * H5Sselect_shape_same() views as being of the same shape.
     *
     * Start by writing small_rank - 1 dimensional slices from the in memory large
     * data set to the on disk small cube dataset.  After each write, read the
     * slice of the small dataset back from disk, and verify that it contains
     * the expected data. Verify that H5Sselect_shape_same() returns true on
     * the memory and file selections.
     */

    tv_ptr->start[0]  = (hsize_t)(tv_ptr->mpi_rank);
    tv_ptr->stride[0] = (hsize_t)(2 * (tv_ptr->mpi_size + 1));
    tv_ptr->count[0]  = 1;
    tv_ptr->block[0]  = 1;

    for (i = 1; i < tv_ptr->large_rank; i++) {

        tv_ptr->start[i]  = 0;
        tv_ptr->stride[i] = (hsize_t)(2 * tv_ptr->edge_size);
        tv_ptr->count[i]  = 1;
        tv_ptr->block[i]  = (hsize_t)(tv_ptr->edge_size);
    }

    ret = H5Sselect_hyperslab(tv_ptr->file_small_ds_sid_0, H5S_SELECT_SET, tv_ptr->start, tv_ptr->stride,
                              tv_ptr->count, tv_ptr->block);
    VRFY((ret >= 0), "H5Sselect_hyperslab(file_small_ds_sid_0, set) suceeded");

    ret = H5Sselect_hyperslab(tv_ptr->mem_small_ds_sid, H5S_SELECT_SET, tv_ptr->start, tv_ptr->stride,
                              tv_ptr->count, tv_ptr->block);
    VRFY((ret >= 0), "H5Sselect_hyperslab(mem_small_ds_sid, set) suceeded");

    /* set up start, stride, count, and block -- note that we will
     * change start[] so as to read slices of the large cube.
     */
    for (i = 0; i < PAR_SS_DR_MAX_RANK; i++) {

        tv_ptr->start[i]  = 0;
        tv_ptr->stride[i] = (hsize_t)(2 * tv_ptr->edge_size);
        tv_ptr->count[i]  = 1;
        if ((PAR_SS_DR_MAX_RANK - i) > (tv_ptr->small_rank - 1)) {

            tv_ptr->block[i] = 1;
        }
        else {

            tv_ptr->block[i] = (hsize_t)(tv_ptr->edge_size);
        }
    }

    /* zero out the in memory small ds */
    HDmemset(tv_ptr->small_ds_buf_1, 0, sizeof(uint32_t) * tv_ptr->small_ds_size);

#if CONTIG_HS_DR_PIO_TEST__M2D_L2S__DEBUG
    HDfprintf(stdout, "%s writing slices from big ds to slices of small ds on disk.\n", fcnName);
#endif /* CONTIG_HS_DR_PIO_TEST__M2D_L2S__DEBUG */

    /* in serial versions of this test, we loop through all the dimensions
     * of the large data set that don't appear in the small data set.
     *
     * However, in the parallel version, each process only works with that
     * slice of the large (and small) data set indicated by its rank -- hence
     * we set the most slowly changing index to mpi_rank, and don't itterate
     * over it.
     */

    if (PAR_SS_DR_MAX_RANK - tv_ptr->large_rank == 0) {

        i = tv_ptr->mpi_rank;
    }
    else {

        i = 0;
    }

    /* since large_rank is at most PAR_SS_DR_MAX_RANK, no need to
     * loop over it -- either we are setting i to mpi_rank, or
     * we are setting it to zero.  It will not change during the
     * test.
     */

    if (PAR_SS_DR_MAX_RANK - tv_ptr->large_rank == 1) {

        j = tv_ptr->mpi_rank;
    }
    else {

        j = 0;
    }

    j = 0;
    do {
        if (PAR_SS_DR_MAX_RANK - tv_ptr->large_rank == 2) {

            k = tv_ptr->mpi_rank;
        }
        else {

            k = 0;
        }

        do {
            /* since small rank >= 2 and large_rank > small_rank, we
             * have large_rank >= 3.  Since PAR_SS_DR_MAX_RANK == 5
             * (baring major re-orgaization), this gives us:
             *
             *     (PAR_SS_DR_MAX_RANK - large_rank) <= 2
             *
             * so no need to repeat the test in the outer loops --
             * just set l = 0.
             */

            l = 0;
            do {
                if ((tv_ptr->skips)++ < tv_ptr->max_skips) { /* skip the test */

                    (tv_ptr->tests_skipped)++;
                }
                else { /* run the test */

                    tv_ptr->skips = 0; /* reset the skips counter */

                    /* we know that small_rank >= 1 and that large_rank > small_rank
                     * by the assertions at the head of this function.  Thus no
                     * need for another inner loop.
                     */

                    /* zero out this rank's slice of the on disk small data set */
                    ret = H5Dwrite(tv_ptr->small_dataset, H5T_NATIVE_UINT32, tv_ptr->mem_small_ds_sid,
                                   tv_ptr->file_small_ds_sid_0, tv_ptr->xfer_plist, tv_ptr->small_ds_buf_2);
                    VRFY((ret >= 0), "H5Dwrite() zero slice to small ds succeeded.");

                    /* select the portion of the in memory large cube from which we
                     * are going to write data.
                     */
                    tv_ptr->start[0] = (hsize_t)i;
                    tv_ptr->start[1] = (hsize_t)j;
                    tv_ptr->start[2] = (hsize_t)k;
                    tv_ptr->start[3] = (hsize_t)l;
                    tv_ptr->start[4] = 0;

                    ret = H5Sselect_hyperslab(tv_ptr->mem_large_ds_sid, H5S_SELECT_SET, tv_ptr->start_ptr,
                                              tv_ptr->stride_ptr, tv_ptr->count_ptr, tv_ptr->block_ptr);
                    VRFY((ret >= 0), "H5Sselect_hyperslab() mem_large_ds_sid succeeded.");

                    /* verify that H5Sselect_shape_same() reports the in
                     * memory slice through the cube selection and the
                     * on disk full square selections as having the same shape.
                     */
                    check = H5Sselect_shape_same(tv_ptr->file_small_ds_sid_0, tv_ptr->mem_large_ds_sid);
                    VRFY((check == TRUE), "H5Sselect_shape_same passed.");

                    /* write the slice from the in memory large data set to the
                     * slice of the on disk small dataset. */
#if CONTIG_HS_DR_PIO_TEST__M2D_L2S__DEBUG
                    HDfprintf(stdout, "%s:%d: start = %d %d %d %d %d.\n", fcnName, (int)(tv_ptr->mpi_rank),
                              (int)(tv_ptr->start[0]), (int)(tv_ptr->start[1]), (int)(tv_ptr->start[2]),
                              (int)(tv_ptr->start[3]), (int)(tv_ptr->start[4]));
                    HDfprintf(stdout, "%s:%d: mem/file extent dims = %d/%d.\n", fcnName, tv_ptr->mpi_rank,
                              H5Sget_simple_extent_ndims(tv_ptr->mem_large_ds_sid),
                              H5Sget_simple_extent_ndims(tv_ptr->file_small_ds_sid_0));
#endif /* CONTIG_HS_DR_PIO_TEST__M2D_L2S__DEBUG */
                    ret = H5Dwrite(tv_ptr->small_dataset, H5T_NATIVE_UINT32, tv_ptr->mem_large_ds_sid,
                                   tv_ptr->file_small_ds_sid_0, tv_ptr->xfer_plist, tv_ptr->large_ds_buf_0);
                    VRFY((ret >= 0), "H5Dwrite() slice to large ds succeeded.");

                    /* read the on disk square into memory */
                    ret = H5Dread(tv_ptr->small_dataset, H5T_NATIVE_UINT32, tv_ptr->mem_small_ds_sid,
                                  tv_ptr->file_small_ds_sid_0, tv_ptr->xfer_plist, tv_ptr->small_ds_buf_1);
                    VRFY((ret >= 0), "H5Dread() slice from small ds succeeded.");

                    /* verify that expected data is retrieved */

                    mis_match = FALSE;
                    ptr_1     = tv_ptr->small_ds_buf_1;

                    expected_value = (uint32_t)(
                        (i * tv_ptr->edge_size * tv_ptr->edge_size * tv_ptr->edge_size * tv_ptr->edge_size) +
                        (j * tv_ptr->edge_size * tv_ptr->edge_size * tv_ptr->edge_size) +
                        (k * tv_ptr->edge_size * tv_ptr->edge_size) + (l * tv_ptr->edge_size));

                    start_index = (size_t)(tv_ptr->mpi_rank) * tv_ptr->small_ds_slice_size;
                    stop_index  = start_index + tv_ptr->small_ds_slice_size - 1;

                    HDassert(start_index < stop_index);
                    HDassert(stop_index <= tv_ptr->small_ds_size);

                    for (n = 0; n < tv_ptr->small_ds_size; n++) {

                        if ((n >= start_index) && (n <= stop_index)) {

                            if (*ptr_1 != expected_value) {

                                mis_match = TRUE;
                            }
                            expected_value++;
                        }
                        else {

                            if (*ptr_1 != 0) {

                                mis_match = TRUE;
                            }
                        }
                        /* zero out the value for the next pass */
                        *ptr_1 = 0;

                        ptr_1++;
                    }

                    VRFY((mis_match == FALSE), "small slice write from large ds data good.");

                    (tv_ptr->tests_run)++;
                }

                l++;

                (tv_ptr->total_tests)++;

            } while ((tv_ptr->large_rank > 2) && ((tv_ptr->small_rank - 1) <= 1) && (l < tv_ptr->edge_size));
            k++;
        } while ((tv_ptr->large_rank > 3) && ((tv_ptr->small_rank - 1) <= 2) && (k < tv_ptr->edge_size));
        j++;
    } while ((tv_ptr->large_rank > 4) && ((tv_ptr->small_rank - 1) <= 3) && (j < tv_ptr->edge_size));

    return;

} /* contig_hs_dr_pio_test__m2d_l2s() */

/*-------------------------------------------------------------------------
 * Function:    contig_hs_dr_pio_test__m2d_s2l()
 *
 * Purpose:    Part four of a series of tests of I/O to/from hyperslab
 *        selections of different rank in the parallel.
 *
 *        Verify that we can write from memory to file using
 *        selections of different rank that H5Sselect_shape_same()
 *        views as being of the same shape.
 *
 *        Do this by writing the contents of the process's slice of
 *        the in memory small data set to slices of the on disk
 *        large data set.  After each write, read the process's
 *        slice of the large data set back into memory, and verify
 *        that it contains the expected data.
 *
 *        Verify that H5Sselect_shape_same() returns true on the
 *        memory and file selections.
 *
 * Return:    void
 *
 * Programmer:    JRM -- 8/10/11
 *
 *-------------------------------------------------------------------------
 */

#define CONTIG_HS_DR_PIO_TEST__M2D_S2L__DEBUG 0

static void
contig_hs_dr_pio_test__m2d_s2l(struct hs_dr_pio_test_vars_t *tv_ptr)
{
#if CONTIG_HS_DR_PIO_TEST__M2D_S2L__DEBUG
    const char *fcnName = "contig_hs_dr_pio_test__m2d_s2l()";
#endif /* CONTIG_HS_DR_PIO_TEST__M2D_S2L__DEBUG */
    hbool_t   mis_match = FALSE;
    int       i, j, k, l;
    size_t    n;
    int       mpi_rank; /* needed by the VRFY macro */
    size_t    start_index;
    size_t    stop_index;
    uint32_t  expected_value;
    uint32_t *ptr_1;
    htri_t    check; /* Shape comparison return value */
    herr_t    ret;   /* Generic return value */

    /* initialize the local copy of mpi_rank */
    mpi_rank = tv_ptr->mpi_rank;

    /* Now write the contents of the process's slice of the in memory
     * small data set to slices of the on disk large data set.  After
     * each write, read the process's slice of the large data set back
     * into memory, and verify that it contains the expected data.
     * Verify that H5Sselect_shape_same() returns true on the memory
     * and file selections.
     */

    /* select the slice of the in memory small data set associated with
     * the process's mpi rank.
     */
    tv_ptr->start[0]  = (hsize_t)(tv_ptr->mpi_rank);
    tv_ptr->stride[0] = (hsize_t)(2 * (tv_ptr->mpi_size + 1));
    tv_ptr->count[0]  = 1;
    tv_ptr->block[0]  = 1;

    for (i = 1; i < tv_ptr->large_rank; i++) {

        tv_ptr->start[i]  = 0;
        tv_ptr->stride[i] = (hsize_t)(2 * tv_ptr->edge_size);
        tv_ptr->count[i]  = 1;
        tv_ptr->block[i]  = (hsize_t)(tv_ptr->edge_size);
    }

    ret = H5Sselect_hyperslab(tv_ptr->mem_small_ds_sid, H5S_SELECT_SET, tv_ptr->start, tv_ptr->stride,
                              tv_ptr->count, tv_ptr->block);
    VRFY((ret >= 0), "H5Sselect_hyperslab(mem_small_ds_sid, set) suceeded");

    /* set up start, stride, count, and block -- note that we will
     * change start[] so as to write slices of the small data set to
     * slices of the large data set.
     */
    for (i = 0; i < PAR_SS_DR_MAX_RANK; i++) {

        tv_ptr->start[i]  = 0;
        tv_ptr->stride[i] = (hsize_t)(2 * tv_ptr->edge_size);
        tv_ptr->count[i]  = 1;
        if ((PAR_SS_DR_MAX_RANK - i) > (tv_ptr->small_rank - 1)) {

            tv_ptr->block[i] = 1;
        }
        else {

            tv_ptr->block[i] = (hsize_t)(tv_ptr->edge_size);
        }
    }

    /* zero out the in memory large ds */
    HDmemset(tv_ptr->large_ds_buf_1, 0, sizeof(uint32_t) * tv_ptr->large_ds_size);

#if CONTIG_HS_DR_PIO_TEST__M2D_S2L__DEBUG
    HDfprintf(stdout, "%s writing process slices of small ds to slices of large ds on disk.\n", fcnName);
#endif /* CONTIG_HS_DR_PIO_TEST__M2D_S2L__DEBUG */

    if (PAR_SS_DR_MAX_RANK - tv_ptr->large_rank == 0) {

        i = tv_ptr->mpi_rank;
    }
    else {

        i = 0;
    }

    /* since large_rank is at most PAR_SS_DR_MAX_RANK, no need to
     * loop over it -- either we are setting i to mpi_rank, or
     * we are setting it to zero.  It will not change during the
     * test.
     */

    if (PAR_SS_DR_MAX_RANK - tv_ptr->large_rank == 1) {

        j = tv_ptr->mpi_rank;
    }
    else {

        j = 0;
    }

    do {
        if (PAR_SS_DR_MAX_RANK - tv_ptr->large_rank == 2) {

            k = tv_ptr->mpi_rank;
        }
        else {

            k = 0;
        }

        do {
            /* since small rank >= 2 and large_rank > small_rank, we
             * have large_rank >= 3.  Since PAR_SS_DR_MAX_RANK == 5
             * (baring major re-orgaization), this gives us:
             *
             *     (PAR_SS_DR_MAX_RANK - large_rank) <= 2
             *
             * so no need to repeat the test in the outer loops --
             * just set l = 0.
             */

            l = 0;
            do {
                if ((tv_ptr->skips)++ < tv_ptr->max_skips) { /* skip the test */

                    (tv_ptr->tests_skipped)++;

#if CONTIG_HS_DR_PIO_TEST__M2D_S2L__DEBUG
                    tv_ptr->start[0] = (hsize_t)i;
                    tv_ptr->start[1] = (hsize_t)j;
                    tv_ptr->start[2] = (hsize_t)k;
                    tv_ptr->start[3] = (hsize_t)l;
                    tv_ptr->start[4] = 0;

                    HDfprintf(stdout, "%s:%d: skipping test with start = %d %d %d %d %d.\n", fcnName,
                              (int)(tv_ptr->mpi_rank), (int)(tv_ptr->start[0]), (int)(tv_ptr->start[1]),
                              (int)(tv_ptr->start[2]), (int)(tv_ptr->start[3]), (int)(tv_ptr->start[4]));
                    HDfprintf(stdout, "%s:%d: mem/file extent dims = %d/%d.\n", fcnName, tv_ptr->mpi_rank,
                              H5Sget_simple_extent_ndims(tv_ptr->mem_small_ds_sid),
                              H5Sget_simple_extent_ndims(tv_ptr->file_large_ds_sid_0));
#endif /* CONTIG_HS_DR_PIO_TEST__M2D_S2L__DEBUG */
                }
                else { /* run the test */

                    tv_ptr->skips = 0; /* reset the skips counter */

                    /* we know that small_rank >= 1 and that large_rank > small_rank
                     * by the assertions at the head of this function.  Thus no
                     * need for another inner loop.
                     */

                    /* Zero out this processes slice of the on disk large data set.
                     * Note that this will leave one slice with its original data
                     * as there is one more slice than processes.
                     */
                    ret = H5Dwrite(tv_ptr->large_dataset, H5T_NATIVE_UINT32, tv_ptr->large_ds_slice_sid,
                                   tv_ptr->file_large_ds_process_slice_sid, tv_ptr->xfer_plist,
                                   tv_ptr->large_ds_buf_2);
                    VRFY((ret != FAIL), "H5Dwrite() to zero large ds suceeded");

                    /* select the portion of the in memory large cube to which we
                     * are going to write data.
                     */
                    tv_ptr->start[0] = (hsize_t)i;
                    tv_ptr->start[1] = (hsize_t)j;
                    tv_ptr->start[2] = (hsize_t)k;
                    tv_ptr->start[3] = (hsize_t)l;
                    tv_ptr->start[4] = 0;

                    ret = H5Sselect_hyperslab(tv_ptr->file_large_ds_sid_0, H5S_SELECT_SET, tv_ptr->start_ptr,
                                              tv_ptr->stride_ptr, tv_ptr->count_ptr, tv_ptr->block_ptr);
                    VRFY((ret != FAIL), "H5Sselect_hyperslab() target large ds slice succeeded");

                    /* verify that H5Sselect_shape_same() reports the in
                     * memory small data set slice selection and the
                     * on disk slice through the large data set selection
                     * as having the same shape.
                     */
                    check = H5Sselect_shape_same(tv_ptr->mem_small_ds_sid, tv_ptr->file_large_ds_sid_0);
                    VRFY((check == TRUE), "H5Sselect_shape_same passed");

                    /* write the small data set slice from memory to the
                     * target slice of the disk data set
                     */
#if CONTIG_HS_DR_PIO_TEST__M2D_S2L__DEBUG
                    HDfprintf(stdout, "%s:%d: start = %d %d %d %d %d.\n", fcnName, (int)(tv_ptr->mpi_rank),
                              (int)(tv_ptr->start[0]), (int)(tv_ptr->start[1]), (int)(tv_ptr->start[2]),
                              (int)(tv_ptr->start[3]), (int)(tv_ptr->start[4]));
                    HDfprintf(stdout, "%s:%d: mem/file extent dims = %d/%d.\n", fcnName, tv_ptr->mpi_rank,
                              H5Sget_simple_extent_ndims(tv_ptr->mem_small_ds_sid),
                              H5Sget_simple_extent_ndims(tv_ptr->file_large_ds_sid_0));
#endif /* CONTIG_HS_DR_PIO_TEST__M2D_S2L__DEBUG */
                    ret = H5Dwrite(tv_ptr->large_dataset, H5T_NATIVE_UINT32, tv_ptr->mem_small_ds_sid,
                                   tv_ptr->file_large_ds_sid_0, tv_ptr->xfer_plist, tv_ptr->small_ds_buf_0);
                    VRFY((ret != FAIL), "H5Dwrite of small ds slice to large ds succeeded");

                    /* read this processes slice on the on disk large
                     * data set into memory.
                     */

                    ret = H5Dread(
                        tv_ptr->large_dataset, H5T_NATIVE_UINT32, tv_ptr->mem_large_ds_process_slice_sid,
                        tv_ptr->file_large_ds_process_slice_sid, tv_ptr->xfer_plist, tv_ptr->large_ds_buf_1);
                    VRFY((ret != FAIL), "H5Dread() of process slice of large ds succeeded");

                    /* verify that the expected data and only the
                     * expected data was read.
                     */
                    ptr_1          = tv_ptr->large_ds_buf_1;
                    expected_value = (uint32_t)((size_t)(tv_ptr->mpi_rank) * tv_ptr->small_ds_slice_size);

                    start_index = (size_t)(
                        (i * tv_ptr->edge_size * tv_ptr->edge_size * tv_ptr->edge_size * tv_ptr->edge_size) +
                        (j * tv_ptr->edge_size * tv_ptr->edge_size * tv_ptr->edge_size) +
                        (k * tv_ptr->edge_size * tv_ptr->edge_size) + (l * tv_ptr->edge_size));
                    stop_index = start_index + tv_ptr->small_ds_slice_size - 1;

                    HDassert(start_index < stop_index);
                    HDassert(stop_index < tv_ptr->large_ds_size);

                    for (n = 0; n < tv_ptr->large_ds_size; n++) {

                        if ((n >= start_index) && (n <= stop_index)) {

                            if (*ptr_1 != expected_value) {

                                mis_match = TRUE;
                            }

                            expected_value++;
                        }
                        else {

                            if (*ptr_1 != 0) {

                                mis_match = TRUE;
                            }
                        }
                        /* zero out buffer for next test */
                        *ptr_1 = 0;
                        ptr_1++;
                    }

                    VRFY((mis_match == FALSE), "small ds slice write to large ds slice data good.");

                    (tv_ptr->tests_run)++;
                }

                l++;

                (tv_ptr->total_tests)++;

            } while ((tv_ptr->large_rank > 2) && ((tv_ptr->small_rank - 1) <= 1) && (l < tv_ptr->edge_size));
            k++;
        } while ((tv_ptr->large_rank > 3) && ((tv_ptr->small_rank - 1) <= 2) && (k < tv_ptr->edge_size));
        j++;
    } while ((tv_ptr->large_rank > 4) && ((tv_ptr->small_rank - 1) <= 3) && (j < tv_ptr->edge_size));

    return;

} /* contig_hs_dr_pio_test__m2d_s2l() */

/*-------------------------------------------------------------------------
 * Function:    contig_hs_dr_pio_test__run_test()
 *
 * Purpose:    Test I/O to/from hyperslab selections of different rank in
 *        the parallel.
 *
 * Return:    void
 *
 * Programmer:    JRM -- 9/18/09
 *
 *-------------------------------------------------------------------------
 */

#define CONTIG_HS_DR_PIO_TEST__RUN_TEST__DEBUG 0

static void
contig_hs_dr_pio_test__run_test(const int test_num, const int edge_size, const int chunk_edge_size,
                                const int small_rank, const int large_rank, const hbool_t use_collective_io,
                                const hid_t dset_type, int express_test, int *skips_ptr, int max_skips,
                                int64_t *total_tests_ptr, int64_t *tests_run_ptr, int64_t *tests_skipped_ptr)
{
#if CONTIG_HS_DR_PIO_TEST__RUN_TEST__DEBUG
    const char *fcnName = "contig_hs_dr_pio_test__run_test()";
#endif /* CONTIG_HS_DR_PIO_TEST__RUN_TEST__DEBUG */
    struct hs_dr_pio_test_vars_t test_vars = {
        /* int           mpi_size                        = */ -1,
        /* int         mpi_rank                        = */ -1,
        /* MPI_Comm    mpi_comm                        = */ MPI_COMM_NULL,
        /* MPI_Inf     mpi_info                        = */ MPI_INFO_NULL,
        /* int         test_num                        = */ -1,
        /* int         edge_size                       = */ -1,
        /* int         checker_edge_size               = */ -1,
        /* int         chunk_edge_size                 = */ -1,
        /* int         small_rank                      = */ -1,
        /* int         large_rank                      = */ -1,
        /* hid_t       dset_type                       = */ -1,
        /* uint32_t  * small_ds_buf_0                  = */ NULL,
        /* uint32_t  * small_ds_buf_1                  = */ NULL,
        /* uint32_t  * small_ds_buf_2                  = */ NULL,
        /* uint32_t  * small_ds_slice_buf              = */ NULL,
        /* uint32_t  * large_ds_buf_0                  = */ NULL,
        /* uint32_t  * large_ds_buf_1                  = */ NULL,
        /* uint32_t  * large_ds_buf_2                  = */ NULL,
        /* uint32_t  * large_ds_slice_buf              = */ NULL,
        /* int         small_ds_offset                 = */ -1,
        /* int         large_ds_offset                 = */ -1,
        /* hid_t       fid                             = */ -1, /* HDF5 file ID */
        /* hid_t       xfer_plist                      = */ H5P_DEFAULT,
        /* hid_t       full_mem_small_ds_sid           = */ -1,
        /* hid_t       full_file_small_ds_sid          = */ -1,
        /* hid_t       mem_small_ds_sid                = */ -1,
        /* hid_t       file_small_ds_sid_0             = */ -1,
        /* hid_t       file_small_ds_sid_1             = */ -1,
        /* hid_t       small_ds_slice_sid              = */ -1,
        /* hid_t       full_mem_large_ds_sid           = */ -1,
        /* hid_t       full_file_large_ds_sid          = */ -1,
        /* hid_t       mem_large_ds_sid                = */ -1,
        /* hid_t       file_large_ds_sid_0             = */ -1,
        /* hid_t       file_large_ds_sid_1             = */ -1,
        /* hid_t       file_large_ds_process_slice_sid = */ -1,
        /* hid_t       mem_large_ds_process_slice_sid  = */ -1,
        /* hid_t       large_ds_slice_sid              = */ -1,
        /* hid_t       small_dataset                   = */ -1, /* Dataset ID */
        /* hid_t       large_dataset                   = */ -1, /* Dataset ID */
        /* size_t      small_ds_size                   = */ 1,
        /* size_t      small_ds_slice_size             = */ 1,
        /* size_t      large_ds_size                   = */ 1,
        /* size_t      large_ds_slice_size             = */ 1,
        /* hsize_t     dims[PAR_SS_DR_MAX_RANK]        = */ {0, 0, 0, 0, 0},
        /* hsize_t     chunk_dims[PAR_SS_DR_MAX_RANK]  = */ {0, 0, 0, 0, 0},
        /* hsize_t     start[PAR_SS_DR_MAX_RANK]       = */ {0, 0, 0, 0, 0},
        /* hsize_t     stride[PAR_SS_DR_MAX_RANK]      = */ {0, 0, 0, 0, 0},
        /* hsize_t     count[PAR_SS_DR_MAX_RANK]       = */ {0, 0, 0, 0, 0},
        /* hsize_t     block[PAR_SS_DR_MAX_RANK]       = */ {0, 0, 0, 0, 0},
        /* hsize_t   * start_ptr                       = */ NULL,
        /* hsize_t   * stride_ptr                      = */ NULL,
        /* hsize_t   * count_ptr                       = */ NULL,
        /* hsize_t   * block_ptr                       = */ NULL,
        /* int            skips                           = */ 0,
        /* int            max_skips                       = */ 0,
        /* int64_t     total_tests                     = */ 0,
        /* int64_t     tests_run                       = */ 0,
        /* int64_t     tests_skipped                   = */ 0};
    struct hs_dr_pio_test_vars_t *tv_ptr = &test_vars;

    hs_dr_pio_test__setup(test_num, edge_size, -1, chunk_edge_size, small_rank, large_rank, use_collective_io,
                          dset_type, express_test, tv_ptr);

    /* initialize skips & max_skips */
    tv_ptr->skips     = *skips_ptr;
    tv_ptr->max_skips = max_skips;

#if CONTIG_HS_DR_PIO_TEST__RUN_TEST__DEBUG
    if (MAINPROCESS) {
        HDfprintf(stdout, "test %d: small rank = %d, large rank = %d.\n", test_num, small_rank, large_rank);
        HDfprintf(stdout, "test %d: Initialization complete.\n", test_num);
    }
#endif /* CONTIG_HS_DR_PIO_TEST__RUN_TEST__DEBUG */

    /* first, verify that we can read from disk correctly using selections
     * of different rank that H5Sselect_shape_same() views as being of the
     * same shape.
     *
     * Start by reading small_rank - 1 dimensional slice from the on disk
     * large cube, and verifying that the data read is correct.  Verify that
     * H5Sselect_shape_same() returns true on the memory and file selections.
     */

#if CONTIG_HS_DR_PIO_TEST__RUN_TEST__DEBUG
    if (MAINPROCESS) {
        HDfprintf(stdout, "test %d: running contig_hs_dr_pio_test__d2m_l2s.\n", test_num);
    }
#endif /* CONTIG_HS_DR_PIO_TEST__RUN_TEST__DEBUG */
    contig_hs_dr_pio_test__d2m_l2s(tv_ptr);

    /* Second, read slices of the on disk small data set into slices
     * through the in memory large data set, and verify that the correct
     * data (and only the correct data) is read.
     */

#if CONTIG_HS_DR_PIO_TEST__RUN_TEST__DEBUG
    if (MAINPROCESS) {
        HDfprintf(stdout, "test %d: running contig_hs_dr_pio_test__d2m_s2l.\n", test_num);
    }
#endif /* CONTIG_HS_DR_PIO_TEST__RUN_TEST__DEBUG */
    contig_hs_dr_pio_test__d2m_s2l(tv_ptr);

    /* now we go in the opposite direction, verifying that we can write
     * from memory to file using selections of different rank that
     * H5Sselect_shape_same() views as being of the same shape.
     *
     * Start by writing small_rank - 1 D slices from the in memory large data
     * set to the on disk small cube dataset.  After each write, read the
     * slice of the small dataset back from disk, and verify that it contains
     * the expected data. Verify that H5Sselect_shape_same() returns true on
     * the memory and file selections.
     */

#if CONTIG_HS_DR_PIO_TEST__RUN_TEST__DEBUG
    if (MAINPROCESS) {
        HDfprintf(stdout, "test %d: running contig_hs_dr_pio_test__m2d_l2s.\n", test_num);
    }
#endif /* CONTIG_HS_DR_PIO_TEST__RUN_TEST__DEBUG */
    contig_hs_dr_pio_test__m2d_l2s(tv_ptr);

    /* Now write the contents of the process's slice of the in memory
     * small data set to slices of the on disk large data set.  After
     * each write, read the process's slice of the large data set back
     * into memory, and verify that it contains the expected data.
     * Verify that H5Sselect_shape_same() returns true on the memory
     * and file selections.
     */

#if CONTIG_HS_DR_PIO_TEST__RUN_TEST__DEBUG
    if (MAINPROCESS) {
        HDfprintf(stdout, "test %d: running contig_hs_dr_pio_test__m2d_s2l.\n", test_num);
    }
#endif /* CONTIG_HS_DR_PIO_TEST__RUN_TEST__DEBUG */
    contig_hs_dr_pio_test__m2d_s2l(tv_ptr);

#if CONTIG_HS_DR_PIO_TEST__RUN_TEST__DEBUG
    if (MAINPROCESS) {
        HDfprintf(stdout, "test %d: Subtests complete -- tests run/skipped/total = %lld/%lld/%lld.\n",
                  test_num, (long long)(tv_ptr->tests_run), (long long)(tv_ptr->tests_skipped),
                  (long long)(tv_ptr->total_tests));
    }
#endif /* CONTIG_HS_DR_PIO_TEST__RUN_TEST__DEBUG */

    hs_dr_pio_test__takedown(tv_ptr);

#if CONTIG_HS_DR_PIO_TEST__RUN_TEST__DEBUG
    if (MAINPROCESS) {
        HDfprintf(stdout, "test %d: Takedown complete.\n", test_num);
    }
#endif /* CONTIG_HS_DR_PIO_TEST__RUN_TEST__DEBUG */

    *skips_ptr = tv_ptr->skips;
    *total_tests_ptr += tv_ptr->total_tests;
    *tests_run_ptr += tv_ptr->tests_run;
    *tests_skipped_ptr += tv_ptr->tests_skipped;

    return;

} /* contig_hs_dr_pio_test__run_test() */

/*-------------------------------------------------------------------------
 * Function:    contig_hs_dr_pio_test(ShapeSameTestMethods sstest_type)
 *
 * Purpose:    Test I/O to/from hyperslab selections of different rank in
 *        the parallel case.
 *
 * Return:    void
 *
 * Programmer:    JRM -- 9/18/09
 *
 *-------------------------------------------------------------------------
 */

#define CONTIG_HS_DR_PIO_TEST__DEBUG 0

static void
contig_hs_dr_pio_test(ShapeSameTestMethods sstest_type)
{
    int express_test;
    int local_express_test;
    int mpi_rank = -1;
    int mpi_size;
    int test_num = 0;
    int edge_size;
    int chunk_edge_size = 0;
    int small_rank;
    int large_rank;
    int mpi_result;
    int skips     = 0;
    int max_skips = 0;
    /* The following table list the number of sub-tests skipped between
     * each test that is actually executed as a function of the express
     * test level.  Note that any value in excess of 4880 will cause all
     * sub tests to be skipped.
     */
    int     max_skips_tbl[4] = {0, 4, 64, 1024};
    hid_t   dset_type        = H5T_NATIVE_UINT;
    int64_t total_tests      = 0;
    int64_t tests_run        = 0;
    int64_t tests_skipped    = 0;

    HDcompile_assert(sizeof(uint32_t) == sizeof(unsigned));

    MPI_Comm_size(MPI_COMM_WORLD, &mpi_size);
    MPI_Comm_rank(MPI_COMM_WORLD, &mpi_rank);

    edge_size = (mpi_size > 6 ? mpi_size : 6);

    local_express_test = GetTestExpress();

    mpi_result = MPI_Allreduce((void *)&local_express_test, (void *)&express_test, 1, MPI_INT, MPI_MAX,
                               MPI_COMM_WORLD);

    VRFY((mpi_result == MPI_SUCCESS), "MPI_Allreduce(0) succeeded");

    if (local_express_test < 0) {
        max_skips = max_skips_tbl[0];
    }
    else if (local_express_test > 3) {
        max_skips = max_skips_tbl[3];
    }
    else {
        max_skips = max_skips_tbl[local_express_test];
    }

    for (large_rank = 3; large_rank <= PAR_SS_DR_MAX_RANK; large_rank++) {

        for (small_rank = 2; small_rank < large_rank; small_rank++) {

            switch (sstest_type) {
                case IND_CONTIG:
                    /* contiguous data set, independent I/O */
                    chunk_edge_size = 0;

                    contig_hs_dr_pio_test__run_test(test_num, edge_size, chunk_edge_size, small_rank,
                                                    large_rank, FALSE, dset_type, express_test, &skips,
                                                    max_skips, &total_tests, &tests_run, &tests_skipped);
                    test_num++;
                    break;
                    /* end of case IND_CONTIG */

                case COL_CONTIG:
                    /* contiguous data set, collective I/O */
                    chunk_edge_size = 0;

                    contig_hs_dr_pio_test__run_test(test_num, edge_size, chunk_edge_size, small_rank,
                                                    large_rank, TRUE, dset_type, express_test, &skips,
                                                    max_skips, &total_tests, &tests_run, &tests_skipped);
                    test_num++;
                    break;
                    /* end of case COL_CONTIG */

                case IND_CHUNKED:
                    /* chunked data set, independent I/O */
                    chunk_edge_size = 5;

                    contig_hs_dr_pio_test__run_test(test_num, edge_size, chunk_edge_size, small_rank,
                                                    large_rank, FALSE, dset_type, express_test, &skips,
                                                    max_skips, &total_tests, &tests_run, &tests_skipped);
                    test_num++;
                    break;
                    /* end of case IND_CHUNKED */

                case COL_CHUNKED:
                    /* chunked data set, collective I/O */
                    chunk_edge_size = 5;

                    contig_hs_dr_pio_test__run_test(test_num, edge_size, chunk_edge_size, small_rank,
                                                    large_rank, TRUE, dset_type, express_test, &skips,
                                                    max_skips, &total_tests, &tests_run, &tests_skipped);
                    test_num++;
                    break;
                    /* end of case COL_CHUNKED */

                default:
                    VRFY((FALSE), "unknown test type");
                    break;

            } /* end of switch(sstest_type) */
#if CONTIG_HS_DR_PIO_TEST__DEBUG
            if ((MAINPROCESS) && (tests_skipped > 0)) {
                HDfprintf(stdout, "    run/skipped/total = %lld/%lld/%lld.\n", tests_run, tests_skipped,
                          total_tests);
            }
#endif /* CONTIG_HS_DR_PIO_TEST__DEBUG */
        }
    }

    if ((MAINPROCESS) && (tests_skipped > 0)) {
<<<<<<< HEAD
        HDfprintf(stdout, "    %lld of %lld subtests skipped to expedite testing.\n", tests_skipped,
                  total_tests);
=======
        HDfprintf(stdout, "    %" PRId64 " of %" PRId64 " subtests skipped to expedite testing.\n",
                  tests_skipped, total_tests);
>>>>>>> 18bbd3f0
    }

    return;

} /* contig_hs_dr_pio_test() */

/****************************************************************
**
**  ckrbrd_hs_dr_pio_test__slct_ckrbrd():
**    Given a dataspace of tgt_rank, and dimensions:
**
**        (mpi_size + 1), edge_size, ... , edge_size
**
**    edge_size, and a checker_edge_size, select a checker
**    board selection of a sel_rank (sel_rank < tgt_rank)
**    dimensional slice through the dataspace parallel to the
**      sel_rank fastest changing indicies, with origin (in the
**    higher indicies) as indicated by the start array.
**
**    Note that this function, like all its relatives, is
**    hard coded to presume a maximum dataspace rank of 5.
**    While this maximum is declared as a constant, increasing
**    it will require extensive coding in addition to changing
**      the value of the constant.
**
**                    JRM -- 10/8/09
**
****************************************************************/

#define CKRBRD_HS_DR_PIO_TEST__SELECT_CHECKER_BOARD__DEBUG 0

static void
ckrbrd_hs_dr_pio_test__slct_ckrbrd(const int mpi_rank, const hid_t tgt_sid, const int tgt_rank,
                                   const int edge_size, const int checker_edge_size, const int sel_rank,
                                   hsize_t sel_start[])
{
#if CKRBRD_HS_DR_PIO_TEST__SELECT_CHECKER_BOARD__DEBUG
    const char *fcnName = "ckrbrd_hs_dr_pio_test__slct_ckrbrd():";
#endif
    hbool_t   first_selection = TRUE;
    int       i, j, k, l, m;
    int       n_cube_offset;
    int       sel_offset;
    const int test_max_rank = PAR_SS_DR_MAX_RANK; /* must update code if */
                                                  /* this changes        */
    hsize_t base_count;
    hsize_t offset_count;
    hsize_t start[PAR_SS_DR_MAX_RANK];
    hsize_t stride[PAR_SS_DR_MAX_RANK];
    hsize_t count[PAR_SS_DR_MAX_RANK];
    hsize_t block[PAR_SS_DR_MAX_RANK];
    herr_t  ret; /* Generic return value */

    HDassert(edge_size >= 6);
    HDassert(0 < checker_edge_size);
    HDassert(checker_edge_size <= edge_size);
    HDassert(0 < sel_rank);
    HDassert(sel_rank <= tgt_rank);
    HDassert(tgt_rank <= test_max_rank);
    HDassert(test_max_rank <= PAR_SS_DR_MAX_RANK);

    sel_offset = test_max_rank - sel_rank;
    HDassert(sel_offset >= 0);

    n_cube_offset = test_max_rank - tgt_rank;
    HDassert(n_cube_offset >= 0);
    HDassert(n_cube_offset <= sel_offset);

#if CKRBRD_HS_DR_PIO_TEST__SELECT_CHECKER_BOARD__DEBUG
    HDfprintf(stdout, "%s:%d: edge_size/checker_edge_size = %d/%d\n", fcnName, mpi_rank, edge_size,
              checker_edge_size);
    HDfprintf(stdout, "%s:%d: sel_rank/sel_offset = %d/%d.\n", fcnName, mpi_rank, sel_rank, sel_offset);
    HDfprintf(stdout, "%s:%d: tgt_rank/n_cube_offset = %d/%d.\n", fcnName, mpi_rank, tgt_rank, n_cube_offset);
#endif /* CKRBRD_HS_DR_PIO_TEST__SELECT_CHECKER_BOARD__DEBUG */

    /* First, compute the base count (which assumes start == 0
     * for the associated offset) and offset_count (which
     * assumes start == checker_edge_size for the associated
     * offset).
     *
     * Note that the following computation depends on the C99
     * requirement that integer division discard any fraction
     * (truncation towards zero) to function correctly. As we
     * now require C99, this shouldn't be a problem, but noting
     * it may save us some pain if we are ever obliged to support
     * pre-C99 compilers again.
     */

    base_count = (hsize_t)(edge_size / (checker_edge_size * 2));

    if ((edge_size % (checker_edge_size * 2)) > 0) {

        base_count++;
    }

    offset_count = (hsize_t)((edge_size - checker_edge_size) / (checker_edge_size * 2));

    if (((edge_size - checker_edge_size) % (checker_edge_size * 2)) > 0) {

        offset_count++;
    }

    /* Now set up the stride and block arrays, and portions of the start
     * and count arrays that will not be altered during the selection of
     * the checker board.
     */
    i = 0;
    while (i < n_cube_offset) {

        /* these values should never be used */
        start[i]  = 0;
        stride[i] = 0;
        count[i]  = 0;
        block[i]  = 0;

        i++;
    }

    while (i < sel_offset) {

        start[i]  = sel_start[i];
        stride[i] = (hsize_t)(2 * edge_size);
        count[i]  = 1;
        block[i]  = 1;

        i++;
    }

    while (i < test_max_rank) {

        stride[i] = (hsize_t)(2 * checker_edge_size);
        block[i]  = (hsize_t)checker_edge_size;

        i++;
    }

    i = 0;
    do {
        if (0 >= sel_offset) {

            if (i == 0) {

                start[0] = 0;
                count[0] = base_count;
            }
            else {

                start[0] = (hsize_t)checker_edge_size;
                count[0] = offset_count;
            }
        }

        j = 0;
        do {
            if (1 >= sel_offset) {

                if (j == 0) {

                    start[1] = 0;
                    count[1] = base_count;
                }
                else {

                    start[1] = (hsize_t)checker_edge_size;
                    count[1] = offset_count;
                }
            }

            k = 0;
            do {
                if (2 >= sel_offset) {

                    if (k == 0) {

                        start[2] = 0;
                        count[2] = base_count;
                    }
                    else {

                        start[2] = (hsize_t)checker_edge_size;
                        count[2] = offset_count;
                    }
                }

                l = 0;
                do {
                    if (3 >= sel_offset) {

                        if (l == 0) {

                            start[3] = 0;
                            count[3] = base_count;
                        }
                        else {

                            start[3] = (hsize_t)checker_edge_size;
                            count[3] = offset_count;
                        }
                    }

                    m = 0;
                    do {
                        if (4 >= sel_offset) {

                            if (m == 0) {

                                start[4] = 0;
                                count[4] = base_count;
                            }
                            else {

                                start[4] = (hsize_t)checker_edge_size;
                                count[4] = offset_count;
                            }
                        }

                        if (((i + j + k + l + m) % 2) == 0) {

#if CKRBRD_HS_DR_PIO_TEST__SELECT_CHECKER_BOARD__DEBUG
                            HDfprintf(stdout, "%s%d: *** first_selection = %d ***\n", fcnName, mpi_rank,
                                      (int)first_selection);
                            HDfprintf(stdout, "%s:%d: i/j/k/l/m = %d/%d/%d/%d/%d\n", fcnName, mpi_rank, i, j,
                                      k, l, m);
                            HDfprintf(stdout, "%s:%d: start = %d %d %d %d %d.\n", fcnName, mpi_rank,
                                      (int)start[0], (int)start[1], (int)start[2], (int)start[3],
                                      (int)start[4]);
                            HDfprintf(stdout, "%s:%d: stride = %d %d %d %d %d.\n", fcnName, mpi_rank,
                                      (int)stride[0], (int)stride[1], (int)stride[2], (int)stride[3],
                                      (int)stride[4]);
                            HDfprintf(stdout, "%s:%d: count = %d %d %d %d %d.\n", fcnName, mpi_rank,
                                      (int)count[0], (int)count[1], (int)count[2], (int)count[3],
                                      (int)count[4]);
                            HDfprintf(stdout, "%s:%d: block = %d %d %d %d %d.\n", fcnName, mpi_rank,
                                      (int)block[0], (int)block[1], (int)block[2], (int)block[3],
                                      (int)block[4]);
                            HDfprintf(stdout, "%s:%d: n-cube extent dims = %d.\n", fcnName, mpi_rank,
                                      H5Sget_simple_extent_ndims(tgt_sid));
                            HDfprintf(stdout, "%s:%d: selection rank = %d.\n", fcnName, mpi_rank, sel_rank);
#endif

                            if (first_selection) {

                                first_selection = FALSE;

                                ret = H5Sselect_hyperslab(tgt_sid, H5S_SELECT_SET, &(start[n_cube_offset]),
                                                          &(stride[n_cube_offset]), &(count[n_cube_offset]),
                                                          &(block[n_cube_offset]));

                                VRFY((ret != FAIL), "H5Sselect_hyperslab(SET) succeeded");
                            }
                            else {

                                ret = H5Sselect_hyperslab(tgt_sid, H5S_SELECT_OR, &(start[n_cube_offset]),
                                                          &(stride[n_cube_offset]), &(count[n_cube_offset]),
                                                          &(block[n_cube_offset]));

                                VRFY((ret != FAIL), "H5Sselect_hyperslab(OR) succeeded");
                            }
                        }

                        m++;

                    } while ((m <= 1) && (4 >= sel_offset));

                    l++;

                } while ((l <= 1) && (3 >= sel_offset));

                k++;

            } while ((k <= 1) && (2 >= sel_offset));

            j++;

        } while ((j <= 1) && (1 >= sel_offset));

        i++;

    } while ((i <= 1) && (0 >= sel_offset));

#if CKRBRD_HS_DR_PIO_TEST__SELECT_CHECKER_BOARD__DEBUG
    HDfprintf(stdout, "%s%d: H5Sget_select_npoints(tgt_sid) = %d.\n", fcnName, mpi_rank,
              (int)H5Sget_select_npoints(tgt_sid));
#endif /* CKRBRD_HS_DR_PIO_TEST__SELECT_CHECKER_BOARD__DEBUG */

    /* Clip the selection back to the dataspace proper. */

    for (i = 0; i < test_max_rank; i++) {

        start[i]  = 0;
        stride[i] = (hsize_t)edge_size;
        count[i]  = 1;
        block[i]  = (hsize_t)edge_size;
    }

    ret = H5Sselect_hyperslab(tgt_sid, H5S_SELECT_AND, start, stride, count, block);

    VRFY((ret != FAIL), "H5Sselect_hyperslab(AND) succeeded");

#if CKRBRD_HS_DR_PIO_TEST__SELECT_CHECKER_BOARD__DEBUG
    HDfprintf(stdout, "%s%d: H5Sget_select_npoints(tgt_sid) = %d.\n", fcnName, mpi_rank,
              (int)H5Sget_select_npoints(tgt_sid));
    HDfprintf(stdout, "%s%d: done.\n", fcnName, mpi_rank);
#endif /* CKRBRD_HS_DR_PIO_TEST__SELECT_CHECKER_BOARD__DEBUG */

    return;

} /* ckrbrd_hs_dr_pio_test__slct_ckrbrd() */

/****************************************************************
**
**  ckrbrd_hs_dr_pio_test__verify_data():
**
**    Examine the supplied buffer to see if it contains the
**    expected data.  Return TRUE if it does, and FALSE
**      otherwise.
**
**    The supplied buffer is presumed to this process's slice
**    of the target data set.  Each such slice will be an
**    n-cube of rank (rank -1) and the supplied edge_size with
**    origin (mpi_rank, 0, ... , 0) in the target data set.
**
**    Further, the buffer is presumed to be the result of reading
**    or writing a checker board selection of an m (1 <= m <
**      rank) dimensional slice through this processes slice
**    of the target data set.  Also, this slice must be parallel
**    to the fastest changing indicies.
**
**    It is further presumed that the buffer was zeroed before
**    the read/write, and that the full target data set (i.e.
**    the buffer/data set for all processes) was initialized
**      with the natural numbers listed in order from the origin
**    along the fastest changing axis.
**
**      Thus for a 20x10x10 dataset, the value stored in location
**    (x, y, z) (assuming that z is the fastest changing index
**    and x the slowest) is assumed to be:
**
**        (10 * 10 * x) + (10 * y) + z
**
**    Further, supposing that this is process 10, this process's
**    slice of the dataset would be a 10 x 10 2-cube with origin
**    (10, 0, 0) in the data set, and would be initialize (prior
**    to the checkerboard selection) as follows:
**
**        1000, 1001, 1002, ... 1008, 1009
**        1010, 1011, 1012, ... 1018, 1019
**          .     .     .         .     .
**          .     .     .         .     .
**          .     .     .         .     .
**        1090, 1091, 1092, ... 1098, 1099
**
**    In the case of a read from the processors slice of another
**    data set of different rank, the values expected will have
**    to be adjusted accordingly.  This is done via the
**    first_expected_val parameter.
**
**    Finally, the function presumes that the first element
**    of the buffer resides either at the origin of either
**    a selected or an unselected checker.  (Translation:
**    if partial checkers appear in the buffer, they will
**    intersect the edges of the n-cube oposite the origin.)
**
****************************************************************/

#define CKRBRD_HS_DR_PIO_TEST__VERIFY_DATA__DEBUG 0

static hbool_t
ckrbrd_hs_dr_pio_test__verify_data(uint32_t *buf_ptr, const int rank, const int edge_size,
                                   const int checker_edge_size, uint32_t first_expected_val,
                                   hbool_t buf_starts_in_checker)
{
#if CKRBRD_HS_DR_PIO_TEST__VERIFY_DATA__DEBUG
    const char *fcnName = "ckrbrd_hs_dr_pio_test__verify_data():";
#endif
    hbool_t   good_data = TRUE;
    hbool_t   in_checker;
    hbool_t   start_in_checker[5];
    uint32_t  expected_value;
    uint32_t *val_ptr;
    int       i, j, k, l, m;     /* to track position in n-cube */
    int       v, w, x, y, z;     /* to track position in checker */
    const int test_max_rank = 5; /* code changes needed if this is increased */

    HDassert(buf_ptr != NULL);
    HDassert(0 < rank);
    HDassert(rank <= test_max_rank);
    HDassert(edge_size >= 6);
    HDassert(0 < checker_edge_size);
    HDassert(checker_edge_size <= edge_size);
    HDassert(test_max_rank <= PAR_SS_DR_MAX_RANK);

#if CKRBRD_HS_DR_PIO_TEST__VERIFY_DATA__DEBUG

    int mpi_rank;

    MPI_Comm_rank(MPI_COMM_WORLD, &mpi_rank);
    HDfprintf(stdout, "%s mpi_rank = %d.\n", fcnName, mpi_rank);
    HDfprintf(stdout, "%s rank = %d.\n", fcnName, rank);
    HDfprintf(stdout, "%s edge_size = %d.\n", fcnName, edge_size);
    HDfprintf(stdout, "%s checker_edge_size = %d.\n", fcnName, checker_edge_size);
    HDfprintf(stdout, "%s first_expected_val = %d.\n", fcnName, (int)first_expected_val);
    HDfprintf(stdout, "%s starts_in_checker = %d.\n", fcnName, (int)buf_starts_in_checker);
}
#endif

val_ptr        = buf_ptr;
expected_value = first_expected_val;

i                   = 0;
v                   = 0;
start_in_checker[0] = buf_starts_in_checker;
do {
    if (v >= checker_edge_size) {

        start_in_checker[0] = !start_in_checker[0];
        v                   = 0;
    }

    j                   = 0;
    w                   = 0;
    start_in_checker[1] = start_in_checker[0];
    do {
        if (w >= checker_edge_size) {

            start_in_checker[1] = !start_in_checker[1];
            w                   = 0;
        }

        k                   = 0;
        x                   = 0;
        start_in_checker[2] = start_in_checker[1];
        do {
            if (x >= checker_edge_size) {

                start_in_checker[2] = !start_in_checker[2];
                x                   = 0;
            }

            l                   = 0;
            y                   = 0;
            start_in_checker[3] = start_in_checker[2];
            do {
                if (y >= checker_edge_size) {

                    start_in_checker[3] = !start_in_checker[3];
                    y                   = 0;
                }

                m = 0;
                z = 0;
#if CKRBRD_HS_DR_PIO_TEST__VERIFY_DATA__DEBUG
                HDfprintf(stdout, "%d, %d, %d, %d, %d:", i, j, k, l, m);
#endif
                in_checker = start_in_checker[3];
                do {
#if CKRBRD_HS_DR_PIO_TEST__VERIFY_DATA__DEBUG
                    HDfprintf(stdout, " %d", (int)(*val_ptr));
#endif
                    if (z >= checker_edge_size) {

                        in_checker = !in_checker;
                        z          = 0;
                    }

                    if (in_checker) {

                        if (*val_ptr != expected_value) {

                            good_data = FALSE;
                        }

                        /* zero out buffer for re-use */
                        *val_ptr = 0;
                    }
                    else if (*val_ptr != 0) {

                        good_data = FALSE;

                        /* zero out buffer for re-use */
                        *val_ptr = 0;
                    }

                    val_ptr++;
                    expected_value++;
                    m++;
                    z++;

                } while ((rank >= (test_max_rank - 4)) && (m < edge_size));
#if CKRBRD_HS_DR_PIO_TEST__VERIFY_DATA__DEBUG
                HDfprintf(stdout, "\n");
#endif
                l++;
                y++;
            } while ((rank >= (test_max_rank - 3)) && (l < edge_size));
            k++;
            x++;
        } while ((rank >= (test_max_rank - 2)) && (k < edge_size));
        j++;
        w++;
    } while ((rank >= (test_max_rank - 1)) && (j < edge_size));
    i++;
    v++;
} while ((rank >= test_max_rank) && (i < edge_size));

return (good_data);

} /* ckrbrd_hs_dr_pio_test__verify_data() */

/*-------------------------------------------------------------------------
 * Function:    ckrbrd_hs_dr_pio_test__d2m_l2s()
 *
 * Purpose:    Part one of a series of tests of I/O to/from hyperslab
 *        selections of different rank in the parallel.
 *
 *        Verify that we can read from disk correctly using checker
 *        board selections of different rank that
 *        H5Sselect_shape_same() views as being of the same shape.
 *
 *        In this function, we test this by reading small_rank - 1
 *        checker board slices from the on disk large cube, and
 *        verifying that the data read is correct.  Verify that
 *        H5Sselect_shape_same() returns true on the memory and
 *        file selections.
 *
 * Return:    void
 *
 * Programmer:    JRM -- 9/15/11
 *
 *-------------------------------------------------------------------------
 */

#define CHECKER_BOARD_HS_DR_PIO_TEST__D2M_L2S__DEBUG 0

static void
ckrbrd_hs_dr_pio_test__d2m_l2s(struct hs_dr_pio_test_vars_t *tv_ptr)
{
#if CHECKER_BOARD_HS_DR_PIO_TEST__D2M_L2S__DEBUG
    const char *fcnName = "ckrbrd_hs_dr_pio_test__d2m_l2s()";
    uint32_t *  ptr_0;
#endif /* CHECKER_BOARD_HS_DR_PIO_TEST__D2M_L2S__DEBUG */
    hbool_t  data_ok = FALSE;
    int      i, j, k, l;
    uint32_t expected_value;
    int      mpi_rank; /* needed by VRFY */
    hsize_t  sel_start[PAR_SS_DR_MAX_RANK];
    htri_t   check; /* Shape comparison return value */
    herr_t   ret;   /* Generic return value */

    /* initialize the local copy of mpi_rank */
    mpi_rank = tv_ptr->mpi_rank;

    /* first, verify that we can read from disk correctly using selections
     * of different rank that H5Sselect_shape_same() views as being of the
     * same shape.
     *
     * Start by reading a (small_rank - 1)-D checker board slice from this
     * processes slice of the on disk large data set, and verifying that the
     * data read is correct.  Verify that H5Sselect_shape_same() returns
     * true on the memory and file selections.
     *
     * The first step is to set up the needed checker board selection in the
     * in memory small small cube
     */

    sel_start[0] = sel_start[1] = sel_start[2] = sel_start[3] = sel_start[4] = 0;
    sel_start[tv_ptr->small_ds_offset]                                       = (hsize_t)(tv_ptr->mpi_rank);

    ckrbrd_hs_dr_pio_test__slct_ckrbrd(tv_ptr->mpi_rank, tv_ptr->small_ds_slice_sid, tv_ptr->small_rank - 1,
                                       tv_ptr->edge_size, tv_ptr->checker_edge_size, tv_ptr->small_rank - 1,
                                       sel_start);

    /* zero out the buffer we will be reading into */
    HDmemset(tv_ptr->small_ds_slice_buf, 0, sizeof(uint32_t) * tv_ptr->small_ds_slice_size);

#if CHECKER_BOARD_HS_DR_PIO_TEST__D2M_L2S__DEBUG
    HDfprintf(stdout, "%s:%d: initial small_ds_slice_buf = ", fcnName, tv_ptr->mpi_rank);
    ptr_0 = tv_ptr->small_ds_slice_buf;
    for (i = 0; i < (int)(tv_ptr->small_ds_slice_size); i++) {
        HDfprintf(stdout, "%d ", (int)(*ptr_0));
        ptr_0++;
    }
    HDfprintf(stdout, "\n");
#endif /* CHECKER_BOARD_HS_DR_PIO_TEST__D2M_L2S__DEBUG */

    /* set up start, stride, count, and block -- note that we will
     * change start[] so as to read slices of the large cube.
     */
    for (i = 0; i < PAR_SS_DR_MAX_RANK; i++) {

        tv_ptr->start[i]  = 0;
        tv_ptr->stride[i] = (hsize_t)(2 * tv_ptr->edge_size);
        tv_ptr->count[i]  = 1;
        if ((PAR_SS_DR_MAX_RANK - i) > (tv_ptr->small_rank - 1)) {

            tv_ptr->block[i] = 1;
        }
        else {

            tv_ptr->block[i] = (hsize_t)(tv_ptr->edge_size);
        }
    }

#if CHECKER_BOARD_HS_DR_PIO_TEST__D2M_L2S__DEBUG
    HDfprintf(stdout, "%s:%d: reading slice from big ds on disk into small ds slice.\n", fcnName,
              tv_ptr->mpi_rank);
#endif /* CHECKER_BOARD_HS_DR_PIO_TEST__D2M_L2S__DEBUG */
    /* in serial versions of this test, we loop through all the dimensions
     * of the large data set.  However, in the parallel version, each
     * process only works with that slice of the large cube indicated
     * by its rank -- hence we set the most slowly changing index to
     * mpi_rank, and don't itterate over it.
     */

    if (PAR_SS_DR_MAX_RANK - tv_ptr->large_rank == 0) {

        i = tv_ptr->mpi_rank;
    }
    else {

        i = 0;
    }

    /* since large_rank is at most PAR_SS_DR_MAX_RANK, no need to
     * loop over it -- either we are setting i to mpi_rank, or
     * we are setting it to zero.  It will not change during the
     * test.
     */

    if (PAR_SS_DR_MAX_RANK - tv_ptr->large_rank == 1) {

        j = tv_ptr->mpi_rank;
    }
    else {

        j = 0;
    }

    do {
        if (PAR_SS_DR_MAX_RANK - tv_ptr->large_rank == 2) {

            k = tv_ptr->mpi_rank;
        }
        else {

            k = 0;
        }

        do {
            /* since small rank >= 2 and large_rank > small_rank, we
             * have large_rank >= 3.  Since PAR_SS_DR_MAX_RANK == 5
             * (baring major re-orgaization), this gives us:
             *
             *     (PAR_SS_DR_MAX_RANK - large_rank) <= 2
             *
             * so no need to repeat the test in the outer loops --
             * just set l = 0.
             */

            l = 0;
            do {
                if ((tv_ptr->skips)++ < tv_ptr->max_skips) { /* skip the test */

                    (tv_ptr->tests_skipped)++;
                }
                else { /* run the test */

                    tv_ptr->skips = 0; /* reset the skips counter */

                    /* we know that small_rank - 1 >= 1 and that
                     * large_rank > small_rank by the assertions at the head
                     * of this function.  Thus no need for another inner loop.
                     */
                    tv_ptr->start[0] = (hsize_t)i;
                    tv_ptr->start[1] = (hsize_t)j;
                    tv_ptr->start[2] = (hsize_t)k;
                    tv_ptr->start[3] = (hsize_t)l;
                    tv_ptr->start[4] = 0;

                    HDassert((tv_ptr->start[0] == 0) || (0 < tv_ptr->small_ds_offset + 1));
                    HDassert((tv_ptr->start[1] == 0) || (1 < tv_ptr->small_ds_offset + 1));
                    HDassert((tv_ptr->start[2] == 0) || (2 < tv_ptr->small_ds_offset + 1));
                    HDassert((tv_ptr->start[3] == 0) || (3 < tv_ptr->small_ds_offset + 1));
                    HDassert((tv_ptr->start[4] == 0) || (4 < tv_ptr->small_ds_offset + 1));

                    ckrbrd_hs_dr_pio_test__slct_ckrbrd(
                        tv_ptr->mpi_rank, tv_ptr->file_large_ds_sid_0, tv_ptr->large_rank, tv_ptr->edge_size,
                        tv_ptr->checker_edge_size, tv_ptr->small_rank - 1, tv_ptr->start);

                    /* verify that H5Sselect_shape_same() reports the two
                     * selections as having the same shape.
                     */
                    check = H5Sselect_shape_same(tv_ptr->small_ds_slice_sid, tv_ptr->file_large_ds_sid_0);
                    VRFY((check == TRUE), "H5Sselect_shape_same passed");

                    /* Read selection from disk */
#if CHECKER_BOARD_HS_DR_PIO_TEST__D2M_L2S__DEBUG
                    HDfprintf(stdout, "%s:%d: start = %d %d %d %d %d.\n", fcnName, tv_ptr->mpi_rank,
                              tv_ptr->start[0], tv_ptr->start[1], tv_ptr->start[2], tv_ptr->start[3],
                              tv_ptr->start[4]);
                    HDfprintf(stdout, "%s slice/file extent dims = %d/%d.\n", fcnName,
                              H5Sget_simple_extent_ndims(tv_ptr->small_ds_slice_sid),
                              H5Sget_simple_extent_ndims(tv_ptr->file_large_ds_sid_0));
#endif /* CHECKER_BOARD_HS_DR_PIO_TEST__D2M_L2S__DEBUG */

                    ret =
                        H5Dread(tv_ptr->large_dataset, H5T_NATIVE_UINT32, tv_ptr->small_ds_slice_sid,
                                tv_ptr->file_large_ds_sid_0, tv_ptr->xfer_plist, tv_ptr->small_ds_slice_buf);
                    VRFY((ret >= 0), "H5Dread() slice from large ds succeeded.");

#if CHECKER_BOARD_HS_DR_PIO_TEST__D2M_L2S__DEBUG
                    HDfprintf(stdout, "%s:%d: H5Dread() returns.\n", fcnName, tv_ptr->mpi_rank);
#endif /* CHECKER_BOARD_HS_DR_PIO_TEST__D2M_L2S__DEBUG */

                    /* verify that expected data is retrieved */

                    expected_value = (uint32_t)(
                        (i * tv_ptr->edge_size * tv_ptr->edge_size * tv_ptr->edge_size * tv_ptr->edge_size) +
                        (j * tv_ptr->edge_size * tv_ptr->edge_size * tv_ptr->edge_size) +
                        (k * tv_ptr->edge_size * tv_ptr->edge_size) + (l * tv_ptr->edge_size));

                    data_ok = ckrbrd_hs_dr_pio_test__verify_data(
                        tv_ptr->small_ds_slice_buf, tv_ptr->small_rank - 1, tv_ptr->edge_size,
                        tv_ptr->checker_edge_size, expected_value, (hbool_t)TRUE);

                    VRFY((data_ok == TRUE), "small slice read from large ds data good.");

                    (tv_ptr->tests_run)++;
                }

                l++;

                (tv_ptr->total_tests)++;

            } while ((tv_ptr->large_rank > 2) && ((tv_ptr->small_rank - 1) <= 1) && (l < tv_ptr->edge_size));
            k++;
        } while ((tv_ptr->large_rank > 3) && ((tv_ptr->small_rank - 1) <= 2) && (k < tv_ptr->edge_size));
        j++;
    } while ((tv_ptr->large_rank > 4) && ((tv_ptr->small_rank - 1) <= 3) && (j < tv_ptr->edge_size));

    return;

} /* ckrbrd_hs_dr_pio_test__d2m_l2s() */

/*-------------------------------------------------------------------------
 * Function:    ckrbrd_hs_dr_pio_test__d2m_s2l()
 *
 * Purpose:    Part two of a series of tests of I/O to/from hyperslab
 *        selections of different rank in the parallel.
 *
 *        Verify that we can read from disk correctly using
 *        selections of different rank that H5Sselect_shape_same()
 *        views as being of the same shape.
 *
 *        In this function, we test this by reading checker board
 *        slices of the on disk small data set into slices through
 *        the in memory large data set, and verify that the correct
 *        data (and only the correct data) is read.
 *
 * Return:    void
 *
 * Programmer:    JRM -- 8/15/11
 *
 *-------------------------------------------------------------------------
 */

#define CHECKER_BOARD_HS_DR_PIO_TEST__D2M_S2L__DEBUG 0

static void
ckrbrd_hs_dr_pio_test__d2m_s2l(struct hs_dr_pio_test_vars_t *tv_ptr)
{
#if CHECKER_BOARD_HS_DR_PIO_TEST__D2M_S2L__DEBUG
    const char *fcnName = "ckrbrd_hs_dr_pio_test__d2m_s2l()";
#endif /* CHECKER_BOARD_HS_DR_PIO_TEST__D2M_S2L__DEBUG */
    hbool_t   data_ok = FALSE;
    int       i, j, k, l;
    size_t    u;
    size_t    start_index;
    size_t    stop_index;
    uint32_t  expected_value;
    uint32_t *ptr_1;
    int       mpi_rank; /* needed by VRFY */
    hsize_t   sel_start[PAR_SS_DR_MAX_RANK];
    htri_t    check; /* Shape comparison return value */
    herr_t    ret;   /* Generic return value */

    /* initialize the local copy of mpi_rank */
    mpi_rank = tv_ptr->mpi_rank;

    /* similarly, read slices of the on disk small data set into slices
     * through the in memory large data set, and verify that the correct
     * data (and only the correct data) is read.
     */

    sel_start[0] = sel_start[1] = sel_start[2] = sel_start[3] = sel_start[4] = 0;
    sel_start[tv_ptr->small_ds_offset]                                       = (hsize_t)(tv_ptr->mpi_rank);

    ckrbrd_hs_dr_pio_test__slct_ckrbrd(tv_ptr->mpi_rank, tv_ptr->file_small_ds_sid_0, tv_ptr->small_rank,
                                       tv_ptr->edge_size, tv_ptr->checker_edge_size, tv_ptr->small_rank - 1,
                                       sel_start);

#if CHECKER_BOARD_HS_DR_PIO_TEST__D2M_S2L__DEBUG
    HDfprintf(stdout, "%s reading slices of on disk small data set into slices of big data set.\n", fcnName);
#endif /* CHECKER_BOARD_HS_DR_PIO_TEST__D2M_S2L__DEBUG */

    /* zero out the buffer we will be reading into */
    HDmemset(tv_ptr->large_ds_buf_1, 0, sizeof(uint32_t) * tv_ptr->large_ds_size);

    /* set up start, stride, count, and block -- note that we will
     * change start[] so as to read the slice of the small data set
     * into different slices of the process slice of the large data
     * set.
     */
    for (i = 0; i < PAR_SS_DR_MAX_RANK; i++) {

        tv_ptr->start[i]  = 0;
        tv_ptr->stride[i] = (hsize_t)(2 * tv_ptr->edge_size);
        tv_ptr->count[i]  = 1;
        if ((PAR_SS_DR_MAX_RANK - i) > (tv_ptr->small_rank - 1)) {

            tv_ptr->block[i] = 1;
        }
        else {

            tv_ptr->block[i] = (hsize_t)(tv_ptr->edge_size);
        }
    }

    /* in serial versions of this test, we loop through all the dimensions
     * of the large data set that don't appear in the small data set.
     *
     * However, in the parallel version, each process only works with that
     * slice of the large (and small) data set indicated by its rank -- hence
     * we set the most slowly changing index to mpi_rank, and don't itterate
     * over it.
     */

    if (PAR_SS_DR_MAX_RANK - tv_ptr->large_rank == 0) {

        i = tv_ptr->mpi_rank;
    }
    else {

        i = 0;
    }

    /* since large_rank is at most PAR_SS_DR_MAX_RANK, no need to
     * loop over it -- either we are setting i to mpi_rank, or
     * we are setting it to zero.  It will not change during the
     * test.
     */

    if (PAR_SS_DR_MAX_RANK - tv_ptr->large_rank == 1) {

        j = tv_ptr->mpi_rank;
    }
    else {

        j = 0;
    }

    do {
        if (PAR_SS_DR_MAX_RANK - tv_ptr->large_rank == 2) {

            k = tv_ptr->mpi_rank;
        }
        else {

            k = 0;
        }

        do {
            /* since small rank >= 2 and large_rank > small_rank, we
             * have large_rank >= 3.  Since PAR_SS_DR_MAX_RANK == 5
             * (baring major re-orgaization), this gives us:
             *
             *     (PAR_SS_DR_MAX_RANK - large_rank) <= 2
             *
             * so no need to repeat the test in the outer loops --
             * just set l = 0.
             */

            l = 0;
            do {
                if ((tv_ptr->skips)++ < tv_ptr->max_skips) { /* skip the test */

                    (tv_ptr->tests_skipped)++;
                }
                else { /* run the test */

                    tv_ptr->skips = 0; /* reset the skips counter */

                    /* we know that small_rank >= 1 and that large_rank > small_rank
                     * by the assertions at the head of this function.  Thus no
                     * need for another inner loop.
                     */
                    tv_ptr->start[0] = (hsize_t)i;
                    tv_ptr->start[1] = (hsize_t)j;
                    tv_ptr->start[2] = (hsize_t)k;
                    tv_ptr->start[3] = (hsize_t)l;
                    tv_ptr->start[4] = 0;

                    HDassert((tv_ptr->start[0] == 0) || (0 < tv_ptr->small_ds_offset + 1));
                    HDassert((tv_ptr->start[1] == 0) || (1 < tv_ptr->small_ds_offset + 1));
                    HDassert((tv_ptr->start[2] == 0) || (2 < tv_ptr->small_ds_offset + 1));
                    HDassert((tv_ptr->start[3] == 0) || (3 < tv_ptr->small_ds_offset + 1));
                    HDassert((tv_ptr->start[4] == 0) || (4 < tv_ptr->small_ds_offset + 1));

                    ckrbrd_hs_dr_pio_test__slct_ckrbrd(
                        tv_ptr->mpi_rank, tv_ptr->mem_large_ds_sid, tv_ptr->large_rank, tv_ptr->edge_size,
                        tv_ptr->checker_edge_size, tv_ptr->small_rank - 1, tv_ptr->start);

                    /* verify that H5Sselect_shape_same() reports the two
                     * selections as having the same shape.
                     */
                    check = H5Sselect_shape_same(tv_ptr->file_small_ds_sid_0, tv_ptr->mem_large_ds_sid);
                    VRFY((check == TRUE), "H5Sselect_shape_same passed");

                    /* Read selection from disk */
#if CHECKER_BOARD_HS_DR_PIO_TEST__D2M_S2L__DEBUG
                    HDfprintf(stdout, "%s:%d: start = %d %d %d %d %d.\n", fcnName, tv_ptr->mpi_rank,
                              tv_ptr->start[0], tv_ptr->start[1], tv_ptr->start[2], tv_ptr->start[3],
                              tv_ptr->start[4]);
                    HDfprintf(stdout, "%s:%d: mem/file extent dims = %d/%d.\n", fcnName, tv_ptr->mpi_rank,
                              H5Sget_simple_extent_ndims(tv_ptr->large_ds_slice_sid),
                              H5Sget_simple_extent_ndims(tv_ptr->file_small_ds_sid_0));
#endif /* CHECKER_BOARD_HS_DR_PIO_TEST__D2M_S2L__DEBUG */
                    ret = H5Dread(tv_ptr->small_dataset, H5T_NATIVE_UINT32, tv_ptr->mem_large_ds_sid,
                                  tv_ptr->file_small_ds_sid_0, tv_ptr->xfer_plist, tv_ptr->large_ds_buf_1);
                    VRFY((ret >= 0), "H5Dread() slice from small ds succeeded.");

                    /* verify that the expected data and only the
                     * expected data was read.
                     */
                    data_ok        = TRUE;
                    ptr_1          = tv_ptr->large_ds_buf_1;
                    expected_value = (uint32_t)((size_t)(tv_ptr->mpi_rank) * tv_ptr->small_ds_slice_size);
                    start_index    = (size_t)(
                        (i * tv_ptr->edge_size * tv_ptr->edge_size * tv_ptr->edge_size * tv_ptr->edge_size) +
                        (j * tv_ptr->edge_size * tv_ptr->edge_size * tv_ptr->edge_size) +
                        (k * tv_ptr->edge_size * tv_ptr->edge_size) + (l * tv_ptr->edge_size));
                    stop_index = start_index + tv_ptr->small_ds_slice_size - 1;

#if CHECKER_BOARD_HS_DR_PIO_TEST__D2M_S2L__DEBUG
                    {
                        int m, n;

                        HDfprintf(stdout, "%s:%d: expected_value = %d.\n", fcnName, tv_ptr->mpi_rank,
                                  expected_value);
                        HDfprintf(stdout, "%s:%d: start/stop index = %d/%d.\n", fcnName, tv_ptr->mpi_rank,
                                  start_index, stop_index);
                        n = 0;
                        for (m = 0; (unsigned)m < tv_ptr->large_ds_size; m++) {
                            HDfprintf(stdout, "%d ", (int)(*ptr_1));
                            ptr_1++;
                            n++;
                            if (n >= tv_ptr->edge_size) {
                                HDfprintf(stdout, "\n");
                                n = 0;
                            }
                        }
                        HDfprintf(stdout, "\n");
                        ptr_1 = tv_ptr->large_ds_buf_1;
                    }
#endif /* CHECKER_BOARD_HS_DR_PIO_TEST__D2M_S2L__DEBUG */

                    HDassert(start_index < stop_index);
                    HDassert(stop_index <= tv_ptr->large_ds_size);

                    for (u = 0; u < start_index; u++) {

                        if (*ptr_1 != 0) {

                            data_ok = FALSE;
                        }

                        /* zero out the value for the next pass */
                        *ptr_1 = 0;

                        ptr_1++;
                    }

                    VRFY((data_ok == TRUE), "slice read from small to large ds data good(1).");

                    data_ok = ckrbrd_hs_dr_pio_test__verify_data(ptr_1, tv_ptr->small_rank - 1,
                                                                 tv_ptr->edge_size, tv_ptr->checker_edge_size,
                                                                 expected_value, (hbool_t)TRUE);

                    VRFY((data_ok == TRUE), "slice read from small to large ds data good(2).");

                    ptr_1 = tv_ptr->large_ds_buf_1 + stop_index + 1;

                    for (u = stop_index + 1; u < tv_ptr->large_ds_size; u++) {

                        if (*ptr_1 != 0) {

                            data_ok = FALSE;
                        }

                        /* zero out the value for the next pass */
                        *ptr_1 = 0;

                        ptr_1++;
                    }

                    VRFY((data_ok == TRUE), "slice read from small to large ds data good(3).");

                    (tv_ptr->tests_run)++;
                }

                l++;

                (tv_ptr->total_tests)++;

            } while ((tv_ptr->large_rank > 2) && ((tv_ptr->small_rank - 1) <= 1) && (l < tv_ptr->edge_size));
            k++;
        } while ((tv_ptr->large_rank > 3) && ((tv_ptr->small_rank - 1) <= 2) && (k < tv_ptr->edge_size));
        j++;
    } while ((tv_ptr->large_rank > 4) && ((tv_ptr->small_rank - 1) <= 3) && (j < tv_ptr->edge_size));

    return;

} /* ckrbrd_hs_dr_pio_test__d2m_s2l() */

/*-------------------------------------------------------------------------
 * Function:    ckrbrd_hs_dr_pio_test__m2d_l2s()
 *
 * Purpose:    Part three of a series of tests of I/O to/from checker
 *        board hyperslab selections of different rank in the
 *        parallel.
 *
 *        Verify that we can write from memory to file using checker
 *        board selections of different rank that
 *        H5Sselect_shape_same() views as being of the same shape.
 *
 *        Do this by writing small_rank - 1 dimensional checker
 *        board slices from the in memory large data set to the on
 *        disk small cube dataset.  After each write, read the
 *        slice of the small dataset back from disk, and verify
 *        that it contains the expected data. Verify that
 *        H5Sselect_shape_same() returns true on the memory and
 *        file selections.
 *
 * Return:    void
 *
 * Programmer:    JRM -- 8/15/11
 *
 *-------------------------------------------------------------------------
 */

#define CHECKER_BOARD_HS_DR_PIO_TEST__M2D_L2S__DEBUG 0

static void
ckrbrd_hs_dr_pio_test__m2d_l2s(struct hs_dr_pio_test_vars_t *tv_ptr)
{
#if CHECKER_BOARD_HS_DR_PIO_TEST__M2D_L2S__DEBUG
    const char *fcnName = "ckrbrd_hs_dr_pio_test__m2d_l2s()";
#endif /* CHECKER_BOARD_HS_DR_PIO_TEST__M2D_L2S__DEBUG */
    hbool_t   data_ok = FALSE;
    int       i, j, k, l;
    size_t    u;
    size_t    start_index;
    size_t    stop_index;
    uint32_t  expected_value;
    uint32_t *ptr_1;
    int       mpi_rank; /* needed by VRFY */
    hsize_t   sel_start[PAR_SS_DR_MAX_RANK];
    htri_t    check; /* Shape comparison return value */
    herr_t    ret;   /* Generic return value */

    /* initialize the local copy of mpi_rank */
    mpi_rank = tv_ptr->mpi_rank;

    /* now we go in the opposite direction, verifying that we can write
     * from memory to file using selections of different rank that
     * H5Sselect_shape_same() views as being of the same shape.
     *
     * Start by writing small_rank - 1 D slices from the in memory large data
     * set to the on disk small dataset.  After each write, read the slice of
     * the small dataset back from disk, and verify that it contains the
     * expected data. Verify that H5Sselect_shape_same() returns true on
     * the memory and file selections.
     */

    tv_ptr->start[0]  = (hsize_t)(tv_ptr->mpi_rank);
    tv_ptr->stride[0] = (hsize_t)(2 * (tv_ptr->mpi_size + 1));
    tv_ptr->count[0]  = 1;
    tv_ptr->block[0]  = 1;

    for (i = 1; i < tv_ptr->large_rank; i++) {

        tv_ptr->start[i]  = 0;
        tv_ptr->stride[i] = (hsize_t)(2 * tv_ptr->edge_size);
        tv_ptr->count[i]  = 1;
        tv_ptr->block[i]  = (hsize_t)(tv_ptr->edge_size);
    }

    ret = H5Sselect_hyperslab(tv_ptr->file_small_ds_sid_0, H5S_SELECT_SET, tv_ptr->start, tv_ptr->stride,
                              tv_ptr->count, tv_ptr->block);
    VRFY((ret >= 0), "H5Sselect_hyperslab(file_small_ds_sid_0, set) suceeded");

    ret = H5Sselect_hyperslab(tv_ptr->mem_small_ds_sid, H5S_SELECT_SET, tv_ptr->start, tv_ptr->stride,
                              tv_ptr->count, tv_ptr->block);
    VRFY((ret >= 0), "H5Sselect_hyperslab(mem_small_ds_sid, set) suceeded");

    sel_start[0] = sel_start[1] = sel_start[2] = sel_start[3] = sel_start[4] = 0;
    sel_start[tv_ptr->small_ds_offset]                                       = (hsize_t)(tv_ptr->mpi_rank);

    ckrbrd_hs_dr_pio_test__slct_ckrbrd(tv_ptr->mpi_rank, tv_ptr->file_small_ds_sid_1, tv_ptr->small_rank,
                                       tv_ptr->edge_size, tv_ptr->checker_edge_size, tv_ptr->small_rank - 1,
                                       sel_start);

    /* set up start, stride, count, and block -- note that we will
     * change start[] so as to read slices of the large cube.
     */
    for (i = 0; i < PAR_SS_DR_MAX_RANK; i++) {

        tv_ptr->start[i]  = 0;
        tv_ptr->stride[i] = (hsize_t)(2 * tv_ptr->edge_size);
        tv_ptr->count[i]  = 1;
        if ((PAR_SS_DR_MAX_RANK - i) > (tv_ptr->small_rank - 1)) {

            tv_ptr->block[i] = 1;
        }
        else {

            tv_ptr->block[i] = (hsize_t)(tv_ptr->edge_size);
        }
    }

    /* zero out the in memory small ds */
    HDmemset(tv_ptr->small_ds_buf_1, 0, sizeof(uint32_t) * tv_ptr->small_ds_size);

#if CHECKER_BOARD_HS_DR_PIO_TEST__M2D_L2S__DEBUG
    HDfprintf(stdout,
              "%s writing checker boards selections of slices from big ds to slices of small ds on disk.\n",
              fcnName);
#endif /* CHECKER_BOARD_HS_DR_PIO_TEST__M2D_L2S__DEBUG */

    /* in serial versions of this test, we loop through all the dimensions
     * of the large data set that don't appear in the small data set.
     *
     * However, in the parallel version, each process only works with that
     * slice of the large (and small) data set indicated by its rank -- hence
     * we set the most slowly changing index to mpi_rank, and don't itterate
     * over it.
     */

    if (PAR_SS_DR_MAX_RANK - tv_ptr->large_rank == 0) {

        i = tv_ptr->mpi_rank;
    }
    else {

        i = 0;
    }

    /* since large_rank is at most PAR_SS_DR_MAX_RANK, no need to
     * loop over it -- either we are setting i to mpi_rank, or
     * we are setting it to zero.  It will not change during the
     * test.
     */

    if (PAR_SS_DR_MAX_RANK - tv_ptr->large_rank == 1) {

        j = tv_ptr->mpi_rank;
    }
    else {

        j = 0;
    }

    j = 0;
    do {
        if (PAR_SS_DR_MAX_RANK - tv_ptr->large_rank == 2) {

            k = tv_ptr->mpi_rank;
        }
        else {

            k = 0;
        }

        do {
            /* since small rank >= 2 and large_rank > small_rank, we
             * have large_rank >= 3.  Since PAR_SS_DR_MAX_RANK == 5
             * (baring major re-orgaization), this gives us:
             *
             *     (PAR_SS_DR_MAX_RANK - large_rank) <= 2
             *
             * so no need to repeat the test in the outer loops --
             * just set l = 0.
             */

            l = 0;
            do {
                if ((tv_ptr->skips)++ < tv_ptr->max_skips) { /* skip the test */

                    (tv_ptr->tests_skipped)++;
                }
                else { /* run the test */

                    tv_ptr->skips = 0; /* reset the skips counter */

                    /* we know that small_rank >= 1 and that large_rank > small_rank
                     * by the assertions at the head of this function.  Thus no
                     * need for another inner loop.
                     */

                    /* zero out this rank's slice of the on disk small data set */
                    ret = H5Dwrite(tv_ptr->small_dataset, H5T_NATIVE_UINT32, tv_ptr->mem_small_ds_sid,
                                   tv_ptr->file_small_ds_sid_0, tv_ptr->xfer_plist, tv_ptr->small_ds_buf_2);
                    VRFY((ret >= 0), "H5Dwrite() zero slice to small ds succeeded.");

                    /* select the portion of the in memory large cube from which we
                     * are going to write data.
                     */
                    tv_ptr->start[0] = (hsize_t)i;
                    tv_ptr->start[1] = (hsize_t)j;
                    tv_ptr->start[2] = (hsize_t)k;
                    tv_ptr->start[3] = (hsize_t)l;
                    tv_ptr->start[4] = 0;

                    HDassert((tv_ptr->start[0] == 0) || (0 < tv_ptr->small_ds_offset + 1));
                    HDassert((tv_ptr->start[1] == 0) || (1 < tv_ptr->small_ds_offset + 1));
                    HDassert((tv_ptr->start[2] == 0) || (2 < tv_ptr->small_ds_offset + 1));
                    HDassert((tv_ptr->start[3] == 0) || (3 < tv_ptr->small_ds_offset + 1));
                    HDassert((tv_ptr->start[4] == 0) || (4 < tv_ptr->small_ds_offset + 1));

                    ckrbrd_hs_dr_pio_test__slct_ckrbrd(
                        tv_ptr->mpi_rank, tv_ptr->mem_large_ds_sid, tv_ptr->large_rank, tv_ptr->edge_size,
                        tv_ptr->checker_edge_size, tv_ptr->small_rank - 1, tv_ptr->start);

                    /* verify that H5Sselect_shape_same() reports the in
                     * memory checkerboard selection of the slice through the
                     * large dataset and the checkerboard selection of the process
                     * slice of the small data set as having the same shape.
                     */
                    check = H5Sselect_shape_same(tv_ptr->file_small_ds_sid_1, tv_ptr->mem_large_ds_sid);
                    VRFY((check == TRUE), "H5Sselect_shape_same passed.");

                    /* write the checker board selection of the slice from the in
                     * memory large data set to the slice of the on disk small
                     * dataset.
                     */
#if CHECKER_BOARD_HS_DR_PIO_TEST__M2D_L2S__DEBUG
                    HDfprintf(stdout, "%s:%d: start = %d %d %d %d %d.\n", fcnName, tv_ptr->mpi_rank,
                              tv_ptr->start[0], tv_ptr->start[1], tv_ptr->start[2], tv_ptr->start[3],
                              tv_ptr->start[4]);
                    HDfprintf(stdout, "%s:%d: mem/file extent dims = %d/%d.\n", fcnName, tv_ptr->mpi_rank,
                              H5Sget_simple_extent_ndims(tv_ptr->mem_large_ds_sid),
                              H5Sget_simple_extent_ndims(tv_ptr->file_small_ds_sid_1));
#endif /* CHECKER_BOARD_HS_DR_PIO_TEST__M2D_L2S__DEBUG */
                    ret = H5Dwrite(tv_ptr->small_dataset, H5T_NATIVE_UINT32, tv_ptr->mem_large_ds_sid,
                                   tv_ptr->file_small_ds_sid_1, tv_ptr->xfer_plist, tv_ptr->large_ds_buf_0);
                    VRFY((ret >= 0), "H5Dwrite() slice to large ds succeeded.");

                    /* read the on disk process slice of the small dataset into memory */
                    ret = H5Dread(tv_ptr->small_dataset, H5T_NATIVE_UINT32, tv_ptr->mem_small_ds_sid,
                                  tv_ptr->file_small_ds_sid_0, tv_ptr->xfer_plist, tv_ptr->small_ds_buf_1);
                    VRFY((ret >= 0), "H5Dread() slice from small ds succeeded.");

                    /* verify that expected data is retrieved */

                    expected_value = (uint32_t)(
                        (i * tv_ptr->edge_size * tv_ptr->edge_size * tv_ptr->edge_size * tv_ptr->edge_size) +
                        (j * tv_ptr->edge_size * tv_ptr->edge_size * tv_ptr->edge_size) +
                        (k * tv_ptr->edge_size * tv_ptr->edge_size) + (l * tv_ptr->edge_size));

                    start_index = (size_t)(tv_ptr->mpi_rank) * tv_ptr->small_ds_slice_size;
                    stop_index  = start_index + tv_ptr->small_ds_slice_size - 1;

                    HDassert(start_index < stop_index);
                    HDassert(stop_index <= tv_ptr->small_ds_size);

                    data_ok = TRUE;

                    ptr_1 = tv_ptr->small_ds_buf_1;
                    for (u = 0; u < start_index; u++, ptr_1++) {

                        if (*ptr_1 != 0) {

                            data_ok = FALSE;
                            *ptr_1  = 0;
                        }
                    }

                    data_ok &= ckrbrd_hs_dr_pio_test__verify_data(
                        tv_ptr->small_ds_buf_1 + start_index, tv_ptr->small_rank - 1, tv_ptr->edge_size,
                        tv_ptr->checker_edge_size, expected_value, (hbool_t)TRUE);

                    ptr_1 = tv_ptr->small_ds_buf_1;
                    for (u = stop_index; u < tv_ptr->small_ds_size; u++, ptr_1++) {

                        if (*ptr_1 != 0) {

                            data_ok = FALSE;
                            *ptr_1  = 0;
                        }
                    }

                    VRFY((data_ok == TRUE), "large slice write slice to small slice data good.");

                    (tv_ptr->tests_run)++;
                }

                l++;

                (tv_ptr->total_tests)++;

            } while ((tv_ptr->large_rank > 2) && ((tv_ptr->small_rank - 1) <= 1) && (l < tv_ptr->edge_size));
            k++;
        } while ((tv_ptr->large_rank > 3) && ((tv_ptr->small_rank - 1) <= 2) && (k < tv_ptr->edge_size));
        j++;
    } while ((tv_ptr->large_rank > 4) && ((tv_ptr->small_rank - 1) <= 3) && (j < tv_ptr->edge_size));

    return;

} /* ckrbrd_hs_dr_pio_test__m2d_l2s() */

/*-------------------------------------------------------------------------
 * Function:    ckrbrd_hs_dr_pio_test__m2d_s2l()
 *
 * Purpose:    Part four of a series of tests of I/O to/from checker
 *        board hyperslab selections of different rank in the parallel.
 *
 *        Verify that we can write from memory to file using
 *        selections of different rank that H5Sselect_shape_same()
 *        views as being of the same shape.
 *
 *        Do this by writing checker board selections of the contents
 *        of the process's slice of the in memory small data set to
 *        slices of the on disk large data set.  After each write,
 *        read the process's slice of the large data set back into
 *        memory, and verify that it contains the expected data.
 *
 *        Verify that H5Sselect_shape_same() returns true on the
 *        memory and file selections.
 *
 * Return:    void
 *
 * Programmer:    JRM -- 8/15/11
 *
 *-------------------------------------------------------------------------
 */

#define CHECKER_BOARD_HS_DR_PIO_TEST__M2D_S2L__DEBUG 0

static void
ckrbrd_hs_dr_pio_test__m2d_s2l(struct hs_dr_pio_test_vars_t *tv_ptr)
{
#if CHECKER_BOARD_HS_DR_PIO_TEST__M2D_S2L__DEBUG
    const char *fcnName = "ckrbrd_hs_dr_pio_test__m2d_s2l()";
#endif /* CONTIG_HS_DR_PIO_TEST__M2D_S2L__DEBUG */
    hbool_t   data_ok = FALSE;
    int       i, j, k, l;
    size_t    u;
    size_t    start_index;
    size_t    stop_index;
    uint32_t  expected_value;
    uint32_t *ptr_1;
    int       mpi_rank; /* needed by VRFY */
    hsize_t   sel_start[PAR_SS_DR_MAX_RANK];
    htri_t    check; /* Shape comparison return value */
    herr_t    ret;   /* Generic return value */

    /* initialize the local copy of mpi_rank */
    mpi_rank = tv_ptr->mpi_rank;

    /* Now write the contents of the process's slice of the in memory
     * small data set to slices of the on disk large data set.  After
     * each write, read the process's slice of the large data set back
     * into memory, and verify that it contains the expected data.
     * Verify that H5Sselect_shape_same() returns true on the memory
     * and file selections.
     */

    tv_ptr->start[0]  = (hsize_t)(tv_ptr->mpi_rank);
    tv_ptr->stride[0] = (hsize_t)(2 * (tv_ptr->mpi_size + 1));
    tv_ptr->count[0]  = 1;
    tv_ptr->block[0]  = 1;

    for (i = 1; i < tv_ptr->large_rank; i++) {

        tv_ptr->start[i]  = 0;
        tv_ptr->stride[i] = (hsize_t)(2 * tv_ptr->edge_size);
        tv_ptr->count[i]  = 1;
        tv_ptr->block[i]  = (hsize_t)(tv_ptr->edge_size);
    }

    ret = H5Sselect_hyperslab(tv_ptr->file_large_ds_sid_0, H5S_SELECT_SET, tv_ptr->start, tv_ptr->stride,
                              tv_ptr->count, tv_ptr->block);
    VRFY((ret >= 0), "H5Sselect_hyperslab(file_large_ds_sid_0, set) suceeded");

    ret = H5Sselect_hyperslab(tv_ptr->mem_large_ds_sid, H5S_SELECT_SET, tv_ptr->start, tv_ptr->stride,
                              tv_ptr->count, tv_ptr->block);
    VRFY((ret >= 0), "H5Sselect_hyperslab(tv_ptr->mem_large_ds_sid, set) suceeded");

    /* setup a checkerboard selection of the slice of the in memory small
     * data set associated with the process's mpi rank.
     */

    sel_start[0] = sel_start[1] = sel_start[2] = sel_start[3] = sel_start[4] = 0;
    sel_start[tv_ptr->small_ds_offset]                                       = (hsize_t)(tv_ptr->mpi_rank);

    ckrbrd_hs_dr_pio_test__slct_ckrbrd(tv_ptr->mpi_rank, tv_ptr->mem_small_ds_sid, tv_ptr->small_rank,
                                       tv_ptr->edge_size, tv_ptr->checker_edge_size, tv_ptr->small_rank - 1,
                                       sel_start);

    /* set up start, stride, count, and block -- note that we will
     * change start[] so as to write checkerboard selections of slices
     * of the small data set to slices of the large data set.
     */
    for (i = 0; i < PAR_SS_DR_MAX_RANK; i++) {

        tv_ptr->start[i]  = 0;
        tv_ptr->stride[i] = (hsize_t)(2 * tv_ptr->edge_size);
        tv_ptr->count[i]  = 1;
        if ((PAR_SS_DR_MAX_RANK - i) > (tv_ptr->small_rank - 1)) {

            tv_ptr->block[i] = 1;
        }
        else {

            tv_ptr->block[i] = (hsize_t)(tv_ptr->edge_size);
        }
    }

    /* zero out the in memory large ds */
    HDmemset(tv_ptr->large_ds_buf_1, 0, sizeof(uint32_t) * tv_ptr->large_ds_size);

#if CHECKER_BOARD_HS_DR_PIO_TEST__M2D_S2L__DEBUG
    HDfprintf(stdout,
              "%s writing process checkerboard selections of slices of small ds to process slices of large "
              "ds on disk.\n",
              fcnName);
#endif /* CHECKER_BOARD_HS_DR_PIO_TEST__M2D_S2L__DEBUG */

    if (PAR_SS_DR_MAX_RANK - tv_ptr->large_rank == 0) {

        i = tv_ptr->mpi_rank;
    }
    else {

        i = 0;
    }

    /* since large_rank is at most PAR_SS_DR_MAX_RANK, no need to
     * loop over it -- either we are setting i to mpi_rank, or
     * we are setting it to zero.  It will not change during the
     * test.
     */

    if (PAR_SS_DR_MAX_RANK - tv_ptr->large_rank == 1) {

        j = tv_ptr->mpi_rank;
    }
    else {

        j = 0;
    }

    do {
        if (PAR_SS_DR_MAX_RANK - tv_ptr->large_rank == 2) {

            k = tv_ptr->mpi_rank;
        }
        else {

            k = 0;
        }

        do {
            /* since small rank >= 2 and large_rank > small_rank, we
             * have large_rank >= 3.  Since PAR_SS_DR_MAX_RANK == 5
             * (baring major re-orgaization), this gives us:
             *
             *     (PAR_SS_DR_MAX_RANK - large_rank) <= 2
             *
             * so no need to repeat the test in the outer loops --
             * just set l = 0.
             */

            l = 0;
            do {
                if ((tv_ptr->skips)++ < tv_ptr->max_skips) { /* skip the test */

                    (tv_ptr->tests_skipped)++;
                }
                else { /* run the test */

                    tv_ptr->skips = 0; /* reset the skips counter */

                    /* we know that small_rank >= 1 and that large_rank > small_rank
                     * by the assertions at the head of this function.  Thus no
                     * need for another inner loop.
                     */

                    /* Zero out this processes slice of the on disk large data set.
                     * Note that this will leave one slice with its original data
                     * as there is one more slice than processes.
                     */
                    ret = H5Dwrite(tv_ptr->large_dataset, H5T_NATIVE_UINT32, tv_ptr->mem_large_ds_sid,
                                   tv_ptr->file_large_ds_sid_0, tv_ptr->xfer_plist, tv_ptr->large_ds_buf_2);
                    VRFY((ret != FAIL), "H5Dwrite() to zero large ds suceeded");

                    /* select the portion of the in memory large cube to which we
                     * are going to write data.
                     */
                    tv_ptr->start[0] = (hsize_t)i;
                    tv_ptr->start[1] = (hsize_t)j;
                    tv_ptr->start[2] = (hsize_t)k;
                    tv_ptr->start[3] = (hsize_t)l;
                    tv_ptr->start[4] = 0;

                    HDassert((tv_ptr->start[0] == 0) || (0 < tv_ptr->small_ds_offset + 1));
                    HDassert((tv_ptr->start[1] == 0) || (1 < tv_ptr->small_ds_offset + 1));
                    HDassert((tv_ptr->start[2] == 0) || (2 < tv_ptr->small_ds_offset + 1));
                    HDassert((tv_ptr->start[3] == 0) || (3 < tv_ptr->small_ds_offset + 1));
                    HDassert((tv_ptr->start[4] == 0) || (4 < tv_ptr->small_ds_offset + 1));

                    ckrbrd_hs_dr_pio_test__slct_ckrbrd(
                        tv_ptr->mpi_rank, tv_ptr->file_large_ds_sid_1, tv_ptr->large_rank, tv_ptr->edge_size,
                        tv_ptr->checker_edge_size, tv_ptr->small_rank - 1, tv_ptr->start);

                    /* verify that H5Sselect_shape_same() reports the in
                     * memory small data set slice selection and the
                     * on disk slice through the large data set selection
                     * as having the same shape.
                     */
                    check = H5Sselect_shape_same(tv_ptr->mem_small_ds_sid, tv_ptr->file_large_ds_sid_1);
                    VRFY((check == TRUE), "H5Sselect_shape_same passed");

                    /* write the small data set slice from memory to the
                     * target slice of the disk data set
                     */
#if CHECKER_BOARD_HS_DR_PIO_TEST__M2D_S2L__DEBUG
                    HDfprintf(stdout, "%s:%d: start = %d %d %d %d %d.\n", fcnName, tv_ptr->mpi_rank,
                              tv_ptr->start[0], tv_ptr->start[1], tv_ptr->start[2], tv_ptr->start[3],
                              tv_ptr->start[4]);
                    HDfprintf(stdout, "%s:%d: mem/file extent dims = %d/%d.\n", fcnName, tv_ptr->mpi_rank,
                              H5Sget_simple_extent_ndims(tv_ptr->mem_small_ds_sid),
                              H5Sget_simple_extent_ndims(tv_ptr->file_large_ds_sid_1));
#endif /* CHECKER_BOARD_HS_DR_PIO_TEST__M2D_S2L__DEBUG */
                    ret = H5Dwrite(tv_ptr->large_dataset, H5T_NATIVE_UINT32, tv_ptr->mem_small_ds_sid,
                                   tv_ptr->file_large_ds_sid_1, tv_ptr->xfer_plist, tv_ptr->small_ds_buf_0);
                    VRFY((ret != FAIL), "H5Dwrite of small ds slice to large ds succeeded");

                    /* read this processes slice on the on disk large
                     * data set into memory.
                     */

                    ret = H5Dread(tv_ptr->large_dataset, H5T_NATIVE_UINT32, tv_ptr->mem_large_ds_sid,
                                  tv_ptr->file_large_ds_sid_0, tv_ptr->xfer_plist, tv_ptr->large_ds_buf_1);
                    VRFY((ret != FAIL), "H5Dread() of process slice of large ds succeeded");

                    /* verify that the expected data and only the
                     * expected data was read.
                     */
                    expected_value = (uint32_t)((size_t)(tv_ptr->mpi_rank) * tv_ptr->small_ds_slice_size);

                    start_index = (size_t)(
                        (i * tv_ptr->edge_size * tv_ptr->edge_size * tv_ptr->edge_size * tv_ptr->edge_size) +
                        (j * tv_ptr->edge_size * tv_ptr->edge_size * tv_ptr->edge_size) +
                        (k * tv_ptr->edge_size * tv_ptr->edge_size) + (l * tv_ptr->edge_size));
                    stop_index = start_index + tv_ptr->small_ds_slice_size - 1;

                    HDassert(start_index < stop_index);
                    HDassert(stop_index < tv_ptr->large_ds_size);

                    data_ok = TRUE;

                    ptr_1 = tv_ptr->large_ds_buf_1;
                    for (u = 0; u < start_index; u++, ptr_1++) {

                        if (*ptr_1 != 0) {

                            data_ok = FALSE;
                            *ptr_1  = 0;
                        }
                    }

                    data_ok &= ckrbrd_hs_dr_pio_test__verify_data(
                        tv_ptr->large_ds_buf_1 + start_index, tv_ptr->small_rank - 1, tv_ptr->edge_size,
                        tv_ptr->checker_edge_size, expected_value, (hbool_t)TRUE);

                    ptr_1 = tv_ptr->large_ds_buf_1;
                    for (u = stop_index; u < tv_ptr->small_ds_size; u++, ptr_1++) {

                        if (*ptr_1 != 0) {

                            data_ok = FALSE;
                            *ptr_1  = 0;
                        }
                    }

                    VRFY((data_ok == TRUE), "small ds cb slice write to large ds slice data good.");

                    (tv_ptr->tests_run)++;
                }

                l++;

                (tv_ptr->total_tests)++;

            } while ((tv_ptr->large_rank > 2) && ((tv_ptr->small_rank - 1) <= 1) && (l < tv_ptr->edge_size));
            k++;
        } while ((tv_ptr->large_rank > 3) && ((tv_ptr->small_rank - 1) <= 2) && (k < tv_ptr->edge_size));
        j++;
    } while ((tv_ptr->large_rank > 4) && ((tv_ptr->small_rank - 1) <= 3) && (j < tv_ptr->edge_size));

    return;

} /* ckrbrd_hs_dr_pio_test__m2d_s2l() */

/*-------------------------------------------------------------------------
 * Function:    ckrbrd_hs_dr_pio_test__run_test()
 *
 * Purpose:    Test I/O to/from checkerboard selections of hyperslabs of
 *        different rank in the parallel.
 *
 * Return:    void
 *
 * Programmer:    JRM -- 10/10/09
 *
 *-------------------------------------------------------------------------
 */

#define CKRBRD_HS_DR_PIO_TEST__RUN_TEST__DEBUG 0

static void
ckrbrd_hs_dr_pio_test__run_test(const int test_num, const int edge_size, const int checker_edge_size,
                                const int chunk_edge_size, const int small_rank, const int large_rank,
                                const hbool_t use_collective_io, const hid_t dset_type,
                                const int express_test, int *skips_ptr, int max_skips,
                                int64_t *total_tests_ptr, int64_t *tests_run_ptr, int64_t *tests_skipped_ptr)

{
#if CKRBRD_HS_DR_PIO_TEST__RUN_TEST__DEBUG
    const char *fcnName = "ckrbrd_hs_dr_pio_test__run_test()";
#endif /* CKRBRD_HS_DR_PIO_TEST__RUN_TEST__DEBUG */
    struct hs_dr_pio_test_vars_t test_vars = {
        /* int           mpi_size                        = */ -1,
        /* int         mpi_rank                        = */ -1,
        /* MPI_Comm    mpi_comm                        = */ MPI_COMM_NULL,
        /* MPI_Inf     mpi_info                        = */ MPI_INFO_NULL,
        /* int         test_num                        = */ -1,
        /* int         edge_size                       = */ -1,
        /* int         checker_edge_size               = */ -1,
        /* int         chunk_edge_size                 = */ -1,
        /* int         small_rank                      = */ -1,
        /* int         large_rank                      = */ -1,
        /* hid_t       dset_type                       = */ -1,
        /* uint32_t  * small_ds_buf_0                  = */ NULL,
        /* uint32_t  * small_ds_buf_1                  = */ NULL,
        /* uint32_t  * small_ds_buf_2                  = */ NULL,
        /* uint32_t  * small_ds_slice_buf              = */ NULL,
        /* uint32_t  * large_ds_buf_0                  = */ NULL,
        /* uint32_t  * large_ds_buf_1                  = */ NULL,
        /* uint32_t  * large_ds_buf_2                  = */ NULL,
        /* uint32_t  * large_ds_slice_buf              = */ NULL,
        /* int         small_ds_offset                 = */ -1,
        /* int         large_ds_offset                 = */ -1,
        /* hid_t       fid                             = */ -1, /* HDF5 file ID */
        /* hid_t       xfer_plist                      = */ H5P_DEFAULT,
        /* hid_t       full_mem_small_ds_sid           = */ -1,
        /* hid_t       full_file_small_ds_sid          = */ -1,
        /* hid_t       mem_small_ds_sid                = */ -1,
        /* hid_t       file_small_ds_sid_0             = */ -1,
        /* hid_t       file_small_ds_sid_1             = */ -1,
        /* hid_t       small_ds_slice_sid              = */ -1,
        /* hid_t       full_mem_large_ds_sid           = */ -1,
        /* hid_t       full_file_large_ds_sid          = */ -1,
        /* hid_t       mem_large_ds_sid                = */ -1,
        /* hid_t       file_large_ds_sid_0             = */ -1,
        /* hid_t       file_large_ds_sid_1             = */ -1,
        /* hid_t       file_large_ds_process_slice_sid = */ -1,
        /* hid_t       mem_large_ds_process_slice_sid  = */ -1,
        /* hid_t       large_ds_slice_sid              = */ -1,
        /* hid_t       small_dataset                   = */ -1, /* Dataset ID */
        /* hid_t       large_dataset                   = */ -1, /* Dataset ID */
        /* size_t      small_ds_size                   = */ 1,
        /* size_t      small_ds_slice_size             = */ 1,
        /* size_t      large_ds_size                   = */ 1,
        /* size_t      large_ds_slice_size             = */ 1,
        /* hsize_t     dims[PAR_SS_DR_MAX_RANK]        = */ {0, 0, 0, 0, 0},
        /* hsize_t     chunk_dims[PAR_SS_DR_MAX_RANK]  = */ {0, 0, 0, 0, 0},
        /* hsize_t     start[PAR_SS_DR_MAX_RANK]       = */ {0, 0, 0, 0, 0},
        /* hsize_t     stride[PAR_SS_DR_MAX_RANK]      = */ {0, 0, 0, 0, 0},
        /* hsize_t     count[PAR_SS_DR_MAX_RANK]       = */ {0, 0, 0, 0, 0},
        /* hsize_t     block[PAR_SS_DR_MAX_RANK]       = */ {0, 0, 0, 0, 0},
        /* hsize_t   * start_ptr                       = */ NULL,
        /* hsize_t   * stride_ptr                      = */ NULL,
        /* hsize_t   * count_ptr                       = */ NULL,
        /* hsize_t   * block_ptr                       = */ NULL,
        /* int            skips                           = */ 0,
        /* int            max_skips                       = */ 0,
        /* int64_t     total_tests                     = */ 0,
        /* int64_t     tests_run                       = */ 0,
        /* int64_t     tests_skipped                   = */ 0};
    struct hs_dr_pio_test_vars_t *tv_ptr = &test_vars;

    hs_dr_pio_test__setup(test_num, edge_size, checker_edge_size, chunk_edge_size, small_rank, large_rank,
                          use_collective_io, dset_type, express_test, tv_ptr);

    /* initialize skips & max_skips */
    tv_ptr->skips     = *skips_ptr;
    tv_ptr->max_skips = max_skips;

#if CKRBRD_HS_DR_PIO_TEST__RUN_TEST__DEBUG
    if (MAINPROCESS) {
        HDfprintf(stdout, "test %d: small rank = %d, large rank = %d.\n", test_num, small_rank, large_rank);
        HDfprintf(stdout, "test %d: Initialization complete.\n", test_num);
    }
#endif /* CKRBRD_HS_DR_PIO_TEST__RUN_TEST__DEBUG */

    /* first, verify that we can read from disk correctly using selections
     * of different rank that H5Sselect_shape_same() views as being of the
     * same shape.
     *
     * Start by reading a (small_rank - 1)-D slice from this processes slice
     * of the on disk large data set, and verifying that the data read is
     * correct.  Verify that H5Sselect_shape_same() returns true on the
     * memory and file selections.
     *
     * The first step is to set up the needed checker board selection in the
     * in memory small small cube
     */

    ckrbrd_hs_dr_pio_test__d2m_l2s(tv_ptr);

    /* similarly, read slices of the on disk small data set into slices
     * through the in memory large data set, and verify that the correct
     * data (and only the correct data) is read.
     */

    ckrbrd_hs_dr_pio_test__d2m_s2l(tv_ptr);

    /* now we go in the opposite direction, verifying that we can write
     * from memory to file using selections of different rank that
     * H5Sselect_shape_same() views as being of the same shape.
     *
     * Start by writing small_rank - 1 D slices from the in memory large data
     * set to the on disk small dataset.  After each write, read the slice of
     * the small dataset back from disk, and verify that it contains the
     * expected data. Verify that H5Sselect_shape_same() returns true on
     * the memory and file selections.
     */

    ckrbrd_hs_dr_pio_test__m2d_l2s(tv_ptr);

    /* Now write the contents of the process's slice of the in memory
     * small data set to slices of the on disk large data set.  After
     * each write, read the process's slice of the large data set back
     * into memory, and verify that it contains the expected data.
     * Verify that H5Sselect_shape_same() returns true on the memory
     * and file selections.
     */

    ckrbrd_hs_dr_pio_test__m2d_s2l(tv_ptr);

#if CKRBRD_HS_DR_PIO_TEST__RUN_TEST__DEBUG
    if (MAINPROCESS) {
        HDfprintf(stdout, "test %d: Subtests complete -- tests run/skipped/total = %lld/%lld/%lld.\n",
                  test_num, (long long)(tv_ptr->tests_run), (long long)(tv_ptr->tests_skipped),
                  (long long)(tv_ptr->total_tests));
    }
#endif /* CKRBRD_HS_DR_PIO_TEST__RUN_TEST__DEBUG */

    hs_dr_pio_test__takedown(tv_ptr);

#if CKRBRD_HS_DR_PIO_TEST__RUN_TEST__DEBUG
    if (MAINPROCESS) {
        HDfprintf(stdout, "test %d: Takedown complete.\n", test_num);
    }
#endif /* CKRBRD_HS_DR_PIO_TEST__RUN_TEST__DEBUG */

    *skips_ptr = tv_ptr->skips;
    *total_tests_ptr += tv_ptr->total_tests;
    *tests_run_ptr += tv_ptr->tests_run;
    *tests_skipped_ptr += tv_ptr->tests_skipped;

    return;

} /* ckrbrd_hs_dr_pio_test__run_test() */

/*-------------------------------------------------------------------------
 * Function:    ckrbrd_hs_dr_pio_test()
 *
 * Purpose:    Test I/O to/from hyperslab selections of different rank in
 *        the parallel case.
 *
 * Return:    void
 *
 * Programmer:    JRM -- 9/18/09
 *
 *-------------------------------------------------------------------------
 */

static void
ckrbrd_hs_dr_pio_test(ShapeSameTestMethods sstest_type)
{
    int   express_test;
    int   local_express_test;
    int   mpi_size = -1;
    int   mpi_rank = -1;
    int   test_num = 0;
    int   edge_size;
    int   checker_edge_size = 3;
    int   chunk_edge_size   = 0;
    int   small_rank        = 3;
    int   large_rank        = 4;
    int   mpi_result;
    hid_t dset_type = H5T_NATIVE_UINT;
    int   skips     = 0;
    int   max_skips = 0;
    /* The following table list the number of sub-tests skipped between
     * each test that is actually executed as a function of the express
     * test level.  Note that any value in excess of 4880 will cause all
     * sub tests to be skipped.
     */
    int     max_skips_tbl[4] = {0, 4, 64, 1024};
    int64_t total_tests      = 0;
    int64_t tests_run        = 0;
    int64_t tests_skipped    = 0;

    MPI_Comm_size(MPI_COMM_WORLD, &mpi_size);
    MPI_Comm_rank(MPI_COMM_WORLD, &mpi_rank);

    edge_size = (mpi_size > 6 ? mpi_size : 6);

    local_express_test = GetTestExpress();

    HDcompile_assert(sizeof(uint32_t) == sizeof(unsigned));

    mpi_result = MPI_Allreduce((void *)&local_express_test, (void *)&express_test, 1, MPI_INT, MPI_MAX,
                               MPI_COMM_WORLD);

    VRFY((mpi_result == MPI_SUCCESS), "MPI_Allreduce(0) succeeded");

    if (local_express_test < 0) {
        max_skips = max_skips_tbl[0];
    }
    else if (local_express_test > 3) {
        max_skips = max_skips_tbl[3];
    }
    else {
        max_skips = max_skips_tbl[local_express_test];
    }

#if 0
    {
        int DebugWait = 1;

        while (DebugWait) ;
    }
#endif

    for (large_rank = 3; large_rank <= PAR_SS_DR_MAX_RANK; large_rank++) {

        for (small_rank = 2; small_rank < large_rank; small_rank++) {
            switch (sstest_type) {
                case IND_CONTIG:
                    /* contiguous data set, independent I/O */
                    chunk_edge_size = 0;
                    ckrbrd_hs_dr_pio_test__run_test(test_num, edge_size, checker_edge_size, chunk_edge_size,
                                                    small_rank, large_rank, FALSE, dset_type, express_test,
                                                    &skips, max_skips, &total_tests, &tests_run,
                                                    &tests_skipped);
                    test_num++;
                    break;
                    /* end of case IND_CONTIG */

                case COL_CONTIG:
                    /* contiguous data set, collective I/O */
                    chunk_edge_size = 0;
                    ckrbrd_hs_dr_pio_test__run_test(
                        test_num, edge_size, checker_edge_size, chunk_edge_size, small_rank, large_rank, TRUE,
                        dset_type, express_test, &skips, max_skips, &total_tests, &tests_run, &tests_skipped);
                    test_num++;
                    break;
                    /* end of case COL_CONTIG */

                case IND_CHUNKED:
                    /* chunked data set, independent I/O */
                    chunk_edge_size = 5;
                    ckrbrd_hs_dr_pio_test__run_test(test_num, edge_size, checker_edge_size, chunk_edge_size,
                                                    small_rank, large_rank, FALSE, dset_type, express_test,
                                                    &skips, max_skips, &total_tests, &tests_run,
                                                    &tests_skipped);
                    test_num++;
                    break;
                    /* end of case IND_CHUNKED */

                case COL_CHUNKED:
                    /* chunked data set, collective I/O */
                    chunk_edge_size = 5;
                    ckrbrd_hs_dr_pio_test__run_test(
                        test_num, edge_size, checker_edge_size, chunk_edge_size, small_rank, large_rank, TRUE,
                        dset_type, express_test, &skips, max_skips, &total_tests, &tests_run, &tests_skipped);
                    test_num++;
                    break;
                    /* end of case COL_CHUNKED */

                default:
                    VRFY((FALSE), "unknown test type");
                    break;

            } /* end of switch(sstest_type) */
#if CONTIG_HS_DR_PIO_TEST__DEBUG
            if ((MAINPROCESS) && (tests_skipped > 0)) {
<<<<<<< HEAD
                HDfprintf(stdout, "     run/skipped/total = %lld/%lld/%lld.\n", tests_run, tests_skipped,
                          total_tests);
=======
                HDfprintf(stdout, "     run/skipped/total = %" PRId64 "/%" PRId64 "/%" PRId64 ".\n",
                          tests_run, tests_skipped, total_tests);
>>>>>>> 18bbd3f0
            }
#endif /* CONTIG_HS_DR_PIO_TEST__DEBUG */
        }
    }

    if ((MAINPROCESS) && (tests_skipped > 0)) {
<<<<<<< HEAD
        HDfprintf(stdout, "     %lld of %lld subtests skipped to expedite testing.\n", tests_skipped,
                  total_tests);
=======
        HDfprintf(stdout, "     %" PRId64 " of %" PRId64 " subtests skipped to expedite testing.\n",
                  tests_skipped, total_tests);
>>>>>>> 18bbd3f0
    }

    return;

} /* ckrbrd_hs_dr_pio_test() */

/* Main Body. Here for now, may have to move them to a separated file later. */

/*
 * Main driver of the Parallel HDF5 tests
 */

#include "testphdf5.h"

#ifndef PATH_MAX
#define PATH_MAX 512
#endif /* !PATH_MAX */

/* global variables */
int dim0;
int dim1;
int chunkdim0;
int chunkdim1;
int nerrors   = 0;               /* errors count */
int ndatasets = 300;             /* number of datasets to create*/
int ngroups   = 512;             /* number of groups to create in root
                                  * group. */
int facc_type       = FACC_MPIO; /*Test file access type */
int dxfer_coll_type = DXFER_COLLECTIVE_IO;

H5E_auto2_t old_func;        /* previous error handler */
void *      old_client_data; /* previous error handler arg.*/

/* other option flags */

/* FILENAME and filenames must have the same number of names.
 * Use PARATESTFILE in general and use a separated filename only if the file
 * created in one test is accessed by a different test.
 * filenames[0] is reserved as the file name for PARATESTFILE.
 */
#define NFILENAME    2
#define PARATESTFILE filenames[0]
const char *FILENAME[NFILENAME] = {"ShapeSameTest", NULL};
char        filenames[NFILENAME][PATH_MAX];
hid_t       fapl; /* file access property list */

#ifdef USE_PAUSE
/* pause the process for a moment to allow debugger to attach if desired. */
/* Will pause more if greenlight file is not persent but will eventually */
/* continue. */
#include <sys/types.h>
#include <sys/stat.h>

void
pause_proc(void)
{

    int       pid;
    h5_stat_t statbuf;
    char      greenlight[] = "go";
    int       maxloop      = 10;
    int       loops        = 0;
    int       time_int     = 10;

    /* mpi variables */
    int  mpi_size, mpi_rank;
    int  mpi_namelen;
    char mpi_name[MPI_MAX_PROCESSOR_NAME];

    pid = getpid();
    MPI_Comm_size(MPI_COMM_WORLD, &mpi_size);
    MPI_Comm_rank(MPI_COMM_WORLD, &mpi_rank);
    MPI_Get_processor_name(mpi_name, &mpi_namelen);

    if (MAINPROCESS)
        while ((HDstat(greenlight, &statbuf) == -1) && loops < maxloop) {
            if (!loops++) {
                HDprintf("Proc %d (%*s, %d): to debug, attach %d\n", mpi_rank, mpi_namelen, mpi_name, pid,
                         pid);
            }
            HDprintf("waiting(%ds) for file %s ...\n", time_int, greenlight);
            fflush(stdout);
            HDsleep(time_int);
        }
    MPI_Barrier(MPI_COMM_WORLD);
}

/* Use the Profile feature of MPI to call the pause_proc() */
int
MPI_Init(int *argc, char ***argv)
{
    int ret_code;
    ret_code = PMPI_Init(argc, argv);
    pause_proc();
    return (ret_code);
}
#endif /* USE_PAUSE */

/*
 * Show command usage
 */
static void
usage(void)
{
    HDprintf("    [-r] [-w] [-m<n_datasets>] [-n<n_groups>] "
             "[-o] [-f <prefix>] [-d <dim0> <dim1>]\n");
    HDprintf("\t-m<n_datasets>"
             "\tset number of datasets for the multiple dataset test\n");
    HDprintf("\t-n<n_groups>"
             "\tset number of groups for the multiple group test\n");
    HDprintf("\t-f <prefix>\tfilename prefix\n");
    HDprintf("\t-2\t\tuse Split-file together with MPIO\n");
    HDprintf("\t-d <factor0> <factor1>\tdataset dimensions factors. Defaults (%d,%d)\n", ROW_FACTOR,
             COL_FACTOR);
    HDprintf("\t-c <dim0> <dim1>\tdataset chunk dimensions. Defaults (dim0/10,dim1/10)\n");
    HDprintf("\n");
}

/*
 * parse the command line options
 */
static int
parse_options(int argc, char **argv)
{
    int mpi_size, mpi_rank; /* mpi variables */

    MPI_Comm_size(MPI_COMM_WORLD, &mpi_size);
    MPI_Comm_rank(MPI_COMM_WORLD, &mpi_rank);

    /* setup default chunk-size. Make sure sizes are > 0 */

    chunkdim0 = (dim0 + 9) / 10;
    chunkdim1 = (dim1 + 9) / 10;

    while (--argc) {
        if (**(++argv) != '-') {
            break;
        }
        else {
            switch (*(*argv + 1)) {
                case 'm':
                    ndatasets = atoi((*argv + 1) + 1);
                    if (ndatasets < 0) {
                        nerrors++;
                        return (1);
                    }
                    break;
                case 'n':
                    ngroups = atoi((*argv + 1) + 1);
                    if (ngroups < 0) {
                        nerrors++;
                        return (1);
                    }
                    break;
                case 'f':
                    if (--argc < 1) {
                        nerrors++;
                        return (1);
                    }
                    if (**(++argv) == '-') {
                        nerrors++;
                        return (1);
                    }
                    paraprefix = *argv;
                    break;
                case 'i': /* Collective MPI-IO access with independent IO  */
                    dxfer_coll_type = DXFER_INDEPENDENT_IO;
                    break;
                case '2': /* Use the split-file driver with MPIO access */
                    /* Can use $HDF5_METAPREFIX to define the */
                    /* meta-file-prefix. */
                    facc_type = FACC_MPIO | FACC_SPLIT;
                    break;
                case 'd': /* dimensizes */
                    if (--argc < 2) {
                        nerrors++;
                        return (1);
                    }
                    dim0 = atoi(*(++argv)) * mpi_size;
                    argc--;
                    dim1 = atoi(*(++argv)) * mpi_size;
                    /* set default chunkdim sizes too */
                    chunkdim0 = (dim0 + 9) / 10;
                    chunkdim1 = (dim1 + 9) / 10;
                    break;
                case 'c': /* chunk dimensions */
                    if (--argc < 2) {
                        nerrors++;
                        return (1);
                    }
                    chunkdim0 = atoi(*(++argv));
                    argc--;
                    chunkdim1 = atoi(*(++argv));
                    break;
                case 'h': /* print help message--return with nerrors set */
                    return (1);
                default:
                    HDprintf("Illegal option(%s)\n", *argv);
                    nerrors++;
                    return (1);
            }
        }
    } /*while*/

    /* check validity of dimension and chunk sizes */
    if (dim0 <= 0 || dim1 <= 0) {
        HDprintf("Illegal dim sizes (%d, %d)\n", dim0, dim1);
        nerrors++;
        return (1);
    }
    if (chunkdim0 <= 0 || chunkdim1 <= 0) {
        HDprintf("Illegal chunkdim sizes (%d, %d)\n", chunkdim0, chunkdim1);
        nerrors++;
        return (1);
    }

    /* Make sure datasets can be divided into equal portions by the processes */
    if ((dim0 % mpi_size) || (dim1 % mpi_size)) {
        if (MAINPROCESS)
            HDprintf("dim0(%d) and dim1(%d) must be multiples of processes(%d)\n", dim0, dim1, mpi_size);
        nerrors++;
        return (1);
    }

    /* compose the test filenames */
    {
        int i, n;

        n = sizeof(FILENAME) / sizeof(FILENAME[0]) - 1; /* exclude the NULL */

        for (i = 0; i < n; i++)
            if (h5_fixname(FILENAME[i], fapl, filenames[i], sizeof(filenames[i])) == NULL) {
                HDprintf("h5_fixname failed\n");
                nerrors++;
                return (1);
            }
        HDprintf("Test filenames are:\n");
        for (i = 0; i < n; i++)
            HDprintf("    %s\n", filenames[i]);
    }

    return (0);
}

/*
 * Create the appropriate File access property list
 */
hid_t
create_faccess_plist(MPI_Comm comm, MPI_Info info, int l_facc_type)
{
    hid_t  ret_pl = -1;
    herr_t ret;      /* generic return value */
    int    mpi_rank; /* mpi variables */

    /* need the rank for error checking macros */
    MPI_Comm_rank(MPI_COMM_WORLD, &mpi_rank);

    ret_pl = H5Pcreate(H5P_FILE_ACCESS);
    VRFY((ret_pl >= 0), "H5P_FILE_ACCESS");

    if (l_facc_type == FACC_DEFAULT)
        return (ret_pl);

    if (l_facc_type == FACC_MPIO) {
        /* set Parallel access with communicator */
        ret = H5Pset_fapl_mpio(ret_pl, comm, info);
        VRFY((ret >= 0), "");
        ret = H5Pset_all_coll_metadata_ops(ret_pl, TRUE);
        VRFY((ret >= 0), "");
        ret = H5Pset_coll_metadata_write(ret_pl, TRUE);
        VRFY((ret >= 0), "");
        return (ret_pl);
    }

    if (l_facc_type == (FACC_MPIO | FACC_SPLIT)) {
        hid_t mpio_pl;

        mpio_pl = H5Pcreate(H5P_FILE_ACCESS);
        VRFY((mpio_pl >= 0), "");
        /* set Parallel access with communicator */
        ret = H5Pset_fapl_mpio(mpio_pl, comm, info);
        VRFY((ret >= 0), "");

        /* setup file access template */
        ret_pl = H5Pcreate(H5P_FILE_ACCESS);
        VRFY((ret_pl >= 0), "");
        /* set Parallel access with communicator */
        ret = H5Pset_fapl_split(ret_pl, ".meta", mpio_pl, ".raw", mpio_pl);
        VRFY((ret >= 0), "H5Pset_fapl_split succeeded");
        H5Pclose(mpio_pl);
        return (ret_pl);
    }

    /* unknown file access types */
    return (ret_pl);
}

/* Shape Same test using contigous hyperslab using independent IO on contigous datasets */
static void
sscontig1(void)
{
    contig_hs_dr_pio_test(IND_CONTIG);
}

/* Shape Same test using contigous hyperslab using collective IO on contigous datasets */
static void
sscontig2(void)
{
    contig_hs_dr_pio_test(COL_CONTIG);
}

/* Shape Same test using contigous hyperslab using independent IO on chunked datasets */
static void
sscontig3(void)
{
    contig_hs_dr_pio_test(IND_CHUNKED);
}

/* Shape Same test using contigous hyperslab using collective IO on chunked datasets */
static void
sscontig4(void)
{
    contig_hs_dr_pio_test(COL_CHUNKED);
}

/* Shape Same test using checker hyperslab using independent IO on contigous datasets */
static void
sschecker1(void)
{
    ckrbrd_hs_dr_pio_test(IND_CONTIG);
}

/* Shape Same test using checker hyperslab using collective IO on contigous datasets */
static void
sschecker2(void)
{
    ckrbrd_hs_dr_pio_test(COL_CONTIG);
}

/* Shape Same test using checker hyperslab using independent IO on chunked datasets */
static void
sschecker3(void)
{
    ckrbrd_hs_dr_pio_test(IND_CHUNKED);
}

/* Shape Same test using checker hyperslab using collective IO on chunked datasets */
static void
sschecker4(void)
{
    ckrbrd_hs_dr_pio_test(COL_CHUNKED);
}

int
main(int argc, char **argv)
{
    int mpi_size, mpi_rank; /* mpi variables */

#ifndef H5_HAVE_WIN32_API
    /* Un-buffer the stdout and stderr */
    HDsetbuf(stderr, NULL);
    HDsetbuf(stdout, NULL);
#endif

    MPI_Init(&argc, &argv);
    MPI_Comm_size(MPI_COMM_WORLD, &mpi_size);
    MPI_Comm_rank(MPI_COMM_WORLD, &mpi_rank);

    dim0 = ROW_FACTOR * mpi_size;
    dim1 = COL_FACTOR * mpi_size;

    if (MAINPROCESS) {
        HDprintf("===================================\n");
        HDprintf("Shape Same Tests Start\n");
        HDprintf("    express_test = %d.\n", GetTestExpress());
        HDprintf("===================================\n");
    }

    /* Attempt to turn off atexit post processing so that in case errors
     * happen during the test and the process is aborted, it will not get
     * hang in the atexit post processing in which it may try to make MPI
     * calls.  By then, MPI calls may not work.
     */
    if (H5dont_atexit() < 0) {
        HDprintf("%d: Failed to turn off atexit processing. Continue.\n", mpi_rank);
    };
    H5open();
    h5_show_hostname();

    /* Initialize testing framework */
    TestInit(argv[0], usage, parse_options);

    /* Shape Same tests using contigous hyperslab */
    AddTest("sscontig1", sscontig1, NULL, "Cntg hslab, ind IO, cntg dsets", PARATESTFILE);
    AddTest("sscontig2", sscontig2, NULL, "Cntg hslab, col IO, cntg dsets", PARATESTFILE);
    AddTest("sscontig3", sscontig3, NULL, "Cntg hslab, ind IO, chnk dsets", PARATESTFILE);
    AddTest("sscontig4", sscontig4, NULL, "Cntg hslab, col IO, chnk dsets", PARATESTFILE);

    /* Shape Same tests using checker board hyperslab */
    AddTest("sschecker1", sschecker1, NULL, "Check hslab, ind IO, cntg dsets", PARATESTFILE);
    AddTest("sschecker2", sschecker2, NULL, "Check hslab, col IO, cntg dsets", PARATESTFILE);
    AddTest("sschecker3", sschecker3, NULL, "Check hslab, ind IO, chnk dsets", PARATESTFILE);
    AddTest("sschecker4", sschecker4, NULL, "Check hslab, col IO, chnk dsets", PARATESTFILE);

    /* Display testing information */
    TestInfo(argv[0]);

    /* setup file access property list */
    fapl = H5Pcreate(H5P_FILE_ACCESS);
    H5Pset_fapl_mpio(fapl, MPI_COMM_WORLD, MPI_INFO_NULL);

    /* Parse command line arguments */
    TestParseCmdLine(argc, argv);

    if (dxfer_coll_type == DXFER_INDEPENDENT_IO && MAINPROCESS) {
        HDprintf("===================================\n"
                 "   Using Independent I/O with file set view to replace collective I/O \n"
                 "===================================\n");
    }

    /* Perform requested testing */
    PerformTests();

    /* make sure all processes are finished before final report, cleanup
     * and exit.
     */
    MPI_Barrier(MPI_COMM_WORLD);

    /* Display test summary, if requested */
    if (MAINPROCESS && GetTestSummary())
        TestSummary();

    /* Clean up test files */
    h5_clean_files(FILENAME, fapl);

    nerrors += GetTestNumErrs();

    /* Gather errors from all processes */
    {
        int temp;
        MPI_Allreduce(&nerrors, &temp, 1, MPI_INT, MPI_MAX, MPI_COMM_WORLD);
        nerrors = temp;
    }

    if (MAINPROCESS) { /* only process 0 reports */
        HDprintf("===================================\n");
        if (nerrors)
            HDprintf("***Shape Same tests detected %d errors***\n", nerrors);
        else
            HDprintf("Shape Same tests finished with no errors\n");
        HDprintf("===================================\n");
    }

    /* close HDF5 library */
    H5close();

    /* Release test infrastructure */
    TestShutdown();

    MPI_Finalize();

    /* cannot just return (nerrors) because exit code is limited to 1byte */
    return (nerrors != 0);
}<|MERGE_RESOLUTION|>--- conflicted
+++ resolved
@@ -2000,13 +2000,8 @@
     }
 
     if ((MAINPROCESS) && (tests_skipped > 0)) {
-<<<<<<< HEAD
-        HDfprintf(stdout, "    %lld of %lld subtests skipped to expedite testing.\n", tests_skipped,
-                  total_tests);
-=======
         HDfprintf(stdout, "    %" PRId64 " of %" PRId64 " subtests skipped to expedite testing.\n",
                   tests_skipped, total_tests);
->>>>>>> 18bbd3f0
     }
 
     return;
@@ -3918,26 +3913,16 @@
             } /* end of switch(sstest_type) */
 #if CONTIG_HS_DR_PIO_TEST__DEBUG
             if ((MAINPROCESS) && (tests_skipped > 0)) {
-<<<<<<< HEAD
-                HDfprintf(stdout, "     run/skipped/total = %lld/%lld/%lld.\n", tests_run, tests_skipped,
-                          total_tests);
-=======
                 HDfprintf(stdout, "     run/skipped/total = %" PRId64 "/%" PRId64 "/%" PRId64 ".\n",
                           tests_run, tests_skipped, total_tests);
->>>>>>> 18bbd3f0
             }
 #endif /* CONTIG_HS_DR_PIO_TEST__DEBUG */
         }
     }
 
     if ((MAINPROCESS) && (tests_skipped > 0)) {
-<<<<<<< HEAD
-        HDfprintf(stdout, "     %lld of %lld subtests skipped to expedite testing.\n", tests_skipped,
-                  total_tests);
-=======
         HDfprintf(stdout, "     %" PRId64 " of %" PRId64 " subtests skipped to expedite testing.\n",
                   tests_skipped, total_tests);
->>>>>>> 18bbd3f0
     }
 
     return;
