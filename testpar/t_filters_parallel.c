/* * * * * * * * * * * * * * * * * * * * * * * * * * * * * * * * * * * * * * *
 * Copyright by The HDF Group.                                               *
 * Copyright by the Board of Trustees of the University of Illinois.         *
 * All rights reserved.                                                      *
 *                                                                           *
 * This file is part of HDF5.  The full HDF5 copyright notice, including     *
 * terms governing use, modification, and redistribution, is contained in    *
 * the files COPYING and Copyright.html.  COPYING can be found at the root   *
 * of the source code distribution tree; Copyright.html can be found at the  *
 * root level of an installed copy of the electronic HDF5 document set and   *
 * is linked from the top-level documents page.  It can also be found at     *
 * http://hdfgroup.org/HDF5/doc/Copyright.html.  If you do not have          *
 * access to either file, you may request a copy from help@hdfgroup.org.     *
 * * * * * * * * * * * * * * * * * * * * * * * * * * * * * * * * * * * * * * */

/*
 * Programmer: Jordan Henderson
 *             01/31/2017
 *
 * This file contains tests for writing to and reading from
 * datasets in parallel with filters applied to the data.
 */

#include "t_filters_parallel.h"

const char *FILENAME[] = {"t_filters_parallel", NULL};
char        filenames[1][256];

static MPI_Comm comm = MPI_COMM_WORLD;
static MPI_Info info = MPI_INFO_NULL;
static int      mpi_rank;
static int      mpi_size;

int nerrors = 0;

/* Arrays of filter ID values and filter names (should match each other) */
H5Z_filter_t filterIDs[] = {
    H5Z_FILTER_DEFLATE, H5Z_FILTER_SHUFFLE, H5Z_FILTER_FLETCHER32,
    H5Z_FILTER_SZIP,    H5Z_FILTER_NBIT,    H5Z_FILTER_SCALEOFFSET,
};

const char *filterNames[] = {"Deflate", "Shuffle", "Fletcher32", "SZIP", "Nbit", "ScaleOffset"};

/* Function pointer typedef for test functions */
typedef void (*test_func)(const char *parent_group, H5Z_filter_t filter_id, hid_t fapl_id, hid_t dcpl_id,
                          hid_t dxpl_id);

/* Typedef for filter arguments for user-defined filters */
typedef struct filter_options_t {
    unsigned int       flags;
    size_t             cd_nelmts;
    const unsigned int cd_values[];
} filter_options_t;

/*
 * Enum for verify_space_alloc_status which specifies
 * how many chunks have been written to in a dataset
 */
typedef enum num_chunks_written_t {
    DATASET_JUST_CREATED,
    NO_CHUNKS_WRITTEN,
    SOME_CHUNKS_WRITTEN,
    ALL_CHUNKS_WRITTEN
} num_chunks_written_t;

static herr_t set_dcpl_filter(hid_t dcpl_id, H5Z_filter_t filter_id, filter_options_t *filter_options);
static herr_t verify_space_alloc_status(hid_t dset_id, hid_t dcpl_id, num_chunks_written_t chunks_written);

#ifdef H5_HAVE_PARALLEL_FILTERED_WRITES
/* Tests for writing data in parallel */
<<<<<<< HEAD
static void test_write_one_chunk_filtered_dataset(void);
static void test_write_filtered_dataset_no_overlap(void);
static void test_write_filtered_dataset_overlap(void);
static void test_write_filtered_dataset_single_no_selection(void);
static void test_write_filtered_dataset_all_no_selection(void);
static void test_write_filtered_dataset_point_selection(void);
static void test_write_filtered_dataset_interleaved_write(void);
static void test_write_transformed_filtered_dataset_no_overlap(void);
static void test_write_3d_filtered_dataset_no_overlap_separate_pages(void);
static void test_write_3d_filtered_dataset_no_overlap_same_pages(void);
static void test_write_3d_filtered_dataset_overlap(void);
static void test_write_cmpd_filtered_dataset_no_conversion_unshared(void);
static void test_write_cmpd_filtered_dataset_no_conversion_shared(void);
static void test_write_cmpd_filtered_dataset_type_conversion_unshared(void);
static void test_write_cmpd_filtered_dataset_type_conversion_shared(void);
#endif

/* Tests for reading data in parallel */
static void test_read_one_chunk_filtered_dataset(void);
static void test_read_filtered_dataset_no_overlap(void);
static void test_read_filtered_dataset_overlap(void);
static void test_read_filtered_dataset_single_no_selection(void);
static void test_read_filtered_dataset_all_no_selection(void);
static void test_read_filtered_dataset_point_selection(void);
static void test_read_filtered_dataset_interleaved_read(void);
static void test_read_transformed_filtered_dataset_no_overlap(void);
static void test_read_3d_filtered_dataset_no_overlap_separate_pages(void);
static void test_read_3d_filtered_dataset_no_overlap_same_pages(void);
static void test_read_3d_filtered_dataset_overlap(void);
static void test_read_cmpd_filtered_dataset_no_conversion_unshared(void);
static void test_read_cmpd_filtered_dataset_no_conversion_shared(void);
static void test_read_cmpd_filtered_dataset_type_conversion_unshared(void);
static void test_read_cmpd_filtered_dataset_type_conversion_shared(void);

#if MPI_VERSION >= 3
/* Other miscellaneous tests */
static void test_shrinking_growing_chunks(void);
#endif
=======
static void test_write_one_chunk_filtered_dataset(const char *parent_group, H5Z_filter_t filter_id,
                                                  hid_t fapl_id, hid_t dcpl_id, hid_t dxpl_id);
static void test_write_filtered_dataset_no_overlap(const char *parent_group, H5Z_filter_t filter_id,
                                                   hid_t fapl_id, hid_t dcpl_id, hid_t dxpl_id);
static void test_write_filtered_dataset_no_overlap_partial(const char *parent_group, H5Z_filter_t filter_id,
                                                           hid_t fapl_id, hid_t dcpl_id, hid_t dxpl_id);
static void test_write_filtered_dataset_overlap(const char *parent_group, H5Z_filter_t filter_id,
                                                hid_t fapl_id, hid_t dcpl_id, hid_t dxpl_id);
static void test_write_filtered_dataset_single_unlim_dim_no_overlap(const char * parent_group,
                                                                    H5Z_filter_t filter_id, hid_t fapl_id,
                                                                    hid_t dcpl_id, hid_t dxpl_id);
static void test_write_filtered_dataset_single_unlim_dim_overlap(const char * parent_group,
                                                                 H5Z_filter_t filter_id, hid_t fapl_id,
                                                                 hid_t dcpl_id, hid_t dxpl_id);
static void test_write_filtered_dataset_multi_unlim_dim_no_overlap(const char * parent_group,
                                                                   H5Z_filter_t filter_id, hid_t fapl_id,
                                                                   hid_t dcpl_id, hid_t dxpl_id);
static void test_write_filtered_dataset_multi_unlim_dim_overlap(const char * parent_group,
                                                                H5Z_filter_t filter_id, hid_t fapl_id,
                                                                hid_t dcpl_id, hid_t dxpl_id);
static void test_write_filtered_dataset_single_no_selection(const char *parent_group, H5Z_filter_t filter_id,
                                                            hid_t fapl_id, hid_t dcpl_id, hid_t dxpl_id);
static void test_write_filtered_dataset_all_no_selection(const char *parent_group, H5Z_filter_t filter_id,
                                                         hid_t fapl_id, hid_t dcpl_id, hid_t dxpl_id);
static void test_write_filtered_dataset_point_selection(const char *parent_group, H5Z_filter_t filter_id,
                                                        hid_t fapl_id, hid_t dcpl_id, hid_t dxpl_id);
static void test_write_filtered_dataset_interleaved_write(const char *parent_group, H5Z_filter_t filter_id,
                                                          hid_t fapl_id, hid_t dcpl_id, hid_t dxpl_id);
static void test_write_transformed_filtered_dataset_no_overlap(const char * parent_group,
                                                               H5Z_filter_t filter_id, hid_t fapl_id,
                                                               hid_t dcpl_id, hid_t dxpl_id);
static void test_write_3d_filtered_dataset_no_overlap_separate_pages(const char * parent_group,
                                                                     H5Z_filter_t filter_id, hid_t fapl_id,
                                                                     hid_t dcpl_id, hid_t dxpl_id);
static void test_write_3d_filtered_dataset_no_overlap_same_pages(const char * parent_group,
                                                                 H5Z_filter_t filter_id, hid_t fapl_id,
                                                                 hid_t dcpl_id, hid_t dxpl_id);
static void test_write_3d_filtered_dataset_overlap(const char *parent_group, H5Z_filter_t filter_id,
                                                   hid_t fapl_id, hid_t dcpl_id, hid_t dxpl_id);
static void test_write_cmpd_filtered_dataset_no_conversion_unshared(const char * parent_group,
                                                                    H5Z_filter_t filter_id, hid_t fapl_id,
                                                                    hid_t dcpl_id, hid_t dxpl_id);
static void test_write_cmpd_filtered_dataset_no_conversion_shared(const char * parent_group,
                                                                  H5Z_filter_t filter_id, hid_t fapl_id,
                                                                  hid_t dcpl_id, hid_t dxpl_id);
static void test_write_cmpd_filtered_dataset_type_conversion_unshared(const char * parent_group,
                                                                      H5Z_filter_t filter_id, hid_t fapl_id,
                                                                      hid_t dcpl_id, hid_t dxpl_id);
static void test_write_cmpd_filtered_dataset_type_conversion_shared(const char * parent_group,
                                                                    H5Z_filter_t filter_id, hid_t fapl_id,
                                                                    hid_t dcpl_id, hid_t dxpl_id);
#endif

/* Tests for reading data in parallel */
static void test_read_one_chunk_filtered_dataset(const char *parent_group, H5Z_filter_t filter_id,
                                                 hid_t fapl_id, hid_t dcpl_id, hid_t dxpl_id);
static void test_read_filtered_dataset_no_overlap(const char *parent_group, H5Z_filter_t filter_id,
                                                  hid_t fapl_id, hid_t dcpl_id, hid_t dxpl_id);
static void test_read_filtered_dataset_overlap(const char *parent_group, H5Z_filter_t filter_id,
                                               hid_t fapl_id, hid_t dcpl_id, hid_t dxpl_id);
static void test_read_filtered_dataset_single_no_selection(const char *parent_group, H5Z_filter_t filter_id,
                                                           hid_t fapl_id, hid_t dcpl_id, hid_t dxpl_id);
static void test_read_filtered_dataset_all_no_selection(const char *parent_group, H5Z_filter_t filter_id,
                                                        hid_t fapl_id, hid_t dcpl_id, hid_t dxpl_id);
static void test_read_filtered_dataset_point_selection(const char *parent_group, H5Z_filter_t filter_id,
                                                       hid_t fapl_id, hid_t dcpl_id, hid_t dxpl_id);
static void test_read_filtered_dataset_interleaved_read(const char *parent_group, H5Z_filter_t filter_id,
                                                        hid_t fapl_id, hid_t dcpl_id, hid_t dxpl_id);
static void test_read_transformed_filtered_dataset_no_overlap(const char * parent_group,
                                                              H5Z_filter_t filter_id, hid_t fapl_id,
                                                              hid_t dcpl_id, hid_t dxpl_id);
static void test_read_3d_filtered_dataset_no_overlap_separate_pages(const char * parent_group,
                                                                    H5Z_filter_t filter_id, hid_t fapl_id,
                                                                    hid_t dcpl_id, hid_t dxpl_id);
static void test_read_3d_filtered_dataset_no_overlap_same_pages(const char * parent_group,
                                                                H5Z_filter_t filter_id, hid_t fapl_id,
                                                                hid_t dcpl_id, hid_t dxpl_id);
static void test_read_3d_filtered_dataset_overlap(const char *parent_group, H5Z_filter_t filter_id,
                                                  hid_t fapl_id, hid_t dcpl_id, hid_t dxpl_id);
static void test_read_cmpd_filtered_dataset_no_conversion_unshared(const char * parent_group,
                                                                   H5Z_filter_t filter_id, hid_t fapl_id,
                                                                   hid_t dcpl_id, hid_t dxpl_id);
static void test_read_cmpd_filtered_dataset_no_conversion_shared(const char * parent_group,
                                                                 H5Z_filter_t filter_id, hid_t fapl_id,
                                                                 hid_t dcpl_id, hid_t dxpl_id);
static void test_read_cmpd_filtered_dataset_type_conversion_unshared(const char * parent_group,
                                                                     H5Z_filter_t filter_id, hid_t fapl_id,
                                                                     hid_t dcpl_id, hid_t dxpl_id);
static void test_read_cmpd_filtered_dataset_type_conversion_shared(const char * parent_group,
                                                                   H5Z_filter_t filter_id, hid_t fapl_id,
                                                                   hid_t dcpl_id, hid_t dxpl_id);
>>>>>>> da562164

/*
 * Tests for attempting to round-trip the data going from
 *
 * written serially -> read in parallel
 *
 * and
 *
 * written in parallel -> read serially
 */
static void test_write_serial_read_parallel(const char *parent_group, H5Z_filter_t filter_id, hid_t fapl_id,
                                            hid_t dcpl_id, hid_t dxpl_id);

#ifdef H5_HAVE_PARALLEL_FILTERED_WRITES
static void test_write_parallel_read_serial(const char *parent_group, H5Z_filter_t filter_id, hid_t fapl_id,
                                            hid_t dcpl_id, hid_t dxpl_id);

/* Other miscellaneous tests */
static void test_shrinking_growing_chunks(const char *parent_group, H5Z_filter_t filter_id, hid_t fapl_id,
                                          hid_t dcpl_id, hid_t dxpl_id);
static void test_edge_chunks_no_overlap(const char *parent_group, H5Z_filter_t filter_id, hid_t fapl_id,
                                        hid_t dcpl_id, hid_t dxpl_id);
static void test_edge_chunks_overlap(const char *parent_group, H5Z_filter_t filter_id, hid_t fapl_id,
                                     hid_t dcpl_id, hid_t dxpl_id);
static void test_edge_chunks_partial_write(const char *parent_group, H5Z_filter_t filter_id, hid_t fapl_id,
                                           hid_t dcpl_id, hid_t dxpl_id);
static void test_fill_values(const char *parent_group, H5Z_filter_t filter_id, hid_t fapl_id, hid_t dcpl_id,
                             hid_t dxpl_id);
static void test_fill_value_undefined(const char *parent_group, H5Z_filter_t filter_id, hid_t fapl_id,
                                      hid_t dcpl_id, hid_t dxpl_id);
static void test_fill_time_never(const char *parent_group, H5Z_filter_t filter_id, hid_t fapl_id,
                                 hid_t dcpl_id, hid_t dxpl_id);
#endif

static test_func tests[] = {
#ifdef H5_HAVE_PARALLEL_FILTERED_WRITES
    test_write_one_chunk_filtered_dataset,
    test_write_filtered_dataset_no_overlap,
    test_write_filtered_dataset_no_overlap_partial,
    test_write_filtered_dataset_overlap,
    test_write_filtered_dataset_single_unlim_dim_no_overlap,
    test_write_filtered_dataset_single_unlim_dim_overlap,
    test_write_filtered_dataset_multi_unlim_dim_no_overlap,
    test_write_filtered_dataset_multi_unlim_dim_overlap,
    test_write_filtered_dataset_single_no_selection,
    test_write_filtered_dataset_all_no_selection,
    test_write_filtered_dataset_point_selection,
    test_write_filtered_dataset_interleaved_write,
    test_write_transformed_filtered_dataset_no_overlap,
    test_write_3d_filtered_dataset_no_overlap_separate_pages,
    test_write_3d_filtered_dataset_no_overlap_same_pages,
    test_write_3d_filtered_dataset_overlap,
    test_write_cmpd_filtered_dataset_no_conversion_unshared,
    test_write_cmpd_filtered_dataset_no_conversion_shared,
    test_write_cmpd_filtered_dataset_type_conversion_unshared,
    test_write_cmpd_filtered_dataset_type_conversion_shared,
#endif
    test_read_one_chunk_filtered_dataset,
    test_read_filtered_dataset_no_overlap,
    test_read_filtered_dataset_overlap,
    test_read_filtered_dataset_single_no_selection,
    test_read_filtered_dataset_all_no_selection,
    test_read_filtered_dataset_point_selection,
    test_read_filtered_dataset_interleaved_read,
    test_read_transformed_filtered_dataset_no_overlap,
    test_read_3d_filtered_dataset_no_overlap_separate_pages,
    test_read_3d_filtered_dataset_no_overlap_same_pages,
    test_read_3d_filtered_dataset_overlap,
    test_read_cmpd_filtered_dataset_no_conversion_unshared,
    test_read_cmpd_filtered_dataset_no_conversion_shared,
    test_read_cmpd_filtered_dataset_type_conversion_unshared,
    test_read_cmpd_filtered_dataset_type_conversion_shared,
    test_write_serial_read_parallel,
#ifdef H5_HAVE_PARALLEL_FILTERED_WRITES
    test_write_parallel_read_serial,
    test_shrinking_growing_chunks,
    test_edge_chunks_no_overlap,
    test_edge_chunks_overlap,
    test_edge_chunks_partial_write,
    test_fill_values,
    test_fill_value_undefined,
    test_fill_time_never,
#endif
};

/*
 * Function to call the appropriate HDF5 filter-setting function
 * depending on the given filter ID. Used to re-run the tests
 * with different filters to check that the data still comes back
 * correctly under a variety of circumstances, such as the
 * Fletcher32 checksum filter increasing the size of the chunk.
 */
static herr_t
set_dcpl_filter(hid_t dcpl_id, H5Z_filter_t filter_id, filter_options_t *filter_options)
{
    switch (filter_id) {
        case H5Z_FILTER_DEFLATE:
            return H5Pset_deflate(dcpl_id, DEFAULT_DEFLATE_LEVEL);
        case H5Z_FILTER_SHUFFLE:
            return H5Pset_shuffle(dcpl_id);
        case H5Z_FILTER_FLETCHER32:
            return H5Pset_fletcher32(dcpl_id);
        case H5Z_FILTER_SZIP: {
            unsigned pixels_per_block         = H5_SZIP_MAX_PIXELS_PER_BLOCK;
            hsize_t  chunk_dims[H5S_MAX_RANK] = {0};
            size_t   i, chunk_nelemts;

            VRFY(H5Pget_chunk(dcpl_id, H5S_MAX_RANK, chunk_dims) >= 0, "H5Pget_chunk succeeded");

            for (i = 0, chunk_nelemts = 1; i < H5S_MAX_RANK; i++)
                if (chunk_dims[i] > 0)
                    chunk_nelemts *= chunk_dims[i];

            if (chunk_nelemts < H5_SZIP_MAX_PIXELS_PER_BLOCK) {
                /*
                 * Can't set SZIP for chunk of 1 data element.
                 * Pixels-per-block value must be both even
                 * and non-zero.
                 */
                if (chunk_nelemts == 1)
                    return SUCCEED;

                if ((chunk_nelemts % 2) == 0)
                    pixels_per_block = (unsigned)chunk_nelemts;
                else
                    pixels_per_block = (unsigned)(chunk_nelemts - 1);
            }
            else
                pixels_per_block = H5_SZIP_MAX_PIXELS_PER_BLOCK;

            return H5Pset_szip(dcpl_id, 0, pixels_per_block);
        }
        case H5Z_FILTER_NBIT:
            return H5Pset_nbit(dcpl_id);
        case H5Z_FILTER_SCALEOFFSET:
            return H5Pset_scaleoffset(dcpl_id, H5Z_SO_INT, 0);
        default: {
            if (!filter_options)
                return FAIL;

            return H5Pset_filter(dcpl_id, filter_id, filter_options->flags, filter_options->cd_nelmts,
                                 filter_options->cd_values);
        }
    }
}

/*
 * Function to verify the status of dataset storage space allocation
 * based on the dataset's allocation time setting and how many chunks
 * in the dataset have been written to.
 */
static herr_t
verify_space_alloc_status(hid_t dset_id, hid_t dcpl_id, num_chunks_written_t chunks_written)
{
    int    nfilters;
    herr_t ret_value = SUCCEED;

    VRFY(((nfilters = H5Pget_nfilters(dcpl_id)) >= 0), "H5Pget_nfilters succeeded");

    /*
     * Only verify space allocation status when there are filters
     * in the dataset's filter pipeline. When filters aren't in the
     * pipeline, the space allocation time and status can vary based
     * on whether the file was created in parallel or serial mode.
     */
    if (nfilters > 0) {
        H5D_space_status_t space_status;
        H5D_alloc_time_t   alloc_time;

        VRFY((H5Pget_alloc_time(dcpl_id, &alloc_time) >= 0), "H5Pget_alloc_time succeeded");
        VRFY((H5Dget_space_status(dset_id, &space_status) >= 0), "H5Dget_space_status succeeded");

        switch (alloc_time) {
            case H5D_ALLOC_TIME_EARLY:
                /*
                 * Early space allocation should always result in the
                 * full dataset storage space being allocated.
                 */
                VRFY(space_status == H5D_SPACE_STATUS_ALLOCATED, "verified space allocation status");
                break;
            case H5D_ALLOC_TIME_LATE:
                /*
                 * Late space allocation should always result in the
                 * full dataset storage space being allocated when
                 * the dataset gets written to. However, if the dataset
                 * is extended the dataset's space allocation status
                 * can become partly allocated until the dataset is
                 * written to again.
                 */
                if (chunks_written == SOME_CHUNKS_WRITTEN || chunks_written == ALL_CHUNKS_WRITTEN)
                    VRFY((space_status == H5D_SPACE_STATUS_ALLOCATED) ||
                             (space_status == H5D_SPACE_STATUS_PART_ALLOCATED),
                         "verified space allocation status");
                else if (chunks_written == NO_CHUNKS_WRITTEN)
                    /*
                     * A special case where we wrote to a dataset that
                     * uses late space allocation, but the write was
                     * either a no-op (no selection in the dataset
                     * from any rank) or something caused the write to
                     * fail late in the process of performing the actual
                     * write. In either case, space should still have
                     * been allocated.
                     */
                    VRFY(space_status == H5D_SPACE_STATUS_ALLOCATED, "verified space allocation status");
                else
                    VRFY(space_status == H5D_SPACE_STATUS_NOT_ALLOCATED, "verified space allocation status");
                break;
            case H5D_ALLOC_TIME_DEFAULT:
            case H5D_ALLOC_TIME_INCR:
                /*
                 * Incremental space allocation should result in
                 * the dataset's storage space being incrementally
                 * allocated as chunks are written to. Once all chunks
                 * have been written to, the space allocation should be
                 * seen as fully allocated.
                 */
                if (chunks_written == SOME_CHUNKS_WRITTEN)
                    VRFY((space_status == H5D_SPACE_STATUS_PART_ALLOCATED),
                         "verified space allocation status");
                else if (chunks_written == ALL_CHUNKS_WRITTEN)
                    VRFY((space_status == H5D_SPACE_STATUS_ALLOCATED), "verified space allocation status");
                else
                    VRFY(space_status == H5D_SPACE_STATUS_NOT_ALLOCATED, "verified space allocation status");
                break;
            default:
                if (MAINPROCESS)
                    MESG("unknown space allocation time");
                MPI_Abort(MPI_COMM_WORLD, 1);
        }
    }

    return ret_value;
}

#ifdef H5_HAVE_PARALLEL_FILTERED_WRITES
/*
 * Tests parallel write of filtered data in the special
 * case where a dataset is composed of a single chunk.
 *
 * Programmer: Jordan Henderson
 *             02/01/2017
 */
static void
test_write_one_chunk_filtered_dataset(const char *parent_group, H5Z_filter_t filter_id, hid_t fapl_id,
                                      hid_t dcpl_id, hid_t dxpl_id)
{
    C_DATATYPE *data        = NULL;
    C_DATATYPE *read_buf    = NULL;
    C_DATATYPE *correct_buf = NULL;
    hsize_t     dataset_dims[WRITE_ONE_CHUNK_FILTERED_DATASET_DIMS];
    hsize_t     chunk_dims[WRITE_ONE_CHUNK_FILTERED_DATASET_DIMS];
    hsize_t     sel_dims[WRITE_ONE_CHUNK_FILTERED_DATASET_DIMS];
    hsize_t     start[WRITE_ONE_CHUNK_FILTERED_DATASET_DIMS];
    hsize_t     stride[WRITE_ONE_CHUNK_FILTERED_DATASET_DIMS];
    hsize_t     count[WRITE_ONE_CHUNK_FILTERED_DATASET_DIMS];
    hsize_t     block[WRITE_ONE_CHUNK_FILTERED_DATASET_DIMS];
    size_t      i, data_size, correct_buf_size;
    hid_t       file_id = H5I_INVALID_HID, dset_id = H5I_INVALID_HID, plist_id = H5I_INVALID_HID;
    hid_t       group_id  = H5I_INVALID_HID;
    hid_t       filespace = H5I_INVALID_HID, memspace = H5I_INVALID_HID;

    if (MAINPROCESS)
        HDputs("Testing write to one-chunk filtered dataset");

    file_id = H5Fopen(filenames[0], H5F_ACC_RDWR, fapl_id);
    VRFY((file_id >= 0), "Test file open succeeded");

    group_id = H5Gopen2(file_id, parent_group, H5P_DEFAULT);
    VRFY((group_id >= 0), "H5Gopen2 succeeded");

    /* Create the dataspace for the dataset */
    dataset_dims[0] = (hsize_t)WRITE_ONE_CHUNK_FILTERED_DATASET_NROWS;
    dataset_dims[1] = (hsize_t)WRITE_ONE_CHUNK_FILTERED_DATASET_NCOLS;
    chunk_dims[0]   = (hsize_t)WRITE_ONE_CHUNK_FILTERED_DATASET_CH_NROWS;
    chunk_dims[1]   = (hsize_t)WRITE_ONE_CHUNK_FILTERED_DATASET_CH_NCOLS;
    sel_dims[0]     = (hsize_t)WRITE_ONE_CHUNK_FILTERED_DATASET_NROWS / (hsize_t)mpi_size;
    sel_dims[1]     = (hsize_t)WRITE_ONE_CHUNK_FILTERED_DATASET_NCOLS;

    filespace = H5Screate_simple(WRITE_ONE_CHUNK_FILTERED_DATASET_DIMS, dataset_dims, NULL);
    VRFY((filespace >= 0), "File dataspace creation succeeded");

    memspace = H5Screate_simple(WRITE_ONE_CHUNK_FILTERED_DATASET_DIMS, sel_dims, NULL);
    VRFY((memspace >= 0), "Memory dataspace creation succeeded");

    /* Create chunked dataset */
    plist_id = H5Pcopy(dcpl_id);
    VRFY((plist_id >= 0), "DCPL copy succeeded");

    VRFY((H5Pset_chunk(plist_id, WRITE_ONE_CHUNK_FILTERED_DATASET_DIMS, chunk_dims) >= 0), "Chunk size set");

    /* Add test filter to the pipeline */
    VRFY((set_dcpl_filter(plist_id, filter_id, NULL) >= 0), "Filter set");

    dset_id = H5Dcreate2(group_id, WRITE_ONE_CHUNK_FILTERED_DATASET_NAME, HDF5_DATATYPE_NAME, filespace,
                         H5P_DEFAULT, plist_id, H5P_DEFAULT);
    VRFY((dset_id >= 0), "Dataset creation succeeded");

    /* Verify space allocation status */
    verify_space_alloc_status(dset_id, plist_id, DATASET_JUST_CREATED);

    VRFY((H5Sclose(filespace) >= 0), "File dataspace close succeeded");

    /* Each process defines the dataset selection in memory and writes
     * it to the hyperslab in the file
     */
    count[0]  = 1;
    count[1]  = 1;
    stride[0] = (hsize_t)WRITE_ONE_CHUNK_FILTERED_DATASET_CH_NROWS;
    stride[1] = (hsize_t)WRITE_ONE_CHUNK_FILTERED_DATASET_CH_NCOLS;
    block[0]  = sel_dims[0];
    block[1]  = sel_dims[1];
    start[0]  = ((hsize_t)mpi_rank * sel_dims[0]);
    start[1]  = 0;

    if (VERBOSE_MED) {
        HDprintf("Process %d is writing with count[ %" PRIuHSIZE ", %" PRIuHSIZE " ], stride[ %" PRIuHSIZE
                 ", %" PRIuHSIZE " ], start[ %" PRIuHSIZE ", %" PRIuHSIZE " ], block size[ %" PRIuHSIZE
                 ", %" PRIuHSIZE " ]\n",
                 mpi_rank, count[0], count[1], stride[0], stride[1], start[0], start[1], block[0], block[1]);
        HDfflush(stdout);
    }

    /* Select hyperslab in the file */
    filespace = H5Dget_space(dset_id);
    VRFY((filespace >= 0), "File dataspace retrieval succeeded");

    VRFY((H5Sselect_hyperslab(filespace, H5S_SELECT_SET, start, stride, count, block) >= 0),
         "Hyperslab selection succeeded");

    /* Fill data buffer */
    data_size = (hsize_t)WRITE_ONE_CHUNK_FILTERED_DATASET_CH_NROWS *
                (hsize_t)WRITE_ONE_CHUNK_FILTERED_DATASET_NCOLS * sizeof(*data);
    correct_buf_size = dataset_dims[0] * dataset_dims[1] * sizeof(*correct_buf);

    data = (C_DATATYPE *)HDcalloc(1, data_size);
    VRFY((NULL != data), "HDcalloc succeeded");

    correct_buf = (C_DATATYPE *)HDcalloc(1, correct_buf_size);
    VRFY((NULL != correct_buf), "HDcalloc succeeded");

    for (i = 0; i < data_size / sizeof(*data); i++)
        data[i] = (C_DATATYPE)GEN_DATA(i);

    for (i = 0; i < correct_buf_size / sizeof(*correct_buf); i++)
        correct_buf[i] = ((C_DATATYPE)i % (WRITE_ONE_CHUNK_FILTERED_DATASET_CH_NROWS / mpi_size *
                                           WRITE_ONE_CHUNK_FILTERED_DATASET_CH_NCOLS)) +
                         ((C_DATATYPE)i / (WRITE_ONE_CHUNK_FILTERED_DATASET_CH_NROWS / mpi_size *
                                           WRITE_ONE_CHUNK_FILTERED_DATASET_CH_NCOLS));

    VRFY((H5Dwrite(dset_id, HDF5_DATATYPE_NAME, memspace, filespace, dxpl_id, data) >= 0),
         "Dataset write succeeded");

    /* Verify space allocation status */
    verify_space_alloc_status(dset_id, plist_id, ALL_CHUNKS_WRITTEN);

    if (data)
        HDfree(data);

    VRFY((H5Dclose(dset_id) >= 0), "Dataset close succeeded");

    /* Verify the correct data was written */
    read_buf = (C_DATATYPE *)HDcalloc(1, correct_buf_size);
    VRFY((NULL != read_buf), "HDcalloc succeeded");

    dset_id = H5Dopen2(group_id, WRITE_ONE_CHUNK_FILTERED_DATASET_NAME, H5P_DEFAULT);
    VRFY((dset_id >= 0), "Dataset open succeeded");

    VRFY((H5Dread(dset_id, HDF5_DATATYPE_NAME, H5S_ALL, H5S_ALL, dxpl_id, read_buf) >= 0),
         "Dataset read succeeded");

    VRFY((0 == HDmemcmp(read_buf, correct_buf, correct_buf_size)), "Data verification succeeded");

    if (correct_buf)
        HDfree(correct_buf);
    if (read_buf)
        HDfree(read_buf);

    VRFY((H5Pclose(plist_id) >= 0), "DCPL close succeeded");
    VRFY((H5Dclose(dset_id) >= 0), "Dataset close succeeded");
    VRFY((H5Sclose(filespace) >= 0), "File dataspace close succeeded");
    VRFY((H5Sclose(memspace) >= 0), "Memory dataspace close succeeded");
    VRFY((H5Gclose(group_id) >= 0), "Group close succeeded");
    VRFY((H5Fclose(file_id) >= 0), "File close succeeded");

    return;
}

/*
 * Tests parallel write of filtered data in the case where only
 * one process is writing to a particular chunk in the operation.
 * In this case, the write operation can be optimized because
 * chunks do not have to be redistributed to new owners.
 *
 * Programmer: Jordan Henderson
 *             02/01/2017
 */
static void
test_write_filtered_dataset_no_overlap(const char *parent_group, H5Z_filter_t filter_id, hid_t fapl_id,
                                       hid_t dcpl_id, hid_t dxpl_id)
{
    C_DATATYPE *data        = NULL;
    C_DATATYPE *read_buf    = NULL;
    C_DATATYPE *correct_buf = NULL;
    hsize_t     dataset_dims[WRITE_UNSHARED_FILTERED_CHUNKS_DATASET_DIMS];
    hsize_t     chunk_dims[WRITE_UNSHARED_FILTERED_CHUNKS_DATASET_DIMS];
    hsize_t     sel_dims[WRITE_UNSHARED_FILTERED_CHUNKS_DATASET_DIMS];
    hsize_t     start[WRITE_UNSHARED_FILTERED_CHUNKS_DATASET_DIMS];
    hsize_t     stride[WRITE_UNSHARED_FILTERED_CHUNKS_DATASET_DIMS];
    hsize_t     count[WRITE_UNSHARED_FILTERED_CHUNKS_DATASET_DIMS];
    hsize_t     block[WRITE_UNSHARED_FILTERED_CHUNKS_DATASET_DIMS];
    size_t      i, data_size, correct_buf_size;
    hid_t       file_id = H5I_INVALID_HID, dset_id = H5I_INVALID_HID, plist_id = H5I_INVALID_HID;
    hid_t       group_id  = H5I_INVALID_HID;
    hid_t       filespace = H5I_INVALID_HID, memspace = H5I_INVALID_HID;

    if (MAINPROCESS)
        HDputs("Testing write to unshared filtered chunks");

    file_id = H5Fopen(filenames[0], H5F_ACC_RDWR, fapl_id);
    VRFY((file_id >= 0), "Test file open succeeded");

    group_id = H5Gopen2(file_id, parent_group, H5P_DEFAULT);
    VRFY((group_id >= 0), "H5Gopen2 succeeded");

    /* Create the dataspace for the dataset */
    dataset_dims[0] = (hsize_t)WRITE_UNSHARED_FILTERED_CHUNKS_NROWS;
    dataset_dims[1] = (hsize_t)WRITE_UNSHARED_FILTERED_CHUNKS_NCOLS;
    chunk_dims[0]   = (hsize_t)WRITE_UNSHARED_FILTERED_CHUNKS_CH_NROWS;
    chunk_dims[1]   = (hsize_t)WRITE_UNSHARED_FILTERED_CHUNKS_CH_NCOLS;
    sel_dims[0]     = (hsize_t)WRITE_UNSHARED_FILTERED_CHUNKS_CH_NROWS;
    sel_dims[1]     = (hsize_t)WRITE_UNSHARED_FILTERED_CHUNKS_NCOLS;

    filespace = H5Screate_simple(WRITE_UNSHARED_FILTERED_CHUNKS_DATASET_DIMS, dataset_dims, NULL);
    VRFY((filespace >= 0), "File dataspace creation succeeded");

    memspace = H5Screate_simple(WRITE_UNSHARED_FILTERED_CHUNKS_DATASET_DIMS, sel_dims, NULL);
    VRFY((memspace >= 0), "Memory dataspace creation succeeded");

    /* Create chunked dataset */
    plist_id = H5Pcopy(dcpl_id);
    VRFY((plist_id >= 0), "DCPL copy succeeded");

    VRFY((H5Pset_chunk(plist_id, WRITE_UNSHARED_FILTERED_CHUNKS_DATASET_DIMS, chunk_dims) >= 0),
         "Chunk size set");

    /* Add test filter to the pipeline */
    VRFY((set_dcpl_filter(plist_id, filter_id, NULL) >= 0), "Filter set");

    dset_id = H5Dcreate2(group_id, WRITE_UNSHARED_FILTERED_CHUNKS_DATASET_NAME, HDF5_DATATYPE_NAME, filespace,
                         H5P_DEFAULT, plist_id, H5P_DEFAULT);
    VRFY((dset_id >= 0), "Dataset creation succeeded");

    /* Verify space allocation status */
    verify_space_alloc_status(dset_id, plist_id, DATASET_JUST_CREATED);

    VRFY((H5Sclose(filespace) >= 0), "File dataspace close succeeded");

    /* Each process defines the dataset selection in memory and writes
     * it to the hyperslab in the file
     */
    count[0] = 1;
    count[1] =
        (hsize_t)WRITE_UNSHARED_FILTERED_CHUNKS_NCOLS / (hsize_t)WRITE_UNSHARED_FILTERED_CHUNKS_CH_NCOLS;
    stride[0] = (hsize_t)WRITE_UNSHARED_FILTERED_CHUNKS_CH_NROWS;
    stride[1] = (hsize_t)WRITE_UNSHARED_FILTERED_CHUNKS_CH_NCOLS;
    block[0]  = (hsize_t)WRITE_UNSHARED_FILTERED_CHUNKS_CH_NROWS;
    block[1]  = (hsize_t)WRITE_UNSHARED_FILTERED_CHUNKS_CH_NCOLS;
    start[0]  = ((hsize_t)mpi_rank * (hsize_t)WRITE_UNSHARED_FILTERED_CHUNKS_CH_NROWS * count[0]);
    start[1]  = 0;

    if (VERBOSE_MED) {
        HDprintf("Process %d is writing with count[ %" PRIuHSIZE ", %" PRIuHSIZE " ], stride[ %" PRIuHSIZE
                 ", %" PRIuHSIZE " ], start[ %" PRIuHSIZE ", %" PRIuHSIZE " ], block size[ %" PRIuHSIZE
                 ", %" PRIuHSIZE " ]\n",
                 mpi_rank, count[0], count[1], stride[0], stride[1], start[0], start[1], block[0], block[1]);
        HDfflush(stdout);
    }

    /* Select hyperslab in the file */
    filespace = H5Dget_space(dset_id);
    VRFY((filespace >= 0), "File dataspace retrieval succeeded");

    VRFY((H5Sselect_hyperslab(filespace, H5S_SELECT_SET, start, stride, count, block) >= 0),
         "Hyperslab selection succeeded");

    /* Fill data buffer */
    data_size        = sel_dims[0] * sel_dims[1] * sizeof(*data);
    correct_buf_size = dataset_dims[0] * dataset_dims[1] * sizeof(*correct_buf);

    data = (C_DATATYPE *)HDcalloc(1, data_size);
    VRFY((NULL != data), "HDcalloc succeeded");

    correct_buf = (C_DATATYPE *)HDcalloc(1, correct_buf_size);
    VRFY((NULL != correct_buf), "HDcalloc succeeded");

    for (i = 0; i < data_size / sizeof(*data); i++)
        data[i] = (C_DATATYPE)GEN_DATA(i);

    for (i = 0; i < correct_buf_size / sizeof(*correct_buf); i++)
        correct_buf[i] = (C_DATATYPE)((i % (dataset_dims[0] / (hsize_t)mpi_size * dataset_dims[1])) +
                                      (i / (dataset_dims[0] / (hsize_t)mpi_size * dataset_dims[1])));

    VRFY((H5Dwrite(dset_id, HDF5_DATATYPE_NAME, memspace, filespace, dxpl_id, data) >= 0),
         "Dataset write succeeded");

    /* Verify space allocation status */
    verify_space_alloc_status(dset_id, plist_id, ALL_CHUNKS_WRITTEN);

    if (data)
        HDfree(data);

    VRFY((H5Dclose(dset_id) >= 0), "Dataset close succeeded");

    /* Verify the correct data was written */
    read_buf = (C_DATATYPE *)HDcalloc(1, correct_buf_size);
    VRFY((NULL != read_buf), "HDcalloc succeeded");

    dset_id = H5Dopen2(group_id, WRITE_UNSHARED_FILTERED_CHUNKS_DATASET_NAME, H5P_DEFAULT);
    VRFY((dset_id >= 0), "Dataset open succeeded");

    VRFY((H5Dread(dset_id, HDF5_DATATYPE_NAME, H5S_ALL, H5S_ALL, dxpl_id, read_buf) >= 0),
         "Dataset read succeeded");

    VRFY((0 == HDmemcmp(read_buf, correct_buf, correct_buf_size)), "Data verification succeeded");

    if (correct_buf)
        HDfree(correct_buf);
    if (read_buf)
        HDfree(read_buf);

    VRFY((H5Pclose(plist_id) >= 0), "DCPL close succeeded");
    VRFY((H5Dclose(dset_id) >= 0), "Dataset close succeeded");
    VRFY((H5Sclose(filespace) >= 0), "File dataspace close succeeded");
    VRFY((H5Sclose(memspace) >= 0), "Memory dataspace close succeeded");
    VRFY((H5Gclose(group_id) >= 0), "Group close succeeded");
    VRFY((H5Fclose(file_id) >= 0), "File close succeeded");

    return;
}

/*
 * Tests parallel write of filtered data in the case where only
 * one process is writing to a particular chunk in the operation
 * and that process only writes to part of a chunk.
 */
static void
test_write_filtered_dataset_no_overlap_partial(const char *parent_group, H5Z_filter_t filter_id,
                                               hid_t fapl_id, hid_t dcpl_id, hid_t dxpl_id)
{
    C_DATATYPE *data        = NULL;
    C_DATATYPE *read_buf    = NULL;
    C_DATATYPE *correct_buf = NULL;
    hsize_t     dataset_dims[WRITE_UNSHARED_FILTERED_CHUNKS_PARTIAL_DATASET_DIMS];
    hsize_t     chunk_dims[WRITE_UNSHARED_FILTERED_CHUNKS_PARTIAL_DATASET_DIMS];
    hsize_t     sel_dims[WRITE_UNSHARED_FILTERED_CHUNKS_PARTIAL_DATASET_DIMS];
    hsize_t     start[WRITE_UNSHARED_FILTERED_CHUNKS_PARTIAL_DATASET_DIMS];
    hsize_t     stride[WRITE_UNSHARED_FILTERED_CHUNKS_PARTIAL_DATASET_DIMS];
    hsize_t     count[WRITE_UNSHARED_FILTERED_CHUNKS_PARTIAL_DATASET_DIMS];
    hsize_t     block[WRITE_UNSHARED_FILTERED_CHUNKS_PARTIAL_DATASET_DIMS];
    size_t      i, data_size, correct_buf_size;
    hid_t       file_id = H5I_INVALID_HID, dset_id = H5I_INVALID_HID, plist_id = H5I_INVALID_HID;
    hid_t       group_id  = H5I_INVALID_HID;
    hid_t       filespace = H5I_INVALID_HID;

    if (MAINPROCESS)
        HDputs("Testing partial write to unshared filtered chunks");

    file_id = H5Fopen(filenames[0], H5F_ACC_RDWR, fapl_id);
    VRFY((file_id >= 0), "Test file open succeeded");

    group_id = H5Gopen2(file_id, parent_group, H5P_DEFAULT);
    VRFY((group_id >= 0), "H5Gopen2 succeeded");

    /* Create the dataspace for the dataset */
    dataset_dims[0] = (hsize_t)WRITE_UNSHARED_FILTERED_CHUNKS_PARTIAL_NROWS;
    dataset_dims[1] = (hsize_t)WRITE_UNSHARED_FILTERED_CHUNKS_PARTIAL_NCOLS;
    chunk_dims[0]   = (hsize_t)WRITE_UNSHARED_FILTERED_CHUNKS_PARTIAL_CH_NROWS;
    chunk_dims[1]   = (hsize_t)WRITE_UNSHARED_FILTERED_CHUNKS_PARTIAL_CH_NCOLS;
    sel_dims[0]     = (hsize_t)WRITE_UNSHARED_FILTERED_CHUNKS_PARTIAL_CH_NROWS;
    sel_dims[1]     = (hsize_t)(WRITE_UNSHARED_FILTERED_CHUNKS_PARTIAL_NCOLS /
                            WRITE_UNSHARED_FILTERED_CHUNKS_PARTIAL_CH_NCOLS);

    filespace = H5Screate_simple(WRITE_UNSHARED_FILTERED_CHUNKS_PARTIAL_DATASET_DIMS, dataset_dims, NULL);
    VRFY((filespace >= 0), "File dataspace creation succeeded");

    /* Create chunked dataset */
    plist_id = H5Pcopy(dcpl_id);
    VRFY((plist_id >= 0), "DCPL copy succeeded");

    VRFY((H5Pset_chunk(plist_id, WRITE_UNSHARED_FILTERED_CHUNKS_PARTIAL_DATASET_DIMS, chunk_dims) >= 0),
         "Chunk size set");

    /* Add test filter to the pipeline */
    VRFY((set_dcpl_filter(plist_id, filter_id, NULL) >= 0), "Filter set");

    dset_id = H5Dcreate2(group_id, WRITE_UNSHARED_FILTERED_CHUNKS_PARTIAL_DATASET_NAME, HDF5_DATATYPE_NAME,
                         filespace, H5P_DEFAULT, plist_id, H5P_DEFAULT);
    VRFY((dset_id >= 0), "Dataset creation succeeded");

    /* Verify space allocation status */
    verify_space_alloc_status(dset_id, plist_id, DATASET_JUST_CREATED);

    VRFY((H5Sclose(filespace) >= 0), "File dataspace close succeeded");

    /* Each process defines the dataset selection in memory and writes
     * it to the hyperslab in the file
     */
    count[0]  = 1;
    count[1]  = (hsize_t)(WRITE_UNSHARED_FILTERED_CHUNKS_PARTIAL_NCOLS /
                         WRITE_UNSHARED_FILTERED_CHUNKS_PARTIAL_CH_NCOLS);
    stride[0] = (hsize_t)WRITE_UNSHARED_FILTERED_CHUNKS_PARTIAL_CH_NROWS;
    stride[1] = (hsize_t)WRITE_UNSHARED_FILTERED_CHUNKS_PARTIAL_CH_NCOLS;
    block[0]  = (hsize_t)WRITE_UNSHARED_FILTERED_CHUNKS_PARTIAL_CH_NROWS;
    block[1]  = (hsize_t)1;
    start[0]  = ((hsize_t)mpi_rank * (hsize_t)WRITE_UNSHARED_FILTERED_CHUNKS_PARTIAL_CH_NROWS * count[0]);
    start[1]  = 0;

    if (VERBOSE_MED) {
        HDprintf("Process %d is writing with count[ %" PRIuHSIZE ", %" PRIuHSIZE " ], stride[ %" PRIuHSIZE
                 ", %" PRIuHSIZE " ], start[ %" PRIuHSIZE ", %" PRIuHSIZE " ], block size[ %" PRIuHSIZE
                 ", %" PRIuHSIZE " ]\n",
                 mpi_rank, count[0], count[1], stride[0], stride[1], start[0], start[1], block[0], block[1]);
        HDfflush(stdout);
    }

    /* Select hyperslab in the file */
    filespace = H5Dget_space(dset_id);
    VRFY((filespace >= 0), "File dataspace retrieval succeeded");

    VRFY((H5Sselect_hyperslab(filespace, H5S_SELECT_SET, start, stride, count, block) >= 0),
         "Hyperslab selection succeeded");

    /* Fill data buffer */
    data_size        = sel_dims[0] * sel_dims[1] * sizeof(*data);
    correct_buf_size = dataset_dims[0] * dataset_dims[1] * sizeof(*correct_buf);

    data = (C_DATATYPE *)HDcalloc(1, data_size);
    VRFY((NULL != data), "HDcalloc succeeded");

    correct_buf = (C_DATATYPE *)HDcalloc(1, correct_buf_size);
    VRFY((NULL != correct_buf), "HDcalloc succeeded");

    for (i = 0; i < data_size / sizeof(*data); i++)
        data[i] = (C_DATATYPE)GEN_DATA(i);

    for (i = 0; i < (size_t)mpi_size; i++) {
        size_t rank_n_elems = (size_t)(mpi_size * (WRITE_UNSHARED_FILTERED_CHUNKS_PARTIAL_CH_NROWS *
                                                   WRITE_UNSHARED_FILTERED_CHUNKS_PARTIAL_CH_NCOLS));
        size_t data_idx     = i;

        for (size_t j = 0; j < rank_n_elems; j++) {
            if ((j % WRITE_UNSHARED_FILTERED_CHUNKS_PARTIAL_CH_NCOLS) == 0) {
                correct_buf[(i * rank_n_elems) + j] = (C_DATATYPE)data_idx;
                data_idx++;
            }
        }
    }

    VRFY((H5Dwrite(dset_id, HDF5_DATATYPE_NAME, H5S_BLOCK, filespace, dxpl_id, data) >= 0),
         "Dataset write succeeded");

    /* Verify space allocation status */
    verify_space_alloc_status(dset_id, plist_id, ALL_CHUNKS_WRITTEN);

    if (data)
        HDfree(data);

    VRFY((H5Dclose(dset_id) >= 0), "Dataset close succeeded");

    /* Verify the correct data was written */
    read_buf = (C_DATATYPE *)HDcalloc(1, correct_buf_size);
    VRFY((NULL != read_buf), "HDcalloc succeeded");

    dset_id = H5Dopen2(group_id, WRITE_UNSHARED_FILTERED_CHUNKS_PARTIAL_DATASET_NAME, H5P_DEFAULT);
    VRFY((dset_id >= 0), "Dataset open succeeded");

    VRFY((H5Dread(dset_id, HDF5_DATATYPE_NAME, H5S_ALL, H5S_ALL, dxpl_id, read_buf) >= 0),
         "Dataset read succeeded");

    VRFY((0 == HDmemcmp(read_buf, correct_buf, correct_buf_size)), "Data verification succeeded");

    if (correct_buf)
        HDfree(correct_buf);
    if (read_buf)
        HDfree(read_buf);

    VRFY((H5Pclose(plist_id) >= 0), "DCPL close succeeded");
    VRFY((H5Dclose(dset_id) >= 0), "Dataset close succeeded");
    VRFY((H5Sclose(filespace) >= 0), "File dataspace close succeeded");
    VRFY((H5Gclose(group_id) >= 0), "Group close succeeded");
    VRFY((H5Fclose(file_id) >= 0), "File close succeeded");

    return;
}

/*
 * Tests parallel write of filtered data in the case where
 * more than one process is writing to a particular chunk
 * in the operation. In this case, the chunks have to be
 * redistributed before the operation so that only one process
 * writes to a particular chunk.
 *
 * Programmer: Jordan Henderson
 *             02/01/2017
 */
static void
test_write_filtered_dataset_overlap(const char *parent_group, H5Z_filter_t filter_id, hid_t fapl_id,
                                    hid_t dcpl_id, hid_t dxpl_id)
{
    C_DATATYPE *data        = NULL;
    C_DATATYPE *read_buf    = NULL;
    C_DATATYPE *correct_buf = NULL;
    hsize_t     dataset_dims[WRITE_SHARED_FILTERED_CHUNKS_DATASET_DIMS];
    hsize_t     chunk_dims[WRITE_SHARED_FILTERED_CHUNKS_DATASET_DIMS];
    hsize_t     sel_dims[WRITE_SHARED_FILTERED_CHUNKS_DATASET_DIMS];
    hsize_t     start[WRITE_SHARED_FILTERED_CHUNKS_DATASET_DIMS];
    hsize_t     stride[WRITE_SHARED_FILTERED_CHUNKS_DATASET_DIMS];
    hsize_t     count[WRITE_SHARED_FILTERED_CHUNKS_DATASET_DIMS];
    hsize_t     block[WRITE_SHARED_FILTERED_CHUNKS_DATASET_DIMS];
    size_t      i, data_size, correct_buf_size;
    hid_t       file_id = H5I_INVALID_HID, dset_id = H5I_INVALID_HID, plist_id = H5I_INVALID_HID;
    hid_t       group_id  = H5I_INVALID_HID;
    hid_t       filespace = H5I_INVALID_HID, memspace = H5I_INVALID_HID;

    if (MAINPROCESS)
        HDputs("Testing write to shared filtered chunks");

    file_id = H5Fopen(filenames[0], H5F_ACC_RDWR, fapl_id);
    VRFY((file_id >= 0), "Test file open succeeded");

    group_id = H5Gopen2(file_id, parent_group, H5P_DEFAULT);
    VRFY((group_id >= 0), "H5Gopen2 succeeded");

    /* Create the dataspace for the dataset */
    dataset_dims[0] = (hsize_t)WRITE_SHARED_FILTERED_CHUNKS_NROWS;
    dataset_dims[1] = (hsize_t)WRITE_SHARED_FILTERED_CHUNKS_NCOLS;
    chunk_dims[0]   = (hsize_t)WRITE_SHARED_FILTERED_CHUNKS_CH_NROWS;
    chunk_dims[1]   = (hsize_t)WRITE_SHARED_FILTERED_CHUNKS_CH_NCOLS;
    sel_dims[0]     = (hsize_t)DIM0_SCALE_FACTOR;
    sel_dims[1]     = (hsize_t)WRITE_SHARED_FILTERED_CHUNKS_CH_NCOLS * (hsize_t)DIM1_SCALE_FACTOR;

    filespace = H5Screate_simple(WRITE_SHARED_FILTERED_CHUNKS_DATASET_DIMS, dataset_dims, NULL);
    VRFY((filespace >= 0), "File dataspace creation succeeded");

    memspace = H5Screate_simple(WRITE_SHARED_FILTERED_CHUNKS_DATASET_DIMS, sel_dims, NULL);
    VRFY((memspace >= 0), "Memory dataspace creation succeeded");

    /* Create chunked dataset */
    plist_id = H5Pcopy(dcpl_id);
    VRFY((plist_id >= 0), "DCPL copy succeeded");

    VRFY((H5Pset_chunk(plist_id, WRITE_SHARED_FILTERED_CHUNKS_DATASET_DIMS, chunk_dims) >= 0),
         "Chunk size set");

    /* Add test filter to the pipeline */
    VRFY((set_dcpl_filter(plist_id, filter_id, NULL) >= 0), "Filter set");

    dset_id = H5Dcreate2(group_id, WRITE_SHARED_FILTERED_CHUNKS_DATASET_NAME, HDF5_DATATYPE_NAME, filespace,
                         H5P_DEFAULT, plist_id, H5P_DEFAULT);
    VRFY((dset_id >= 0), "Dataset creation succeeded");

    /* Verify space allocation status */
    verify_space_alloc_status(dset_id, plist_id, DATASET_JUST_CREATED);

    VRFY((H5Sclose(filespace) >= 0), "File dataspace close succeeded");

    /* Each process defines the dataset selection in memory and writes
     * it to the hyperslab in the file
     */
    count[0]  = (hsize_t)WRITE_SHARED_FILTERED_CHUNKS_NROWS / (hsize_t)WRITE_SHARED_FILTERED_CHUNKS_CH_NROWS;
    count[1]  = (hsize_t)WRITE_SHARED_FILTERED_CHUNKS_NCOLS / (hsize_t)WRITE_SHARED_FILTERED_CHUNKS_CH_NCOLS;
    stride[0] = (hsize_t)WRITE_SHARED_FILTERED_CHUNKS_CH_NROWS;
    stride[1] = (hsize_t)WRITE_SHARED_FILTERED_CHUNKS_CH_NCOLS;
    block[0]  = (hsize_t)WRITE_SHARED_FILTERED_CHUNKS_CH_NROWS / (hsize_t)mpi_size;
    block[1]  = (hsize_t)WRITE_SHARED_FILTERED_CHUNKS_CH_NCOLS;
    start[0]  = (hsize_t)mpi_rank * block[0];
    start[1]  = 0;

    if (VERBOSE_MED) {
        HDprintf("Process %d is writing with count[ %" PRIuHSIZE ", %" PRIuHSIZE " ], stride[ %" PRIuHSIZE
                 ", %" PRIuHSIZE " ], start[ %" PRIuHSIZE ", %" PRIuHSIZE " ], block size[ %" PRIuHSIZE
                 ", %" PRIuHSIZE " ]\n",
                 mpi_rank, count[0], count[1], stride[0], stride[1], start[0], start[1], block[0], block[1]);
        HDfflush(stdout);
    }

    /* Select hyperslab in the file */
    filespace = H5Dget_space(dset_id);
    VRFY((filespace >= 0), "File dataspace retrieval succeeded");

    VRFY((H5Sselect_hyperslab(filespace, H5S_SELECT_SET, start, stride, count, block) >= 0),
         "Hyperslab selection succeeded");

    /* Fill data buffer */
    data_size        = sel_dims[0] * sel_dims[1] * sizeof(*data);
    correct_buf_size = dataset_dims[0] * dataset_dims[1] * sizeof(*correct_buf);

    data = (C_DATATYPE *)HDcalloc(1, data_size);
    VRFY((NULL != data), "HDcalloc succeeded");

    correct_buf = (C_DATATYPE *)HDcalloc(1, correct_buf_size);
    VRFY((NULL != correct_buf), "HDcalloc succeeded");

    for (i = 0; i < data_size / sizeof(*data); i++)
        data[i] = (C_DATATYPE)GEN_DATA(i);

    for (i = 0; i < correct_buf_size / sizeof(*correct_buf); i++)
        correct_buf[i] = (C_DATATYPE)(
            (dataset_dims[1] * (i / ((hsize_t)mpi_size * dataset_dims[1]))) + (i % dataset_dims[1]) +
            (((i % ((hsize_t)mpi_size * dataset_dims[1])) / dataset_dims[1]) % dataset_dims[1]));

    VRFY((H5Dwrite(dset_id, HDF5_DATATYPE_NAME, memspace, filespace, dxpl_id, data) >= 0),
         "Dataset write succeeded");

    /* Verify space allocation status */
    verify_space_alloc_status(dset_id, plist_id, ALL_CHUNKS_WRITTEN);

    if (data)
        HDfree(data);

    VRFY((H5Dclose(dset_id) >= 0), "Dataset close succeeded");

    /* Verify correct data was written */
    read_buf = (C_DATATYPE *)HDcalloc(1, correct_buf_size);
    VRFY((NULL != read_buf), "HDcalloc succeeded");

    dset_id = H5Dopen2(group_id, WRITE_SHARED_FILTERED_CHUNKS_DATASET_NAME, H5P_DEFAULT);
    VRFY((dset_id >= 0), "Dataset open succeeded");

    VRFY((H5Dread(dset_id, HDF5_DATATYPE_NAME, H5S_ALL, H5S_ALL, dxpl_id, read_buf) >= 0),
         "Dataset read succeeded");

    VRFY((0 == HDmemcmp(read_buf, correct_buf, correct_buf_size)), "Data verification succeeded");

    if (correct_buf)
        HDfree(correct_buf);
    if (read_buf)
        HDfree(read_buf);

    VRFY((H5Pclose(plist_id) >= 0), "DCPL close succeeded");
    VRFY((H5Dclose(dset_id) >= 0), "Dataset close succeeded");
    VRFY((H5Sclose(filespace) >= 0), "File dataspace close succeeded");
    VRFY((H5Sclose(memspace) >= 0), "Memory dataspace close succeeded");
    VRFY((H5Gclose(group_id) >= 0), "Group close succeeded");
    VRFY((H5Fclose(file_id) >= 0), "File close succeeded");

    return;
}

/*
 * Tests parallel write of filtered data in the case where
 * a dataset has a single unlimited dimension and each
 * MPI rank writes to its own separate chunk. On each
 * iteration, the dataset is extended in its extensible
 * dimension by "MPI size" chunks per rank and the new
 * chunks are written to, read back and verified.
 */
static void
test_write_filtered_dataset_single_unlim_dim_no_overlap(const char *parent_group, H5Z_filter_t filter_id,
                                                        hid_t fapl_id, hid_t dcpl_id, hid_t dxpl_id)
{
    C_DATATYPE *data     = NULL;
    C_DATATYPE *read_buf = NULL;
    hsize_t     dataset_dims[WRITE_UNSHARED_ONE_UNLIM_DIM_DATASET_DIMS];
    hsize_t     max_dims[WRITE_UNSHARED_ONE_UNLIM_DIM_DATASET_DIMS];
    hsize_t     chunk_dims[WRITE_UNSHARED_ONE_UNLIM_DIM_DATASET_DIMS];
    hsize_t     sel_dims[WRITE_UNSHARED_ONE_UNLIM_DIM_DATASET_DIMS];
    hsize_t     start[WRITE_UNSHARED_ONE_UNLIM_DIM_DATASET_DIMS];
    hsize_t     stride[WRITE_UNSHARED_ONE_UNLIM_DIM_DATASET_DIMS];
    hsize_t     count[WRITE_UNSHARED_ONE_UNLIM_DIM_DATASET_DIMS];
    hsize_t     block[WRITE_UNSHARED_ONE_UNLIM_DIM_DATASET_DIMS];
    size_t      i, data_size;
    hid_t       file_id = H5I_INVALID_HID, dset_id = H5I_INVALID_HID, plist_id = H5I_INVALID_HID;
    hid_t       group_id  = H5I_INVALID_HID;
    hid_t       filespace = H5I_INVALID_HID;

    if (MAINPROCESS)
        HDputs("Testing write to unshared filtered chunks w/ single unlimited dimension");

    file_id = H5Fopen(filenames[0], H5F_ACC_RDWR, fapl_id);
    VRFY((file_id >= 0), "Test file open succeeded");

    group_id = H5Gopen2(file_id, parent_group, H5P_DEFAULT);
    VRFY((group_id >= 0), "H5Gopen2 succeeded");

    /* Create the dataspace for the dataset */
    dataset_dims[0] = (hsize_t)WRITE_UNSHARED_ONE_UNLIM_DIM_NROWS;
    dataset_dims[1] = (hsize_t)WRITE_UNSHARED_ONE_UNLIM_DIM_NCOLS;
    max_dims[0]     = dataset_dims[0];
    max_dims[1]     = H5S_UNLIMITED;
    chunk_dims[0]   = (hsize_t)WRITE_UNSHARED_ONE_UNLIM_DIM_CH_NROWS;
    chunk_dims[1]   = (hsize_t)WRITE_UNSHARED_ONE_UNLIM_DIM_CH_NCOLS;
    sel_dims[0]     = (hsize_t)WRITE_UNSHARED_ONE_UNLIM_DIM_CH_NROWS;
    sel_dims[1]     = (hsize_t)WRITE_UNSHARED_ONE_UNLIM_DIM_NCOLS;

    filespace = H5Screate_simple(WRITE_UNSHARED_ONE_UNLIM_DIM_DATASET_DIMS, dataset_dims, max_dims);
    VRFY((filespace >= 0), "File dataspace creation succeeded");

    /* Create chunked dataset */
    plist_id = H5Pcopy(dcpl_id);
    VRFY((plist_id >= 0), "DCPL copy succeeded");

    VRFY((H5Pset_chunk(plist_id, WRITE_UNSHARED_ONE_UNLIM_DIM_DATASET_DIMS, chunk_dims) >= 0),
         "Chunk size set");

    /* Add test filter to the pipeline */
    VRFY((set_dcpl_filter(plist_id, filter_id, NULL) >= 0), "Filter set");

    dset_id = H5Dcreate2(group_id, WRITE_UNSHARED_ONE_UNLIM_DIM_DATASET_NAME, HDF5_DATATYPE_NAME, filespace,
                         H5P_DEFAULT, plist_id, H5P_DEFAULT);
    VRFY((dset_id >= 0), "Dataset creation succeeded");

    /* Verify space allocation status */
    verify_space_alloc_status(dset_id, plist_id, DATASET_JUST_CREATED);

    VRFY((H5Sclose(filespace) >= 0), "File dataspace close succeeded");

    /* Fill data buffer */
    data_size = sel_dims[0] * sel_dims[1] * sizeof(*data);

    data = (C_DATATYPE *)HDcalloc(1, data_size);
    VRFY((NULL != data), "HDcalloc succeeded");

    read_buf = (C_DATATYPE *)HDcalloc(1, data_size);
    VRFY((NULL != read_buf), "HDcalloc succeeded");

    for (i = 0; i < data_size / sizeof(*data); i++)
        data[i] = (C_DATATYPE)GEN_DATA(i);

    for (i = 0; i < (size_t)WRITE_UNSHARED_ONE_UNLIM_DIM_NLOOPS; i++) {
        /* Select hyperslab in the file */
        filespace = H5Dget_space(dset_id);
        VRFY((filespace >= 0), "File dataspace retrieval succeeded");

        /* Each process defines the dataset selection in memory and writes
         * it to the hyperslab in the file
         */
        count[0] = 1;
        count[1] =
            (hsize_t)WRITE_UNSHARED_ONE_UNLIM_DIM_NCOLS / (hsize_t)WRITE_UNSHARED_ONE_UNLIM_DIM_CH_NCOLS;
        stride[0] = (hsize_t)WRITE_UNSHARED_ONE_UNLIM_DIM_CH_NROWS;
        stride[1] = (hsize_t)WRITE_UNSHARED_ONE_UNLIM_DIM_CH_NCOLS;
        block[0]  = (hsize_t)WRITE_UNSHARED_ONE_UNLIM_DIM_CH_NROWS;
        block[1]  = (hsize_t)WRITE_UNSHARED_ONE_UNLIM_DIM_CH_NCOLS;
        start[0]  = ((hsize_t)mpi_rank * block[0] * count[0]);
        start[1]  = i * count[1] * block[1];

        if (VERBOSE_MED) {
            HDprintf("Process %d is writing with count[ %" PRIuHSIZE ", %" PRIuHSIZE " ], stride[ %" PRIuHSIZE
                     ", %" PRIuHSIZE " ], start[ %" PRIuHSIZE ", %" PRIuHSIZE " ], block size[ %" PRIuHSIZE
                     ", %" PRIuHSIZE " ]\n",
                     mpi_rank, count[0], count[1], stride[0], stride[1], start[0], start[1], block[0],
                     block[1]);
            HDfflush(stdout);
        }

        VRFY((H5Sselect_hyperslab(filespace, H5S_SELECT_SET, start, stride, count, block) >= 0),
             "Hyperslab selection succeeded");

        VRFY((H5Dwrite(dset_id, HDF5_DATATYPE_NAME, H5S_BLOCK, filespace, dxpl_id, data) >= 0),
             "Dataset write succeeded");

        /* Verify space allocation status */
        verify_space_alloc_status(dset_id, plist_id, ALL_CHUNKS_WRITTEN);

        VRFY((H5Dclose(dset_id) >= 0), "Dataset close succeeded");

        dset_id = H5Dopen2(group_id, WRITE_UNSHARED_ONE_UNLIM_DIM_DATASET_NAME, H5P_DEFAULT);
        VRFY((dset_id >= 0), "Dataset open succeeded");

        HDmemset(read_buf, 255, data_size);

        VRFY((H5Dread(dset_id, HDF5_DATATYPE_NAME, H5S_BLOCK, filespace, dxpl_id, read_buf) >= 0),
             "Dataset read succeeded");

        /* Verify the correct data was written */
        VRFY((0 == HDmemcmp(read_buf, data, data_size)), "Data verification succeeded");

        if (i < (size_t)WRITE_UNSHARED_ONE_UNLIM_DIM_NLOOPS - 1) {
            /* Extend the dataset by count[1] chunks in the extensible dimension */
            dataset_dims[1] += count[1] * block[1];
            VRFY(H5Dset_extent(dset_id, dataset_dims) >= 0, "H5Dset_extent succeeded");

            /* Verify space allocation status */
            verify_space_alloc_status(dset_id, plist_id, SOME_CHUNKS_WRITTEN);
        }

        VRFY((H5Sclose(filespace) >= 0), "File dataspace close succeeded");
    }

    if (data)
        HDfree(data);
    if (read_buf)
        HDfree(read_buf);

    VRFY((H5Pclose(plist_id) >= 0), "DCPL close succeeded");
    VRFY((H5Dclose(dset_id) >= 0), "Dataset close succeeded");
    VRFY((H5Gclose(group_id) >= 0), "Group close succeeded");
    VRFY((H5Fclose(file_id) >= 0), "File close succeeded");

    return;
}

/*
 * Tests parallel write of filtered data in the case where
 * a dataset has a single unlimited dimension and each
 * MPI rank writes to a portion of each chunk in the dataset.
 * On each iteration, the dataset is extended in its extensible
 * dimension by two chunks and the new chunks are written to
 * by all ranks, then read back and verified.
 */
static void
test_write_filtered_dataset_single_unlim_dim_overlap(const char *parent_group, H5Z_filter_t filter_id,
                                                     hid_t fapl_id, hid_t dcpl_id, hid_t dxpl_id)
{
    C_DATATYPE *data     = NULL;
    C_DATATYPE *read_buf = NULL;
    hsize_t     dataset_dims[WRITE_SHARED_ONE_UNLIM_DIM_DATASET_DIMS];
    hsize_t     max_dims[WRITE_SHARED_ONE_UNLIM_DIM_DATASET_DIMS];
    hsize_t     chunk_dims[WRITE_SHARED_ONE_UNLIM_DIM_DATASET_DIMS];
    hsize_t     sel_dims[WRITE_SHARED_ONE_UNLIM_DIM_DATASET_DIMS];
    hsize_t     start[WRITE_SHARED_ONE_UNLIM_DIM_DATASET_DIMS];
    hsize_t     stride[WRITE_SHARED_ONE_UNLIM_DIM_DATASET_DIMS];
    hsize_t     count[WRITE_SHARED_ONE_UNLIM_DIM_DATASET_DIMS];
    hsize_t     block[WRITE_SHARED_ONE_UNLIM_DIM_DATASET_DIMS];
    size_t      i, data_size;
    hid_t       file_id = H5I_INVALID_HID, dset_id = H5I_INVALID_HID, plist_id = H5I_INVALID_HID;
    hid_t       group_id  = H5I_INVALID_HID;
    hid_t       filespace = H5I_INVALID_HID;

    if (MAINPROCESS)
        HDputs("Testing write to shared filtered chunks w/ single unlimited dimension");

    file_id = H5Fopen(filenames[0], H5F_ACC_RDWR, fapl_id);
    VRFY((file_id >= 0), "Test file open succeeded");

    group_id = H5Gopen2(file_id, parent_group, H5P_DEFAULT);
    VRFY((group_id >= 0), "H5Gopen2 succeeded");

    /* Create the dataspace for the dataset */
    dataset_dims[0] = (hsize_t)WRITE_SHARED_ONE_UNLIM_DIM_NROWS;
    dataset_dims[1] = (hsize_t)WRITE_SHARED_ONE_UNLIM_DIM_NCOLS;
    max_dims[0]     = dataset_dims[0];
    max_dims[1]     = H5S_UNLIMITED;
    chunk_dims[0]   = (hsize_t)WRITE_SHARED_ONE_UNLIM_DIM_CH_NROWS;
    chunk_dims[1]   = (hsize_t)WRITE_SHARED_ONE_UNLIM_DIM_CH_NCOLS;
    sel_dims[0]     = (hsize_t)DIM0_SCALE_FACTOR;
    sel_dims[1]     = (hsize_t)WRITE_SHARED_ONE_UNLIM_DIM_CH_NCOLS * (hsize_t)DIM1_SCALE_FACTOR;

    filespace = H5Screate_simple(WRITE_SHARED_ONE_UNLIM_DIM_DATASET_DIMS, dataset_dims, max_dims);
    VRFY((filespace >= 0), "File dataspace creation succeeded");

    /* Create chunked dataset */
    plist_id = H5Pcopy(dcpl_id);
    VRFY((plist_id >= 0), "DCPL copy succeeded");

    VRFY((H5Pset_chunk(plist_id, WRITE_SHARED_ONE_UNLIM_DIM_DATASET_DIMS, chunk_dims) >= 0),
         "Chunk size set");

    /* Add test filter to the pipeline */
    VRFY((set_dcpl_filter(plist_id, filter_id, NULL) >= 0), "Filter set");

    dset_id = H5Dcreate2(group_id, WRITE_SHARED_ONE_UNLIM_DIM_DATASET_NAME, HDF5_DATATYPE_NAME, filespace,
                         H5P_DEFAULT, plist_id, H5P_DEFAULT);
    VRFY((dset_id >= 0), "Dataset creation succeeded");

    /* Verify space allocation status */
    verify_space_alloc_status(dset_id, plist_id, DATASET_JUST_CREATED);

    VRFY((H5Sclose(filespace) >= 0), "File dataspace close succeeded");

    /* Fill data buffer */
    data_size = sel_dims[0] * sel_dims[1] * sizeof(*data);

    data = (C_DATATYPE *)HDcalloc(1, data_size);
    VRFY((NULL != data), "HDcalloc succeeded");

    read_buf = (C_DATATYPE *)HDcalloc(1, data_size);
    VRFY((NULL != read_buf), "HDcalloc succeeded");

    for (i = 0; i < data_size / sizeof(*data); i++)
        data[i] = (C_DATATYPE)GEN_DATA(i);

    for (i = 0; i < (size_t)WRITE_SHARED_ONE_UNLIM_DIM_NLOOPS; i++) {
        /* Select hyperslab in the file */
        filespace = H5Dget_space(dset_id);
        VRFY((filespace >= 0), "File dataspace retrieval succeeded");

        /* Each process defines the dataset selection in memory and writes
         * it to the hyperslab in the file
         */
        count[0]  = (hsize_t)WRITE_SHARED_ONE_UNLIM_DIM_NROWS / (hsize_t)WRITE_SHARED_ONE_UNLIM_DIM_CH_NROWS;
        count[1]  = (hsize_t)WRITE_SHARED_ONE_UNLIM_DIM_NCOLS / (hsize_t)WRITE_SHARED_ONE_UNLIM_DIM_CH_NCOLS;
        stride[0] = (hsize_t)WRITE_SHARED_ONE_UNLIM_DIM_CH_NROWS;
        stride[1] = (hsize_t)WRITE_SHARED_ONE_UNLIM_DIM_CH_NCOLS;
        block[0]  = (hsize_t)WRITE_SHARED_ONE_UNLIM_DIM_CH_NROWS / (hsize_t)mpi_size;
        block[1]  = (hsize_t)WRITE_SHARED_ONE_UNLIM_DIM_CH_NCOLS;
        start[0]  = (hsize_t)mpi_rank * block[0];
        start[1]  = i * count[1] * block[1];

        if (VERBOSE_MED) {
            HDprintf("Process %d is writing with count[ %" PRIuHSIZE ", %" PRIuHSIZE " ], stride[ %" PRIuHSIZE
                     ", %" PRIuHSIZE " ], start[ %" PRIuHSIZE ", %" PRIuHSIZE " ], block size[ %" PRIuHSIZE
                     ", %" PRIuHSIZE " ]\n",
                     mpi_rank, count[0], count[1], stride[0], stride[1], start[0], start[1], block[0],
                     block[1]);
            HDfflush(stdout);
        }

        VRFY((H5Sselect_hyperslab(filespace, H5S_SELECT_SET, start, stride, count, block) >= 0),
             "Hyperslab selection succeeded");

        VRFY((H5Dwrite(dset_id, HDF5_DATATYPE_NAME, H5S_BLOCK, filespace, dxpl_id, data) >= 0),
             "Dataset write succeeded");

        /* Verify space allocation status */
        verify_space_alloc_status(dset_id, plist_id, ALL_CHUNKS_WRITTEN);

        VRFY((H5Dclose(dset_id) >= 0), "Dataset close succeeded");

        dset_id = H5Dopen2(group_id, WRITE_SHARED_ONE_UNLIM_DIM_DATASET_NAME, H5P_DEFAULT);
        VRFY((dset_id >= 0), "Dataset open succeeded");

        HDmemset(read_buf, 255, data_size);

        VRFY((H5Dread(dset_id, HDF5_DATATYPE_NAME, H5S_BLOCK, filespace, dxpl_id, read_buf) >= 0),
             "Dataset read succeeded");

        /* Verify correct data was written */
        VRFY((0 == HDmemcmp(read_buf, data, data_size)), "Data verification succeeded");

        if (i < (size_t)WRITE_SHARED_ONE_UNLIM_DIM_NLOOPS - 1) {
            /* Extend the dataset by count[1] chunks in the extensible dimension */
            dataset_dims[1] += count[1] * block[1];
            VRFY(H5Dset_extent(dset_id, dataset_dims) >= 0, "H5Dset_extent succeeded");

            /* Verify space allocation status */
            verify_space_alloc_status(dset_id, plist_id, SOME_CHUNKS_WRITTEN);
        }

        VRFY((H5Sclose(filespace) >= 0), "File dataspace close succeeded");
    }

    if (data)
        HDfree(data);
    if (read_buf)
        HDfree(read_buf);

    VRFY((H5Pclose(plist_id) >= 0), "DCPL close succeeded");
    VRFY((H5Dclose(dset_id) >= 0), "Dataset close succeeded");
    VRFY((H5Gclose(group_id) >= 0), "Group close succeeded");
    VRFY((H5Fclose(file_id) >= 0), "File close succeeded");

    return;
}

/*
 * Tests parallel write of filtered data in the case where
 * a dataset has two unlimited dimensions and each
 * MPI rank writes to its own separate chunks. On each
 * iteration, the dataset is extended in its first
 * extensible dimension by the size of one chunk per rank
 * and in its second extensible dimension by the size of
 * one chunk. Then, all chunks are written to, read back
 * and verified.
 */
static void
test_write_filtered_dataset_multi_unlim_dim_no_overlap(const char *parent_group, H5Z_filter_t filter_id,
                                                       hid_t fapl_id, hid_t dcpl_id, hid_t dxpl_id)
{
    C_DATATYPE *data     = NULL;
    C_DATATYPE *read_buf = NULL;
    hsize_t     dataset_dims[WRITE_UNSHARED_TWO_UNLIM_DIM_DATASET_DIMS];
    hsize_t     max_dims[WRITE_UNSHARED_TWO_UNLIM_DIM_DATASET_DIMS];
    hsize_t     chunk_dims[WRITE_UNSHARED_TWO_UNLIM_DIM_DATASET_DIMS];
    hsize_t     sel_dims[WRITE_UNSHARED_TWO_UNLIM_DIM_DATASET_DIMS];
    hsize_t     start[WRITE_UNSHARED_TWO_UNLIM_DIM_DATASET_DIMS];
    hsize_t     stride[WRITE_UNSHARED_TWO_UNLIM_DIM_DATASET_DIMS];
    hsize_t     count[WRITE_UNSHARED_TWO_UNLIM_DIM_DATASET_DIMS];
    hsize_t     block[WRITE_UNSHARED_TWO_UNLIM_DIM_DATASET_DIMS];
    size_t      i, data_size;
    hid_t       file_id = H5I_INVALID_HID, dset_id = H5I_INVALID_HID, plist_id = H5I_INVALID_HID;
    hid_t       group_id  = H5I_INVALID_HID;
    hid_t       filespace = H5I_INVALID_HID;

    if (MAINPROCESS)
        HDputs("Testing write to unshared filtered chunks w/ two unlimited dimensions");

    file_id = H5Fopen(filenames[0], H5F_ACC_RDWR, fapl_id);
    VRFY((file_id >= 0), "Test file open succeeded");

    group_id = H5Gopen2(file_id, parent_group, H5P_DEFAULT);
    VRFY((group_id >= 0), "H5Gopen2 succeeded");

    /* Create the dataspace for the dataset */
    dataset_dims[0] = (hsize_t)WRITE_UNSHARED_TWO_UNLIM_DIM_NROWS;
    dataset_dims[1] = (hsize_t)WRITE_UNSHARED_TWO_UNLIM_DIM_NCOLS;
    max_dims[0]     = H5S_UNLIMITED;
    max_dims[1]     = H5S_UNLIMITED;
    chunk_dims[0]   = (hsize_t)WRITE_UNSHARED_TWO_UNLIM_DIM_CH_NROWS;
    chunk_dims[1]   = (hsize_t)WRITE_UNSHARED_TWO_UNLIM_DIM_CH_NCOLS;
    sel_dims[0]     = (hsize_t)WRITE_UNSHARED_TWO_UNLIM_DIM_CH_NROWS;
    sel_dims[1]     = (hsize_t)WRITE_UNSHARED_TWO_UNLIM_DIM_NCOLS;

    filespace = H5Screate_simple(WRITE_UNSHARED_TWO_UNLIM_DIM_DATASET_DIMS, dataset_dims, max_dims);
    VRFY((filespace >= 0), "File dataspace creation succeeded");

    /* Create chunked dataset */
    plist_id = H5Pcopy(dcpl_id);
    VRFY((plist_id >= 0), "DCPL copy succeeded");

    VRFY((H5Pset_chunk(plist_id, WRITE_UNSHARED_TWO_UNLIM_DIM_DATASET_DIMS, chunk_dims) >= 0),
         "Chunk size set");

    /* Add test filter to the pipeline */
    VRFY((set_dcpl_filter(plist_id, filter_id, NULL) >= 0), "Filter set");

    dset_id = H5Dcreate2(group_id, WRITE_UNSHARED_TWO_UNLIM_DIM_DATASET_NAME, HDF5_DATATYPE_NAME, filespace,
                         H5P_DEFAULT, plist_id, H5P_DEFAULT);
    VRFY((dset_id >= 0), "Dataset creation succeeded");

    /* Verify space allocation status */
    verify_space_alloc_status(dset_id, plist_id, DATASET_JUST_CREATED);

    VRFY((H5Sclose(filespace) >= 0), "File dataspace close succeeded");

    for (i = 0; i < (size_t)WRITE_UNSHARED_TWO_UNLIM_DIM_NLOOPS; i++) {
        C_DATATYPE *tmp_realloc = NULL;
        size_t      j;

        /* Set selected dimensions */
        sel_dims[0] = (i + 1) * WRITE_UNSHARED_TWO_UNLIM_DIM_CH_NROWS;
        sel_dims[1] = (i + 1) * WRITE_UNSHARED_TWO_UNLIM_DIM_CH_NCOLS;

        /* Fill data buffer */
        data_size = sel_dims[0] * sel_dims[1] * sizeof(*data);

        tmp_realloc = (C_DATATYPE *)HDrealloc(data, data_size);
        VRFY((NULL != tmp_realloc), "HDrealloc succeeded");
        data = tmp_realloc;

        tmp_realloc = (C_DATATYPE *)HDrealloc(read_buf, data_size);
        VRFY((NULL != tmp_realloc), "HDrealloc succeeded");
        read_buf = tmp_realloc;

        for (j = 0; j < data_size / sizeof(*data); j++)
            data[j] = (C_DATATYPE)GEN_DATA(j);

        /* Select hyperslab in the file */
        filespace = H5Dget_space(dset_id);
        VRFY((filespace >= 0), "File dataspace retrieval succeeded");

        /* Each process defines the dataset selection in memory and writes
         * it to the hyperslab in the file
         */
        count[0]  = (i + 1);
        count[1]  = (i + 1);
        stride[0] = (hsize_t)WRITE_UNSHARED_TWO_UNLIM_DIM_CH_NROWS;
        stride[1] = (hsize_t)WRITE_UNSHARED_TWO_UNLIM_DIM_CH_NCOLS;
        block[0]  = (hsize_t)WRITE_UNSHARED_TWO_UNLIM_DIM_CH_NROWS;
        block[1]  = (hsize_t)WRITE_UNSHARED_TWO_UNLIM_DIM_CH_NCOLS;
        start[0]  = ((hsize_t)mpi_rank * block[0] * count[0]);
        start[1]  = 0;

        if (VERBOSE_MED) {
            HDprintf("Process %d is writing with count[ %" PRIuHSIZE ", %" PRIuHSIZE " ], stride[ %" PRIuHSIZE
                     ", %" PRIuHSIZE " ], start[ %" PRIuHSIZE ", %" PRIuHSIZE " ], block size[ %" PRIuHSIZE
                     ", %" PRIuHSIZE " ]\n",
                     mpi_rank, count[0], count[1], stride[0], stride[1], start[0], start[1], block[0],
                     block[1]);
            HDfflush(stdout);
        }

        VRFY((H5Sselect_hyperslab(filespace, H5S_SELECT_SET, start, stride, count, block) >= 0),
             "Hyperslab selection succeeded");

        VRFY((H5Dwrite(dset_id, HDF5_DATATYPE_NAME, H5S_BLOCK, filespace, dxpl_id, data) >= 0),
             "Dataset write succeeded");

        /* Verify space allocation status */
        verify_space_alloc_status(dset_id, plist_id, ALL_CHUNKS_WRITTEN);

        VRFY((H5Dclose(dset_id) >= 0), "Dataset close succeeded");

        dset_id = H5Dopen2(group_id, WRITE_UNSHARED_TWO_UNLIM_DIM_DATASET_NAME, H5P_DEFAULT);
        VRFY((dset_id >= 0), "Dataset open succeeded");

        HDmemset(read_buf, 255, data_size);

        VRFY((H5Dread(dset_id, HDF5_DATATYPE_NAME, H5S_BLOCK, filespace, dxpl_id, read_buf) >= 0),
             "Dataset read succeeded");

        /* Verify the correct data was written */
        VRFY((0 == HDmemcmp(read_buf, data, data_size)), "Data verification succeeded");

        if (i < (size_t)WRITE_UNSHARED_TWO_UNLIM_DIM_NLOOPS - 1) {
            /*
             * Extend the dataset by the size of one chunk per rank
             * in the first extensible dimension. Extend the dataset
             * by the size of chunk in the second extensible dimension.
             */
            dataset_dims[0] += (hsize_t)mpi_size * block[0];
            dataset_dims[1] += block[1];
            VRFY(H5Dset_extent(dset_id, dataset_dims) >= 0, "H5Dset_extent succeeded");

            /* Verify space allocation status */
            verify_space_alloc_status(dset_id, plist_id, SOME_CHUNKS_WRITTEN);
        }

        VRFY((H5Sclose(filespace) >= 0), "File dataspace close succeeded");
    }

    if (data)
        HDfree(data);
    if (read_buf)
        HDfree(read_buf);

    VRFY((H5Pclose(plist_id) >= 0), "DCPL close succeeded");
    VRFY((H5Dclose(dset_id) >= 0), "Dataset close succeeded");
    VRFY((H5Gclose(group_id) >= 0), "Group close succeeded");
    VRFY((H5Fclose(file_id) >= 0), "File close succeeded");

    return;
}

/*
 * Tests parallel write of filtered data in the case where
 * a dataset has two unlimited dimensions and each MPI
 * rank writes to a portion of each chunk in the dataset.
 * On each iteration, the dataset is extended in its extensible
 * dimensions by the size of a chunk and then all chunks are
 * written to by all ranks, then read back and verified.
 */
static void
test_write_filtered_dataset_multi_unlim_dim_overlap(const char *parent_group, H5Z_filter_t filter_id,
                                                    hid_t fapl_id, hid_t dcpl_id, hid_t dxpl_id)
{
    C_DATATYPE *data     = NULL;
    C_DATATYPE *read_buf = NULL;
    hsize_t     dataset_dims[WRITE_SHARED_TWO_UNLIM_DIM_DATASET_DIMS];
    hsize_t     max_dims[WRITE_SHARED_TWO_UNLIM_DIM_DATASET_DIMS];
    hsize_t     chunk_dims[WRITE_SHARED_TWO_UNLIM_DIM_DATASET_DIMS];
    hsize_t     sel_dims[WRITE_SHARED_TWO_UNLIM_DIM_DATASET_DIMS];
    hsize_t     start[WRITE_SHARED_TWO_UNLIM_DIM_DATASET_DIMS];
    hsize_t     stride[WRITE_SHARED_TWO_UNLIM_DIM_DATASET_DIMS];
    hsize_t     count[WRITE_SHARED_TWO_UNLIM_DIM_DATASET_DIMS];
    hsize_t     block[WRITE_SHARED_TWO_UNLIM_DIM_DATASET_DIMS];
    size_t      i, data_size;
    hid_t       file_id = H5I_INVALID_HID, dset_id = H5I_INVALID_HID, plist_id = H5I_INVALID_HID;
    hid_t       group_id  = H5I_INVALID_HID;
    hid_t       filespace = H5I_INVALID_HID;

    if (MAINPROCESS)
        HDputs("Testing write to shared filtered chunks w/ two unlimited dimensions");

    file_id = H5Fopen(filenames[0], H5F_ACC_RDWR, fapl_id);
    VRFY((file_id >= 0), "Test file open succeeded");

    group_id = H5Gopen2(file_id, parent_group, H5P_DEFAULT);
    VRFY((group_id >= 0), "H5Gopen2 succeeded");

    /* Create the dataspace for the dataset */
    dataset_dims[0] = (hsize_t)WRITE_SHARED_TWO_UNLIM_DIM_NROWS;
    dataset_dims[1] = (hsize_t)WRITE_SHARED_TWO_UNLIM_DIM_NCOLS;
    max_dims[0]     = H5S_UNLIMITED;
    max_dims[1]     = H5S_UNLIMITED;
    chunk_dims[0]   = (hsize_t)WRITE_SHARED_TWO_UNLIM_DIM_CH_NROWS;
    chunk_dims[1]   = (hsize_t)WRITE_SHARED_TWO_UNLIM_DIM_CH_NCOLS;
    sel_dims[0]     = (hsize_t)DIM0_SCALE_FACTOR;
    sel_dims[1]     = (hsize_t)WRITE_SHARED_TWO_UNLIM_DIM_CH_NCOLS * (hsize_t)DIM1_SCALE_FACTOR;

    filespace = H5Screate_simple(WRITE_SHARED_TWO_UNLIM_DIM_DATASET_DIMS, dataset_dims, max_dims);
    VRFY((filespace >= 0), "File dataspace creation succeeded");

    /* Create chunked dataset */
    plist_id = H5Pcopy(dcpl_id);
    VRFY((plist_id >= 0), "DCPL copy succeeded");

    VRFY((H5Pset_chunk(plist_id, WRITE_SHARED_TWO_UNLIM_DIM_DATASET_DIMS, chunk_dims) >= 0),
         "Chunk size set");

    /* Add test filter to the pipeline */
    VRFY((set_dcpl_filter(plist_id, filter_id, NULL) >= 0), "Filter set");

    dset_id = H5Dcreate2(group_id, WRITE_SHARED_TWO_UNLIM_DIM_DATASET_NAME, HDF5_DATATYPE_NAME, filespace,
                         H5P_DEFAULT, plist_id, H5P_DEFAULT);
    VRFY((dset_id >= 0), "Dataset creation succeeded");

    /* Verify space allocation status */
    verify_space_alloc_status(dset_id, plist_id, DATASET_JUST_CREATED);

    VRFY((H5Sclose(filespace) >= 0), "File dataspace close succeeded");

    for (i = 0; i < (size_t)WRITE_SHARED_TWO_UNLIM_DIM_NLOOPS; i++) {
        C_DATATYPE *tmp_realloc = NULL;
        size_t      j;

        /* Set selected dimensions */
        sel_dims[0] = (i + 1);
        sel_dims[1] = (i + 1) * (size_t)WRITE_SHARED_TWO_UNLIM_DIM_CH_NCOLS;

        /* Fill data buffer */
        data_size = sel_dims[0] * sel_dims[1] * sizeof(*data);

        tmp_realloc = (C_DATATYPE *)HDrealloc(data, data_size);
        VRFY((NULL != tmp_realloc), "HDrealloc succeeded");
        data = tmp_realloc;

        tmp_realloc = (C_DATATYPE *)HDrealloc(read_buf, data_size);
        VRFY((NULL != tmp_realloc), "HDrealloc succeeded");
        read_buf = tmp_realloc;

        for (j = 0; j < data_size / sizeof(*data); j++)
            data[j] = (C_DATATYPE)GEN_DATA(j);

        /* Select hyperslab in the file */
        filespace = H5Dget_space(dset_id);
        VRFY((filespace >= 0), "File dataspace retrieval succeeded");

        /* Each process defines the dataset selection in memory and writes
         * it to the hyperslab in the file
         */
        count[0]  = (i + 1);
        count[1]  = (i + 1);
        stride[0] = (hsize_t)WRITE_SHARED_TWO_UNLIM_DIM_CH_NROWS;
        stride[1] = (hsize_t)WRITE_SHARED_TWO_UNLIM_DIM_CH_NCOLS;
        block[0]  = 1;
        block[1]  = (hsize_t)WRITE_SHARED_TWO_UNLIM_DIM_CH_NROWS;
        start[0]  = (hsize_t)mpi_rank;
        start[1]  = 0;

        if (VERBOSE_MED) {
            HDprintf("Process %d is writing with count[ %" PRIuHSIZE ", %" PRIuHSIZE " ], stride[ %" PRIuHSIZE
                     ", %" PRIuHSIZE " ], start[ %" PRIuHSIZE ", %" PRIuHSIZE " ], block size[ %" PRIuHSIZE
                     ", %" PRIuHSIZE " ]\n",
                     mpi_rank, count[0], count[1], stride[0], stride[1], start[0], start[1], block[0],
                     block[1]);
            HDfflush(stdout);
        }

        VRFY((H5Sselect_hyperslab(filespace, H5S_SELECT_SET, start, stride, count, block) >= 0),
             "Hyperslab selection succeeded");

        VRFY((H5Dwrite(dset_id, HDF5_DATATYPE_NAME, H5S_BLOCK, filespace, dxpl_id, data) >= 0),
             "Dataset write succeeded");

        /* Verify space allocation status */
        verify_space_alloc_status(dset_id, plist_id, ALL_CHUNKS_WRITTEN);

        VRFY((H5Dclose(dset_id) >= 0), "Dataset close succeeded");

        dset_id = H5Dopen2(group_id, WRITE_SHARED_TWO_UNLIM_DIM_DATASET_NAME, H5P_DEFAULT);
        VRFY((dset_id >= 0), "Dataset open succeeded");

        HDmemset(read_buf, 255, data_size);

        VRFY((H5Dread(dset_id, HDF5_DATATYPE_NAME, H5S_BLOCK, filespace, dxpl_id, read_buf) >= 0),
             "Dataset read succeeded");

        /* Verify correct data was written */
        VRFY((0 == HDmemcmp(read_buf, data, data_size)), "Data verification succeeded");

        if (i < (size_t)WRITE_SHARED_TWO_UNLIM_DIM_NLOOPS - 1) {
            /* Extend the dataset by the size of a chunk in each extensible dimension */
            dataset_dims[0] += (hsize_t)WRITE_SHARED_TWO_UNLIM_DIM_CH_NROWS;
            dataset_dims[1] += (hsize_t)WRITE_SHARED_TWO_UNLIM_DIM_CH_NCOLS;
            VRFY(H5Dset_extent(dset_id, dataset_dims) >= 0, "H5Dset_extent succeeded");

            /* Verify space allocation status */
            verify_space_alloc_status(dset_id, plist_id, SOME_CHUNKS_WRITTEN);
        }

        VRFY((H5Sclose(filespace) >= 0), "File dataspace close succeeded");
    }

    if (data)
        HDfree(data);
    if (read_buf)
        HDfree(read_buf);

    VRFY((H5Pclose(plist_id) >= 0), "DCPL close succeeded");
    VRFY((H5Dclose(dset_id) >= 0), "Dataset close succeeded");
    VRFY((H5Gclose(group_id) >= 0), "Group close succeeded");
    VRFY((H5Fclose(file_id) >= 0), "File close succeeded");

    return;
}

/*
 * Tests parallel write of transformed and filtered data
 * in the case where only one process is writing to a
 * particular chunk in the operation. Normally, a data
 * transform function will cause the parallel library to
 * break to independent I/O and this isn't allowed when
 * there are filters in the pipeline. However, in this
 * case the parallel library recognizes that the used
 * data transform function "x" is the same as not applying
 * the transform function. Therefore it does not apply
 * the transform function resulting in not breaking to
 * independent I/O.
 *
 * Programmer: Jan-Willem Blokland
 *             08/20/2021
 */
static void
test_write_transformed_filtered_dataset_no_overlap(void)
{
    C_DATATYPE *data        = NULL;
    C_DATATYPE *read_buf    = NULL;
    C_DATATYPE *correct_buf = NULL;
    hsize_t     dataset_dims[WRITE_UNSHARED_TRANSFORMED_FILTERED_CHUNKS_DATASET_DIMS];
    hsize_t     chunk_dims[WRITE_UNSHARED_TRANSFORMED_FILTERED_CHUNKS_DATASET_DIMS];
    hsize_t     sel_dims[WRITE_UNSHARED_TRANSFORMED_FILTERED_CHUNKS_DATASET_DIMS];
    hsize_t     start[WRITE_UNSHARED_TRANSFORMED_FILTERED_CHUNKS_DATASET_DIMS];
    hsize_t     stride[WRITE_UNSHARED_TRANSFORMED_FILTERED_CHUNKS_DATASET_DIMS];
    hsize_t     count[WRITE_UNSHARED_TRANSFORMED_FILTERED_CHUNKS_DATASET_DIMS];
    hsize_t     block[WRITE_UNSHARED_TRANSFORMED_FILTERED_CHUNKS_DATASET_DIMS];
    size_t      i, data_size, correct_buf_size;
    hid_t       file_id = -1, dset_id = -1, plist_id = -1;
    hid_t       filespace = -1, memspace = -1;

    if (MAINPROCESS)
        HDputs("Testing write to unshared transformed and filtered chunks");

    CHECK_CUR_FILTER_AVAIL();

    /* Set up file access property list with parallel I/O access */
    plist_id = H5Pcreate(H5P_FILE_ACCESS);
    VRFY((plist_id >= 0), "FAPL creation succeeded");

    VRFY((H5Pset_fapl_mpio(plist_id, comm, info) >= 0), "Set FAPL MPIO succeeded");

    VRFY((H5Pset_libver_bounds(plist_id, H5F_LIBVER_LATEST, H5F_LIBVER_LATEST) >= 0),
         "Set libver bounds succeeded");

    file_id = H5Fopen(filenames[0], H5F_ACC_RDWR, plist_id);
    VRFY((file_id >= 0), "Test file open succeeded");

    VRFY((H5Pclose(plist_id) >= 0), "FAPL close succeeded");

    /* Create the dataspace for the dataset */
    dataset_dims[0] = (hsize_t)WRITE_UNSHARED_TRANSFORMED_FILTERED_CHUNKS_NROWS;
    dataset_dims[1] = (hsize_t)WRITE_UNSHARED_TRANSFORMED_FILTERED_CHUNKS_NCOLS;
    chunk_dims[0]   = (hsize_t)WRITE_UNSHARED_TRANSFORMED_FILTERED_CHUNKS_CH_NROWS;
    chunk_dims[1]   = (hsize_t)WRITE_UNSHARED_TRANSFORMED_FILTERED_CHUNKS_CH_NCOLS;
    sel_dims[0]     = (hsize_t)WRITE_UNSHARED_TRANSFORMED_FILTERED_CHUNKS_CH_NROWS;
    sel_dims[1]     = (hsize_t)WRITE_UNSHARED_TRANSFORMED_FILTERED_CHUNKS_NCOLS;

    filespace = H5Screate_simple(WRITE_UNSHARED_TRANSFORMED_FILTERED_CHUNKS_DATASET_DIMS, dataset_dims, NULL);
    VRFY((filespace >= 0), "File dataspace creation succeeded");

    memspace = H5Screate_simple(WRITE_UNSHARED_TRANSFORMED_FILTERED_CHUNKS_DATASET_DIMS, sel_dims, NULL);
    VRFY((memspace >= 0), "Memory dataspace creation succeeded");

    /* Create chunked dataset */
    plist_id = H5Pcreate(H5P_DATASET_CREATE);
    VRFY((plist_id >= 0), "DCPL creation succeeded");

    VRFY((H5Pset_chunk(plist_id, WRITE_UNSHARED_TRANSFORMED_FILTERED_CHUNKS_DATASET_DIMS, chunk_dims) >= 0),
         "Chunk size set");

    /* Add test filter to the pipeline */
    VRFY((set_dcpl_filter(plist_id) >= 0), "Filter set");

    dset_id = H5Dcreate2(file_id, WRITE_UNSHARED_TRANSFORMED_FILTERED_CHUNKS_DATASET_NAME, HDF5_DATATYPE_NAME,
                         filespace, H5P_DEFAULT, plist_id, H5P_DEFAULT);
    VRFY((dset_id >= 0), "Dataset creation succeeded");

    VRFY((H5Pclose(plist_id) >= 0), "DCPL close succeeded");
    VRFY((H5Sclose(filespace) >= 0), "File dataspace close succeeded");

    /* Each process defines the dataset selection in memory and writes
     * it to the hyperslab in the file
     */
    count[0] = 1;
    count[1] = (hsize_t)WRITE_UNSHARED_TRANSFORMED_FILTERED_CHUNKS_NCOLS /
               (hsize_t)WRITE_UNSHARED_TRANSFORMED_FILTERED_CHUNKS_CH_NCOLS;
    stride[0] = (hsize_t)WRITE_UNSHARED_TRANSFORMED_FILTERED_CHUNKS_CH_NROWS;
    stride[1] = (hsize_t)WRITE_UNSHARED_TRANSFORMED_FILTERED_CHUNKS_CH_NCOLS;
    block[0]  = (hsize_t)WRITE_UNSHARED_TRANSFORMED_FILTERED_CHUNKS_CH_NROWS;
    block[1]  = (hsize_t)WRITE_UNSHARED_TRANSFORMED_FILTERED_CHUNKS_CH_NCOLS;
    start[0]  = ((hsize_t)mpi_rank * (hsize_t)WRITE_UNSHARED_TRANSFORMED_FILTERED_CHUNKS_CH_NROWS * count[0]);
    start[1]  = 0;

    if (VERBOSE_MED) {
        HDprintf("Process %d is writing with count[ %" PRIuHSIZE ", %" PRIuHSIZE " ], stride[ %" PRIuHSIZE
                 ", %" PRIuHSIZE " ], start[ %" PRIuHSIZE ", %" PRIuHSIZE " ], block size[ %" PRIuHSIZE
                 ", %" PRIuHSIZE " ]\n",
                 mpi_rank, count[0], count[1], stride[0], stride[1], start[0], start[1], block[0], block[1]);
        HDfflush(stdout);
    }

    /* Select hyperslab in the file */
    filespace = H5Dget_space(dset_id);
    VRFY((filespace >= 0), "File dataspace retrieval succeeded");

    VRFY((H5Sselect_hyperslab(filespace, H5S_SELECT_SET, start, stride, count, block) >= 0),
         "Hyperslab selection succeeded");

    /* Fill data buffer */
    data_size        = sel_dims[0] * sel_dims[1] * sizeof(*data);
    correct_buf_size = dataset_dims[0] * dataset_dims[1] * sizeof(*correct_buf);

    data = (C_DATATYPE *)HDcalloc(1, data_size);
    VRFY((NULL != data), "HDcalloc succeeded");

    correct_buf = (C_DATATYPE *)HDcalloc(1, correct_buf_size);
    VRFY((NULL != correct_buf), "HDcalloc succeeded");

    for (i = 0; i < data_size / sizeof(*data); i++)
        data[i] = (C_DATATYPE)GEN_DATA(i);

    for (i = 0; i < correct_buf_size / sizeof(*correct_buf); i++)
        correct_buf[i] = (C_DATATYPE)((i % (dataset_dims[0] / (hsize_t)mpi_size * dataset_dims[1])) +
                                      (i / (dataset_dims[0] / (hsize_t)mpi_size * dataset_dims[1])));

    /* Create property list for collective dataset write and data transform */
    plist_id = H5Pcreate(H5P_DATASET_XFER);
    VRFY((plist_id >= 0), "DXPL creation succeeded");

    VRFY((H5Pset_dxpl_mpio(plist_id, H5FD_MPIO_COLLECTIVE) >= 0), "Set DXPL MPIO succeeded");

    /* Set data transform expression */
    VRFY((H5Pset_data_transform(plist_id, "x") >= 0), "Set data transform expression succeeded");

    VRFY((H5Dwrite(dset_id, HDF5_DATATYPE_NAME, memspace, filespace, plist_id, data) >= 0),
         "Dataset write succeeded");

    if (data)
        HDfree(data);

    VRFY((H5Dclose(dset_id) >= 0), "Dataset close succeeded");

    /* Verify the correct data was written */
    read_buf = (C_DATATYPE *)HDcalloc(1, correct_buf_size);
    VRFY((NULL != read_buf), "HDcalloc succeeded");

    dset_id = H5Dopen2(file_id, "/" WRITE_UNSHARED_TRANSFORMED_FILTERED_CHUNKS_DATASET_NAME, H5P_DEFAULT);
    VRFY((dset_id >= 0), "Dataset open succeeded");

    VRFY((H5Dread(dset_id, HDF5_DATATYPE_NAME, H5S_ALL, H5S_ALL, plist_id, read_buf) >= 0),
         "Dataset read succeeded");

    VRFY((0 == HDmemcmp(read_buf, correct_buf, correct_buf_size)), "Data verification succeeded");

    if (correct_buf)
        HDfree(correct_buf);
    if (read_buf)
        HDfree(read_buf);

    VRFY((H5Dclose(dset_id) >= 0), "Dataset close succeeded");
    VRFY((H5Sclose(filespace) >= 0), "File dataspace close succeeded");
    VRFY((H5Sclose(memspace) >= 0), "Memory dataspace close succeeded");
    VRFY((H5Pclose(plist_id) >= 0), "DXPL close succeeded");
    VRFY((H5Fclose(file_id) >= 0), "File close succeeded");

    return;
}

/*
 * Tests parallel write of filtered data in the case where
 * a single process in the write operation has no selection
 * in the dataset's dataspace. In this case, the process with
 * no selection still has to participate in the collective
 * space re-allocation for the filtered chunks and also must
 * participate in the re-insertion of the filtered chunks
 * into the chunk index.
 *
 * Programmer: Jordan Henderson
 *             02/01/2017
 */
static void
test_write_filtered_dataset_single_no_selection(const char *parent_group, H5Z_filter_t filter_id,
                                                hid_t fapl_id, hid_t dcpl_id, hid_t dxpl_id)
{
    C_DATATYPE *data        = NULL;
    C_DATATYPE *read_buf    = NULL;
    C_DATATYPE *correct_buf = NULL;
    hsize_t     dataset_dims[WRITE_SINGLE_NO_SELECTION_FILTERED_CHUNKS_DATASET_DIMS];
    hsize_t     chunk_dims[WRITE_SINGLE_NO_SELECTION_FILTERED_CHUNKS_DATASET_DIMS];
    hsize_t     sel_dims[WRITE_SINGLE_NO_SELECTION_FILTERED_CHUNKS_DATASET_DIMS];
    hsize_t     start[WRITE_SINGLE_NO_SELECTION_FILTERED_CHUNKS_DATASET_DIMS];
    hsize_t     stride[WRITE_SINGLE_NO_SELECTION_FILTERED_CHUNKS_DATASET_DIMS];
    hsize_t     count[WRITE_SINGLE_NO_SELECTION_FILTERED_CHUNKS_DATASET_DIMS];
    hsize_t     block[WRITE_SINGLE_NO_SELECTION_FILTERED_CHUNKS_DATASET_DIMS];
    size_t      i, data_size, correct_buf_size;
    size_t      segment_length;
    hid_t       file_id = H5I_INVALID_HID, dset_id = H5I_INVALID_HID, plist_id = H5I_INVALID_HID;
    hid_t       group_id  = H5I_INVALID_HID;
    hid_t       filespace = H5I_INVALID_HID, memspace = H5I_INVALID_HID;

    if (MAINPROCESS)
        HDputs("Testing write to filtered chunks with a single process having no selection");

    file_id = H5Fopen(filenames[0], H5F_ACC_RDWR, fapl_id);
    VRFY((file_id >= 0), "Test file open succeeded");

    group_id = H5Gopen2(file_id, parent_group, H5P_DEFAULT);
    VRFY((group_id >= 0), "H5Gopen2 succeeded");

    /* Create the dataspace for the dataset */
    dataset_dims[0] = (hsize_t)WRITE_SINGLE_NO_SELECTION_FILTERED_CHUNKS_NROWS;
    dataset_dims[1] = (hsize_t)WRITE_SINGLE_NO_SELECTION_FILTERED_CHUNKS_NCOLS;
    chunk_dims[0]   = (hsize_t)WRITE_SINGLE_NO_SELECTION_FILTERED_CHUNKS_CH_NROWS;
    chunk_dims[1]   = (hsize_t)WRITE_SINGLE_NO_SELECTION_FILTERED_CHUNKS_CH_NCOLS;
    sel_dims[0]     = (hsize_t)WRITE_SINGLE_NO_SELECTION_FILTERED_CHUNKS_CH_NROWS;
    sel_dims[1]     = (hsize_t)WRITE_SINGLE_NO_SELECTION_FILTERED_CHUNKS_NCOLS;

    if (mpi_rank == WRITE_SINGLE_NO_SELECTION_FILTERED_CHUNKS_NO_SELECT_PROC)
        sel_dims[0] = sel_dims[1] = 0;

    filespace = H5Screate_simple(WRITE_SINGLE_NO_SELECTION_FILTERED_CHUNKS_DATASET_DIMS, dataset_dims, NULL);
    VRFY((filespace >= 0), "File dataspace creation succeeded");

    memspace = H5Screate_simple(WRITE_SINGLE_NO_SELECTION_FILTERED_CHUNKS_DATASET_DIMS, sel_dims, NULL);
    VRFY((memspace >= 0), "Memory dataspace creation succeeded");

    /* Create chunked dataset */
    plist_id = H5Pcopy(dcpl_id);
    VRFY((plist_id >= 0), "DCPL copy succeeded");

    VRFY((H5Pset_chunk(plist_id, WRITE_SINGLE_NO_SELECTION_FILTERED_CHUNKS_DATASET_DIMS, chunk_dims) >= 0),
         "Chunk size set");

    /* Add test filter to the pipeline */
    VRFY((set_dcpl_filter(plist_id, filter_id, NULL) >= 0), "Filter set");

    dset_id = H5Dcreate2(group_id, WRITE_SINGLE_NO_SELECTION_FILTERED_CHUNKS_DATASET_NAME, HDF5_DATATYPE_NAME,
                         filespace, H5P_DEFAULT, plist_id, H5P_DEFAULT);
    VRFY((dset_id >= 0), "Dataset creation succeeded");

    /* Verify space allocation status */
    verify_space_alloc_status(dset_id, plist_id, DATASET_JUST_CREATED);

    VRFY((H5Sclose(filespace) >= 0), "File dataspace close succeeded");

    /* Each process defines the dataset selection in memory and writes
     * it to the hyperslab in the file
     */
    count[0] = 1;
    count[1] = (hsize_t)WRITE_SINGLE_NO_SELECTION_FILTERED_CHUNKS_NCOLS /
               (hsize_t)WRITE_SINGLE_NO_SELECTION_FILTERED_CHUNKS_CH_NCOLS;
    stride[0] = (hsize_t)WRITE_SINGLE_NO_SELECTION_FILTERED_CHUNKS_CH_NROWS;
    stride[1] = (hsize_t)WRITE_SINGLE_NO_SELECTION_FILTERED_CHUNKS_CH_NCOLS;
    block[0]  = (hsize_t)WRITE_SINGLE_NO_SELECTION_FILTERED_CHUNKS_CH_NROWS;
    block[1]  = (hsize_t)WRITE_SINGLE_NO_SELECTION_FILTERED_CHUNKS_CH_NCOLS;
    start[0]  = (hsize_t)mpi_rank * (hsize_t)WRITE_SINGLE_NO_SELECTION_FILTERED_CHUNKS_CH_NROWS * count[0];
    start[1]  = 0;

    if (VERBOSE_MED) {
        HDprintf("Process %d is writing with count[ %" PRIuHSIZE ", %" PRIuHSIZE " ], stride[ %" PRIuHSIZE
                 ", %" PRIuHSIZE " ], start[ %" PRIuHSIZE ", %" PRIuHSIZE " ], block size[ %" PRIuHSIZE
                 ", %" PRIuHSIZE " ]\n",
                 mpi_rank, count[0], count[1], stride[0], stride[1], start[0], start[1], block[0], block[1]);
        HDfflush(stdout);
    }

    /* Select hyperslab in the file */
    filespace = H5Dget_space(dset_id);
    VRFY((filespace >= 0), "File dataspace retrieval succeeded");

    if (mpi_rank == WRITE_SINGLE_NO_SELECTION_FILTERED_CHUNKS_NO_SELECT_PROC)
        VRFY((H5Sselect_none(filespace) >= 0), "Select none succeeded");
    else
        VRFY((H5Sselect_hyperslab(filespace, H5S_SELECT_SET, start, stride, count, block) >= 0),
             "Hyperslab selection succeeded");

    /* Fill data buffer */
    data_size        = sel_dims[0] * sel_dims[1] * sizeof(*data);
    correct_buf_size = dataset_dims[0] * dataset_dims[1] * sizeof(*correct_buf);

    if (mpi_rank != WRITE_SINGLE_NO_SELECTION_FILTERED_CHUNKS_NO_SELECT_PROC) {
        data = (C_DATATYPE *)HDcalloc(1, data_size);
        VRFY((NULL != data), "HDcalloc succeeded");

        for (i = 0; i < data_size / sizeof(*data); i++)
            data[i] = (C_DATATYPE)GEN_DATA(i);
    }

    correct_buf = (C_DATATYPE *)HDcalloc(1, correct_buf_size);
    VRFY((NULL != correct_buf), "HDcalloc succeeded");

    for (i = 0; i < correct_buf_size / sizeof(*correct_buf); i++)
        correct_buf[i] = (C_DATATYPE)((i % (dataset_dims[0] / (hsize_t)mpi_size * dataset_dims[1])) +
                                      (i / (dataset_dims[0] / (hsize_t)mpi_size * dataset_dims[1])));

    /* Compute the correct offset into the buffer for the process having no selection and clear it */
    segment_length = dataset_dims[0] * dataset_dims[1] / (hsize_t)mpi_size;
    HDmemset(correct_buf +
                 ((size_t)WRITE_SINGLE_NO_SELECTION_FILTERED_CHUNKS_NO_SELECT_PROC * segment_length),
             0, segment_length * sizeof(*data));

    VRFY((H5Dwrite(dset_id, HDF5_DATATYPE_NAME, memspace, filespace, dxpl_id, data) >= 0),
         "Dataset write succeeded");

    /* Verify space allocation status - data should only have been written if MPI size > 1 */
    verify_space_alloc_status(dset_id, plist_id, (mpi_size > 1 ? SOME_CHUNKS_WRITTEN : NO_CHUNKS_WRITTEN));

    if (data)
        HDfree(data);

    VRFY((H5Dclose(dset_id) >= 0), "Dataset close succeeded");

    /* Verify the correct data was written */
    read_buf = (C_DATATYPE *)HDcalloc(1, correct_buf_size);
    VRFY((NULL != read_buf), "HDcalloc succeeded");

    dset_id = H5Dopen2(group_id, WRITE_SINGLE_NO_SELECTION_FILTERED_CHUNKS_DATASET_NAME, H5P_DEFAULT);
    VRFY((dset_id >= 0), "Dataset open succeeded");

    VRFY((H5Dread(dset_id, HDF5_DATATYPE_NAME, H5S_ALL, H5S_ALL, dxpl_id, read_buf) >= 0),
         "Dataset read succeeded");

    VRFY((0 == HDmemcmp(read_buf, correct_buf, correct_buf_size)), "Data verification succeeded");

    if (correct_buf)
        HDfree(correct_buf);
    if (read_buf)
        HDfree(read_buf);

    VRFY((H5Pclose(plist_id) >= 0), "DCPL close succeeded");
    VRFY((H5Dclose(dset_id) >= 0), "Dataset close succeeded");
    VRFY((H5Sclose(filespace) >= 0), "File dataspace close succeeded");
    VRFY((H5Sclose(memspace) >= 0), "Memory dataspace close succeeded");
    VRFY((H5Gclose(group_id) >= 0), "Group close succeeded");
    VRFY((H5Fclose(file_id) >= 0), "File close succeeded");

    return;
}

/*
 * Tests parallel write of filtered data in the case
 * where no process in the write operation has a
 * selection in the dataset's dataspace. This test is
 * to ensure that there are no assertion failures or
 * similar issues due to size 0 allocations and the
 * like. In this case, the file and dataset are created
 * but the dataset is populated with the default fill
 * value.
 *
 * Programmer: Jordan Henderson
 *             02/02/2017
 */
static void
test_write_filtered_dataset_all_no_selection(const char *parent_group, H5Z_filter_t filter_id, hid_t fapl_id,
                                             hid_t dcpl_id, hid_t dxpl_id)
{
    C_DATATYPE *data        = NULL;
    C_DATATYPE *read_buf    = NULL;
    C_DATATYPE *correct_buf = NULL;
    hsize_t     dataset_dims[WRITE_ALL_NO_SELECTION_FILTERED_CHUNKS_DATASET_DIMS];
    hsize_t     chunk_dims[WRITE_ALL_NO_SELECTION_FILTERED_CHUNKS_DATASET_DIMS];
    hsize_t     sel_dims[WRITE_ALL_NO_SELECTION_FILTERED_CHUNKS_DATASET_DIMS];
    size_t      i, data_size, correct_buf_size;
    hid_t       file_id = H5I_INVALID_HID, dset_id = H5I_INVALID_HID, plist_id = H5I_INVALID_HID;
    hid_t       group_id  = H5I_INVALID_HID;
    hid_t       filespace = H5I_INVALID_HID, memspace = H5I_INVALID_HID;

    if (MAINPROCESS)
        HDputs("Testing write to filtered chunks with all processes having no selection");

    file_id = H5Fopen(filenames[0], H5F_ACC_RDWR, fapl_id);
    VRFY((file_id >= 0), "Test file open succeeded");

    group_id = H5Gopen2(file_id, parent_group, H5P_DEFAULT);
    VRFY((group_id >= 0), "H5Gopen2 succeeded");

    /* Create the dataspace for the dataset */
    dataset_dims[0] = (hsize_t)WRITE_ALL_NO_SELECTION_FILTERED_CHUNKS_NROWS;
    dataset_dims[1] = (hsize_t)WRITE_ALL_NO_SELECTION_FILTERED_CHUNKS_NCOLS;
    chunk_dims[0]   = (hsize_t)WRITE_ALL_NO_SELECTION_FILTERED_CHUNKS_CH_NROWS;
    chunk_dims[1]   = (hsize_t)WRITE_ALL_NO_SELECTION_FILTERED_CHUNKS_CH_NCOLS;
    sel_dims[0] = sel_dims[1] = 0;

    filespace = H5Screate_simple(WRITE_ALL_NO_SELECTION_FILTERED_CHUNKS_DATASET_DIMS, dataset_dims, NULL);
    VRFY((filespace >= 0), "File dataspace creation succeeded");

    memspace = H5Screate_simple(WRITE_ALL_NO_SELECTION_FILTERED_CHUNKS_DATASET_DIMS, sel_dims, NULL);
    VRFY((memspace >= 0), "Memory dataspace creation succeeded");

    /* Create chunked dataset */
    plist_id = H5Pcopy(dcpl_id);
    VRFY((plist_id >= 0), "DCPL copy succeeded");

    VRFY((H5Pset_chunk(plist_id, WRITE_ALL_NO_SELECTION_FILTERED_CHUNKS_DATASET_DIMS, chunk_dims) >= 0),
         "Chunk size set");

    /* Add test filter to the pipeline */
    VRFY((set_dcpl_filter(plist_id, filter_id, NULL) >= 0), "Filter set");

    dset_id = H5Dcreate2(group_id, WRITE_ALL_NO_SELECTION_FILTERED_CHUNKS_DATASET_NAME, HDF5_DATATYPE_NAME,
                         filespace, H5P_DEFAULT, plist_id, H5P_DEFAULT);
    VRFY((dset_id >= 0), "Dataset creation succeeded");

    /* Verify space allocation status */
    verify_space_alloc_status(dset_id, plist_id, DATASET_JUST_CREATED);

    VRFY((H5Sclose(filespace) >= 0), "File dataspace close succeeded");

    filespace = H5Dget_space(dset_id);
    VRFY((filespace >= 0), "File dataspace retrieval succeeded");

    VRFY((H5Sselect_none(filespace) >= 0), "Select none succeeded");

    /* Fill data buffer */
    data_size        = sel_dims[0] * sel_dims[1] * sizeof(*data);
    correct_buf_size = dataset_dims[0] * dataset_dims[1] * sizeof(*correct_buf);

    data = (C_DATATYPE *)HDcalloc(1, data_size);
    VRFY((NULL != data), "HDcalloc succeeded");

    correct_buf = (C_DATATYPE *)HDcalloc(1, correct_buf_size);
    VRFY((NULL != correct_buf), "HDcalloc succeeded");

    for (i = 0; i < data_size / sizeof(*data); i++)
        data[i] = (C_DATATYPE)GEN_DATA(i);

    VRFY((H5Dwrite(dset_id, HDF5_DATATYPE_NAME, memspace, filespace, dxpl_id, data) >= 0),
         "Dataset write succeeded");

    /* Verify space allocation status - no ranks should have written any data */
    verify_space_alloc_status(dset_id, plist_id, NO_CHUNKS_WRITTEN);

    if (data)
        HDfree(data);

    VRFY((H5Dclose(dset_id) >= 0), "Dataset close succeeded");

    /* Verify the correct data was written */
    read_buf = (C_DATATYPE *)HDcalloc(1, correct_buf_size);
    VRFY((NULL != read_buf), "HDcalloc succeeded");

    dset_id = H5Dopen2(group_id, WRITE_ALL_NO_SELECTION_FILTERED_CHUNKS_DATASET_NAME, H5P_DEFAULT);
    VRFY((dset_id >= 0), "Dataset open succeeded");

    VRFY((H5Dread(dset_id, HDF5_DATATYPE_NAME, H5S_ALL, H5S_ALL, dxpl_id, read_buf) >= 0),
         "Dataset read succeeded");

    VRFY((0 == HDmemcmp(read_buf, correct_buf, correct_buf_size)), "Data verification succeeded");

    if (correct_buf)
        HDfree(correct_buf);
    if (read_buf)
        HDfree(read_buf);

    VRFY((H5Pclose(plist_id) >= 0), "DCPL close succeeded");
    VRFY((H5Dclose(dset_id) >= 0), "Dataset close succeeded");
    VRFY((H5Sclose(filespace) >= 0), "File dataspace close succeeded");
    VRFY((H5Sclose(memspace) >= 0), "Memory dataspace close succeeded");
    VRFY((H5Gclose(group_id) >= 0), "Group close succeeded");
    VRFY((H5Fclose(file_id) >= 0), "File close succeeded");

    return;
}

/*
 * Tests parallel write of filtered data by using
 * point selections instead of hyperslab selections.
 *
 * Programmer: Jordan Henderson
 *             02/02/2017
 */
static void
test_write_filtered_dataset_point_selection(const char *parent_group, H5Z_filter_t filter_id, hid_t fapl_id,
                                            hid_t dcpl_id, hid_t dxpl_id)
{
    C_DATATYPE *data        = NULL;
    C_DATATYPE *correct_buf = NULL;
    C_DATATYPE *read_buf    = NULL;
    hsize_t *   coords      = NULL;
    hsize_t     dataset_dims[WRITE_POINT_SELECTION_FILTERED_CHUNKS_DATASET_DIMS];
    hsize_t     chunk_dims[WRITE_POINT_SELECTION_FILTERED_CHUNKS_DATASET_DIMS];
    hsize_t     sel_dims[WRITE_POINT_SELECTION_FILTERED_CHUNKS_DATASET_DIMS];
    size_t      i, j, data_size, correct_buf_size;
    size_t      num_points;
    hid_t       file_id = H5I_INVALID_HID, dset_id = H5I_INVALID_HID, plist_id = H5I_INVALID_HID;
    hid_t       group_id  = H5I_INVALID_HID;
    hid_t       filespace = H5I_INVALID_HID, memspace = H5I_INVALID_HID;

    if (MAINPROCESS)
        HDputs("Testing write to filtered chunks with point selection");

    file_id = H5Fopen(filenames[0], H5F_ACC_RDWR, fapl_id);
    VRFY((file_id >= 0), "Test file open succeeded");

    group_id = H5Gopen2(file_id, parent_group, H5P_DEFAULT);
    VRFY((group_id >= 0), "H5Gopen2 succeeded");

    /* Create the dataspace for the dataset */
    dataset_dims[0] = (hsize_t)WRITE_POINT_SELECTION_FILTERED_CHUNKS_NROWS;
    dataset_dims[1] = (hsize_t)WRITE_POINT_SELECTION_FILTERED_CHUNKS_NCOLS;
    chunk_dims[0]   = (hsize_t)WRITE_POINT_SELECTION_FILTERED_CHUNKS_CH_NROWS;
    chunk_dims[1]   = (hsize_t)WRITE_POINT_SELECTION_FILTERED_CHUNKS_CH_NCOLS;
    sel_dims[0]     = (hsize_t)WRITE_POINT_SELECTION_FILTERED_CHUNKS_NROWS / (hsize_t)mpi_size;
    sel_dims[1]     = (hsize_t)WRITE_POINT_SELECTION_FILTERED_CHUNKS_NCOLS;

    filespace = H5Screate_simple(WRITE_POINT_SELECTION_FILTERED_CHUNKS_DATASET_DIMS, dataset_dims, NULL);
    VRFY((filespace >= 0), "File dataspace creation succeeded");

    memspace = H5Screate_simple(WRITE_POINT_SELECTION_FILTERED_CHUNKS_DATASET_DIMS, sel_dims, NULL);
    VRFY((memspace >= 0), "Memory dataspace creation succeeded");

    /* Create chunked dataset */
    plist_id = H5Pcopy(dcpl_id);
    VRFY((plist_id >= 0), "DCPL copy succeeded");

    VRFY((H5Pset_chunk(plist_id, WRITE_POINT_SELECTION_FILTERED_CHUNKS_DATASET_DIMS, chunk_dims) >= 0),
         "Chunk size set");

    /* Add test filter to the pipeline */
    VRFY((set_dcpl_filter(plist_id, filter_id, NULL) >= 0), "Filter set");

    dset_id = H5Dcreate2(group_id, WRITE_POINT_SELECTION_FILTERED_CHUNKS_DATASET_NAME, HDF5_DATATYPE_NAME,
                         filespace, H5P_DEFAULT, plist_id, H5P_DEFAULT);
    VRFY((dset_id >= 0), "Dataset creation succeeded");

    /* Verify space allocation status */
    verify_space_alloc_status(dset_id, plist_id, DATASET_JUST_CREATED);

    VRFY((H5Sclose(filespace) >= 0), "File dataspace close succeeded");

    /* Set up point selection */
    filespace = H5Dget_space(dset_id);
    VRFY((filespace >= 0), "File dataspace retrieval succeeded");

    num_points = (hsize_t)WRITE_POINT_SELECTION_FILTERED_CHUNKS_NROWS *
                 (hsize_t)WRITE_POINT_SELECTION_FILTERED_CHUNKS_NCOLS / (hsize_t)mpi_size;
    coords = (hsize_t *)HDcalloc(1, 2 * num_points * sizeof(*coords));
    VRFY((NULL != coords), "Coords HDcalloc succeeded");

    for (i = 0; i < num_points; i++)
        for (j = 0; j < WRITE_POINT_SELECTION_FILTERED_CHUNKS_DATASET_DIMS; j++)
            coords[(i * WRITE_POINT_SELECTION_FILTERED_CHUNKS_DATASET_DIMS) + j] =
                (j > 0) ? (i % (hsize_t)WRITE_POINT_SELECTION_FILTERED_CHUNKS_NCOLS)
                        : ((hsize_t)mpi_rank +
                           ((hsize_t)mpi_size * (i / (hsize_t)WRITE_POINT_SELECTION_FILTERED_CHUNKS_NCOLS)));

    VRFY((H5Sselect_elements(filespace, H5S_SELECT_SET, (hsize_t)num_points, (const hsize_t *)coords) >= 0),
         "Point selection succeeded");

    /* Fill data buffer */
    data_size        = sel_dims[0] * sel_dims[1] * sizeof(*data);
    correct_buf_size = dataset_dims[0] * dataset_dims[1] * sizeof(*correct_buf);

    data = (C_DATATYPE *)HDcalloc(1, data_size);
    VRFY((NULL != data), "HDcalloc succeeded");

    correct_buf = (C_DATATYPE *)HDcalloc(1, correct_buf_size);
    VRFY((NULL != correct_buf), "HDcalloc succeeded");

    for (i = 0; i < data_size / sizeof(*data); i++)
        data[i] = (C_DATATYPE)GEN_DATA(i);

    for (i = 0; i < correct_buf_size / sizeof(*correct_buf); i++)
        correct_buf[i] = (C_DATATYPE)(
            (dataset_dims[1] * (i / ((hsize_t)mpi_size * dataset_dims[1]))) + (i % dataset_dims[1]) +
            (((i % ((hsize_t)mpi_size * dataset_dims[1])) / dataset_dims[1]) % dataset_dims[1]));

    VRFY((H5Dwrite(dset_id, HDF5_DATATYPE_NAME, memspace, filespace, dxpl_id, data) >= 0),
         "Dataset write succeeded");

    /* Verify space allocation status */
    verify_space_alloc_status(dset_id, plist_id, ALL_CHUNKS_WRITTEN);

    if (data)
        HDfree(data);

    VRFY((H5Dclose(dset_id) >= 0), "Dataset close succeeded");

    /* Verify the correct data was written */
    read_buf = (C_DATATYPE *)HDcalloc(1, correct_buf_size);
    VRFY((NULL != read_buf), "HDcalloc succeeded");

    dset_id = H5Dopen2(group_id, WRITE_POINT_SELECTION_FILTERED_CHUNKS_DATASET_NAME, H5P_DEFAULT);
    VRFY((dset_id >= 0), "Dataset open succeeded");

    VRFY((H5Dread(dset_id, HDF5_DATATYPE_NAME, H5S_ALL, H5S_ALL, dxpl_id, read_buf) >= 0),
         "Dataset read succeeded");

    VRFY((0 == HDmemcmp(read_buf, correct_buf, correct_buf_size)), "Data verification succeeded");

    if (coords)
        HDfree(coords);
    if (correct_buf)
        HDfree(correct_buf);
    if (read_buf)
        HDfree(read_buf);

    VRFY((H5Pclose(plist_id) >= 0), "DCPL close succeeded");
    VRFY((H5Dclose(dset_id) >= 0), "Dataset close succeeded");
    VRFY((H5Sclose(filespace) >= 0), "File dataspace close succeeded");
    VRFY((H5Sclose(memspace) >= 0), "Memory dataspace close succeeded");
    VRFY((H5Gclose(group_id) >= 0), "Group close succeeded");
    VRFY((H5Fclose(file_id) >= 0), "File close succeeded");

    return;
}

/*
 * Tests parallel write of filtered data in the case where
 * each process writes an equal amount of data to each chunk
 * in the dataset. Each chunk is distributed among the
 * processes in round-robin fashion by blocks of size 1 until
 * the whole chunk is selected, leading to an interleaved
 * write pattern.
 *
 * Programmer: Jordan Henderson
 *             02/02/2017
 */
static void
test_write_filtered_dataset_interleaved_write(const char *parent_group, H5Z_filter_t filter_id, hid_t fapl_id,
                                              hid_t dcpl_id, hid_t dxpl_id)
{
    C_DATATYPE *data        = NULL;
    C_DATATYPE *read_buf    = NULL;
    C_DATATYPE *correct_buf = NULL;
    hsize_t     dataset_dims[INTERLEAVED_WRITE_FILTERED_DATASET_DIMS];
    hsize_t     chunk_dims[INTERLEAVED_WRITE_FILTERED_DATASET_DIMS];
    hsize_t     sel_dims[INTERLEAVED_WRITE_FILTERED_DATASET_DIMS];
    hsize_t     start[INTERLEAVED_WRITE_FILTERED_DATASET_DIMS];
    hsize_t     stride[INTERLEAVED_WRITE_FILTERED_DATASET_DIMS];
    hsize_t     count[INTERLEAVED_WRITE_FILTERED_DATASET_DIMS];
    hsize_t     block[INTERLEAVED_WRITE_FILTERED_DATASET_DIMS];
    size_t      i, data_size, correct_buf_size;
    hid_t       file_id = H5I_INVALID_HID, dset_id = H5I_INVALID_HID, plist_id = H5I_INVALID_HID;
    hid_t       group_id  = H5I_INVALID_HID;
    hid_t       filespace = H5I_INVALID_HID, memspace = H5I_INVALID_HID;

    if (MAINPROCESS)
        HDputs("Testing interleaved write to filtered chunks");

    file_id = H5Fopen(filenames[0], H5F_ACC_RDWR, fapl_id);
    VRFY((file_id >= 0), "Test file open succeeded");

    group_id = H5Gopen2(file_id, parent_group, H5P_DEFAULT);
    VRFY((group_id >= 0), "H5Gopen2 succeeded");

    /* Create the dataspace for the dataset */
    dataset_dims[0] = (hsize_t)INTERLEAVED_WRITE_FILTERED_DATASET_NROWS;
    dataset_dims[1] = (hsize_t)INTERLEAVED_WRITE_FILTERED_DATASET_NCOLS;
    chunk_dims[0]   = (hsize_t)INTERLEAVED_WRITE_FILTERED_DATASET_CH_NROWS;
    chunk_dims[1]   = (hsize_t)INTERLEAVED_WRITE_FILTERED_DATASET_CH_NCOLS;
    sel_dims[0]     = (hsize_t)(INTERLEAVED_WRITE_FILTERED_DATASET_NROWS / mpi_size);
    sel_dims[1]     = (hsize_t)INTERLEAVED_WRITE_FILTERED_DATASET_NCOLS;

    filespace = H5Screate_simple(INTERLEAVED_WRITE_FILTERED_DATASET_DIMS, dataset_dims, NULL);
    VRFY((filespace >= 0), "File dataspace creation succeeded");

    memspace = H5Screate_simple(INTERLEAVED_WRITE_FILTERED_DATASET_DIMS, sel_dims, NULL);
    VRFY((memspace >= 0), "Memory dataspace creation succeeded");

    /* Create chunked dataset */
    plist_id = H5Pcopy(dcpl_id);
    VRFY((plist_id >= 0), "DCPL copy succeeded");

    VRFY((H5Pset_chunk(plist_id, INTERLEAVED_WRITE_FILTERED_DATASET_DIMS, chunk_dims) >= 0),
         "Chunk size set");

    /* Add test filter to the pipeline */
    VRFY((set_dcpl_filter(plist_id, filter_id, NULL) >= 0), "Filter set");

    dset_id = H5Dcreate2(group_id, INTERLEAVED_WRITE_FILTERED_DATASET_NAME, HDF5_DATATYPE_NAME, filespace,
                         H5P_DEFAULT, plist_id, H5P_DEFAULT);
    VRFY((dset_id >= 0), "Dataset creation succeeded");

    /* Verify space allocation status */
    verify_space_alloc_status(dset_id, plist_id, DATASET_JUST_CREATED);

    VRFY((H5Sclose(filespace) >= 0), "File dataspace close succeeded");

    /* Each process defines the dataset selection in memory and writes
     * it to the hyperslab in the file
     */
    count[0] =
        (hsize_t)(INTERLEAVED_WRITE_FILTERED_DATASET_NROWS / INTERLEAVED_WRITE_FILTERED_DATASET_CH_NROWS);
    count[1] =
        (hsize_t)(INTERLEAVED_WRITE_FILTERED_DATASET_NCOLS / INTERLEAVED_WRITE_FILTERED_DATASET_CH_NCOLS);
    stride[0] = (hsize_t)INTERLEAVED_WRITE_FILTERED_DATASET_CH_NROWS;
    stride[1] = (hsize_t)INTERLEAVED_WRITE_FILTERED_DATASET_CH_NCOLS;
    block[0]  = 1;
    block[1]  = (hsize_t)INTERLEAVED_WRITE_FILTERED_DATASET_CH_NCOLS;
    start[0]  = (hsize_t)mpi_rank;
    start[1]  = 0;

    if (VERBOSE_MED) {
        HDprintf("Process %d is writing with count[ %" PRIuHSIZE ", %" PRIuHSIZE " ], stride[ %" PRIuHSIZE
                 ", %" PRIuHSIZE " ], start[ %" PRIuHSIZE ", %" PRIuHSIZE " ], block size[ %" PRIuHSIZE
                 ", %" PRIuHSIZE " ]\n",
                 mpi_rank, count[0], count[1], stride[0], stride[1], start[0], start[1], block[0], block[1]);
        HDfflush(stdout);
    }

    /* Select hyperslab in the file */
    filespace = H5Dget_space(dset_id);
    VRFY((filespace >= 0), "File dataspace retrieval succeeded");

    VRFY((H5Sselect_hyperslab(filespace, H5S_SELECT_SET, start, stride, count, block) >= 0),
         "Hyperslab selection succeeded");

    /* Fill data buffer */
    data_size        = sel_dims[0] * sel_dims[1] * sizeof(*data);
    correct_buf_size = dataset_dims[0] * dataset_dims[1] * sizeof(*correct_buf);

    data = (C_DATATYPE *)HDcalloc(1, data_size);
    VRFY((NULL != data), "HDcalloc succeeded");

    correct_buf = (C_DATATYPE *)HDcalloc(1, correct_buf_size);
    VRFY((NULL != correct_buf), "HDcalloc succeeded");

    for (i = 0; i < data_size / sizeof(*data); i++)
        data[i] = (C_DATATYPE)GEN_DATA(i);

    for (i = 0; i < correct_buf_size / sizeof(*correct_buf); i++)
        /* Add Column Index */
        correct_buf[i] =
            (C_DATATYPE)((i % (hsize_t)INTERLEAVED_WRITE_FILTERED_DATASET_NCOLS)

                         /* Add the Row Index */
                         + ((i % (hsize_t)(mpi_size * INTERLEAVED_WRITE_FILTERED_DATASET_NCOLS)) /
                            (hsize_t)INTERLEAVED_WRITE_FILTERED_DATASET_NCOLS)

                         /* Add the amount that gets added when a rank moves down to its next section
                            vertically in the dataset */
                         + ((hsize_t)INTERLEAVED_WRITE_FILTERED_DATASET_NCOLS *
                            (i / (hsize_t)(mpi_size * INTERLEAVED_WRITE_FILTERED_DATASET_NCOLS))));

    VRFY((H5Dwrite(dset_id, HDF5_DATATYPE_NAME, memspace, filespace, dxpl_id, data) >= 0),
         "Dataset write succeeded");

    /* Verify space allocation status */
    verify_space_alloc_status(dset_id, plist_id, ALL_CHUNKS_WRITTEN);

    if (data)
        HDfree(data);

    VRFY((H5Dclose(dset_id) >= 0), "Dataset close succeeded");

    /* Verify the correct data was written */
    read_buf = (C_DATATYPE *)HDcalloc(1, correct_buf_size);
    VRFY((NULL != read_buf), "HDcalloc succeeded");

    dset_id = H5Dopen2(group_id, INTERLEAVED_WRITE_FILTERED_DATASET_NAME, H5P_DEFAULT);
    VRFY((dset_id >= 0), "Dataset open succeeded");

    VRFY((H5Dread(dset_id, HDF5_DATATYPE_NAME, H5S_ALL, H5S_ALL, dxpl_id, read_buf) >= 0),
         "Dataset read succeeded");

    VRFY((0 == HDmemcmp(read_buf, correct_buf, correct_buf_size)), "Data verification succeeded");

    if (correct_buf)
        HDfree(correct_buf);
    if (read_buf)
        HDfree(read_buf);

    VRFY((H5Pclose(plist_id) >= 0), "DCPL close succeeded");
    VRFY((H5Dclose(dset_id) >= 0), "Dataset close succeeded");
    VRFY((H5Sclose(filespace) >= 0), "File dataspace close succeeded");
    VRFY((H5Sclose(memspace) >= 0), "Memory dataspace close succeeded");
    VRFY((H5Gclose(group_id) >= 0), "Group close succeeded");
    VRFY((H5Fclose(file_id) >= 0), "File close succeeded");

    return;
}

/*
 * Tests parallel write of transformed and filtered data
 * in the case where only one process is writing to a
 * particular chunk in the operation. Normally, a data
 * transform function will cause the parallel library to
 * break to independent I/O and this isn't allowed when
 * there are filters in the pipeline. However, in this
 * case the parallel library recognizes that the used
 * data transform function "x" is the same as not applying
 * the transform function. Therefore it does not apply
 * the transform function resulting in not breaking to
 * independent I/O.
 *
 * Programmer: Jan-Willem Blokland
 *             08/20/2021
 */
static void
test_write_transformed_filtered_dataset_no_overlap(const char *parent_group, H5Z_filter_t filter_id,
                                                   hid_t fapl_id, hid_t dcpl_id, hid_t dxpl_id)
{
    C_DATATYPE *data        = NULL;
    C_DATATYPE *read_buf    = NULL;
    C_DATATYPE *correct_buf = NULL;
    hsize_t     dataset_dims[WRITE_UNSHARED_TRANSFORMED_FILTERED_CHUNKS_DATASET_DIMS];
    hsize_t     chunk_dims[WRITE_UNSHARED_TRANSFORMED_FILTERED_CHUNKS_DATASET_DIMS];
    hsize_t     sel_dims[WRITE_UNSHARED_TRANSFORMED_FILTERED_CHUNKS_DATASET_DIMS];
    hsize_t     start[WRITE_UNSHARED_TRANSFORMED_FILTERED_CHUNKS_DATASET_DIMS];
    hsize_t     stride[WRITE_UNSHARED_TRANSFORMED_FILTERED_CHUNKS_DATASET_DIMS];
    hsize_t     count[WRITE_UNSHARED_TRANSFORMED_FILTERED_CHUNKS_DATASET_DIMS];
    hsize_t     block[WRITE_UNSHARED_TRANSFORMED_FILTERED_CHUNKS_DATASET_DIMS];
    size_t      i, data_size, correct_buf_size;
    hid_t       file_id = H5I_INVALID_HID, dset_id = H5I_INVALID_HID, plist_id = H5I_INVALID_HID;
    hid_t       group_id  = H5I_INVALID_HID;
    hid_t       filespace = H5I_INVALID_HID, memspace = H5I_INVALID_HID;

    if (MAINPROCESS)
        HDputs("Testing write to unshared transformed and filtered chunks");

    file_id = H5Fopen(filenames[0], H5F_ACC_RDWR, fapl_id);
    VRFY((file_id >= 0), "Test file open succeeded");

    group_id = H5Gopen2(file_id, parent_group, H5P_DEFAULT);
    VRFY((group_id >= 0), "H5Gopen2 succeeded");

    /* Create the dataspace for the dataset */
    dataset_dims[0] = (hsize_t)WRITE_UNSHARED_TRANSFORMED_FILTERED_CHUNKS_NROWS;
    dataset_dims[1] = (hsize_t)WRITE_UNSHARED_TRANSFORMED_FILTERED_CHUNKS_NCOLS;
    chunk_dims[0]   = (hsize_t)WRITE_UNSHARED_TRANSFORMED_FILTERED_CHUNKS_CH_NROWS;
    chunk_dims[1]   = (hsize_t)WRITE_UNSHARED_TRANSFORMED_FILTERED_CHUNKS_CH_NCOLS;
    sel_dims[0]     = (hsize_t)WRITE_UNSHARED_TRANSFORMED_FILTERED_CHUNKS_CH_NROWS;
    sel_dims[1]     = (hsize_t)WRITE_UNSHARED_TRANSFORMED_FILTERED_CHUNKS_NCOLS;

    filespace = H5Screate_simple(WRITE_UNSHARED_TRANSFORMED_FILTERED_CHUNKS_DATASET_DIMS, dataset_dims, NULL);
    VRFY((filespace >= 0), "File dataspace creation succeeded");

    memspace = H5Screate_simple(WRITE_UNSHARED_TRANSFORMED_FILTERED_CHUNKS_DATASET_DIMS, sel_dims, NULL);
    VRFY((memspace >= 0), "Memory dataspace creation succeeded");

    /* Create chunked dataset */
    plist_id = H5Pcopy(dcpl_id);
    VRFY((plist_id >= 0), "DCPL copy succeeded");

    VRFY((H5Pset_chunk(plist_id, WRITE_UNSHARED_TRANSFORMED_FILTERED_CHUNKS_DATASET_DIMS, chunk_dims) >= 0),
         "Chunk size set");

    /* Add test filter to the pipeline */
    VRFY((set_dcpl_filter(plist_id, filter_id, NULL) >= 0), "Filter set");

    dset_id = H5Dcreate2(group_id, WRITE_UNSHARED_TRANSFORMED_FILTERED_CHUNKS_DATASET_NAME,
                         HDF5_DATATYPE_NAME, filespace, H5P_DEFAULT, plist_id, H5P_DEFAULT);
    VRFY((dset_id >= 0), "Dataset creation succeeded");

    /* Verify space allocation status */
    verify_space_alloc_status(dset_id, plist_id, DATASET_JUST_CREATED);

    VRFY((H5Pclose(plist_id) >= 0), "DCPL close succeeded");
    VRFY((H5Sclose(filespace) >= 0), "File dataspace close succeeded");

    /* Each process defines the dataset selection in memory and writes
     * it to the hyperslab in the file
     */
    count[0] = 1;
    count[1] = (hsize_t)WRITE_UNSHARED_TRANSFORMED_FILTERED_CHUNKS_NCOLS /
               (hsize_t)WRITE_UNSHARED_TRANSFORMED_FILTERED_CHUNKS_CH_NCOLS;
    stride[0] = (hsize_t)WRITE_UNSHARED_TRANSFORMED_FILTERED_CHUNKS_CH_NROWS;
    stride[1] = (hsize_t)WRITE_UNSHARED_TRANSFORMED_FILTERED_CHUNKS_CH_NCOLS;
    block[0]  = (hsize_t)WRITE_UNSHARED_TRANSFORMED_FILTERED_CHUNKS_CH_NROWS;
    block[1]  = (hsize_t)WRITE_UNSHARED_TRANSFORMED_FILTERED_CHUNKS_CH_NCOLS;
    start[0]  = ((hsize_t)mpi_rank * (hsize_t)WRITE_UNSHARED_TRANSFORMED_FILTERED_CHUNKS_CH_NROWS * count[0]);
    start[1]  = 0;

    if (VERBOSE_MED) {
        HDprintf("Process %d is writing with count[ %" PRIuHSIZE ", %" PRIuHSIZE " ], stride[ %" PRIuHSIZE
                 ", %" PRIuHSIZE " ], start[ %" PRIuHSIZE ", %" PRIuHSIZE " ], block size[ %" PRIuHSIZE
                 ", %" PRIuHSIZE " ]\n",
                 mpi_rank, count[0], count[1], stride[0], stride[1], start[0], start[1], block[0], block[1]);
        HDfflush(stdout);
    }

    /* Select hyperslab in the file */
    filespace = H5Dget_space(dset_id);
    VRFY((filespace >= 0), "File dataspace retrieval succeeded");

    VRFY((H5Sselect_hyperslab(filespace, H5S_SELECT_SET, start, stride, count, block) >= 0),
         "Hyperslab selection succeeded");

    /* Fill data buffer */
    data_size        = sel_dims[0] * sel_dims[1] * sizeof(*data);
    correct_buf_size = dataset_dims[0] * dataset_dims[1] * sizeof(*correct_buf);

    data = (C_DATATYPE *)HDcalloc(1, data_size);
    VRFY((NULL != data), "HDcalloc succeeded");

    correct_buf = (C_DATATYPE *)HDcalloc(1, correct_buf_size);
    VRFY((NULL != correct_buf), "HDcalloc succeeded");

    for (i = 0; i < data_size / sizeof(*data); i++)
        data[i] = (C_DATATYPE)GEN_DATA(i);

    for (i = 0; i < correct_buf_size / sizeof(*correct_buf); i++)
        correct_buf[i] = (C_DATATYPE)((i % (dataset_dims[0] / (hsize_t)mpi_size * dataset_dims[1])) +
                                      (i / (dataset_dims[0] / (hsize_t)mpi_size * dataset_dims[1])));

    /* Create property list for data transform */
    plist_id = H5Pcopy(dxpl_id);
    VRFY((plist_id >= 0), "DXPL copy succeeded");

    /* Set data transform expression */
    VRFY((H5Pset_data_transform(plist_id, "x") >= 0), "Set data transform expression succeeded");

    VRFY((H5Dwrite(dset_id, HDF5_DATATYPE_NAME, memspace, filespace, plist_id, data) >= 0),
         "Dataset write succeeded");

    if (data)
        HDfree(data);

    VRFY((H5Dclose(dset_id) >= 0), "Dataset close succeeded");

    /* Verify the correct data was written */
    read_buf = (C_DATATYPE *)HDcalloc(1, correct_buf_size);
    VRFY((NULL != read_buf), "HDcalloc succeeded");

    dset_id = H5Dopen2(group_id, WRITE_UNSHARED_TRANSFORMED_FILTERED_CHUNKS_DATASET_NAME, H5P_DEFAULT);
    VRFY((dset_id >= 0), "Dataset open succeeded");

    VRFY((H5Dread(dset_id, HDF5_DATATYPE_NAME, H5S_ALL, H5S_ALL, plist_id, read_buf) >= 0),
         "Dataset read succeeded");

    VRFY((0 == HDmemcmp(read_buf, correct_buf, correct_buf_size)), "Data verification succeeded");

    VRFY((H5Pclose(plist_id) >= 0), "DCPL close succeeded");

    /* Verify space allocation status */
    plist_id = H5Dget_create_plist(dset_id);
    VRFY((plist_id >= 0), "H5Dget_create_plist succeeded");
    verify_space_alloc_status(dset_id, plist_id, ALL_CHUNKS_WRITTEN);

    if (correct_buf)
        HDfree(correct_buf);
    if (read_buf)
        HDfree(read_buf);

    VRFY((H5Dclose(dset_id) >= 0), "Dataset close succeeded");
    VRFY((H5Sclose(filespace) >= 0), "File dataspace close succeeded");
    VRFY((H5Sclose(memspace) >= 0), "Memory dataspace close succeeded");
    VRFY((H5Pclose(plist_id) >= 0), "DXPL close succeeded");
    VRFY((H5Gclose(group_id) >= 0), "Group close succeeded");
    VRFY((H5Fclose(file_id) >= 0), "File close succeeded");

    return;
}

/*
 * Tests parallel write of filtered data in the case where
 * the dataset has 3 dimensions and each process writes
 * to its own "page" in the 3rd dimension.
 *
 * Programmer: Jordan Henderson
 *             02/06/2017
 */
static void
test_write_3d_filtered_dataset_no_overlap_separate_pages(const char *parent_group, H5Z_filter_t filter_id,
                                                         hid_t fapl_id, hid_t dcpl_id, hid_t dxpl_id)
{
    C_DATATYPE *data        = NULL;
    C_DATATYPE *read_buf    = NULL;
    C_DATATYPE *correct_buf = NULL;
    hsize_t     dataset_dims[WRITE_UNSHARED_FILTERED_CHUNKS_3D_SEP_PAGE_DATASET_DIMS];
    hsize_t     chunk_dims[WRITE_UNSHARED_FILTERED_CHUNKS_3D_SEP_PAGE_DATASET_DIMS];
    hsize_t     sel_dims[WRITE_UNSHARED_FILTERED_CHUNKS_3D_SEP_PAGE_DATASET_DIMS];
    hsize_t     start[WRITE_UNSHARED_FILTERED_CHUNKS_3D_SEP_PAGE_DATASET_DIMS];
    hsize_t     stride[WRITE_UNSHARED_FILTERED_CHUNKS_3D_SEP_PAGE_DATASET_DIMS];
    hsize_t     count[WRITE_UNSHARED_FILTERED_CHUNKS_3D_SEP_PAGE_DATASET_DIMS];
    hsize_t     block[WRITE_UNSHARED_FILTERED_CHUNKS_3D_SEP_PAGE_DATASET_DIMS];
    size_t      i, data_size, correct_buf_size;
    hid_t       file_id = H5I_INVALID_HID, dset_id = H5I_INVALID_HID, plist_id = H5I_INVALID_HID;
    hid_t       group_id  = H5I_INVALID_HID;
    hid_t       filespace = H5I_INVALID_HID, memspace = H5I_INVALID_HID;

    if (MAINPROCESS)
        HDputs("Testing write to unshared filtered chunks on separate pages in 3D dataset");

    file_id = H5Fopen(filenames[0], H5F_ACC_RDWR, fapl_id);
    VRFY((file_id >= 0), "Test file open succeeded");

    group_id = H5Gopen2(file_id, parent_group, H5P_DEFAULT);
    VRFY((group_id >= 0), "H5Gopen2 succeeded");

    /* Create the dataspace for the dataset */
    dataset_dims[0] = (hsize_t)WRITE_UNSHARED_FILTERED_CHUNKS_3D_SEP_PAGE_NROWS;
    dataset_dims[1] = (hsize_t)WRITE_UNSHARED_FILTERED_CHUNKS_3D_SEP_PAGE_NCOLS;
    dataset_dims[2] = (hsize_t)WRITE_UNSHARED_FILTERED_CHUNKS_3D_SEP_PAGE_DEPTH;
    chunk_dims[0]   = (hsize_t)WRITE_UNSHARED_FILTERED_CHUNKS_3D_SEP_PAGE_CH_NROWS;
    chunk_dims[1]   = (hsize_t)WRITE_UNSHARED_FILTERED_CHUNKS_3D_SEP_PAGE_CH_NCOLS;
    chunk_dims[2]   = 1;
    sel_dims[0]     = (hsize_t)WRITE_UNSHARED_FILTERED_CHUNKS_3D_SEP_PAGE_NROWS;
    sel_dims[1]     = (hsize_t)WRITE_UNSHARED_FILTERED_CHUNKS_3D_SEP_PAGE_NCOLS;
    sel_dims[2]     = 1;

    filespace = H5Screate_simple(WRITE_UNSHARED_FILTERED_CHUNKS_3D_SEP_PAGE_DATASET_DIMS, dataset_dims, NULL);
    VRFY((filespace >= 0), "File dataspace creation succeeded");

    memspace = H5Screate_simple(WRITE_UNSHARED_FILTERED_CHUNKS_3D_SEP_PAGE_DATASET_DIMS, sel_dims, NULL);
    VRFY((memspace >= 0), "Memory dataspace creation succeeded");

    /* Create chunked dataset */
    plist_id = H5Pcopy(dcpl_id);
    VRFY((plist_id >= 0), "DCPL copy succeeded");

    VRFY((H5Pset_chunk(plist_id, WRITE_UNSHARED_FILTERED_CHUNKS_3D_SEP_PAGE_DATASET_DIMS, chunk_dims) >= 0),
         "Chunk size set");

    /* Add test filter to the pipeline */
    VRFY((set_dcpl_filter(plist_id, filter_id, NULL) >= 0), "Filter set");

    dset_id = H5Dcreate2(group_id, WRITE_UNSHARED_FILTERED_CHUNKS_3D_SEP_PAGE_DATASET_NAME,
                         HDF5_DATATYPE_NAME, filespace, H5P_DEFAULT, plist_id, H5P_DEFAULT);
    VRFY((dset_id >= 0), "Dataset creation succeeded");

    /* Verify space allocation status */
    verify_space_alloc_status(dset_id, plist_id, DATASET_JUST_CREATED);

    VRFY((H5Sclose(filespace) >= 0), "File dataspace close succeeded");

    /* Each process defines the dataset selection in memory and writes
     * it to the hyperslab in the file
     */
    count[0] = (hsize_t)WRITE_UNSHARED_FILTERED_CHUNKS_3D_SEP_PAGE_NROWS /
               (hsize_t)WRITE_UNSHARED_FILTERED_CHUNKS_3D_SEP_PAGE_CH_NROWS;
    count[1] = (hsize_t)WRITE_UNSHARED_FILTERED_CHUNKS_3D_SEP_PAGE_NCOLS /
               (hsize_t)WRITE_UNSHARED_FILTERED_CHUNKS_3D_SEP_PAGE_CH_NCOLS;
    count[2]  = 1;
    stride[0] = (hsize_t)WRITE_UNSHARED_FILTERED_CHUNKS_3D_SEP_PAGE_CH_NROWS;
    stride[1] = (hsize_t)WRITE_UNSHARED_FILTERED_CHUNKS_3D_SEP_PAGE_CH_NCOLS;
    stride[2] = 1;
    block[0]  = (hsize_t)WRITE_UNSHARED_FILTERED_CHUNKS_3D_SEP_PAGE_CH_NROWS;
    block[1]  = (hsize_t)WRITE_UNSHARED_FILTERED_CHUNKS_3D_SEP_PAGE_CH_NCOLS;
    block[2]  = 1;
    start[0]  = 0;
    start[1]  = 0;
    start[2]  = (hsize_t)mpi_rank;

    if (VERBOSE_MED) {
        HDprintf("Process %d is writing with count[ %" PRIuHSIZE ", %" PRIuHSIZE ", %" PRIuHSIZE
                 " ], stride[ %" PRIuHSIZE ", %" PRIuHSIZE ", %" PRIuHSIZE " ], start[ %" PRIuHSIZE
                 ", %" PRIuHSIZE ", %" PRIuHSIZE " ], block size[ %" PRIuHSIZE ", %" PRIuHSIZE ", %" PRIuHSIZE
                 " ]\n",
                 mpi_rank, count[0], count[1], count[2], stride[0], stride[1], stride[2], start[0], start[1],
                 start[2], block[0], block[1], block[2]);
        HDfflush(stdout);
    }

    /* Select hyperslab in the file */
    filespace = H5Dget_space(dset_id);
    VRFY((filespace >= 0), "File dataspace retrieval succeeded");

    VRFY((H5Sselect_hyperslab(filespace, H5S_SELECT_SET, start, stride, count, block) >= 0),
         "Hyperslab selection succeeded");

    /* Fill data buffer */
    data_size        = sel_dims[0] * sel_dims[1] * sel_dims[2] * sizeof(*data);
    correct_buf_size = dataset_dims[0] * dataset_dims[1] * dataset_dims[2] * sizeof(*correct_buf);

    data = (C_DATATYPE *)HDcalloc(1, data_size);
    VRFY((NULL != data), "HDcalloc succeeded");

    correct_buf = (C_DATATYPE *)HDcalloc(1, correct_buf_size);
    VRFY((NULL != correct_buf), "HDcalloc succeeded");

    for (i = 0; i < data_size / sizeof(*data); i++)
        data[i] = (C_DATATYPE)GEN_DATA(i);

    for (i = 0; i < correct_buf_size / sizeof(*correct_buf); i++)
        correct_buf[i] = (C_DATATYPE)((i % (hsize_t)mpi_size) + (i / (hsize_t)mpi_size));

    VRFY((H5Dwrite(dset_id, HDF5_DATATYPE_NAME, memspace, filespace, dxpl_id, data) >= 0),
         "Dataset write succeeded");

    /* Verify space allocation status */
    verify_space_alloc_status(dset_id, plist_id, ALL_CHUNKS_WRITTEN);

    if (data)
        HDfree(data);

    VRFY((H5Dclose(dset_id) >= 0), "Dataset close succeeded");

    /* Verify the correct data was written */
    read_buf = (C_DATATYPE *)HDcalloc(1, correct_buf_size);
    VRFY((NULL != read_buf), "HDcalloc succeeded");

    dset_id = H5Dopen2(group_id, WRITE_UNSHARED_FILTERED_CHUNKS_3D_SEP_PAGE_DATASET_NAME, H5P_DEFAULT);
    VRFY((dset_id >= 0), "Dataset open succeeded");

    VRFY((H5Dread(dset_id, HDF5_DATATYPE_NAME, H5S_ALL, H5S_ALL, dxpl_id, read_buf) >= 0),
         "Dataset read succeeded");

    VRFY((0 == HDmemcmp(read_buf, correct_buf, correct_buf_size)), "Data verification succeeded");

    if (correct_buf)
        HDfree(correct_buf);
    if (read_buf)
        HDfree(read_buf);

    VRFY((H5Pclose(plist_id) >= 0), "DCPL close succeeded");
    VRFY((H5Dclose(dset_id) >= 0), "Dataset close succeeded");
    VRFY((H5Sclose(filespace) >= 0), "File dataspace close succeeded");
    VRFY((H5Sclose(memspace) >= 0), "Memory dataspace close succeeded");
    VRFY((H5Gclose(group_id) >= 0), "Group close succeeded");
    VRFY((H5Fclose(file_id) >= 0), "File close succeeded");

    return;
}

/*
 * Tests parallel write of filtered data in the case where
 * the dataset has 3 dimensions and each process writes
 * to each "page" in the 3rd dimension. However, no chunk
 * on a given "page" is written to by more than one process.
 *
 * Programmer: Jordan Henderson
 *             02/06/2017
 */
static void
test_write_3d_filtered_dataset_no_overlap_same_pages(const char *parent_group, H5Z_filter_t filter_id,
                                                     hid_t fapl_id, hid_t dcpl_id, hid_t dxpl_id)
{
    C_DATATYPE *data        = NULL;
    C_DATATYPE *read_buf    = NULL;
    C_DATATYPE *correct_buf = NULL;
    hsize_t     dataset_dims[WRITE_UNSHARED_FILTERED_CHUNKS_3D_SAME_PAGE_DATASET_DIMS];
    hsize_t     chunk_dims[WRITE_UNSHARED_FILTERED_CHUNKS_3D_SAME_PAGE_DATASET_DIMS];
    hsize_t     sel_dims[WRITE_UNSHARED_FILTERED_CHUNKS_3D_SAME_PAGE_DATASET_DIMS];
    hsize_t     start[WRITE_UNSHARED_FILTERED_CHUNKS_3D_SAME_PAGE_DATASET_DIMS];
    hsize_t     stride[WRITE_UNSHARED_FILTERED_CHUNKS_3D_SAME_PAGE_DATASET_DIMS];
    hsize_t     count[WRITE_UNSHARED_FILTERED_CHUNKS_3D_SAME_PAGE_DATASET_DIMS];
    hsize_t     block[WRITE_UNSHARED_FILTERED_CHUNKS_3D_SAME_PAGE_DATASET_DIMS];
    size_t      i, data_size, correct_buf_size;
    hid_t       file_id = H5I_INVALID_HID, dset_id = H5I_INVALID_HID, plist_id = H5I_INVALID_HID;
    hid_t       group_id  = H5I_INVALID_HID;
    hid_t       filespace = H5I_INVALID_HID, memspace = H5I_INVALID_HID;

    if (MAINPROCESS)
        HDputs("Testing write to unshared filtered chunks on the same pages in 3D dataset");

    file_id = H5Fopen(filenames[0], H5F_ACC_RDWR, fapl_id);
    VRFY((file_id >= 0), "Test file open succeeded");

    group_id = H5Gopen2(file_id, parent_group, H5P_DEFAULT);
    VRFY((group_id >= 0), "H5Gopen2 succeeded");

    /* Create the dataspace for the dataset */
    dataset_dims[0] = (hsize_t)WRITE_UNSHARED_FILTERED_CHUNKS_3D_SAME_PAGE_NROWS;
    dataset_dims[1] = (hsize_t)WRITE_UNSHARED_FILTERED_CHUNKS_3D_SAME_PAGE_NCOLS;
    dataset_dims[2] = (hsize_t)WRITE_UNSHARED_FILTERED_CHUNKS_3D_SAME_PAGE_DEPTH;
    chunk_dims[0]   = (hsize_t)WRITE_UNSHARED_FILTERED_CHUNKS_3D_SAME_PAGE_CH_NROWS;
    chunk_dims[1]   = (hsize_t)WRITE_UNSHARED_FILTERED_CHUNKS_3D_SAME_PAGE_CH_NCOLS;
    chunk_dims[2]   = 1;
    sel_dims[0]     = (hsize_t)WRITE_UNSHARED_FILTERED_CHUNKS_3D_SAME_PAGE_CH_NROWS;
    sel_dims[1]     = (hsize_t)WRITE_UNSHARED_FILTERED_CHUNKS_3D_SAME_PAGE_NCOLS;
    sel_dims[2]     = (hsize_t)WRITE_UNSHARED_FILTERED_CHUNKS_3D_SAME_PAGE_DEPTH;

    filespace =
        H5Screate_simple(WRITE_UNSHARED_FILTERED_CHUNKS_3D_SAME_PAGE_DATASET_DIMS, dataset_dims, NULL);
    VRFY((filespace >= 0), "File dataspace creation succeeded");

    memspace = H5Screate_simple(WRITE_UNSHARED_FILTERED_CHUNKS_3D_SAME_PAGE_DATASET_DIMS, sel_dims, NULL);
    VRFY((memspace >= 0), "Memory dataspace creation succeeded");

    /* Create chunked dataset */
    plist_id = H5Pcopy(dcpl_id);
    VRFY((plist_id >= 0), "DCPL copy succeeded");

    VRFY((H5Pset_chunk(plist_id, WRITE_UNSHARED_FILTERED_CHUNKS_3D_SAME_PAGE_DATASET_DIMS, chunk_dims) >= 0),
         "Chunk size set");

    /* Add test filter to the pipeline */
    VRFY((set_dcpl_filter(plist_id, filter_id, NULL) >= 0), "Filter set");

    dset_id = H5Dcreate2(group_id, WRITE_UNSHARED_FILTERED_CHUNKS_3D_SAME_PAGE_DATASET_NAME,
                         HDF5_DATATYPE_NAME, filespace, H5P_DEFAULT, plist_id, H5P_DEFAULT);
    VRFY((dset_id >= 0), "Dataset creation succeeded");

    /* Verify space allocation status */
    verify_space_alloc_status(dset_id, plist_id, DATASET_JUST_CREATED);

    VRFY((H5Sclose(filespace) >= 0), "File dataspace close succeeded");

    /* Each process defines the dataset selection in memory and writes
     * it to the hyperslab in the file
     */
    count[0] = 1;
    count[1] = (hsize_t)WRITE_UNSHARED_FILTERED_CHUNKS_3D_SAME_PAGE_NCOLS /
               (hsize_t)WRITE_UNSHARED_FILTERED_CHUNKS_3D_SAME_PAGE_CH_NCOLS;
    count[2]  = (hsize_t)mpi_size;
    stride[0] = (hsize_t)WRITE_UNSHARED_FILTERED_CHUNKS_3D_SAME_PAGE_CH_NROWS;
    stride[1] = (hsize_t)WRITE_UNSHARED_FILTERED_CHUNKS_3D_SAME_PAGE_CH_NCOLS;
    stride[2] = 1;
    block[0]  = (hsize_t)WRITE_UNSHARED_FILTERED_CHUNKS_3D_SAME_PAGE_CH_NROWS;
    block[1]  = (hsize_t)WRITE_UNSHARED_FILTERED_CHUNKS_3D_SAME_PAGE_CH_NCOLS;
    block[2]  = 1;
    start[0] = ((hsize_t)mpi_rank * (hsize_t)WRITE_UNSHARED_FILTERED_CHUNKS_3D_SAME_PAGE_CH_NROWS * count[0]);
    start[1] = 0;
    start[2] = 0;

    if (VERBOSE_MED) {
        HDprintf("Process %d is writing with count[ %" PRIuHSIZE ", %" PRIuHSIZE ", %" PRIuHSIZE
                 " ], stride[ %" PRIuHSIZE ", %" PRIuHSIZE ", %" PRIuHSIZE " ], start[ %" PRIuHSIZE
                 ", %" PRIuHSIZE ", %" PRIuHSIZE " ], block size[ %" PRIuHSIZE ", %" PRIuHSIZE ", %" PRIuHSIZE
                 " ]\n",
                 mpi_rank, count[0], count[1], count[2], stride[0], stride[1], stride[2], start[0], start[1],
                 start[2], block[0], block[1], block[2]);
        HDfflush(stdout);
    }

    /* Select hyperslab in the file */
    filespace = H5Dget_space(dset_id);
    VRFY((filespace >= 0), "File dataspace retrieval succeeded");

    VRFY((H5Sselect_hyperslab(filespace, H5S_SELECT_SET, start, stride, count, block) >= 0),
         "Hyperslab selection succeeded");

    /* Fill data buffer */
    data_size        = sel_dims[0] * sel_dims[1] * sel_dims[2] * sizeof(*data);
    correct_buf_size = dataset_dims[0] * dataset_dims[1] * dataset_dims[2] * sizeof(*correct_buf);

    data = (C_DATATYPE *)HDcalloc(1, data_size);
    VRFY((NULL != data), "HDcalloc succeeded");

    correct_buf = (C_DATATYPE *)HDcalloc(1, correct_buf_size);
    VRFY((NULL != correct_buf), "HDcalloc succeeded");

    for (i = 0; i < data_size / sizeof(*data); i++)
        data[i] = (C_DATATYPE)GEN_DATA(i);

    for (i = 0; i < correct_buf_size / sizeof(*correct_buf); i++)
        correct_buf[i] = (C_DATATYPE)((i % (dataset_dims[0] * dataset_dims[1])) +
                                      (i / (dataset_dims[0] * dataset_dims[1])));

    VRFY((H5Dwrite(dset_id, HDF5_DATATYPE_NAME, memspace, filespace, dxpl_id, data) >= 0),
         "Dataset write succeeded");

    /* Verify space allocation status */
    verify_space_alloc_status(dset_id, plist_id, ALL_CHUNKS_WRITTEN);

    if (data)
        HDfree(data);

    VRFY((H5Dclose(dset_id) >= 0), "Dataset close succeeded");

    /* Verify the correct data was written */
    read_buf = (C_DATATYPE *)HDcalloc(1, correct_buf_size);
    VRFY((NULL != read_buf), "HDcalloc succeeded");

    dset_id = H5Dopen2(group_id, WRITE_UNSHARED_FILTERED_CHUNKS_3D_SAME_PAGE_DATASET_NAME, H5P_DEFAULT);
    VRFY((dset_id >= 0), "Dataset open succeeded");

    VRFY((H5Dread(dset_id, HDF5_DATATYPE_NAME, H5S_ALL, H5S_ALL, dxpl_id, read_buf) >= 0),
         "Dataset read succeeded");

    VRFY((0 == HDmemcmp(read_buf, correct_buf, correct_buf_size)), "Data verification succeeded");

    if (correct_buf)
        HDfree(correct_buf);
    if (read_buf)
        HDfree(read_buf);

    VRFY((H5Pclose(plist_id) >= 0), "DCPL close succeeded");
    VRFY((H5Dclose(dset_id) >= 0), "Dataset close succeeded");
    VRFY((H5Sclose(filespace) >= 0), "File dataspace close succeeded");
    VRFY((H5Sclose(memspace) >= 0), "Memory dataspace close succeeded");
    VRFY((H5Gclose(group_id) >= 0), "Group close succeeded");
    VRFY((H5Fclose(file_id) >= 0), "File close succeeded");

    return;
}

/*
 * Tests parallel write of filtered data in the case where
 * the dataset has 3 dimensions and each process writes
 * to each "page" in the 3rd dimension. Further, each chunk
 * in each "page" is written to equally by all processes.
 *
 * Programmer: Jordan Henderson
 *             02/06/2017
 */
static void
test_write_3d_filtered_dataset_overlap(const char *parent_group, H5Z_filter_t filter_id, hid_t fapl_id,
                                       hid_t dcpl_id, hid_t dxpl_id)
{
    C_DATATYPE *data        = NULL;
    C_DATATYPE *read_buf    = NULL;
    C_DATATYPE *correct_buf = NULL;
    hsize_t     dataset_dims[WRITE_SHARED_FILTERED_CHUNKS_3D_DATASET_DIMS];
    hsize_t     chunk_dims[WRITE_SHARED_FILTERED_CHUNKS_3D_DATASET_DIMS];
    hsize_t     sel_dims[WRITE_SHARED_FILTERED_CHUNKS_3D_DATASET_DIMS];
    hsize_t     start[WRITE_SHARED_FILTERED_CHUNKS_3D_DATASET_DIMS];
    hsize_t     stride[WRITE_SHARED_FILTERED_CHUNKS_3D_DATASET_DIMS];
    hsize_t     count[WRITE_SHARED_FILTERED_CHUNKS_3D_DATASET_DIMS];
    hsize_t     block[WRITE_SHARED_FILTERED_CHUNKS_3D_DATASET_DIMS];
    size_t      i, data_size, correct_buf_size;
    hid_t       file_id = H5I_INVALID_HID, dset_id = H5I_INVALID_HID, plist_id = H5I_INVALID_HID;
    hid_t       group_id  = H5I_INVALID_HID;
    hid_t       filespace = H5I_INVALID_HID, memspace = H5I_INVALID_HID;

    if (MAINPROCESS)
        HDputs("Testing write to shared filtered chunks in 3D dataset");

    file_id = H5Fopen(filenames[0], H5F_ACC_RDWR, fapl_id);
    VRFY((file_id >= 0), "Test file open succeeded");

    group_id = H5Gopen2(file_id, parent_group, H5P_DEFAULT);
    VRFY((group_id >= 0), "H5Gopen2 succeeded");

    /* Create the dataspace for the dataset */
    dataset_dims[0] = (hsize_t)WRITE_SHARED_FILTERED_CHUNKS_3D_NROWS;
    dataset_dims[1] = (hsize_t)WRITE_SHARED_FILTERED_CHUNKS_3D_NCOLS;
    dataset_dims[2] = (hsize_t)WRITE_SHARED_FILTERED_CHUNKS_3D_DEPTH;
    chunk_dims[0]   = (hsize_t)WRITE_SHARED_FILTERED_CHUNKS_3D_CH_NROWS;
    chunk_dims[1]   = (hsize_t)WRITE_SHARED_FILTERED_CHUNKS_3D_CH_NCOLS;
    chunk_dims[2]   = 1;
    sel_dims[0]     = (hsize_t)(WRITE_SHARED_FILTERED_CHUNKS_3D_NROWS / mpi_size);
    sel_dims[1]     = (hsize_t)WRITE_SHARED_FILTERED_CHUNKS_3D_NCOLS;
    sel_dims[2]     = (hsize_t)WRITE_SHARED_FILTERED_CHUNKS_3D_DEPTH;

    filespace = H5Screate_simple(WRITE_SHARED_FILTERED_CHUNKS_3D_DATASET_DIMS, dataset_dims, NULL);
    VRFY((filespace >= 0), "File dataspace creation succeeded");

    memspace = H5Screate_simple(WRITE_SHARED_FILTERED_CHUNKS_3D_DATASET_DIMS, sel_dims, NULL);
    VRFY((memspace >= 0), "Memory dataspace creation succeeded");

    /* Create chunked dataset */
    plist_id = H5Pcopy(dcpl_id);
    VRFY((plist_id >= 0), "DCPL copy succeeded");

    VRFY((H5Pset_chunk(plist_id, WRITE_SHARED_FILTERED_CHUNKS_3D_DATASET_DIMS, chunk_dims) >= 0),
         "Chunk size set");

    /* Add test filter to the pipeline */
    VRFY((set_dcpl_filter(plist_id, filter_id, NULL) >= 0), "Filter set");

    dset_id = H5Dcreate2(group_id, WRITE_SHARED_FILTERED_CHUNKS_3D_DATASET_NAME, HDF5_DATATYPE_NAME,
                         filespace, H5P_DEFAULT, plist_id, H5P_DEFAULT);
    VRFY((dset_id >= 0), "Dataset creation succeeded");

    /* Verify space allocation status */
    verify_space_alloc_status(dset_id, plist_id, DATASET_JUST_CREATED);

    VRFY((H5Sclose(filespace) >= 0), "File dataspace close succeeded");

    /* Each process defines the dataset selection in memory and writes
     * it to the hyperslab in the file
     */
    count[0]  = (hsize_t)(WRITE_SHARED_FILTERED_CHUNKS_3D_NROWS / WRITE_SHARED_FILTERED_CHUNKS_3D_CH_NROWS);
    count[1]  = (hsize_t)(WRITE_SHARED_FILTERED_CHUNKS_3D_NCOLS / WRITE_SHARED_FILTERED_CHUNKS_3D_CH_NCOLS);
    count[2]  = (hsize_t)WRITE_SHARED_FILTERED_CHUNKS_3D_DEPTH;
    stride[0] = (hsize_t)WRITE_SHARED_FILTERED_CHUNKS_3D_CH_NROWS;
    stride[1] = (hsize_t)WRITE_SHARED_FILTERED_CHUNKS_3D_CH_NCOLS;
    stride[2] = 1;
    block[0]  = 1;
    block[1]  = (hsize_t)WRITE_SHARED_FILTERED_CHUNKS_3D_CH_NCOLS;
    block[2]  = 1;
    start[0]  = (hsize_t)mpi_rank;
    start[1]  = 0;
    start[2]  = 0;

    if (VERBOSE_MED) {
        HDprintf("Process %d is writing with count[ %" PRIuHSIZE ", %" PRIuHSIZE ", %" PRIuHSIZE
                 " ], stride[ %" PRIuHSIZE ", %" PRIuHSIZE ", %" PRIuHSIZE " ], start[ %" PRIuHSIZE
                 ", %" PRIuHSIZE ", %" PRIuHSIZE " ], block size[ %" PRIuHSIZE ", %" PRIuHSIZE ", %" PRIuHSIZE
                 " ]\n",
                 mpi_rank, count[0], count[1], count[2], stride[0], stride[1], stride[2], start[0], start[1],
                 start[2], block[0], block[1], block[2]);
        HDfflush(stdout);
    }

    /* Select hyperslab in the file */
    filespace = H5Dget_space(dset_id);
    VRFY((filespace >= 0), "File dataspace retrieval succeeded");

    VRFY((H5Sselect_hyperslab(filespace, H5S_SELECT_SET, start, stride, count, block) >= 0),
         "Hyperslab selection succeeded");

    /* Fill data buffer */
    data_size        = sel_dims[0] * sel_dims[1] * sel_dims[2] * sizeof(*data);
    correct_buf_size = dataset_dims[0] * dataset_dims[1] * dataset_dims[2] * sizeof(*correct_buf);

    data = (C_DATATYPE *)HDcalloc(1, data_size);
    VRFY((NULL != data), "HDcalloc succeeded");

    correct_buf = (C_DATATYPE *)HDcalloc(1, correct_buf_size);
    VRFY((NULL != correct_buf), "HDcalloc succeeded");

    for (i = 0; i < data_size / sizeof(*data); i++)
        data[i] = (C_DATATYPE)GEN_DATA(i);

    for (i = 0; i < correct_buf_size / sizeof(*correct_buf); i++)
        /* Add the Column Index */
        correct_buf[i] = (C_DATATYPE)(
            (i % (hsize_t)(WRITE_SHARED_FILTERED_CHUNKS_3D_DEPTH * WRITE_SHARED_FILTERED_CHUNKS_3D_NCOLS))

            /* Add the Row Index */
            + ((i % (hsize_t)(mpi_size * WRITE_SHARED_FILTERED_CHUNKS_3D_DEPTH *
                              WRITE_SHARED_FILTERED_CHUNKS_3D_NCOLS)) /
               (hsize_t)(WRITE_SHARED_FILTERED_CHUNKS_3D_DEPTH * WRITE_SHARED_FILTERED_CHUNKS_3D_NCOLS))

            /* Add the amount that gets added when a rank moves down to its next
               section vertically in the dataset */
            + ((hsize_t)(WRITE_SHARED_FILTERED_CHUNKS_3D_DEPTH * WRITE_SHARED_FILTERED_CHUNKS_3D_NCOLS) *
               (i / (hsize_t)(mpi_size * WRITE_SHARED_FILTERED_CHUNKS_3D_DEPTH *
                              WRITE_SHARED_FILTERED_CHUNKS_3D_NCOLS))));

    VRFY((H5Dwrite(dset_id, HDF5_DATATYPE_NAME, memspace, filespace, dxpl_id, data) >= 0),
         "Dataset write succeeded");

    /* Verify space allocation status */
    verify_space_alloc_status(dset_id, plist_id, ALL_CHUNKS_WRITTEN);

    if (data)
        HDfree(data);

    VRFY((H5Dclose(dset_id) >= 0), "Dataset close succeeded");

    /* Verify the correct data was written */
    read_buf = (C_DATATYPE *)HDcalloc(1, correct_buf_size);
    VRFY((NULL != read_buf), "HDcalloc succeeded");

    dset_id = H5Dopen2(group_id, WRITE_SHARED_FILTERED_CHUNKS_3D_DATASET_NAME, H5P_DEFAULT);
    VRFY((dset_id >= 0), "Dataset open succeeded");

    VRFY((H5Dread(dset_id, HDF5_DATATYPE_NAME, H5S_ALL, H5S_ALL, dxpl_id, read_buf) >= 0),
         "Dataset read succeeded");

    VRFY((0 == HDmemcmp(read_buf, correct_buf, correct_buf_size)), "Data verification succeeded");

    if (correct_buf)
        HDfree(correct_buf);
    if (read_buf)
        HDfree(read_buf);

    VRFY((H5Pclose(plist_id) >= 0), "DCPL close succeeded");
    VRFY((H5Dclose(dset_id) >= 0), "Dataset close succeeded");
    VRFY((H5Sclose(filespace) >= 0), "File dataspace close succeeded");
    VRFY((H5Sclose(memspace) >= 0), "Memory dataspace close succeeded");
    VRFY((H5Gclose(group_id) >= 0), "Group close succeeded");
    VRFY((H5Fclose(file_id) >= 0), "File close succeeded");

    return;
}

/*
 * Tests parallel write of filtered data to unshared
 * chunks using a compound datatype which doesn't
 * require a datatype conversion.
 *
 * Programmer: Jordan Henderson
 *             02/10/2017
 */
static void
test_write_cmpd_filtered_dataset_no_conversion_unshared(const char *parent_group, H5Z_filter_t filter_id,
                                                        hid_t fapl_id, hid_t dcpl_id, hid_t dxpl_id)
{
    COMPOUND_C_DATATYPE *data        = NULL;
    COMPOUND_C_DATATYPE *read_buf    = NULL;
    COMPOUND_C_DATATYPE *correct_buf = NULL;
    hsize_t              dataset_dims[WRITE_COMPOUND_FILTERED_CHUNKS_NO_CONVERSION_UNSHARED_DATASET_DIMS];
    hsize_t              chunk_dims[WRITE_COMPOUND_FILTERED_CHUNKS_NO_CONVERSION_UNSHARED_DATASET_DIMS];
    hsize_t              sel_dims[WRITE_COMPOUND_FILTERED_CHUNKS_NO_CONVERSION_UNSHARED_DATASET_DIMS];
    hsize_t              start[WRITE_COMPOUND_FILTERED_CHUNKS_NO_CONVERSION_UNSHARED_DATASET_DIMS];
    hsize_t              stride[WRITE_COMPOUND_FILTERED_CHUNKS_NO_CONVERSION_UNSHARED_DATASET_DIMS];
    hsize_t              count[WRITE_COMPOUND_FILTERED_CHUNKS_NO_CONVERSION_UNSHARED_DATASET_DIMS];
    hsize_t              block[WRITE_COMPOUND_FILTERED_CHUNKS_NO_CONVERSION_UNSHARED_DATASET_DIMS];
    size_t               i, correct_buf_size;
    hid_t                file_id = H5I_INVALID_HID, dset_id = H5I_INVALID_HID, plist_id = H5I_INVALID_HID,
          memtype   = H5I_INVALID_HID;
    hid_t group_id  = H5I_INVALID_HID;
    hid_t filespace = H5I_INVALID_HID, memspace = H5I_INVALID_HID;

    if (MAINPROCESS)
        HDputs("Testing write to unshared filtered chunks in Compound Datatype dataset without Datatype "
               "conversion");

    /* SZIP and ScaleOffset filters don't support compound types */
    if (filter_id == H5Z_FILTER_SZIP || filter_id == H5Z_FILTER_SCALEOFFSET) {
        if (MAINPROCESS)
            SKIPPED();
        return;
    }

    file_id = H5Fopen(filenames[0], H5F_ACC_RDWR, fapl_id);
    VRFY((file_id >= 0), "Test file open succeeded");

    group_id = H5Gopen2(file_id, parent_group, H5P_DEFAULT);
    VRFY((group_id >= 0), "H5Gopen2 succeeded");

    /* Create the dataspace for the dataset */
    dataset_dims[0] = WRITE_COMPOUND_FILTERED_CHUNKS_NO_CONVERSION_UNSHARED_NROWS;
    dataset_dims[1] = (hsize_t)WRITE_COMPOUND_FILTERED_CHUNKS_NO_CONVERSION_UNSHARED_NCOLS;
    chunk_dims[0]   = WRITE_COMPOUND_FILTERED_CHUNKS_NO_CONVERSION_UNSHARED_CH_NROWS;
    chunk_dims[1]   = WRITE_COMPOUND_FILTERED_CHUNKS_NO_CONVERSION_UNSHARED_CH_NCOLS;
    sel_dims[0]     = WRITE_COMPOUND_FILTERED_CHUNKS_NO_CONVERSION_UNSHARED_CH_NROWS;
    sel_dims[1]     = (hsize_t)WRITE_COMPOUND_FILTERED_CHUNKS_NO_CONVERSION_UNSHARED_ENTRIES_PER_PROC;

    filespace = H5Screate_simple(WRITE_COMPOUND_FILTERED_CHUNKS_NO_CONVERSION_UNSHARED_DATASET_DIMS,
                                 dataset_dims, NULL);
    VRFY((filespace >= 0), "File dataspace creation succeeded");

    memspace =
        H5Screate_simple(WRITE_COMPOUND_FILTERED_CHUNKS_NO_CONVERSION_UNSHARED_DATASET_DIMS, sel_dims, NULL);
    VRFY((memspace >= 0), "Memory dataspace creation succeeded");

    /* Create chunked dataset */
    plist_id = H5Pcopy(dcpl_id);
    VRFY((plist_id >= 0), "DCPL copy succeeded");

    VRFY((H5Pset_chunk(plist_id, WRITE_COMPOUND_FILTERED_CHUNKS_NO_CONVERSION_UNSHARED_DATASET_DIMS,
                       chunk_dims) >= 0),
         "Chunk size set");

    /* Add test filter to the pipeline */
    VRFY((set_dcpl_filter(plist_id, filter_id, NULL) >= 0), "Filter set");

    /* Create the compound type for memory. */
    memtype = H5Tcreate(H5T_COMPOUND, sizeof(COMPOUND_C_DATATYPE));
    VRFY((memtype >= 0), "Datatype creation succeeded");

    VRFY((H5Tinsert(memtype, "ShortData", HOFFSET(COMPOUND_C_DATATYPE, field1), H5T_NATIVE_SHORT) >= 0),
         "Datatype insertion succeeded");
    VRFY((H5Tinsert(memtype, "IntData", HOFFSET(COMPOUND_C_DATATYPE, field2), H5T_NATIVE_INT) >= 0),
         "Datatype insertion succeeded");
    VRFY((H5Tinsert(memtype, "LongData", HOFFSET(COMPOUND_C_DATATYPE, field3), H5T_NATIVE_LONG) >= 0),
         "Datatype insertion succeeded");

    dset_id = H5Dcreate2(group_id, WRITE_COMPOUND_FILTERED_CHUNKS_NO_CONVERSION_UNSHARED_DATASET_NAME,
                         memtype, filespace, H5P_DEFAULT, plist_id, H5P_DEFAULT);
    VRFY((dset_id >= 0), "Dataset creation succeeded");

    /* Verify space allocation status */
    verify_space_alloc_status(dset_id, plist_id, DATASET_JUST_CREATED);

    VRFY((H5Sclose(filespace) >= 0), "File dataspace close succeeded");

    /* Each process defines the dataset selection in memory and writes
     * it to the hyperslab in the file
     */
    count[0]  = 1;
    count[1]  = (hsize_t)WRITE_COMPOUND_FILTERED_CHUNKS_NO_CONVERSION_UNSHARED_ENTRIES_PER_PROC;
    stride[0] = WRITE_COMPOUND_FILTERED_CHUNKS_NO_CONVERSION_UNSHARED_CH_NROWS;
    stride[1] = WRITE_COMPOUND_FILTERED_CHUNKS_NO_CONVERSION_UNSHARED_CH_NCOLS;
    block[0]  = WRITE_COMPOUND_FILTERED_CHUNKS_NO_CONVERSION_UNSHARED_CH_NROWS;
    block[1]  = WRITE_COMPOUND_FILTERED_CHUNKS_NO_CONVERSION_UNSHARED_CH_NCOLS;
    start[0]  = 0;
    start[1]  = ((hsize_t)mpi_rank * WRITE_COMPOUND_FILTERED_CHUNKS_NO_CONVERSION_UNSHARED_CH_NCOLS);

    if (VERBOSE_MED) {
        HDprintf("Process %d is writing with count[ %" PRIuHSIZE ", %" PRIuHSIZE " ], stride[ %" PRIuHSIZE
                 ", %" PRIuHSIZE " ], start[ %" PRIuHSIZE ", %" PRIuHSIZE " ], block size[ %" PRIuHSIZE
                 ", %" PRIuHSIZE " ]\n",
                 mpi_rank, count[0], count[1], stride[0], stride[1], start[0], start[1], block[0], block[1]);
        HDfflush(stdout);
    }

    /* Select hyperslab in the file */
    filespace = H5Dget_space(dset_id);
    VRFY((filespace >= 0), "File dataspace retrieval succeeded");

    VRFY((H5Sselect_hyperslab(filespace, H5S_SELECT_SET, start, stride, count, block) >= 0),
         "Hyperslab selection succeeded");

    data = (COMPOUND_C_DATATYPE *)HDcalloc(
        1, (hsize_t)WRITE_COMPOUND_FILTERED_CHUNKS_NO_CONVERSION_UNSHARED_ENTRIES_PER_PROC * sizeof(*data));
    VRFY((NULL != data), "HDcalloc succeeded");

    correct_buf_size = dataset_dims[0] * dataset_dims[1] * sizeof(COMPOUND_C_DATATYPE);

    correct_buf = (COMPOUND_C_DATATYPE *)HDcalloc(1, correct_buf_size);
    VRFY((NULL != correct_buf), "HDcalloc succeeded");

    /* Fill data buffer */
    for (i = 0; i < (hsize_t)WRITE_COMPOUND_FILTERED_CHUNKS_NO_CONVERSION_UNSHARED_ENTRIES_PER_PROC; i++) {
        data[i].field1 = (short)GEN_DATA(i);
        data[i].field2 = (int)GEN_DATA(i);
        data[i].field3 = (long)GEN_DATA(i);
    }

    for (i = 0; i < correct_buf_size / sizeof(*correct_buf); i++) {
        correct_buf[i].field1 = (short)((i % dataset_dims[1]) + (i / dataset_dims[1]));

        correct_buf[i].field2 = (int)((i % dataset_dims[1]) + (i / dataset_dims[1]));

        correct_buf[i].field3 = (long)((i % dataset_dims[1]) + (i / dataset_dims[1]));
    }

    VRFY((H5Dwrite(dset_id, memtype, memspace, filespace, dxpl_id, data) >= 0), "Dataset write succeeded");

    /* Verify space allocation status */
    verify_space_alloc_status(dset_id, plist_id, ALL_CHUNKS_WRITTEN);

    if (data)
        HDfree(data);

    VRFY((H5Dclose(dset_id) >= 0), "Dataset close succeeded");

    /* Verify the correct data was written */
    read_buf = (COMPOUND_C_DATATYPE *)HDcalloc(1, correct_buf_size);
    VRFY((NULL != read_buf), "HDcalloc succeeded");

    dset_id =
        H5Dopen2(group_id, WRITE_COMPOUND_FILTERED_CHUNKS_NO_CONVERSION_UNSHARED_DATASET_NAME, H5P_DEFAULT);
    VRFY((dset_id >= 0), "Dataset open succeeded");

    VRFY((H5Dread(dset_id, memtype, H5S_ALL, H5S_ALL, dxpl_id, read_buf) >= 0), "Dataset read succeeded");

    VRFY((0 == HDmemcmp(read_buf, correct_buf, correct_buf_size)), "Data verification succeeded");

    if (correct_buf)
        HDfree(correct_buf);
    if (read_buf)
        HDfree(read_buf);

    VRFY((H5Pclose(plist_id) >= 0), "DCPL close succeeded");
    VRFY((H5Dclose(dset_id) >= 0), "Dataset close succeeded");
    VRFY((H5Sclose(filespace) >= 0), "File dataspace close succeeded");
    VRFY((H5Sclose(memspace) >= 0), "Memory dataspace close succeeded");
    VRFY((H5Tclose(memtype) >= 0), "Datatype close succeeded");
    VRFY((H5Gclose(group_id) >= 0), "Group close succeeded");
    VRFY((H5Fclose(file_id) >= 0), "File close succeeded");

    return;
}

/*
 * Tests parallel write of filtered data to shared
 * chunks using a compound datatype which doesn't
 * require a datatype conversion.
 *
 * Programmer: Jordan Henderson
 *             02/10/2017
 */
static void
test_write_cmpd_filtered_dataset_no_conversion_shared(const char *parent_group, H5Z_filter_t filter_id,
                                                      hid_t fapl_id, hid_t dcpl_id, hid_t dxpl_id)
{
    COMPOUND_C_DATATYPE *data        = NULL;
    COMPOUND_C_DATATYPE *read_buf    = NULL;
    COMPOUND_C_DATATYPE *correct_buf = NULL;
    hsize_t              dataset_dims[WRITE_COMPOUND_FILTERED_CHUNKS_NO_CONVERSION_SHARED_DATASET_DIMS];
    hsize_t              chunk_dims[WRITE_COMPOUND_FILTERED_CHUNKS_NO_CONVERSION_SHARED_DATASET_DIMS];
    hsize_t              sel_dims[WRITE_COMPOUND_FILTERED_CHUNKS_NO_CONVERSION_SHARED_DATASET_DIMS];
    hsize_t              start[WRITE_COMPOUND_FILTERED_CHUNKS_NO_CONVERSION_SHARED_DATASET_DIMS];
    hsize_t              stride[WRITE_COMPOUND_FILTERED_CHUNKS_NO_CONVERSION_SHARED_DATASET_DIMS];
    hsize_t              count[WRITE_COMPOUND_FILTERED_CHUNKS_NO_CONVERSION_SHARED_DATASET_DIMS];
    hsize_t              block[WRITE_COMPOUND_FILTERED_CHUNKS_NO_CONVERSION_SHARED_DATASET_DIMS];
    size_t               i, correct_buf_size;
    hid_t                file_id = H5I_INVALID_HID, dset_id = H5I_INVALID_HID, plist_id = H5I_INVALID_HID,
          memtype   = H5I_INVALID_HID;
    hid_t group_id  = H5I_INVALID_HID;
    hid_t filespace = H5I_INVALID_HID, memspace = H5I_INVALID_HID;

    if (MAINPROCESS)
        HDputs("Testing write to shared filtered chunks in Compound Datatype dataset without Datatype "
               "conversion");

    /* SZIP and ScaleOffset filters don't support compound types */
    if (filter_id == H5Z_FILTER_SZIP || filter_id == H5Z_FILTER_SCALEOFFSET) {
        if (MAINPROCESS)
            SKIPPED();
        return;
    }

    file_id = H5Fopen(filenames[0], H5F_ACC_RDWR, fapl_id);
    VRFY((file_id >= 0), "Test file open succeeded");

    group_id = H5Gopen2(file_id, parent_group, H5P_DEFAULT);
    VRFY((group_id >= 0), "H5Gopen2 succeeded");

    /* Create the dataspace for the dataset */
    dataset_dims[0] = (hsize_t)WRITE_COMPOUND_FILTERED_CHUNKS_NO_CONVERSION_SHARED_NROWS;
    dataset_dims[1] = (hsize_t)WRITE_COMPOUND_FILTERED_CHUNKS_NO_CONVERSION_SHARED_NCOLS;
    chunk_dims[0]   = (hsize_t)WRITE_COMPOUND_FILTERED_CHUNKS_NO_CONVERSION_SHARED_CH_NROWS;
    chunk_dims[1]   = WRITE_COMPOUND_FILTERED_CHUNKS_NO_CONVERSION_SHARED_CH_NCOLS;
    sel_dims[0] = (hsize_t)WRITE_COMPOUND_FILTERED_CHUNKS_NO_CONVERSION_SHARED_CH_NROWS / (hsize_t)mpi_size;
    sel_dims[1] = (hsize_t)WRITE_COMPOUND_FILTERED_CHUNKS_NO_CONVERSION_SHARED_ENTRIES_PER_PROC;

    filespace = H5Screate_simple(WRITE_COMPOUND_FILTERED_CHUNKS_NO_CONVERSION_SHARED_DATASET_DIMS,
                                 dataset_dims, NULL);
    VRFY((filespace >= 0), "File dataspace creation succeeded");

    memspace =
        H5Screate_simple(WRITE_COMPOUND_FILTERED_CHUNKS_NO_CONVERSION_SHARED_DATASET_DIMS, sel_dims, NULL);
    VRFY((memspace >= 0), "Memory dataspace creation succeeded");

    /* Create chunked dataset */
    plist_id = H5Pcopy(dcpl_id);
    VRFY((plist_id >= 0), "DCPL copy succeeded");

    VRFY((H5Pset_chunk(plist_id, WRITE_COMPOUND_FILTERED_CHUNKS_NO_CONVERSION_SHARED_DATASET_DIMS,
                       chunk_dims) >= 0),
         "Chunk size set");

    /* Add test filter to the pipeline */
    VRFY((set_dcpl_filter(plist_id, filter_id, NULL) >= 0), "Filter set");

    /* Create the compound type for memory. */
    memtype = H5Tcreate(H5T_COMPOUND, sizeof(COMPOUND_C_DATATYPE));
    VRFY((memtype >= 0), "Datatype creation succeeded");

    VRFY((H5Tinsert(memtype, "ShortData", HOFFSET(COMPOUND_C_DATATYPE, field1), H5T_NATIVE_SHORT) >= 0),
         "Datatype insertion succeeded");
    VRFY((H5Tinsert(memtype, "IntData", HOFFSET(COMPOUND_C_DATATYPE, field2), H5T_NATIVE_INT) >= 0),
         "Datatype insertion succeeded");
    VRFY((H5Tinsert(memtype, "LongData", HOFFSET(COMPOUND_C_DATATYPE, field3), H5T_NATIVE_LONG) >= 0),
         "Datatype insertion succeeded");

    dset_id = H5Dcreate2(group_id, WRITE_COMPOUND_FILTERED_CHUNKS_NO_CONVERSION_SHARED_DATASET_NAME, memtype,
                         filespace, H5P_DEFAULT, plist_id, H5P_DEFAULT);
    VRFY((dset_id >= 0), "Dataset creation succeeded");

    /* Verify space allocation status */
    verify_space_alloc_status(dset_id, plist_id, DATASET_JUST_CREATED);

    VRFY((H5Sclose(filespace) >= 0), "File dataspace close succeeded");

    /* Each process defines the dataset selection in memory and writes
     * it to the hyperslab in the file
     */
    count[0]  = 1;
    count[1]  = (hsize_t)WRITE_COMPOUND_FILTERED_CHUNKS_NO_CONVERSION_SHARED_ENTRIES_PER_PROC;
    stride[0] = (hsize_t)WRITE_COMPOUND_FILTERED_CHUNKS_NO_CONVERSION_SHARED_CH_NROWS;
    stride[1] = WRITE_COMPOUND_FILTERED_CHUNKS_NO_CONVERSION_SHARED_CH_NCOLS;
    block[0]  = (hsize_t)WRITE_COMPOUND_FILTERED_CHUNKS_NO_CONVERSION_SHARED_CH_NROWS / (hsize_t)mpi_size;
    block[1]  = WRITE_COMPOUND_FILTERED_CHUNKS_NO_CONVERSION_SHARED_CH_NCOLS;
    start[0]  = (hsize_t)mpi_rank;
    start[1]  = 0;

    if (VERBOSE_MED) {
        HDprintf("Process %d is writing with count[ %" PRIuHSIZE ", %" PRIuHSIZE " ], stride[ %" PRIuHSIZE
                 ", %" PRIuHSIZE " ], start[ %" PRIuHSIZE ", %" PRIuHSIZE " ], block size[ %" PRIuHSIZE
                 ", %" PRIuHSIZE " ]\n",
                 mpi_rank, count[0], count[1], stride[0], stride[1], start[0], start[1], block[0], block[1]);
        HDfflush(stdout);
    }

    /* Select hyperslab in the file */
    filespace = H5Dget_space(dset_id);
    VRFY((filespace >= 0), "File dataspace retrieval succeeded");

    VRFY((H5Sselect_hyperslab(filespace, H5S_SELECT_SET, start, stride, count, block) >= 0),
         "Hyperslab selection succeeded");

    data = (COMPOUND_C_DATATYPE *)HDcalloc(
        1, (hsize_t)WRITE_COMPOUND_FILTERED_CHUNKS_NO_CONVERSION_SHARED_ENTRIES_PER_PROC * sizeof(*data));
    VRFY((NULL != data), "HDcalloc succeeded");

    correct_buf_size = dataset_dims[0] * dataset_dims[1] * sizeof(COMPOUND_C_DATATYPE);

    correct_buf = (COMPOUND_C_DATATYPE *)HDcalloc(1, correct_buf_size);
    VRFY((NULL != correct_buf), "HDcalloc succeeded");

    /* Fill data buffer */
    for (i = 0; i < (hsize_t)WRITE_COMPOUND_FILTERED_CHUNKS_NO_CONVERSION_SHARED_ENTRIES_PER_PROC; i++) {
        data[i].field1 = (short)GEN_DATA(i);
        data[i].field2 = (int)GEN_DATA(i);
        data[i].field3 = (long)GEN_DATA(i);
    }

    for (i = 0; i < correct_buf_size / sizeof(*correct_buf); i++) {
        correct_buf[i].field1 =
            (short)((dataset_dims[1] * (i / ((hsize_t)mpi_size * dataset_dims[1]))) + (i % dataset_dims[1]) +
                    (((i % ((hsize_t)mpi_size * dataset_dims[1])) / dataset_dims[1]) % dataset_dims[1]));

        correct_buf[i].field2 =
            (int)((dataset_dims[1] * (i / ((hsize_t)mpi_size * dataset_dims[1]))) + (i % dataset_dims[1]) +
                  (((i % ((hsize_t)mpi_size * dataset_dims[1])) / dataset_dims[1]) % dataset_dims[1]));

        correct_buf[i].field3 =
            (long)((dataset_dims[1] * (i / ((hsize_t)mpi_size * dataset_dims[1]))) + (i % dataset_dims[1]) +
                   (((i % ((hsize_t)mpi_size * dataset_dims[1])) / dataset_dims[1]) % dataset_dims[1]));
    }

    VRFY((H5Dwrite(dset_id, memtype, memspace, filespace, dxpl_id, data) >= 0), "Dataset write succeeded");

    /* Verify space allocation status */
    verify_space_alloc_status(dset_id, plist_id, ALL_CHUNKS_WRITTEN);

    if (data)
        HDfree(data);

    VRFY((H5Dclose(dset_id) >= 0), "Dataset close succeeded");

    /* Verify the correct data was written */
    read_buf = (COMPOUND_C_DATATYPE *)HDcalloc(1, correct_buf_size);
    VRFY((NULL != read_buf), "HDcalloc succeeded");

    dset_id =
        H5Dopen2(group_id, WRITE_COMPOUND_FILTERED_CHUNKS_NO_CONVERSION_SHARED_DATASET_NAME, H5P_DEFAULT);
    VRFY((dset_id >= 0), "Dataset open succeeded");

    VRFY((H5Dread(dset_id, memtype, H5S_ALL, H5S_ALL, dxpl_id, read_buf) >= 0), "Dataset read succeeded");

    VRFY((0 == HDmemcmp(read_buf, correct_buf, correct_buf_size)), "Data verification succeeded");

    if (correct_buf)
        HDfree(correct_buf);
    if (read_buf)
        HDfree(read_buf);

    VRFY((H5Pclose(plist_id) >= 0), "DCPL close succeeded");
    VRFY((H5Dclose(dset_id) >= 0), "Dataset close succeeded");
    VRFY((H5Sclose(filespace) >= 0), "File dataspace close succeeded");
    VRFY((H5Sclose(memspace) >= 0), "Memory dataspace close succeeded");
    VRFY((H5Tclose(memtype) >= 0), "Datatype close succeeded");
    VRFY((H5Gclose(group_id) >= 0), "Group close succeeded");
    VRFY((H5Fclose(file_id) >= 0), "File close succeeded");

    return;
}

/*
 * Tests parallel write of filtered data to unshared
 * chunks using a compound datatype which requires a
 * datatype conversion.
 *
 * NOTE: This test currently should fail for mpi_size > 1
 * because the datatype conversion causes the parallel
 * library to break to independent I/O and this isn't
 * allowed when there are filters in the pipeline,
 * unless there is only one MPI rank.
 *
 * Programmer: Jordan Henderson
 *             02/07/2017
 */
static void
test_write_cmpd_filtered_dataset_type_conversion_unshared(const char *parent_group, H5Z_filter_t filter_id,
                                                          hid_t fapl_id, hid_t dcpl_id, hid_t dxpl_id)
{
    COMPOUND_C_DATATYPE *data        = NULL;
    COMPOUND_C_DATATYPE *read_buf    = NULL;
    COMPOUND_C_DATATYPE *correct_buf = NULL;
    hsize_t              dataset_dims[WRITE_COMPOUND_FILTERED_CHUNKS_TYPE_CONVERSION_UNSHARED_DATASET_DIMS];
    hsize_t              chunk_dims[WRITE_COMPOUND_FILTERED_CHUNKS_TYPE_CONVERSION_UNSHARED_DATASET_DIMS];
    hsize_t              sel_dims[WRITE_COMPOUND_FILTERED_CHUNKS_TYPE_CONVERSION_UNSHARED_DATASET_DIMS];
    hsize_t              start[WRITE_COMPOUND_FILTERED_CHUNKS_TYPE_CONVERSION_UNSHARED_DATASET_DIMS];
    hsize_t              stride[WRITE_COMPOUND_FILTERED_CHUNKS_TYPE_CONVERSION_UNSHARED_DATASET_DIMS];
    hsize_t              count[WRITE_COMPOUND_FILTERED_CHUNKS_TYPE_CONVERSION_UNSHARED_DATASET_DIMS];
    hsize_t              block[WRITE_COMPOUND_FILTERED_CHUNKS_TYPE_CONVERSION_UNSHARED_DATASET_DIMS];
    size_t               i, correct_buf_size;
    hid_t                file_id = H5I_INVALID_HID, dset_id = H5I_INVALID_HID, plist_id = H5I_INVALID_HID,
          filetype = H5I_INVALID_HID, memtype = H5I_INVALID_HID;
    hid_t group_id  = H5I_INVALID_HID;
    hid_t filespace = H5I_INVALID_HID, memspace = H5I_INVALID_HID;

    if (MAINPROCESS)
        HDputs("Testing write to unshared filtered chunks in Compound Datatype dataset with Datatype "
               "conversion");

    /* Skip for MPI communicator size of 1 */
    if (mpi_size == 1) {
        SKIPPED();
        return;
    }

    /* SZIP and ScaleOffset filters don't support compound types */
    if (filter_id == H5Z_FILTER_SZIP || filter_id == H5Z_FILTER_SCALEOFFSET) {
        if (MAINPROCESS)
            SKIPPED();
        return;
    }

    file_id = H5Fopen(filenames[0], H5F_ACC_RDWR, fapl_id);
    VRFY((file_id >= 0), "Test file open succeeded");

    group_id = H5Gopen2(file_id, parent_group, H5P_DEFAULT);
    VRFY((group_id >= 0), "H5Gopen2 succeeded");

    /* Create the dataspace for the dataset */
    dataset_dims[0] = WRITE_COMPOUND_FILTERED_CHUNKS_TYPE_CONVERSION_UNSHARED_NROWS;
    dataset_dims[1] = (hsize_t)WRITE_COMPOUND_FILTERED_CHUNKS_TYPE_CONVERSION_UNSHARED_NCOLS;
    chunk_dims[0]   = WRITE_COMPOUND_FILTERED_CHUNKS_TYPE_CONVERSION_UNSHARED_CH_NROWS;
    chunk_dims[1]   = WRITE_COMPOUND_FILTERED_CHUNKS_TYPE_CONVERSION_UNSHARED_CH_NCOLS;
    sel_dims[0]     = WRITE_COMPOUND_FILTERED_CHUNKS_TYPE_CONVERSION_UNSHARED_CH_NROWS;
    sel_dims[1]     = (hsize_t)WRITE_COMPOUND_FILTERED_CHUNKS_TYPE_CONVERSION_UNSHARED_ENTRIES_PER_PROC;

    filespace = H5Screate_simple(WRITE_COMPOUND_FILTERED_CHUNKS_TYPE_CONVERSION_UNSHARED_DATASET_DIMS,
                                 dataset_dims, NULL);
    VRFY((filespace >= 0), "File dataspace creation succeeded");

    memspace = H5Screate_simple(WRITE_COMPOUND_FILTERED_CHUNKS_TYPE_CONVERSION_UNSHARED_DATASET_DIMS,
                                sel_dims, NULL);
    VRFY((memspace >= 0), "Memory dataspace creation succeeded");

    /* Create chunked dataset */
    plist_id = H5Pcopy(dcpl_id);
    VRFY((plist_id >= 0), "DCPL copy succeeded");

    VRFY((H5Pset_chunk(plist_id, WRITE_COMPOUND_FILTERED_CHUNKS_TYPE_CONVERSION_UNSHARED_DATASET_DIMS,
                       chunk_dims) >= 0),
         "Chunk size set");

    /* Add test filter to the pipeline */
    VRFY((set_dcpl_filter(plist_id, filter_id, NULL) >= 0), "Filter set");

    /* Create the compound type for memory. */
    memtype = H5Tcreate(H5T_COMPOUND, sizeof(COMPOUND_C_DATATYPE));
    VRFY((memtype >= 0), "Datatype creation succeeded");

    VRFY((H5Tinsert(memtype, "ShortData", HOFFSET(COMPOUND_C_DATATYPE, field1), H5T_NATIVE_SHORT) >= 0),
         "Datatype insertion succeeded");
    VRFY((H5Tinsert(memtype, "IntData", HOFFSET(COMPOUND_C_DATATYPE, field2), H5T_NATIVE_INT) >= 0),
         "Datatype insertion succeeded");
    VRFY((H5Tinsert(memtype, "LongData", HOFFSET(COMPOUND_C_DATATYPE, field3), H5T_NATIVE_LONG) >= 0),
         "Datatype insertion succeeded");

    /* Create the compound type for file. */
    filetype = H5Tcreate(H5T_COMPOUND, 32);
    VRFY((filetype >= 0), "Datatype creation succeeded");

    VRFY((H5Tinsert(filetype, "ShortData", 0, H5T_STD_I64BE) >= 0), "Datatype insertion succeeded");
    VRFY((H5Tinsert(filetype, "IntData", 8, H5T_STD_I64BE) >= 0), "Datatype insertion succeeded");
    VRFY((H5Tinsert(filetype, "LongData", 16, H5T_STD_I64BE) >= 0), "Datatype insertion succeeded");

    dset_id = H5Dcreate2(group_id, WRITE_COMPOUND_FILTERED_CHUNKS_TYPE_CONVERSION_UNSHARED_DATASET_NAME,
                         filetype, filespace, H5P_DEFAULT, plist_id, H5P_DEFAULT);
    VRFY((dset_id >= 0), "Dataset creation succeeded");

    /* Verify space allocation status */
    verify_space_alloc_status(dset_id, plist_id, DATASET_JUST_CREATED);

    VRFY((H5Sclose(filespace) >= 0), "File dataspace close succeeded");

    /* Each process defines the dataset selection in memory and writes
     * it to the hyperslab in the file
     */
    count[0]  = 1;
    count[1]  = (hsize_t)WRITE_COMPOUND_FILTERED_CHUNKS_TYPE_CONVERSION_UNSHARED_ENTRIES_PER_PROC;
    stride[0] = WRITE_COMPOUND_FILTERED_CHUNKS_TYPE_CONVERSION_UNSHARED_CH_NROWS;
    stride[1] = WRITE_COMPOUND_FILTERED_CHUNKS_TYPE_CONVERSION_UNSHARED_CH_NCOLS;
    block[0]  = WRITE_COMPOUND_FILTERED_CHUNKS_TYPE_CONVERSION_UNSHARED_CH_NROWS;
    block[1]  = WRITE_COMPOUND_FILTERED_CHUNKS_TYPE_CONVERSION_UNSHARED_CH_NCOLS;
    start[0]  = 0;
    start[1]  = ((hsize_t)mpi_rank * WRITE_COMPOUND_FILTERED_CHUNKS_TYPE_CONVERSION_UNSHARED_CH_NCOLS);

    if (VERBOSE_MED) {
        HDprintf("Process %d is writing with count[ %" PRIuHSIZE ", %" PRIuHSIZE " ], stride[ %" PRIuHSIZE
                 ", %" PRIuHSIZE " ], start[ %" PRIuHSIZE ", %" PRIuHSIZE " ], block size[ %" PRIuHSIZE
                 ", %" PRIuHSIZE " ]\n",
                 mpi_rank, count[0], count[1], stride[0], stride[1], start[0], start[1], block[0], block[1]);
        HDfflush(stdout);
    }

    /* Select hyperslab in the file */
    filespace = H5Dget_space(dset_id);
    VRFY((filespace >= 0), "File dataspace retrieval succeeded");

    VRFY((H5Sselect_hyperslab(filespace, H5S_SELECT_SET, start, stride, count, block) >= 0),
         "Hyperslab selection succeeded");

    data = (COMPOUND_C_DATATYPE *)HDcalloc(
        1, (hsize_t)WRITE_COMPOUND_FILTERED_CHUNKS_TYPE_CONVERSION_UNSHARED_ENTRIES_PER_PROC * sizeof(*data));
    VRFY((NULL != data), "HDcalloc succeeded");

    correct_buf_size = dataset_dims[0] * dataset_dims[1] * sizeof(COMPOUND_C_DATATYPE);

    correct_buf = (COMPOUND_C_DATATYPE *)HDcalloc(1, correct_buf_size);
    VRFY((NULL != correct_buf), "HDcalloc succeeded");

    /* Fill data buffer */
    for (i = 0; i < (hsize_t)WRITE_COMPOUND_FILTERED_CHUNKS_TYPE_CONVERSION_UNSHARED_ENTRIES_PER_PROC; i++) {
        data[i].field1 = (short)GEN_DATA(i);
        data[i].field2 = (int)GEN_DATA(i);
        data[i].field3 = (long)GEN_DATA(i);
    }

    /* Ensure that this test currently fails since type conversions break collective mode */
    H5E_BEGIN_TRY
    {
        VRFY((H5Dwrite(dset_id, memtype, memspace, filespace, dxpl_id, data) < 0), "Dataset write succeeded");
    }
    H5E_END_TRY;

    /* Verify space allocation status */
    verify_space_alloc_status(dset_id, plist_id, NO_CHUNKS_WRITTEN);

    if (data)
        HDfree(data);

    /* Verify that no data was written */
    VRFY((H5Dclose(dset_id) >= 0), "Dataset close succeeded");

    read_buf = (COMPOUND_C_DATATYPE *)HDcalloc(1, correct_buf_size);
    VRFY((NULL != read_buf), "HDcalloc succeeded");

    dset_id =
        H5Dopen2(group_id, WRITE_COMPOUND_FILTERED_CHUNKS_TYPE_CONVERSION_UNSHARED_DATASET_NAME, H5P_DEFAULT);
    VRFY((dset_id >= 0), "Dataset open succeeded");

    VRFY((H5Dread(dset_id, memtype, H5S_ALL, H5S_ALL, dxpl_id, read_buf) >= 0), "Dataset read succeeded");

    VRFY((0 == HDmemcmp(read_buf, correct_buf, correct_buf_size)), "Data verification succeeded");

    if (correct_buf)
        HDfree(correct_buf);
    if (read_buf)
        HDfree(read_buf);

    VRFY((H5Pclose(plist_id) >= 0), "DCPL close succeeded");
    VRFY((H5Dclose(dset_id) >= 0), "Dataset close succeeded");
    VRFY((H5Sclose(filespace) >= 0), "File dataspace close succeeded");
    VRFY((H5Sclose(memspace) >= 0), "Memory dataspace close succeeded");
    VRFY((H5Tclose(filetype) >= 0), "File datatype close succeeded");
    VRFY((H5Tclose(memtype) >= 0), "Memory datatype close succeeded");
    VRFY((H5Gclose(group_id) >= 0), "Group close succeeded");
    VRFY((H5Fclose(file_id) >= 0), "File close succeeded");

    return;
}

/*
 * Tests parallel write of filtered data to shared
 * chunks using a compound datatype which requires
 * a datatype conversion.
 *
 * NOTE: This test currently should fail for mpi_size > 1
 * because the datatype conversion causes the parallel
 * library to break to independent I/O and this isn't
 * allowed when there are filters in the pipeline,
 * unless there is only one MPI rank.
 *
 * Programmer: Jordan Henderson
 *             02/10/2017
 */
static void
test_write_cmpd_filtered_dataset_type_conversion_shared(const char *parent_group, H5Z_filter_t filter_id,
                                                        hid_t fapl_id, hid_t dcpl_id, hid_t dxpl_id)
{
    COMPOUND_C_DATATYPE *data        = NULL;
    COMPOUND_C_DATATYPE *read_buf    = NULL;
    COMPOUND_C_DATATYPE *correct_buf = NULL;
    hsize_t              dataset_dims[WRITE_COMPOUND_FILTERED_CHUNKS_TYPE_CONVERSION_SHARED_DATASET_DIMS];
    hsize_t              chunk_dims[WRITE_COMPOUND_FILTERED_CHUNKS_TYPE_CONVERSION_SHARED_DATASET_DIMS];
    hsize_t              sel_dims[WRITE_COMPOUND_FILTERED_CHUNKS_TYPE_CONVERSION_SHARED_DATASET_DIMS];
    hsize_t              start[WRITE_COMPOUND_FILTERED_CHUNKS_TYPE_CONVERSION_SHARED_DATASET_DIMS];
    hsize_t              stride[WRITE_COMPOUND_FILTERED_CHUNKS_TYPE_CONVERSION_SHARED_DATASET_DIMS];
    hsize_t              count[WRITE_COMPOUND_FILTERED_CHUNKS_TYPE_CONVERSION_SHARED_DATASET_DIMS];
    hsize_t              block[WRITE_COMPOUND_FILTERED_CHUNKS_TYPE_CONVERSION_SHARED_DATASET_DIMS];
    size_t               i, correct_buf_size;
    hid_t                file_id = H5I_INVALID_HID, dset_id = H5I_INVALID_HID, plist_id = H5I_INVALID_HID;
    hid_t                filetype = H5I_INVALID_HID, memtype = H5I_INVALID_HID;
    hid_t                group_id  = H5I_INVALID_HID;
    hid_t                filespace = H5I_INVALID_HID, memspace = H5I_INVALID_HID;

    if (MAINPROCESS)
        HDputs(
            "Testing write to shared filtered chunks in Compound Datatype dataset with Datatype conversion");

    /* Skip for MPI communicator size of 1 */
    if (mpi_size == 1) {
        SKIPPED();
        return;
    }

    /* SZIP and ScaleOffset filters don't support compound types */
    if (filter_id == H5Z_FILTER_SZIP || filter_id == H5Z_FILTER_SCALEOFFSET) {
        if (MAINPROCESS)
            SKIPPED();
        return;
    }

    file_id = H5Fopen(filenames[0], H5F_ACC_RDWR, fapl_id);
    VRFY((file_id >= 0), "Test file open succeeded");

    group_id = H5Gopen2(file_id, parent_group, H5P_DEFAULT);
    VRFY((group_id >= 0), "H5Gopen2 succeeded");

    /* Create the dataspace for the dataset */
    dataset_dims[0] = (hsize_t)WRITE_COMPOUND_FILTERED_CHUNKS_TYPE_CONVERSION_SHARED_NROWS;
    dataset_dims[1] = (hsize_t)WRITE_COMPOUND_FILTERED_CHUNKS_TYPE_CONVERSION_SHARED_NCOLS;
    chunk_dims[0]   = (hsize_t)WRITE_COMPOUND_FILTERED_CHUNKS_TYPE_CONVERSION_SHARED_CH_NROWS;
    chunk_dims[1]   = WRITE_COMPOUND_FILTERED_CHUNKS_TYPE_CONVERSION_SHARED_CH_NCOLS;
    sel_dims[0] = (hsize_t)WRITE_COMPOUND_FILTERED_CHUNKS_TYPE_CONVERSION_SHARED_CH_NROWS / (hsize_t)mpi_size;
    sel_dims[1] = (hsize_t)WRITE_COMPOUND_FILTERED_CHUNKS_TYPE_CONVERSION_SHARED_ENTRIES_PER_PROC;

    filespace = H5Screate_simple(WRITE_COMPOUND_FILTERED_CHUNKS_TYPE_CONVERSION_SHARED_DATASET_DIMS,
                                 dataset_dims, NULL);
    VRFY((filespace >= 0), "File dataspace creation succeeded");

    memspace =
        H5Screate_simple(WRITE_COMPOUND_FILTERED_CHUNKS_TYPE_CONVERSION_SHARED_DATASET_DIMS, sel_dims, NULL);
    VRFY((memspace >= 0), "Memory dataspace creation succeeded");

    /* Create chunked dataset */
    plist_id = H5Pcopy(dcpl_id);
    VRFY((plist_id >= 0), "DCPL copy succeeded");

    VRFY((H5Pset_chunk(plist_id, WRITE_COMPOUND_FILTERED_CHUNKS_TYPE_CONVERSION_SHARED_DATASET_DIMS,
                       chunk_dims) >= 0),
         "Chunk size set");

    /* Add test filter to the pipeline */
    VRFY((set_dcpl_filter(plist_id, filter_id, NULL) >= 0), "Filter set");

    /* Create the compound type for memory. */
    memtype = H5Tcreate(H5T_COMPOUND, sizeof(COMPOUND_C_DATATYPE));
    VRFY((memtype >= 0), "Datatype creation succeeded");

    VRFY((H5Tinsert(memtype, "ShortData", HOFFSET(COMPOUND_C_DATATYPE, field1), H5T_NATIVE_SHORT) >= 0),
         "Datatype insertion succeeded");
    VRFY((H5Tinsert(memtype, "IntData", HOFFSET(COMPOUND_C_DATATYPE, field2), H5T_NATIVE_INT) >= 0),
         "Datatype insertion succeeded");
    VRFY((H5Tinsert(memtype, "LongData", HOFFSET(COMPOUND_C_DATATYPE, field3), H5T_NATIVE_LONG) >= 0),
         "Datatype insertion succeeded");

    /* Create the compound type for file. */
    filetype = H5Tcreate(H5T_COMPOUND, 32);
    VRFY((filetype >= 0), "Datatype creation succeeded");

    VRFY((H5Tinsert(filetype, "ShortData", 0, H5T_STD_I64BE) >= 0), "Datatype insertion succeeded");
    VRFY((H5Tinsert(filetype, "IntData", 8, H5T_STD_I64BE) >= 0), "Datatype insertion succeeded");
    VRFY((H5Tinsert(filetype, "LongData", 16, H5T_STD_I64BE) >= 0), "Datatype insertion succeeded");

    dset_id = H5Dcreate2(group_id, WRITE_COMPOUND_FILTERED_CHUNKS_TYPE_CONVERSION_SHARED_DATASET_NAME,
                         filetype, filespace, H5P_DEFAULT, plist_id, H5P_DEFAULT);
    VRFY((dset_id >= 0), "Dataset creation succeeded");

    /* Verify space allocation status */
    verify_space_alloc_status(dset_id, plist_id, DATASET_JUST_CREATED);

    VRFY((H5Sclose(filespace) >= 0), "File dataspace close succeeded");

    /* Each process defines the dataset selection in memory and writes
     * it to the hyperslab in the file
     */
    count[0]  = 1;
    count[1]  = (hsize_t)WRITE_COMPOUND_FILTERED_CHUNKS_TYPE_CONVERSION_SHARED_ENTRIES_PER_PROC;
    stride[0] = (hsize_t)WRITE_COMPOUND_FILTERED_CHUNKS_TYPE_CONVERSION_SHARED_CH_NROWS;
    stride[1] = WRITE_COMPOUND_FILTERED_CHUNKS_TYPE_CONVERSION_SHARED_CH_NCOLS;
    block[0]  = (hsize_t)WRITE_COMPOUND_FILTERED_CHUNKS_TYPE_CONVERSION_SHARED_CH_NROWS / (hsize_t)mpi_size;
    block[1]  = WRITE_COMPOUND_FILTERED_CHUNKS_TYPE_CONVERSION_SHARED_CH_NCOLS;
    start[0]  = (hsize_t)mpi_rank;
    start[1]  = 0;

    if (VERBOSE_MED) {
        HDprintf("Process %d is writing with count[ %" PRIuHSIZE ", %" PRIuHSIZE " ], stride[ %" PRIuHSIZE
                 ", %" PRIuHSIZE " ], start[ %" PRIuHSIZE ", %" PRIuHSIZE " ], block size[ %" PRIuHSIZE
                 ", %" PRIuHSIZE " ]\n",
                 mpi_rank, count[0], count[1], stride[0], stride[1], start[0], start[1], block[0], block[1]);
        HDfflush(stdout);
    }

    /* Select hyperslab in the file */
    filespace = H5Dget_space(dset_id);
    VRFY((filespace >= 0), "File dataspace retrieval succeeded");

    VRFY((H5Sselect_hyperslab(filespace, H5S_SELECT_SET, start, stride, count, block) >= 0),
         "Hyperslab selection succeeded");

    data = (COMPOUND_C_DATATYPE *)HDcalloc(
        1, (hsize_t)WRITE_COMPOUND_FILTERED_CHUNKS_TYPE_CONVERSION_SHARED_ENTRIES_PER_PROC * sizeof(*data));
    VRFY((NULL != data), "HDcalloc succeeded");

    correct_buf_size = dataset_dims[0] * dataset_dims[1] * sizeof(COMPOUND_C_DATATYPE);

    correct_buf = (COMPOUND_C_DATATYPE *)HDcalloc(1, correct_buf_size);
    VRFY((NULL != correct_buf), "HDcalloc succeeded");

    /* Fill data buffer */
    for (i = 0; i < (hsize_t)WRITE_COMPOUND_FILTERED_CHUNKS_TYPE_CONVERSION_SHARED_ENTRIES_PER_PROC; i++) {
        data[i].field1 = (short)GEN_DATA(i);
        data[i].field2 = (int)GEN_DATA(i);
        data[i].field3 = (long)GEN_DATA(i);
    }

    /* Ensure that this test currently fails since type conversions break collective mode */
    H5E_BEGIN_TRY
    {
        VRFY((H5Dwrite(dset_id, memtype, memspace, filespace, dxpl_id, data) < 0), "Dataset write succeeded");
    }
    H5E_END_TRY;

    /* Verify space allocation status */
    verify_space_alloc_status(dset_id, plist_id, NO_CHUNKS_WRITTEN);

    if (data)
        HDfree(data);

    /* Verify that no data was written */
    VRFY((H5Dclose(dset_id) >= 0), "Dataset close succeeded");

    read_buf = (COMPOUND_C_DATATYPE *)HDcalloc(1, correct_buf_size);
    VRFY((NULL != read_buf), "HDcalloc succeeded");

    dset_id =
        H5Dopen2(group_id, WRITE_COMPOUND_FILTERED_CHUNKS_TYPE_CONVERSION_SHARED_DATASET_NAME, H5P_DEFAULT);
    VRFY((dset_id >= 0), "Dataset open succeeded");

    VRFY((H5Dread(dset_id, memtype, H5S_ALL, H5S_ALL, dxpl_id, read_buf) >= 0), "Dataset read succeeded");

    VRFY((0 == HDmemcmp(read_buf, correct_buf, correct_buf_size)), "Data verification succeeded");

    if (correct_buf)
        HDfree(correct_buf);
    if (read_buf)
        HDfree(read_buf);

    VRFY((H5Pclose(plist_id) >= 0), "DCPL close succeeded");
    VRFY((H5Dclose(dset_id) >= 0), "Dataset close succeeded");
    VRFY((H5Sclose(filespace) >= 0), "File dataspace close succeeded");
    VRFY((H5Sclose(memspace) >= 0), "Memory dataspace close succeeded");
    VRFY((H5Tclose(filetype) >= 0), "File datatype close succeeded");
    VRFY((H5Tclose(memtype) >= 0), "Memory datatype close succeeded");
    VRFY((H5Gclose(group_id) >= 0), "Group close succeeded");
    VRFY((H5Fclose(file_id) >= 0), "File close succeeded");

    return;
}
#endif

/*
 * Tests parallel read of filtered data in the special
 * case where a dataset is composed of a single chunk.
 *
 * The MAINPROCESS rank will first write out all of the
 * data to the dataset. Then, each rank reads a part of
 * the singular chunk and contributes its piece to a
 * global buffer that is checked for consistency.
 *
 * Programmer: Jordan Henderson
 *             05/14/2018
 */
static void
test_read_one_chunk_filtered_dataset(const char *parent_group, H5Z_filter_t filter_id, hid_t fapl_id,
                                     hid_t dcpl_id, hid_t dxpl_id)
{
    C_DATATYPE *read_buf    = NULL;
    C_DATATYPE *correct_buf = NULL;
    C_DATATYPE *global_buf  = NULL;
    hsize_t     dataset_dims[READ_ONE_CHUNK_FILTERED_DATASET_DIMS];
    hsize_t     chunk_dims[READ_ONE_CHUNK_FILTERED_DATASET_DIMS];
    hsize_t     sel_dims[READ_ONE_CHUNK_FILTERED_DATASET_DIMS];
    hsize_t     start[READ_ONE_CHUNK_FILTERED_DATASET_DIMS];
    hsize_t     stride[READ_ONE_CHUNK_FILTERED_DATASET_DIMS];
    hsize_t     count[READ_ONE_CHUNK_FILTERED_DATASET_DIMS];
    hsize_t     block[READ_ONE_CHUNK_FILTERED_DATASET_DIMS];
    hsize_t     flat_dims[1];
    size_t      i, read_buf_size, correct_buf_size;
    hid_t       file_id = H5I_INVALID_HID, dset_id = H5I_INVALID_HID, plist_id = H5I_INVALID_HID;
    hid_t       group_id  = H5I_INVALID_HID;
    hid_t       filespace = H5I_INVALID_HID, memspace = H5I_INVALID_HID;
    int *       recvcounts = NULL;
    int *       displs     = NULL;

    if (MAINPROCESS)
        HDputs("Testing read from one-chunk filtered dataset");

    dataset_dims[0] = (hsize_t)READ_ONE_CHUNK_FILTERED_DATASET_NROWS;
    dataset_dims[1] = (hsize_t)READ_ONE_CHUNK_FILTERED_DATASET_NCOLS;

    /* Setup the buffer for writing and for comparison */
    correct_buf_size = dataset_dims[0] * dataset_dims[1] * sizeof(*correct_buf);

    correct_buf = (C_DATATYPE *)HDcalloc(1, correct_buf_size);
    VRFY((NULL != correct_buf), "HDcalloc succeeded");

    for (i = 0; i < correct_buf_size / sizeof(*correct_buf); i++)
        correct_buf[i] = ((C_DATATYPE)i % (READ_ONE_CHUNK_FILTERED_DATASET_CH_NROWS / mpi_size *
                                           READ_ONE_CHUNK_FILTERED_DATASET_CH_NCOLS)) +
                         ((C_DATATYPE)i / (READ_ONE_CHUNK_FILTERED_DATASET_CH_NROWS / mpi_size *
                                           READ_ONE_CHUNK_FILTERED_DATASET_CH_NCOLS));

    if (MAINPROCESS) {
        plist_id = H5Pcreate(H5P_FILE_ACCESS);
        VRFY((plist_id >= 0), "FAPL creation succeeded");

        VRFY((H5Pset_libver_bounds(plist_id, H5F_LIBVER_LATEST, H5F_LIBVER_LATEST) >= 0),
             "Set libver bounds succeeded");

        file_id = H5Fopen(filenames[0], H5F_ACC_RDWR, plist_id);
        VRFY((file_id >= 0), "Test file open succeeded");

        VRFY((H5Pclose(plist_id) >= 0), "FAPL close succeeded");

        group_id = H5Gopen2(file_id, parent_group, H5P_DEFAULT);
        VRFY((group_id >= 0), "H5Gopen2 succeeded");

        /* Create the dataspace for the dataset */
        filespace = H5Screate_simple(READ_ONE_CHUNK_FILTERED_DATASET_DIMS, dataset_dims, NULL);
        VRFY((filespace >= 0), "File dataspace creation succeeded");

        /* Create chunked dataset */
        chunk_dims[0] = (hsize_t)READ_ONE_CHUNK_FILTERED_DATASET_CH_NROWS;
        chunk_dims[1] = (hsize_t)READ_ONE_CHUNK_FILTERED_DATASET_CH_NCOLS;

        plist_id = H5Pcopy(dcpl_id);
        VRFY((plist_id >= 0), "DCPL copy succeeded");

        VRFY((H5Pset_chunk(plist_id, READ_ONE_CHUNK_FILTERED_DATASET_DIMS, chunk_dims) >= 0),
             "Chunk size set");

        /* Add test filter to the pipeline */
        VRFY((set_dcpl_filter(plist_id, filter_id, NULL) >= 0), "Filter set");

        dset_id = H5Dcreate2(group_id, READ_ONE_CHUNK_FILTERED_DATASET_NAME, HDF5_DATATYPE_NAME, filespace,
                             H5P_DEFAULT, plist_id, H5P_DEFAULT);
        VRFY((dset_id >= 0), "Dataset creation succeeded");

        /* Verify space allocation status */
        verify_space_alloc_status(dset_id, plist_id, DATASET_JUST_CREATED);

        VRFY((H5Sclose(filespace) >= 0), "File dataspace close succeeded");

        VRFY((H5Dwrite(dset_id, HDF5_DATATYPE_NAME, H5S_ALL, H5S_ALL, H5P_DEFAULT, correct_buf) >= 0),
             "Dataset write succeeded");

        /* Verify space allocation status */
        verify_space_alloc_status(dset_id, plist_id, ALL_CHUNKS_WRITTEN);

        VRFY((H5Pclose(plist_id) >= 0), "DCPL close succeeded");
        VRFY((H5Dclose(dset_id) >= 0), "Dataset close succeeded");
        VRFY((H5Gclose(group_id) >= 0), "Group close succeeded");
        VRFY((H5Fclose(file_id) >= 0), "File close succeeded");
    }

    file_id = H5Fopen(filenames[0], H5F_ACC_RDONLY, fapl_id);
    VRFY((file_id >= 0), "Test file open succeeded");

    group_id = H5Gopen2(file_id, parent_group, H5P_DEFAULT);
    VRFY((group_id >= 0), "H5Gopen2 succeeded");

    dset_id = H5Dopen2(group_id, READ_ONE_CHUNK_FILTERED_DATASET_NAME, H5P_DEFAULT);
    VRFY((dset_id >= 0), "Dataset open succeeded");

    sel_dims[0] = (hsize_t)READ_ONE_CHUNK_FILTERED_DATASET_NROWS / (hsize_t)mpi_size;
    sel_dims[1] = (hsize_t)READ_ONE_CHUNK_FILTERED_DATASET_NCOLS;

    /* Setup one-dimensional memory dataspace for reading the dataset data into a contiguous buffer */
    flat_dims[0] = sel_dims[0] * sel_dims[1];

    memspace = H5Screate_simple(1, flat_dims, NULL);
    VRFY((memspace >= 0), "Memory dataspace creation succeeded");

    /* Select hyperslab in the file */
    filespace = H5Dget_space(dset_id);
    VRFY((filespace >= 0), "File dataspace retrieval succeeded");

    /*
     * Each process defines the dataset selection in the file and
     * reads it to the selection in memory
     */
    count[0]  = 1;
    count[1]  = 1;
    stride[0] = (hsize_t)READ_ONE_CHUNK_FILTERED_DATASET_CH_NROWS;
    stride[1] = (hsize_t)READ_ONE_CHUNK_FILTERED_DATASET_CH_NCOLS;
    block[0]  = sel_dims[0];
    block[1]  = sel_dims[1];
    start[0]  = ((hsize_t)mpi_rank * sel_dims[0]);
    start[1]  = 0;

    if (VERBOSE_MED) {
        HDprintf("Process %d is reading with count[ %" PRIuHSIZE ", %" PRIuHSIZE " ], stride[ %" PRIuHSIZE
                 ", %" PRIuHSIZE " ], start[ %" PRIuHSIZE ", %" PRIuHSIZE " ], block size[ %" PRIuHSIZE
                 ", %" PRIuHSIZE " ]\n",
                 mpi_rank, count[0], count[1], stride[0], stride[1], start[0], start[1], block[0], block[1]);
        HDfflush(stdout);
    }

    VRFY((H5Sselect_hyperslab(filespace, H5S_SELECT_SET, start, stride, count, block) >= 0),
         "Hyperslab selection succeeded");

    read_buf_size = flat_dims[0] * sizeof(*read_buf);

    read_buf = (C_DATATYPE *)HDcalloc(1, read_buf_size);
    VRFY((NULL != read_buf), "HDcalloc succeeded");

    VRFY((H5Dread(dset_id, HDF5_DATATYPE_NAME, memspace, filespace, dxpl_id, read_buf) >= 0),
         "Dataset read succeeded");

    global_buf = (C_DATATYPE *)HDcalloc(1, correct_buf_size);
    VRFY((NULL != global_buf), "HDcalloc succeeded");

    /* Collect each piece of data from all ranks into a global buffer on all ranks */
    recvcounts = (int *)HDcalloc(1, (size_t)mpi_size * sizeof(*recvcounts));
    VRFY((NULL != recvcounts), "HDcalloc succeeded");

    for (i = 0; i < (size_t)mpi_size; i++)
        recvcounts[i] = (int)flat_dims[0];

    displs = (int *)HDcalloc(1, (size_t)mpi_size * sizeof(*displs));
    VRFY((NULL != displs), "HDcalloc succeeded");

    for (i = 0; i < (size_t)mpi_size; i++)
        displs[i] = (int)(i * flat_dims[0]);

    VRFY((MPI_SUCCESS == MPI_Allgatherv(read_buf, (int)flat_dims[0], C_DATATYPE_MPI, global_buf, recvcounts,
                                        displs, C_DATATYPE_MPI, comm)),
         "MPI_Allgatherv succeeded");

    VRFY((0 == HDmemcmp(global_buf, correct_buf, correct_buf_size)), "Data verification succeeded");

    if (displs)
        HDfree(displs);
    if (recvcounts)
        HDfree(recvcounts);
    if (global_buf)
        HDfree(global_buf);
    if (read_buf)
        HDfree(read_buf);
    if (correct_buf)
        HDfree(correct_buf);

    VRFY((H5Dclose(dset_id) >= 0), "Dataset close succeeded");
    VRFY((H5Sclose(filespace) >= 0), "File dataspace close succeeded");
    VRFY((H5Sclose(memspace) >= 0), "Memory dataspace close succeeded");
    VRFY((H5Gclose(group_id) >= 0), "Group close succeeded");
    VRFY((H5Fclose(file_id) >= 0), "File close succeeded");

    return;
}

/*
 * Tests parallel read of filtered data in the case where only
 * one process is reading from a particular chunk in the operation.
 *
 * The MAINPROCESS rank will first write out all of the
 * data to the dataset. Then, each rank reads a part of
 * the dataset and contributes its piece to a global buffer
 * that is checked for consistency.
 *
 * Programmer: Jordan Henderson
 *             05/15/2018
 */
static void
test_read_filtered_dataset_no_overlap(const char *parent_group, H5Z_filter_t filter_id, hid_t fapl_id,
                                      hid_t dcpl_id, hid_t dxpl_id)
{
    C_DATATYPE *read_buf    = NULL;
    C_DATATYPE *correct_buf = NULL;
    C_DATATYPE *global_buf  = NULL;
    hsize_t     dataset_dims[READ_UNSHARED_FILTERED_CHUNKS_DATASET_DIMS];
    hsize_t     chunk_dims[READ_UNSHARED_FILTERED_CHUNKS_DATASET_DIMS];
    hsize_t     sel_dims[READ_UNSHARED_FILTERED_CHUNKS_DATASET_DIMS];
    hsize_t     start[READ_UNSHARED_FILTERED_CHUNKS_DATASET_DIMS];
    hsize_t     stride[READ_UNSHARED_FILTERED_CHUNKS_DATASET_DIMS];
    hsize_t     count[READ_UNSHARED_FILTERED_CHUNKS_DATASET_DIMS];
    hsize_t     block[READ_UNSHARED_FILTERED_CHUNKS_DATASET_DIMS];
    hsize_t     flat_dims[1];
    size_t      i, read_buf_size, correct_buf_size;
    hid_t       file_id = H5I_INVALID_HID, dset_id = H5I_INVALID_HID, plist_id = H5I_INVALID_HID;
    hid_t       group_id  = H5I_INVALID_HID;
    hid_t       filespace = H5I_INVALID_HID, memspace = H5I_INVALID_HID;
    int *       recvcounts = NULL;
    int *       displs     = NULL;

    if (MAINPROCESS)
        HDputs("Testing read from unshared filtered chunks");

    dataset_dims[0] = (hsize_t)READ_UNSHARED_FILTERED_CHUNKS_NROWS;
    dataset_dims[1] = (hsize_t)READ_UNSHARED_FILTERED_CHUNKS_NCOLS;

    /* Setup the buffer for writing and for comparison */
    correct_buf_size = (hsize_t)READ_UNSHARED_FILTERED_CHUNKS_NROWS *
                       (hsize_t)READ_UNSHARED_FILTERED_CHUNKS_NCOLS * sizeof(*correct_buf);

    correct_buf = (C_DATATYPE *)HDcalloc(1, correct_buf_size);
    VRFY((NULL != correct_buf), "HDcalloc succeeded");

    for (i = 0; i < correct_buf_size / sizeof(*correct_buf); i++)
        correct_buf[i] = (C_DATATYPE)((i % (dataset_dims[0] / (hsize_t)mpi_size * dataset_dims[1])) +
                                      (i / (dataset_dims[0] / (hsize_t)mpi_size * dataset_dims[1])));

    if (MAINPROCESS) {
        plist_id = H5Pcreate(H5P_FILE_ACCESS);
        VRFY((plist_id >= 0), "FAPL creation succeeded");

        VRFY((H5Pset_libver_bounds(plist_id, H5F_LIBVER_LATEST, H5F_LIBVER_LATEST) >= 0),
             "Set libver bounds succeeded");

        file_id = H5Fopen(filenames[0], H5F_ACC_RDWR, plist_id);
        VRFY((file_id >= 0), "Test file open succeeded");

        VRFY((H5Pclose(plist_id) >= 0), "FAPL close succeeded");

        group_id = H5Gopen2(file_id, parent_group, H5P_DEFAULT);
        VRFY((group_id >= 0), "H5Gopen2 succeeded");

        /* Create the dataspace for the dataset */
        filespace = H5Screate_simple(READ_UNSHARED_FILTERED_CHUNKS_DATASET_DIMS, dataset_dims, NULL);
        VRFY((filespace >= 0), "File dataspace creation succeeded");

        /* Create chunked dataset */
        chunk_dims[0] = (hsize_t)READ_UNSHARED_FILTERED_CHUNKS_CH_NROWS;
        chunk_dims[1] = (hsize_t)READ_UNSHARED_FILTERED_CHUNKS_CH_NCOLS;

        plist_id = H5Pcopy(dcpl_id);
        VRFY((plist_id >= 0), "DCPL copy succeeded");

        VRFY((H5Pset_chunk(plist_id, READ_UNSHARED_FILTERED_CHUNKS_DATASET_DIMS, chunk_dims) >= 0),
             "Chunk size set");

        /* Add test filter to the pipeline */
        VRFY((set_dcpl_filter(plist_id, filter_id, NULL) >= 0), "Filter set");

        dset_id = H5Dcreate2(group_id, READ_UNSHARED_FILTERED_CHUNKS_DATASET_NAME, HDF5_DATATYPE_NAME,
                             filespace, H5P_DEFAULT, plist_id, H5P_DEFAULT);
        VRFY((dset_id >= 0), "Dataset creation succeeded");

        /* Verify space allocation status */
        verify_space_alloc_status(dset_id, plist_id, DATASET_JUST_CREATED);

        VRFY((H5Sclose(filespace) >= 0), "File dataspace close succeeded");

        VRFY((H5Dwrite(dset_id, HDF5_DATATYPE_NAME, H5S_ALL, H5S_ALL, H5P_DEFAULT, correct_buf) >= 0),
             "Dataset write succeeded");

        /* Verify space allocation status */
        verify_space_alloc_status(dset_id, plist_id, ALL_CHUNKS_WRITTEN);

        VRFY((H5Pclose(plist_id) >= 0), "DCPL close succeeded");
        VRFY((H5Dclose(dset_id) >= 0), "Dataset close succeeded");
        VRFY((H5Gclose(group_id) >= 0), "Group close succeeded");
        VRFY((H5Fclose(file_id) >= 0), "File close succeeded");
    }

    file_id = H5Fopen(filenames[0], H5F_ACC_RDONLY, fapl_id);
    VRFY((file_id >= 0), "Test file open succeeded");

    group_id = H5Gopen2(file_id, parent_group, H5P_DEFAULT);
    VRFY((group_id >= 0), "H5Gopen2 succeeded");

    dset_id = H5Dopen2(group_id, READ_UNSHARED_FILTERED_CHUNKS_DATASET_NAME, H5P_DEFAULT);
    VRFY((dset_id >= 0), "Dataset open succeeded");

    sel_dims[0] = (hsize_t)READ_UNSHARED_FILTERED_CHUNKS_CH_NROWS;
    sel_dims[1] = (hsize_t)READ_UNSHARED_FILTERED_CHUNKS_NCOLS;

    /* Setup one-dimensional memory dataspace for reading the dataset data into a contiguous buffer */
    flat_dims[0] = sel_dims[0] * sel_dims[1];

    memspace = H5Screate_simple(1, flat_dims, NULL);
    VRFY((memspace >= 0), "Memory dataspace creation succeeded");

    /* Select hyperslab in the file */
    filespace = H5Dget_space(dset_id);
    VRFY((filespace >= 0), "File dataspace retrieval succeeded");

    /*
     * Each process defines the dataset selection in the file and reads
     * it to the selection in memory
     */
    count[0] = 1;
    count[1] = (hsize_t)READ_UNSHARED_FILTERED_CHUNKS_NCOLS / (hsize_t)READ_UNSHARED_FILTERED_CHUNKS_CH_NCOLS;
    stride[0] = (hsize_t)READ_UNSHARED_FILTERED_CHUNKS_CH_NROWS;
    stride[1] = (hsize_t)READ_UNSHARED_FILTERED_CHUNKS_CH_NCOLS;
    block[0]  = (hsize_t)READ_UNSHARED_FILTERED_CHUNKS_CH_NROWS;
    block[1]  = (hsize_t)READ_UNSHARED_FILTERED_CHUNKS_CH_NCOLS;
    start[0]  = ((hsize_t)mpi_rank * (hsize_t)READ_UNSHARED_FILTERED_CHUNKS_CH_NROWS * count[0]);
    start[1]  = 0;

    if (VERBOSE_MED) {
        HDprintf("Process %d is reading with count[ %" PRIuHSIZE ", %" PRIuHSIZE " ], stride[ %" PRIuHSIZE
                 ", %" PRIuHSIZE " ], start[ %" PRIuHSIZE ", %" PRIuHSIZE " ], block size[ %" PRIuHSIZE
                 ", %" PRIuHSIZE " ]\n",
                 mpi_rank, count[0], count[1], stride[0], stride[1], start[0], start[1], block[0], block[1]);
        HDfflush(stdout);
    }

    VRFY((H5Sselect_hyperslab(filespace, H5S_SELECT_SET, start, stride, count, block) >= 0),
         "Hyperslab selection succeeded");

    read_buf_size = flat_dims[0] * sizeof(*read_buf);

    read_buf = (C_DATATYPE *)HDcalloc(1, read_buf_size);
    VRFY((NULL != read_buf), "HDcalloc succeeded");

    VRFY((H5Dread(dset_id, HDF5_DATATYPE_NAME, memspace, filespace, dxpl_id, read_buf) >= 0),
         "Dataset read succeeded");

    global_buf = (C_DATATYPE *)HDcalloc(1, correct_buf_size);
    VRFY((NULL != global_buf), "HDcalloc succeeded");

    /* Collect each piece of data from all ranks into a global buffer on all ranks */
    recvcounts = (int *)HDcalloc(1, (size_t)mpi_size * sizeof(*recvcounts));
    VRFY((NULL != recvcounts), "HDcalloc succeeded");

    for (i = 0; i < (size_t)mpi_size; i++)
        recvcounts[i] = (int)flat_dims[0];

    displs = (int *)HDcalloc(1, (size_t)mpi_size * sizeof(*displs));
    VRFY((NULL != displs), "HDcalloc succeeded");

    for (i = 0; i < (size_t)mpi_size; i++)
        displs[i] = (int)(i * flat_dims[0]);

    VRFY((MPI_SUCCESS == MPI_Allgatherv(read_buf, (int)flat_dims[0], C_DATATYPE_MPI, global_buf, recvcounts,
                                        displs, C_DATATYPE_MPI, comm)),
         "MPI_Allgatherv succeeded");

    VRFY((0 == HDmemcmp(global_buf, correct_buf, correct_buf_size)), "Data verification succeeded");

    if (displs)
        HDfree(displs);
    if (recvcounts)
        HDfree(recvcounts);
    if (global_buf)
        HDfree(global_buf);
    if (read_buf)
        HDfree(read_buf);
    if (correct_buf)
        HDfree(correct_buf);

    VRFY((H5Dclose(dset_id) >= 0), "Dataset close succeeded");
    VRFY((H5Sclose(filespace) >= 0), "File dataspace close succeeded");
    VRFY((H5Sclose(memspace) >= 0), "Memory dataspace close succeeded");
    VRFY((H5Gclose(group_id) >= 0), "Group close succeeded");
    VRFY((H5Fclose(file_id) >= 0), "File close succeeded");

    return;
}

/*
 * Tests parallel read of filtered data in the case where
 * more than one process is reading from a particular chunk
 * in the operation.
 *
 * The MAINPROCESS rank will first write out all of the
 * data to the dataset. Then, each rank reads a part of
 * each chunk of the dataset and contributes its pieces
 * to a global buffer that is checked for consistency.
 *
 * Programmer: Jordan Henderson
 *             05/15/2018
 */
static void
test_read_filtered_dataset_overlap(const char *parent_group, H5Z_filter_t filter_id, hid_t fapl_id,
                                   hid_t dcpl_id, hid_t dxpl_id)
{
    C_DATATYPE *read_buf    = NULL;
    C_DATATYPE *correct_buf = NULL;
    C_DATATYPE *global_buf  = NULL;
    hsize_t     dataset_dims[READ_SHARED_FILTERED_CHUNKS_DATASET_DIMS];
    hsize_t     chunk_dims[READ_SHARED_FILTERED_CHUNKS_DATASET_DIMS];
    hsize_t     sel_dims[READ_SHARED_FILTERED_CHUNKS_DATASET_DIMS];
    hsize_t     start[READ_SHARED_FILTERED_CHUNKS_DATASET_DIMS];
    hsize_t     stride[READ_SHARED_FILTERED_CHUNKS_DATASET_DIMS];
    hsize_t     count[READ_SHARED_FILTERED_CHUNKS_DATASET_DIMS];
    hsize_t     block[READ_SHARED_FILTERED_CHUNKS_DATASET_DIMS];
    hsize_t     flat_dims[1];
    size_t      i, read_buf_size, correct_buf_size;
    hid_t       file_id = H5I_INVALID_HID, dset_id = H5I_INVALID_HID, plist_id = H5I_INVALID_HID;
    hid_t       group_id  = H5I_INVALID_HID;
    hid_t       filespace = H5I_INVALID_HID, memspace = H5I_INVALID_HID;
    int *       recvcounts = NULL;
    int *       displs     = NULL;

    if (MAINPROCESS)
        HDputs("Testing read from shared filtered chunks");

    dataset_dims[0] = (hsize_t)READ_SHARED_FILTERED_CHUNKS_NROWS;
    dataset_dims[1] = (hsize_t)READ_SHARED_FILTERED_CHUNKS_NCOLS;

    /* Setup the buffer for writing and for comparison */
    correct_buf_size = dataset_dims[0] * dataset_dims[1] * sizeof(*correct_buf);

    correct_buf = (C_DATATYPE *)HDcalloc(1, correct_buf_size);
    VRFY((NULL != correct_buf), "HDcalloc succeeded");

    for (i = 0; i < correct_buf_size / sizeof(*correct_buf); i++)
        correct_buf[i] = (C_DATATYPE)(
            (dataset_dims[1] * (i / ((hsize_t)mpi_size * dataset_dims[1]))) + (i % dataset_dims[1]) +
            (((i % ((hsize_t)mpi_size * dataset_dims[1])) / dataset_dims[1]) % dataset_dims[1]));

    if (MAINPROCESS) {
        plist_id = H5Pcreate(H5P_FILE_ACCESS);
        VRFY((plist_id >= 0), "FAPL creation succeeded");

        VRFY((H5Pset_libver_bounds(plist_id, H5F_LIBVER_LATEST, H5F_LIBVER_LATEST) >= 0),
             "Set libver bounds succeeded");

        file_id = H5Fopen(filenames[0], H5F_ACC_RDWR, plist_id);
        VRFY((file_id >= 0), "Test file open succeeded");

        VRFY((H5Pclose(plist_id) >= 0), "FAPL close succeeded");

        group_id = H5Gopen2(file_id, parent_group, H5P_DEFAULT);
        VRFY((group_id >= 0), "H5Gopen2 succeeded");

        /* Create the dataspace for the dataset */
        filespace = H5Screate_simple(READ_SHARED_FILTERED_CHUNKS_DATASET_DIMS, dataset_dims, NULL);
        VRFY((filespace >= 0), "File dataspace creation succeeded");

        /* Create chunked dataset */
        chunk_dims[0] = (hsize_t)READ_SHARED_FILTERED_CHUNKS_CH_NROWS;
        chunk_dims[1] = (hsize_t)READ_SHARED_FILTERED_CHUNKS_CH_NCOLS;

        plist_id = H5Pcopy(dcpl_id);
        VRFY((plist_id >= 0), "DCPL copy succeeded");

        VRFY((H5Pset_chunk(plist_id, READ_SHARED_FILTERED_CHUNKS_DATASET_DIMS, chunk_dims) >= 0),
             "Chunk size set");

        /* Add test filter to the pipeline */
        VRFY((set_dcpl_filter(plist_id, filter_id, NULL) >= 0), "Filter set");

        dset_id = H5Dcreate2(group_id, READ_SHARED_FILTERED_CHUNKS_DATASET_NAME, HDF5_DATATYPE_NAME,
                             filespace, H5P_DEFAULT, plist_id, H5P_DEFAULT);
        VRFY((dset_id >= 0), "Dataset creation succeeded");

        /* Verify space allocation status */
        verify_space_alloc_status(dset_id, plist_id, DATASET_JUST_CREATED);

        VRFY((H5Sclose(filespace) >= 0), "File dataspace close succeeded");

        VRFY((H5Dwrite(dset_id, HDF5_DATATYPE_NAME, H5S_ALL, H5S_ALL, H5P_DEFAULT, correct_buf) >= 0),
             "Dataset write succeeded");

        /* Verify space allocation status */
        verify_space_alloc_status(dset_id, plist_id, ALL_CHUNKS_WRITTEN);

        VRFY((H5Pclose(plist_id) >= 0), "DCPL close succeeded");
        VRFY((H5Dclose(dset_id) >= 0), "Dataset close succeeded");
        VRFY((H5Gclose(group_id) >= 0), "Group close succeeded");
        VRFY((H5Fclose(file_id) >= 0), "File close succeeded");
    }

    file_id = H5Fopen(filenames[0], H5F_ACC_RDONLY, fapl_id);
    VRFY((file_id >= 0), "Test file open succeeded");

    group_id = H5Gopen2(file_id, parent_group, H5P_DEFAULT);
    VRFY((group_id >= 0), "H5Gopen2 succeeded");

    dset_id = H5Dopen2(group_id, READ_SHARED_FILTERED_CHUNKS_DATASET_NAME, H5P_DEFAULT);
    VRFY((dset_id >= 0), "Dataset open succeeded");

    sel_dims[0] = (hsize_t)DIM0_SCALE_FACTOR;
    sel_dims[1] = (hsize_t)READ_SHARED_FILTERED_CHUNKS_CH_NCOLS * (hsize_t)DIM1_SCALE_FACTOR;

    /* Setup one-dimensional memory dataspace for reading the dataset data into a contiguous buffer */
    flat_dims[0] = sel_dims[0] * sel_dims[1];

    memspace = H5Screate_simple(1, flat_dims, NULL);
    VRFY((memspace >= 0), "Memory dataspace creation succeeded");

    /* Select hyperslab in the file */
    filespace = H5Dget_space(dset_id);
    VRFY((filespace >= 0), "File dataspace retrieval succeeded");

    /*
     * Each process defines the dataset selection in the file and
     * reads it to the selection in memory
     */
    count[0]  = (hsize_t)READ_SHARED_FILTERED_CHUNKS_NROWS / (hsize_t)READ_SHARED_FILTERED_CHUNKS_CH_NROWS;
    count[1]  = (hsize_t)READ_SHARED_FILTERED_CHUNKS_NCOLS / (hsize_t)READ_SHARED_FILTERED_CHUNKS_CH_NCOLS;
    stride[0] = (hsize_t)READ_SHARED_FILTERED_CHUNKS_CH_NROWS;
    stride[1] = (hsize_t)READ_SHARED_FILTERED_CHUNKS_CH_NCOLS;
    block[0]  = (hsize_t)READ_SHARED_FILTERED_CHUNKS_CH_NROWS / (hsize_t)mpi_size;
    block[1]  = (hsize_t)READ_SHARED_FILTERED_CHUNKS_CH_NCOLS;
    start[0]  = (hsize_t)mpi_rank * block[0];
    start[1]  = 0;

    if (VERBOSE_MED) {
        HDprintf("Process %d is reading with count[ %" PRIuHSIZE ", %" PRIuHSIZE " ], stride[ %" PRIuHSIZE
                 ", %" PRIuHSIZE " ], start[ %" PRIuHSIZE ", %" PRIuHSIZE " ], block size[ %" PRIuHSIZE
                 ", %" PRIuHSIZE " ]\n",
                 mpi_rank, count[0], count[1], stride[0], stride[1], start[0], start[1], block[0], block[1]);
        HDfflush(stdout);
    }

    VRFY((H5Sselect_hyperslab(filespace, H5S_SELECT_SET, start, stride, count, block) >= 0),
         "Hyperslab selection succeeded");

    read_buf_size = flat_dims[0] * sizeof(*read_buf);

    read_buf = (C_DATATYPE *)HDcalloc(1, read_buf_size);
    VRFY((NULL != read_buf), "HDcalloc succeeded");

    VRFY((H5Dread(dset_id, HDF5_DATATYPE_NAME, memspace, filespace, dxpl_id, read_buf) >= 0),
         "Dataset read succeeded");

    global_buf = (C_DATATYPE *)HDcalloc(1, correct_buf_size);
    VRFY((NULL != global_buf), "HDcalloc succeeded");

    /*
     * Since these chunks are shared, run multiple rounds of MPI_Allgatherv
     * to collect all of the pieces into their appropriate locations. The
     * number of times MPI_Allgatherv is run should be equal to the number
     * of chunks in the first dimension of the dataset.
     */
    {
        size_t loop_count       = count[0];
        size_t total_recvcounts = 0;

        recvcounts = (int *)HDcalloc(1, (size_t)mpi_size * sizeof(*recvcounts));
        VRFY((NULL != recvcounts), "HDcalloc succeeded");

        displs = (int *)HDcalloc(1, (size_t)mpi_size * sizeof(*displs));
        VRFY((NULL != displs), "HDcalloc succeeded");

        for (i = 0; i < (size_t)mpi_size; i++) {
            recvcounts[i] = (int)dataset_dims[1];
            total_recvcounts += (size_t)recvcounts[i];
        }

        for (i = 0; i < (size_t)mpi_size; i++)
            displs[i] = (int)(i * dataset_dims[1]);

        for (; loop_count; loop_count--) {
            VRFY((MPI_SUCCESS == MPI_Allgatherv(&read_buf[(count[0] - loop_count) * dataset_dims[1]],
                                                recvcounts[mpi_rank], C_DATATYPE_MPI,
                                                &global_buf[(count[0] - loop_count) * total_recvcounts],
                                                recvcounts, displs, C_DATATYPE_MPI, comm)),
                 "MPI_Allgatherv succeeded");
        }
    }

    VRFY((0 == HDmemcmp(global_buf, correct_buf, correct_buf_size)), "Data verification succeeded");

    if (displs)
        HDfree(displs);
    if (recvcounts)
        HDfree(recvcounts);
    if (global_buf)
        HDfree(global_buf);
    if (read_buf)
        HDfree(read_buf);
    if (correct_buf)
        HDfree(correct_buf);

    VRFY((H5Dclose(dset_id) >= 0), "Dataset close succeeded");
    VRFY((H5Sclose(filespace) >= 0), "File dataspace close succeeded");
    VRFY((H5Sclose(memspace) >= 0), "Memory dataspace close succeeded");
    VRFY((H5Gclose(group_id) >= 0), "Group close succeeded");
    VRFY((H5Fclose(file_id) >= 0), "File close succeeded");

    return;
}

/*
 * Tests parallel read of filtered data in the case where
 * a single process in the read operation has no selection
 * in the dataset's dataspace.
 *
 * The MAINPROCESS rank will first write out all of the
 * data to the dataset. Then, each rank (except for one)
 * reads a part of the dataset and contributes its piece
 * to a global buffer that is checked for consistency.
 *
 * Programmer: Jordan Henderson
 *             05/15/2018
 */
static void
test_read_filtered_dataset_single_no_selection(const char *parent_group, H5Z_filter_t filter_id,
                                               hid_t fapl_id, hid_t dcpl_id, hid_t dxpl_id)
{
    C_DATATYPE *read_buf    = NULL;
    C_DATATYPE *correct_buf = NULL;
    C_DATATYPE *global_buf  = NULL;
    hsize_t     dataset_dims[READ_SINGLE_NO_SELECTION_FILTERED_CHUNKS_DATASET_DIMS];
    hsize_t     chunk_dims[READ_SINGLE_NO_SELECTION_FILTERED_CHUNKS_DATASET_DIMS];
    hsize_t     sel_dims[READ_SINGLE_NO_SELECTION_FILTERED_CHUNKS_DATASET_DIMS];
    hsize_t     start[READ_SINGLE_NO_SELECTION_FILTERED_CHUNKS_DATASET_DIMS];
    hsize_t     stride[READ_SINGLE_NO_SELECTION_FILTERED_CHUNKS_DATASET_DIMS];
    hsize_t     count[READ_SINGLE_NO_SELECTION_FILTERED_CHUNKS_DATASET_DIMS];
    hsize_t     block[READ_SINGLE_NO_SELECTION_FILTERED_CHUNKS_DATASET_DIMS];
    hsize_t     flat_dims[1];
    size_t      i, read_buf_size, correct_buf_size;
    size_t      segment_length;
    hid_t       file_id = H5I_INVALID_HID, dset_id = H5I_INVALID_HID, plist_id = H5I_INVALID_HID;
    hid_t       group_id  = H5I_INVALID_HID;
    hid_t       filespace = H5I_INVALID_HID, memspace = H5I_INVALID_HID;
    int *       recvcounts = NULL;
    int *       displs     = NULL;

    if (MAINPROCESS)
        HDputs("Testing read from filtered chunks with a single process having no selection");

    dataset_dims[0] = (hsize_t)READ_SINGLE_NO_SELECTION_FILTERED_CHUNKS_NROWS;
    dataset_dims[1] = (hsize_t)READ_SINGLE_NO_SELECTION_FILTERED_CHUNKS_NCOLS;

    /* Setup the buffer for writing and for comparison */
    correct_buf_size = dataset_dims[0] * dataset_dims[1] * sizeof(*correct_buf);

    correct_buf = (C_DATATYPE *)HDcalloc(1, correct_buf_size);
    VRFY((NULL != correct_buf), "HDcalloc succeeded");

    for (i = 0; i < correct_buf_size / sizeof(*correct_buf); i++)
        correct_buf[i] = (C_DATATYPE)((i % (dataset_dims[0] / (hsize_t)mpi_size * dataset_dims[1])) +
                                      (i / (dataset_dims[0] / (hsize_t)mpi_size * dataset_dims[1])));

    /* Compute the correct offset into the buffer for the process having no selection and clear it */
    segment_length = dataset_dims[0] * dataset_dims[1] / (hsize_t)mpi_size;
    HDmemset(correct_buf + ((size_t)READ_SINGLE_NO_SELECTION_FILTERED_CHUNKS_NO_SELECT_PROC * segment_length),
             0, segment_length * sizeof(*correct_buf));

    if (MAINPROCESS) {
        plist_id = H5Pcreate(H5P_FILE_ACCESS);
        VRFY((plist_id >= 0), "FAPL creation succeeded");

        VRFY((H5Pset_libver_bounds(plist_id, H5F_LIBVER_LATEST, H5F_LIBVER_LATEST) >= 0),
             "Set libver bounds succeeded");

        file_id = H5Fopen(filenames[0], H5F_ACC_RDWR, plist_id);
        VRFY((file_id >= 0), "Test file open succeeded");

        VRFY((H5Pclose(plist_id) >= 0), "FAPL close succeeded");

        group_id = H5Gopen2(file_id, parent_group, H5P_DEFAULT);
        VRFY((group_id >= 0), "H5Gopen2 succeeded");

        /* Create the dataspace for the dataset */
        filespace =
            H5Screate_simple(READ_SINGLE_NO_SELECTION_FILTERED_CHUNKS_DATASET_DIMS, dataset_dims, NULL);
        VRFY((filespace >= 0), "File dataspace creation succeeded");

        /* Create chunked dataset */
        chunk_dims[0] = (hsize_t)READ_SINGLE_NO_SELECTION_FILTERED_CHUNKS_CH_NROWS;
        chunk_dims[1] = (hsize_t)READ_SINGLE_NO_SELECTION_FILTERED_CHUNKS_CH_NCOLS;

        plist_id = H5Pcopy(dcpl_id);
        VRFY((plist_id >= 0), "DCPL copy succeeded");

        VRFY((H5Pset_chunk(plist_id, READ_SINGLE_NO_SELECTION_FILTERED_CHUNKS_DATASET_DIMS, chunk_dims) >= 0),
             "Chunk size set");

        /* Add test filter to the pipeline */
        VRFY((set_dcpl_filter(plist_id, filter_id, NULL) >= 0), "Filter set");

        dset_id = H5Dcreate2(group_id, READ_SINGLE_NO_SELECTION_FILTERED_CHUNKS_DATASET_NAME,
                             HDF5_DATATYPE_NAME, filespace, H5P_DEFAULT, plist_id, H5P_DEFAULT);
        VRFY((dset_id >= 0), "Dataset creation succeeded");

        /* Verify space allocation status */
        verify_space_alloc_status(dset_id, plist_id, DATASET_JUST_CREATED);

        VRFY((H5Sclose(filespace) >= 0), "File dataspace close succeeded");

        VRFY((H5Dwrite(dset_id, HDF5_DATATYPE_NAME, H5S_ALL, H5S_ALL, H5P_DEFAULT, correct_buf) >= 0),
             "Dataset write succeeded");

        /* Verify space allocation status */
        verify_space_alloc_status(dset_id, plist_id, ALL_CHUNKS_WRITTEN);

        VRFY((H5Pclose(plist_id) >= 0), "DCPL close succeeded");
        VRFY((H5Dclose(dset_id) >= 0), "Dataset close succeeded");
        VRFY((H5Gclose(group_id) >= 0), "Group close succeeded");
        VRFY((H5Fclose(file_id) >= 0), "File close succeeded");
    }

    file_id = H5Fopen(filenames[0], H5F_ACC_RDONLY, fapl_id);
    VRFY((file_id >= 0), "Test file open succeeded");

    group_id = H5Gopen2(file_id, parent_group, H5P_DEFAULT);
    VRFY((group_id >= 0), "H5Gopen2 succeeded");

    dset_id = H5Dopen2(group_id, READ_SINGLE_NO_SELECTION_FILTERED_CHUNKS_DATASET_NAME, H5P_DEFAULT);
    VRFY((dset_id >= 0), "Dataset open succeeded");

    sel_dims[0] = (hsize_t)READ_SINGLE_NO_SELECTION_FILTERED_CHUNKS_CH_NROWS;
    sel_dims[1] = (hsize_t)READ_SINGLE_NO_SELECTION_FILTERED_CHUNKS_NCOLS;

    if (mpi_rank == READ_SINGLE_NO_SELECTION_FILTERED_CHUNKS_NO_SELECT_PROC)
        sel_dims[0] = sel_dims[1] = 0;

    /* Setup one-dimensional memory dataspace for reading the dataset data into a contiguous buffer */
    flat_dims[0] = sel_dims[0] * sel_dims[1];

    memspace = H5Screate_simple(1, flat_dims, NULL);
    VRFY((memspace >= 0), "Memory dataspace creation succeeded");

    /* Select hyperslab in the file */
    filespace = H5Dget_space(dset_id);
    VRFY((filespace >= 0), "File dataspace retrieval succeeded");

    /*
     * Each process defines the dataset selection in the file and
     * reads it to the selection in memory
     */
    count[0] = 1;
    count[1] = (hsize_t)READ_SINGLE_NO_SELECTION_FILTERED_CHUNKS_NCOLS /
               (hsize_t)READ_SINGLE_NO_SELECTION_FILTERED_CHUNKS_CH_NCOLS;
    stride[0] = (hsize_t)READ_SINGLE_NO_SELECTION_FILTERED_CHUNKS_CH_NROWS;
    stride[1] = (hsize_t)READ_SINGLE_NO_SELECTION_FILTERED_CHUNKS_CH_NCOLS;
    block[0]  = (hsize_t)READ_SINGLE_NO_SELECTION_FILTERED_CHUNKS_CH_NROWS;
    block[1]  = (hsize_t)READ_SINGLE_NO_SELECTION_FILTERED_CHUNKS_CH_NCOLS;
    start[0]  = (hsize_t)mpi_rank * (hsize_t)READ_SINGLE_NO_SELECTION_FILTERED_CHUNKS_CH_NROWS * count[0];
    start[1]  = 0;

    if (VERBOSE_MED) {
        HDprintf("Process %d is reading with count[ %" PRIuHSIZE ", %" PRIuHSIZE " ], stride[ %" PRIuHSIZE
                 ", %" PRIuHSIZE " ], start[ %" PRIuHSIZE ", %" PRIuHSIZE " ], block size[ %" PRIuHSIZE
                 ", %" PRIuHSIZE " ]\n",
                 mpi_rank, count[0], count[1], stride[0], stride[1], start[0], start[1], block[0], block[1]);
        HDfflush(stdout);
    }

    if (mpi_rank == READ_SINGLE_NO_SELECTION_FILTERED_CHUNKS_NO_SELECT_PROC)
        VRFY((H5Sselect_none(filespace) >= 0), "Select none succeeded");
    else
        VRFY((H5Sselect_hyperslab(filespace, H5S_SELECT_SET, start, stride, count, block) >= 0),
             "Hyperslab selection succeeded");

    read_buf_size = flat_dims[0] * sizeof(*read_buf);

    read_buf = (C_DATATYPE *)HDcalloc(1, read_buf_size);
    VRFY((NULL != read_buf), "HDcalloc succeeded");

    if (mpi_rank == READ_SINGLE_NO_SELECTION_FILTERED_CHUNKS_NO_SELECT_PROC) {
        VRFY((H5Dread(dset_id, HDF5_DATATYPE_NAME, memspace, filespace, dxpl_id, NULL) >= 0),
             "Dataset read succeeded");
    }
    else {
        VRFY((H5Dread(dset_id, HDF5_DATATYPE_NAME, memspace, filespace, dxpl_id, read_buf) >= 0),
             "Dataset read succeeded");
    }

    global_buf = (C_DATATYPE *)HDcalloc(1, correct_buf_size);
    VRFY((NULL != global_buf), "HDcalloc succeeded");

    /* Collect each piece of data from all ranks into a global buffer on all ranks */
    recvcounts = (int *)HDcalloc(1, (size_t)mpi_size * sizeof(*recvcounts));
    VRFY((NULL != recvcounts), "HDcalloc succeeded");

    for (i = 0; i < (size_t)mpi_size; i++)
        recvcounts[i] = (int)(READ_SINGLE_NO_SELECTION_FILTERED_CHUNKS_CH_NROWS *
                              READ_SINGLE_NO_SELECTION_FILTERED_CHUNKS_NCOLS);
    recvcounts[READ_SINGLE_NO_SELECTION_FILTERED_CHUNKS_NO_SELECT_PROC] = 0;

    displs = (int *)HDcalloc(1, (size_t)mpi_size * sizeof(*displs));
    VRFY((NULL != displs), "HDcalloc succeeded");

    for (i = 0; i < (size_t)mpi_size; i++)
        displs[i] = (int)(i * (size_t)(READ_SINGLE_NO_SELECTION_FILTERED_CHUNKS_CH_NROWS *
                                       READ_SINGLE_NO_SELECTION_FILTERED_CHUNKS_NCOLS));

    if (mpi_rank == READ_SINGLE_NO_SELECTION_FILTERED_CHUNKS_NO_SELECT_PROC)
        VRFY((MPI_SUCCESS == MPI_Allgatherv(read_buf, 0, C_DATATYPE_MPI, global_buf, recvcounts, displs,
                                            C_DATATYPE_MPI, comm)),
             "MPI_Allgatherv succeeded");
    else
        VRFY((MPI_SUCCESS == MPI_Allgatherv(read_buf, (int)flat_dims[0], C_DATATYPE_MPI, global_buf,
                                            recvcounts, displs, C_DATATYPE_MPI, comm)),
             "MPI_Allgatherv succeeded");

    VRFY((0 == HDmemcmp(global_buf, correct_buf, correct_buf_size)), "Data verification succeeded");

    if (displs)
        HDfree(displs);
    if (recvcounts)
        HDfree(recvcounts);
    if (global_buf)
        HDfree(global_buf);
    if (read_buf)
        HDfree(read_buf);
    if (correct_buf)
        HDfree(correct_buf);

    VRFY((H5Dclose(dset_id) >= 0), "Dataset close succeeded");
    VRFY((H5Sclose(filespace) >= 0), "File dataspace close succeeded");
    VRFY((H5Sclose(memspace) >= 0), "Memory dataspace close succeeded");
    VRFY((H5Gclose(group_id) >= 0), "Group close succeeded");
    VRFY((H5Fclose(file_id) >= 0), "File close succeeded");

    return;
}

/*
 * Tests parallel read of filtered data in the case where
 * no process in the read operation has a selection in the
 * dataset's dataspace. This test is to ensure that there
 * are no assertion failures or similar issues due to size
 * 0 allocations and the like.
 *
 * The MAINPROCESS rank will first write out all of the
 * data to the dataset. Then, each rank will simply issue
 * a no-op read.
 *
 * Programmer: Jordan Henderson
 *             05/15/2018
 */
static void
test_read_filtered_dataset_all_no_selection(const char *parent_group, H5Z_filter_t filter_id, hid_t fapl_id,
                                            hid_t dcpl_id, hid_t dxpl_id)
{
    C_DATATYPE *read_buf    = NULL;
    C_DATATYPE *correct_buf = NULL;
    hsize_t     dataset_dims[READ_ALL_NO_SELECTION_FILTERED_CHUNKS_DATASET_DIMS];
    hsize_t     chunk_dims[READ_ALL_NO_SELECTION_FILTERED_CHUNKS_DATASET_DIMS];
    hsize_t     sel_dims[READ_ALL_NO_SELECTION_FILTERED_CHUNKS_DATASET_DIMS];
    size_t      read_buf_size, correct_buf_size;
    hid_t       file_id = H5I_INVALID_HID, dset_id = H5I_INVALID_HID, plist_id = H5I_INVALID_HID;
    hid_t       group_id  = H5I_INVALID_HID;
    hid_t       filespace = H5I_INVALID_HID, memspace = H5I_INVALID_HID;

    if (MAINPROCESS)
        HDputs("Testing read from filtered chunks with all processes having no selection");

    dataset_dims[0] = (hsize_t)READ_ALL_NO_SELECTION_FILTERED_CHUNKS_NROWS;
    dataset_dims[1] = (hsize_t)READ_ALL_NO_SELECTION_FILTERED_CHUNKS_NCOLS;

    /* Setup the buffer for writing and for comparison */
    correct_buf_size = dataset_dims[0] * dataset_dims[1] * sizeof(*correct_buf);

    correct_buf = (C_DATATYPE *)HDcalloc(1, correct_buf_size);
    VRFY((NULL != correct_buf), "HDcalloc succeeded");

    if (MAINPROCESS) {
        plist_id = H5Pcreate(H5P_FILE_ACCESS);
        VRFY((plist_id >= 0), "FAPL creation succeeded");

        VRFY((H5Pset_libver_bounds(plist_id, H5F_LIBVER_LATEST, H5F_LIBVER_LATEST) >= 0),
             "Set libver bounds succeeded");

        file_id = H5Fopen(filenames[0], H5F_ACC_RDWR, plist_id);
        VRFY((file_id >= 0), "Test file open succeeded");

        VRFY((H5Pclose(plist_id) >= 0), "FAPL close succeeded");

        group_id = H5Gopen2(file_id, parent_group, H5P_DEFAULT);
        VRFY((group_id >= 0), "H5Gopen2 succeeded");

        /* Create the dataspace for the dataset */
        filespace = H5Screate_simple(READ_ALL_NO_SELECTION_FILTERED_CHUNKS_DATASET_DIMS, dataset_dims, NULL);
        VRFY((filespace >= 0), "File dataspace creation succeeded");

        /* Create chunked dataset */
        chunk_dims[0] = (hsize_t)READ_ALL_NO_SELECTION_FILTERED_CHUNKS_CH_NROWS;
        chunk_dims[1] = (hsize_t)READ_ALL_NO_SELECTION_FILTERED_CHUNKS_CH_NCOLS;

        plist_id = H5Pcopy(dcpl_id);
        VRFY((plist_id >= 0), "DCPL copy succeeded");

        VRFY((H5Pset_chunk(plist_id, READ_ALL_NO_SELECTION_FILTERED_CHUNKS_DATASET_DIMS, chunk_dims) >= 0),
             "Chunk size set");

        /* Add test filter to the pipeline */
        VRFY((set_dcpl_filter(plist_id, filter_id, NULL) >= 0), "Filter set");

        dset_id = H5Dcreate2(group_id, READ_ALL_NO_SELECTION_FILTERED_CHUNKS_DATASET_NAME, HDF5_DATATYPE_NAME,
                             filespace, H5P_DEFAULT, plist_id, H5P_DEFAULT);
        VRFY((dset_id >= 0), "Dataset creation succeeded");

        /* Verify space allocation status */
        verify_space_alloc_status(dset_id, plist_id, DATASET_JUST_CREATED);

        VRFY((H5Sclose(filespace) >= 0), "File dataspace close succeeded");

        VRFY((H5Dwrite(dset_id, HDF5_DATATYPE_NAME, H5S_ALL, H5S_ALL, H5P_DEFAULT, correct_buf) >= 0),
             "Dataset write succeeded");

        /* Verify space allocation status */
        verify_space_alloc_status(dset_id, plist_id, ALL_CHUNKS_WRITTEN);

        VRFY((H5Pclose(plist_id) >= 0), "DCPL close succeeded");
        VRFY((H5Dclose(dset_id) >= 0), "Dataset close succeeded");
        VRFY((H5Gclose(group_id) >= 0), "Group close succeeded");
        VRFY((H5Fclose(file_id) >= 0), "File close succeeded");
    }

    file_id = H5Fopen(filenames[0], H5F_ACC_RDONLY, fapl_id);
    VRFY((file_id >= 0), "Test file open succeeded");

    group_id = H5Gopen2(file_id, parent_group, H5P_DEFAULT);
    VRFY((group_id >= 0), "H5Gopen2 succeeded");

    dset_id = H5Dopen2(group_id, READ_ALL_NO_SELECTION_FILTERED_CHUNKS_DATASET_NAME, H5P_DEFAULT);
    VRFY((dset_id >= 0), "Dataset open succeeded");

    sel_dims[0] = sel_dims[1] = 0;

    memspace = H5Screate_simple(READ_ALL_NO_SELECTION_FILTERED_CHUNKS_DATASET_DIMS, sel_dims, NULL);
    VRFY((memspace >= 0), "Memory dataspace creation succeeded");

    /* Select hyperslab in the file */
    filespace = H5Dget_space(dset_id);
    VRFY((filespace >= 0), "File dataspace retrieval succeeded");

    VRFY((H5Sselect_none(filespace) >= 0), "Select none succeeded");

    read_buf_size = dataset_dims[0] * dataset_dims[1] * sizeof(*read_buf);

    read_buf = (C_DATATYPE *)HDcalloc(1, read_buf_size);
    VRFY((NULL != read_buf), "HDcalloc succeeded");

    VRFY((H5Dread(dset_id, HDF5_DATATYPE_NAME, memspace, filespace, dxpl_id, read_buf) >= 0),
         "Dataset read succeeded");

    VRFY((0 == HDmemcmp(read_buf, correct_buf, correct_buf_size)), "Data verification succeeded");

    if (read_buf)
        HDfree(read_buf);
    if (correct_buf)
        HDfree(correct_buf);

    VRFY((H5Dclose(dset_id) >= 0), "Dataset close succeeded");
    VRFY((H5Sclose(filespace) >= 0), "File dataspace close succeeded");
    VRFY((H5Sclose(memspace) >= 0), "Memory dataspace close succeeded");
    VRFY((H5Gclose(group_id) >= 0), "Group close succeeded");
    VRFY((H5Fclose(file_id) >= 0), "File close succeeded");

    return;
}

/*
 * Tests parallel read of filtered data by using point
 * selections instead of hyperslab selections.
 *
 * The MAINPROCESS rank will first write out all of the
 * data to the dataset. Then, each rank will read part
 * of the dataset using a point selection and will
 * contribute its piece to a global buffer that is
 * checked for consistency.
 *
 * Programmer: Jordan Henderson
 *             05/15/2018
 */
static void
test_read_filtered_dataset_point_selection(const char *parent_group, H5Z_filter_t filter_id, hid_t fapl_id,
                                           hid_t dcpl_id, hid_t dxpl_id)
{
    C_DATATYPE *correct_buf = NULL;
    C_DATATYPE *read_buf    = NULL;
    C_DATATYPE *global_buf  = NULL;
    hsize_t *   coords      = NULL;
    hsize_t     dataset_dims[READ_POINT_SELECTION_FILTERED_CHUNKS_DATASET_DIMS];
    hsize_t     chunk_dims[READ_POINT_SELECTION_FILTERED_CHUNKS_DATASET_DIMS];
    hsize_t     sel_dims[READ_POINT_SELECTION_FILTERED_CHUNKS_DATASET_DIMS];
    hsize_t     flat_dims[1];
    size_t      i, j, read_buf_size, correct_buf_size;
    size_t      num_points;
    hid_t       file_id = H5I_INVALID_HID, dset_id = H5I_INVALID_HID, plist_id = H5I_INVALID_HID;
    hid_t       group_id  = H5I_INVALID_HID;
    hid_t       filespace = H5I_INVALID_HID, memspace = H5I_INVALID_HID;
    int *       recvcounts = NULL;
    int *       displs     = NULL;

    if (MAINPROCESS)
        HDputs("Testing read from filtered chunks with point selection");

    dataset_dims[0] = (hsize_t)READ_POINT_SELECTION_FILTERED_CHUNKS_NROWS;
    dataset_dims[1] = (hsize_t)READ_POINT_SELECTION_FILTERED_CHUNKS_NCOLS;

    /* Setup the buffer for writing and for comparison */
    correct_buf_size = dataset_dims[0] * dataset_dims[1] * sizeof(*correct_buf);

    correct_buf = (C_DATATYPE *)HDcalloc(1, correct_buf_size);
    VRFY((NULL != correct_buf), "HDcalloc succeeded");

    for (i = 0; i < correct_buf_size / sizeof(*correct_buf); i++)
        correct_buf[i] = (C_DATATYPE)(
            (dataset_dims[1] * (i / ((hsize_t)mpi_size * dataset_dims[1]))) + (i % dataset_dims[1]) +
            (((i % ((hsize_t)mpi_size * dataset_dims[1])) / dataset_dims[1]) % dataset_dims[1]));

    if (MAINPROCESS) {
        plist_id = H5Pcreate(H5P_FILE_ACCESS);
        VRFY((plist_id >= 0), "FAPL creation succeeded");

        VRFY((H5Pset_libver_bounds(plist_id, H5F_LIBVER_LATEST, H5F_LIBVER_LATEST) >= 0),
             "Set libver bounds succeeded");

        file_id = H5Fopen(filenames[0], H5F_ACC_RDWR, plist_id);
        VRFY((file_id >= 0), "Test file open succeeded");

        VRFY((H5Pclose(plist_id) >= 0), "FAPL close succeeded");

        group_id = H5Gopen2(file_id, parent_group, H5P_DEFAULT);
        VRFY((group_id >= 0), "H5Gopen2 succeeded");

        /* Create the dataspace for the dataset */
        filespace = H5Screate_simple(READ_POINT_SELECTION_FILTERED_CHUNKS_DATASET_DIMS, dataset_dims, NULL);
        VRFY((filespace >= 0), "File dataspace creation succeeded");

        /* Create chunked dataset */
        chunk_dims[0] = (hsize_t)READ_POINT_SELECTION_FILTERED_CHUNKS_CH_NROWS;
        chunk_dims[1] = (hsize_t)READ_POINT_SELECTION_FILTERED_CHUNKS_CH_NCOLS;

        plist_id = H5Pcopy(dcpl_id);
        VRFY((plist_id >= 0), "DCPL copy succeeded");

        VRFY((H5Pset_chunk(plist_id, READ_POINT_SELECTION_FILTERED_CHUNKS_DATASET_DIMS, chunk_dims) >= 0),
             "Chunk size set");

        /* Add test filter to the pipeline */
        VRFY((set_dcpl_filter(plist_id, filter_id, NULL) >= 0), "Filter set");

        dset_id = H5Dcreate2(group_id, READ_POINT_SELECTION_FILTERED_CHUNKS_DATASET_NAME, HDF5_DATATYPE_NAME,
                             filespace, H5P_DEFAULT, plist_id, H5P_DEFAULT);
        VRFY((dset_id >= 0), "Dataset creation succeeded");

        /* Verify space allocation status */
        verify_space_alloc_status(dset_id, plist_id, DATASET_JUST_CREATED);

        VRFY((H5Sclose(filespace) >= 0), "File dataspace close succeeded");

        VRFY((H5Dwrite(dset_id, HDF5_DATATYPE_NAME, H5S_ALL, H5S_ALL, H5P_DEFAULT, correct_buf) >= 0),
             "Dataset write succeeded");

        /* Verify space allocation status */
        verify_space_alloc_status(dset_id, plist_id, ALL_CHUNKS_WRITTEN);

        VRFY((H5Pclose(plist_id) >= 0), "DCPL close succeeded");
        VRFY((H5Dclose(dset_id) >= 0), "Dataset close succeeded");
        VRFY((H5Gclose(group_id) >= 0), "Group close succeeded");
        VRFY((H5Fclose(file_id) >= 0), "File close succeeded");
    }

    file_id = H5Fopen(filenames[0], H5F_ACC_RDONLY, fapl_id);
    VRFY((file_id >= 0), "Test file open succeeded");

    group_id = H5Gopen2(file_id, parent_group, H5P_DEFAULT);
    VRFY((group_id >= 0), "H5Gopen2 succeeded");

    dset_id = H5Dopen2(group_id, READ_POINT_SELECTION_FILTERED_CHUNKS_DATASET_NAME, H5P_DEFAULT);
    VRFY((dset_id >= 0), "Dataset open succeeded");

    sel_dims[0] = (hsize_t)READ_POINT_SELECTION_FILTERED_CHUNKS_NROWS / (hsize_t)mpi_size;
    sel_dims[1] = (hsize_t)READ_POINT_SELECTION_FILTERED_CHUNKS_NCOLS;

    /* Setup one-dimensional memory dataspace for reading the dataset data into a contiguous buffer */
    flat_dims[0] = sel_dims[0] * sel_dims[1];

    memspace = H5Screate_simple(1, flat_dims, NULL);
    VRFY((memspace >= 0), "Memory dataspace creation succeeded");

    /* Set up point selection */
    filespace = H5Dget_space(dset_id);
    VRFY((filespace >= 0), "File dataspace retrieval succeeded");

    num_points = (hsize_t)READ_POINT_SELECTION_FILTERED_CHUNKS_NROWS *
                 (hsize_t)READ_POINT_SELECTION_FILTERED_CHUNKS_NCOLS / (hsize_t)mpi_size;
    coords = (hsize_t *)HDcalloc(1, 2 * num_points * sizeof(*coords));
    VRFY((NULL != coords), "Coords HDcalloc succeeded");

    for (i = 0; i < num_points; i++)
        for (j = 0; j < READ_POINT_SELECTION_FILTERED_CHUNKS_DATASET_DIMS; j++)
            coords[(i * READ_POINT_SELECTION_FILTERED_CHUNKS_DATASET_DIMS) + j] =
                (j > 0) ? (i % (hsize_t)READ_POINT_SELECTION_FILTERED_CHUNKS_NCOLS)
                        : ((hsize_t)mpi_rank +
                           ((hsize_t)mpi_size * (i / (hsize_t)READ_POINT_SELECTION_FILTERED_CHUNKS_NCOLS)));

    VRFY((H5Sselect_elements(filespace, H5S_SELECT_SET, (hsize_t)num_points, (const hsize_t *)coords) >= 0),
         "Point selection succeeded");

    read_buf_size = flat_dims[0] * sizeof(*read_buf);

    read_buf = (C_DATATYPE *)HDcalloc(1, read_buf_size);
    VRFY((NULL != read_buf), "HDcalloc succeeded");

    VRFY((H5Dread(dset_id, HDF5_DATATYPE_NAME, memspace, filespace, dxpl_id, read_buf) >= 0),
         "Dataset read succeeded");

    global_buf = (C_DATATYPE *)HDcalloc(1, correct_buf_size);
    VRFY((NULL != global_buf), "HDcalloc succeeded");

    /*
     * Since these chunks are shared, run multiple rounds of MPI_Allgatherv
     * to collect all of the pieces into their appropriate locations. The
     * number of times MPI_Allgatherv is run should be equal to the number
     * of chunks in the first dimension of the dataset.
     */
    {
        size_t original_loop_count = dataset_dims[0] / (hsize_t)mpi_size;
        size_t cur_loop_count      = original_loop_count;
        size_t total_recvcounts    = 0;

        recvcounts = (int *)HDcalloc(1, (size_t)mpi_size * sizeof(*recvcounts));
        VRFY((NULL != recvcounts), "HDcalloc succeeded");

        displs = (int *)HDcalloc(1, (size_t)mpi_size * sizeof(*displs));
        VRFY((NULL != displs), "HDcalloc succeeded");

        for (i = 0; i < (size_t)mpi_size; i++) {
            recvcounts[i] = (int)dataset_dims[1];
            total_recvcounts += (size_t)recvcounts[i];
        }

        for (i = 0; i < (size_t)mpi_size; i++)
            displs[i] = (int)(i * dataset_dims[1]);

        for (; cur_loop_count; cur_loop_count--) {
            VRFY((MPI_SUCCESS ==
                  MPI_Allgatherv(&read_buf[(original_loop_count - cur_loop_count) * dataset_dims[1]],
                                 recvcounts[mpi_rank], C_DATATYPE_MPI,
                                 &global_buf[(original_loop_count - cur_loop_count) * total_recvcounts],
                                 recvcounts, displs, C_DATATYPE_MPI, comm)),
                 "MPI_Allgatherv succeeded");
        }
    }

    VRFY((0 == HDmemcmp(global_buf, correct_buf, correct_buf_size)), "Data verification succeeded");

    if (displs)
        HDfree(displs);
    if (recvcounts)
        HDfree(recvcounts);
    if (global_buf)
        HDfree(global_buf);
    if (read_buf)
        HDfree(read_buf);
    if (correct_buf)
        HDfree(correct_buf);

    HDfree(coords);

    VRFY((H5Dclose(dset_id) >= 0), "Dataset close succeeded");
    VRFY((H5Sclose(filespace) >= 0), "File dataspace close succeeded");
    VRFY((H5Sclose(memspace) >= 0), "Memory dataspace close succeeded");
    VRFY((H5Gclose(group_id) >= 0), "Group close succeeded");
    VRFY((H5Fclose(file_id) >= 0), "File close succeeded");

    return;
}

/*
 * Tests parallel read of filtered data in the case where
 * each process reads an equal amount of data from each
 * chunk in the dataset. Each chunk is distributed among the
 * processes in round-robin fashion by blocks of size 1 until
 * the whole chunk is selected, leading to an interleaved
 * read pattern.
 *
 * The MAINPROCESS rank will first write out all of the
 * data to the dataset. Then, each rank will read part
 * of each chunk of the dataset and will contribute its
 * pieces to a global buffer that is checked for consistency.
 *
 * Programmer: Jordan Henderson
 *             05/15/2018
 */
static void
test_read_filtered_dataset_interleaved_read(const char *parent_group, H5Z_filter_t filter_id, hid_t fapl_id,
                                            hid_t dcpl_id, hid_t dxpl_id)
{
    C_DATATYPE *read_buf    = NULL;
    C_DATATYPE *correct_buf = NULL;
    C_DATATYPE *global_buf  = NULL;
    hsize_t     dataset_dims[INTERLEAVED_READ_FILTERED_DATASET_DIMS];
    hsize_t     chunk_dims[INTERLEAVED_READ_FILTERED_DATASET_DIMS];
    hsize_t     sel_dims[INTERLEAVED_READ_FILTERED_DATASET_DIMS];
    hsize_t     start[INTERLEAVED_READ_FILTERED_DATASET_DIMS];
    hsize_t     stride[INTERLEAVED_READ_FILTERED_DATASET_DIMS];
    hsize_t     count[INTERLEAVED_READ_FILTERED_DATASET_DIMS];
    hsize_t     block[INTERLEAVED_READ_FILTERED_DATASET_DIMS];
    hsize_t     flat_dims[1];
    size_t      i, read_buf_size, correct_buf_size;
    hid_t       file_id = H5I_INVALID_HID, dset_id = H5I_INVALID_HID, plist_id = H5I_INVALID_HID;
    hid_t       group_id  = H5I_INVALID_HID;
    hid_t       filespace = H5I_INVALID_HID, memspace = H5I_INVALID_HID;
    int *       recvcounts = NULL;
    int *       displs     = NULL;

    if (MAINPROCESS)
        HDputs("Testing interleaved read from filtered chunks");

    dataset_dims[0] = (hsize_t)INTERLEAVED_READ_FILTERED_DATASET_NROWS;
    dataset_dims[1] = (hsize_t)INTERLEAVED_READ_FILTERED_DATASET_NCOLS;

    /* Setup the buffer for writing and for comparison */
    correct_buf_size = dataset_dims[0] * dataset_dims[1] * sizeof(*correct_buf);

    correct_buf = (C_DATATYPE *)HDcalloc(1, correct_buf_size);
    VRFY((NULL != correct_buf), "HDcalloc succeeded");

    for (i = 0; i < correct_buf_size / sizeof(*correct_buf); i++)
        /* Add Column Index */
        correct_buf[i] =
            (C_DATATYPE)((i % (hsize_t)INTERLEAVED_READ_FILTERED_DATASET_NCOLS)

                         /* Add the Row Index */
                         + ((i % (hsize_t)(mpi_size * INTERLEAVED_READ_FILTERED_DATASET_NCOLS)) /
                            (hsize_t)INTERLEAVED_READ_FILTERED_DATASET_NCOLS)

                         /* Add the amount that gets added when a rank moves down to its next section
                            vertically in the dataset */
                         + ((hsize_t)INTERLEAVED_READ_FILTERED_DATASET_NCOLS *
                            (i / (hsize_t)(mpi_size * INTERLEAVED_READ_FILTERED_DATASET_NCOLS))));

    if (MAINPROCESS) {
        plist_id = H5Pcreate(H5P_FILE_ACCESS);
        VRFY((plist_id >= 0), "FAPL creation succeeded");

        VRFY((H5Pset_libver_bounds(plist_id, H5F_LIBVER_LATEST, H5F_LIBVER_LATEST) >= 0),
             "Set libver bounds succeeded");

        file_id = H5Fopen(filenames[0], H5F_ACC_RDWR, plist_id);
        VRFY((file_id >= 0), "Test file open succeeded");

        VRFY((H5Pclose(plist_id) >= 0), "FAPL close succeeded");

        group_id = H5Gopen2(file_id, parent_group, H5P_DEFAULT);
        VRFY((group_id >= 0), "H5Gopen2 succeeded");

        /* Create the dataspace for the dataset */
        filespace = H5Screate_simple(INTERLEAVED_READ_FILTERED_DATASET_DIMS, dataset_dims, NULL);
        VRFY((filespace >= 0), "File dataspace creation succeeded");

        /* Create chunked dataset */
        chunk_dims[0] = (hsize_t)INTERLEAVED_READ_FILTERED_DATASET_CH_NROWS;
        chunk_dims[1] = (hsize_t)INTERLEAVED_READ_FILTERED_DATASET_CH_NCOLS;

        plist_id = H5Pcopy(dcpl_id);
        VRFY((plist_id >= 0), "DCPL copy succeeded");

        VRFY((H5Pset_chunk(plist_id, INTERLEAVED_READ_FILTERED_DATASET_DIMS, chunk_dims) >= 0),
             "Chunk size set");

        /* Add test filter to the pipeline */
        VRFY((set_dcpl_filter(plist_id, filter_id, NULL) >= 0), "Filter set");

        dset_id = H5Dcreate2(group_id, INTERLEAVED_READ_FILTERED_DATASET_NAME, HDF5_DATATYPE_NAME, filespace,
                             H5P_DEFAULT, plist_id, H5P_DEFAULT);
        VRFY((dset_id >= 0), "Dataset creation succeeded");

        /* Verify space allocation status */
        verify_space_alloc_status(dset_id, plist_id, DATASET_JUST_CREATED);

        VRFY((H5Sclose(filespace) >= 0), "File dataspace close succeeded");

        VRFY((H5Dwrite(dset_id, HDF5_DATATYPE_NAME, H5S_ALL, H5S_ALL, H5P_DEFAULT, correct_buf) >= 0),
             "Dataset write succeeded");

        /* Verify space allocation status */
        verify_space_alloc_status(dset_id, plist_id, ALL_CHUNKS_WRITTEN);

        VRFY((H5Pclose(plist_id) >= 0), "DCPL close succeeded");
        VRFY((H5Dclose(dset_id) >= 0), "Dataset close succeeded");
        VRFY((H5Gclose(group_id) >= 0), "Group close succeeded");
        VRFY((H5Fclose(file_id) >= 0), "File close succeeded");
    }

    file_id = H5Fopen(filenames[0], H5F_ACC_RDONLY, fapl_id);
    VRFY((file_id >= 0), "Test file open succeeded");

    group_id = H5Gopen2(file_id, parent_group, H5P_DEFAULT);
    VRFY((group_id >= 0), "H5Gopen2 succeeded");

    dset_id = H5Dopen2(group_id, INTERLEAVED_READ_FILTERED_DATASET_NAME, H5P_DEFAULT);
    VRFY((dset_id >= 0), "Dataset open succeeded");

    sel_dims[0] = (hsize_t)(INTERLEAVED_READ_FILTERED_DATASET_NROWS / mpi_size);
    sel_dims[1] = (hsize_t)INTERLEAVED_READ_FILTERED_DATASET_NCOLS;

    /* Setup one-dimensional memory dataspace for reading the dataset data into a contiguous buffer */
    flat_dims[0] = sel_dims[0] * sel_dims[1];

    memspace = H5Screate_simple(1, flat_dims, NULL);
    VRFY((memspace >= 0), "Memory dataspace creation succeeded");

    /* Select hyperslab in the file */
    filespace = H5Dget_space(dset_id);
    VRFY((filespace >= 0), "File dataspace retrieval succeeded");

    /*
     * Each process defines the dataset selection in the file and
     * reads it to the selection in memory
     */
    count[0] =
        (hsize_t)(INTERLEAVED_READ_FILTERED_DATASET_NROWS / INTERLEAVED_READ_FILTERED_DATASET_CH_NROWS);
    count[1] =
        (hsize_t)(INTERLEAVED_READ_FILTERED_DATASET_NCOLS / INTERLEAVED_READ_FILTERED_DATASET_CH_NCOLS);
    stride[0] = (hsize_t)INTERLEAVED_READ_FILTERED_DATASET_CH_NROWS;
    stride[1] = (hsize_t)INTERLEAVED_READ_FILTERED_DATASET_CH_NCOLS;
    block[0]  = 1;
    block[1]  = (hsize_t)INTERLEAVED_READ_FILTERED_DATASET_CH_NCOLS;
    start[0]  = (hsize_t)mpi_rank;
    start[1]  = 0;

    if (VERBOSE_MED) {
        HDprintf("Process %d is reading with count[ %" PRIuHSIZE ", %" PRIuHSIZE " ], stride[ %" PRIuHSIZE
                 ", %" PRIuHSIZE " ], start[ %" PRIuHSIZE ", %" PRIuHSIZE " ], block size[ %" PRIuHSIZE
                 ", %" PRIuHSIZE " ]\n",
                 mpi_rank, count[0], count[1], stride[0], stride[1], start[0], start[1], block[0], block[1]);
        HDfflush(stdout);
    }

    VRFY((H5Sselect_hyperslab(filespace, H5S_SELECT_SET, start, stride, count, block) >= 0),
         "Hyperslab selection succeeded");

    read_buf_size = flat_dims[0] * sizeof(*read_buf);

    read_buf = (C_DATATYPE *)HDcalloc(1, read_buf_size);
    VRFY((NULL != read_buf), "HDcalloc succeeded");

    VRFY((H5Dread(dset_id, HDF5_DATATYPE_NAME, memspace, filespace, dxpl_id, read_buf) >= 0),
         "Dataset read succeeded");

    global_buf = (C_DATATYPE *)HDcalloc(1, correct_buf_size);
    VRFY((NULL != global_buf), "HDcalloc succeeded");

    /*
     * Since these chunks are shared, run multiple rounds of MPI_Allgatherv
     * to collect all of the pieces into their appropriate locations. The
     * number of times MPI_Allgatherv is run should be equal to the number
     * of chunks in the first dimension of the dataset.
     */
    {
        size_t loop_count       = count[0];
        size_t total_recvcounts = 0;

        recvcounts = (int *)HDcalloc(1, (size_t)mpi_size * sizeof(*recvcounts));
        VRFY((NULL != recvcounts), "HDcalloc succeeded");

        displs = (int *)HDcalloc(1, (size_t)mpi_size * sizeof(*displs));
        VRFY((NULL != displs), "HDcalloc succeeded");

        for (i = 0; i < (size_t)mpi_size; i++) {
            recvcounts[i] = (int)dataset_dims[1];
            total_recvcounts += (size_t)recvcounts[i];
        }

        for (i = 0; i < (size_t)mpi_size; i++)
            displs[i] = (int)(i * dataset_dims[1]);

        for (; loop_count; loop_count--) {
            VRFY((MPI_SUCCESS == MPI_Allgatherv(&read_buf[(count[0] - loop_count) * dataset_dims[1]],
                                                recvcounts[mpi_rank], C_DATATYPE_MPI,
                                                &global_buf[(count[0] - loop_count) * total_recvcounts],
                                                recvcounts, displs, C_DATATYPE_MPI, comm)),
                 "MPI_Allgatherv succeeded");
        }
    }

    VRFY((0 == HDmemcmp(global_buf, correct_buf, correct_buf_size)), "Data verification succeeded");

    if (displs)
        HDfree(displs);
    if (recvcounts)
        HDfree(recvcounts);
    if (global_buf)
        HDfree(global_buf);
    if (read_buf)
        HDfree(read_buf);
    if (correct_buf)
        HDfree(correct_buf);

    VRFY((H5Dclose(dset_id) >= 0), "Dataset close succeeded");
    VRFY((H5Sclose(filespace) >= 0), "File dataspace close succeeded");
    VRFY((H5Sclose(memspace) >= 0), "Memory dataspace close succeeded");
    VRFY((H5Gclose(group_id) >= 0), "Group close succeeded");
    VRFY((H5Fclose(file_id) >= 0), "File close succeeded");

    return;
}

/*
 * Tests parallel read of filtered data in the case where
 * the dataset has 3 dimensions and each process reads from
 * its own "page" in the 3rd dimension.
 *
 * The MAINPROCESS rank will first write out all of the
 * data to the dataset. Then, each rank reads its own "page"
 * of the dataset and contributes its piece to a global buffer
 * that is checked for consistency.
 *
 * Programmer: Jordan Henderson
 *             05/16/2018
 */
static void
test_read_3d_filtered_dataset_no_overlap_separate_pages(const char *parent_group, H5Z_filter_t filter_id,
                                                        hid_t fapl_id, hid_t dcpl_id, hid_t dxpl_id)
{
    MPI_Datatype vector_type;
    MPI_Datatype resized_vector_type;
    C_DATATYPE * read_buf    = NULL;
    C_DATATYPE * correct_buf = NULL;
    C_DATATYPE * global_buf  = NULL;
    hsize_t      dataset_dims[READ_UNSHARED_FILTERED_CHUNKS_3D_SEP_PAGE_DATASET_DIMS];
    hsize_t      chunk_dims[READ_UNSHARED_FILTERED_CHUNKS_3D_SEP_PAGE_DATASET_DIMS];
    hsize_t      sel_dims[READ_UNSHARED_FILTERED_CHUNKS_3D_SEP_PAGE_DATASET_DIMS];
    hsize_t      start[READ_UNSHARED_FILTERED_CHUNKS_3D_SEP_PAGE_DATASET_DIMS];
    hsize_t      stride[READ_UNSHARED_FILTERED_CHUNKS_3D_SEP_PAGE_DATASET_DIMS];
    hsize_t      count[READ_UNSHARED_FILTERED_CHUNKS_3D_SEP_PAGE_DATASET_DIMS];
    hsize_t      block[READ_UNSHARED_FILTERED_CHUNKS_3D_SEP_PAGE_DATASET_DIMS];
    hsize_t      flat_dims[1];
    size_t       i, read_buf_size, correct_buf_size;
    hid_t        file_id = H5I_INVALID_HID, dset_id = H5I_INVALID_HID, plist_id = H5I_INVALID_HID;
    hid_t        group_id  = H5I_INVALID_HID;
    hid_t        filespace = H5I_INVALID_HID, memspace = H5I_INVALID_HID;

    if (MAINPROCESS)
        HDputs("Testing read from unshared filtered chunks on separate pages in 3D dataset");

    dataset_dims[0] = (hsize_t)READ_UNSHARED_FILTERED_CHUNKS_3D_SEP_PAGE_NROWS;
    dataset_dims[1] = (hsize_t)READ_UNSHARED_FILTERED_CHUNKS_3D_SEP_PAGE_NCOLS;
    dataset_dims[2] = (hsize_t)READ_UNSHARED_FILTERED_CHUNKS_3D_SEP_PAGE_DEPTH;

    /* Setup the buffer for writing and for comparison */
    correct_buf_size = dataset_dims[0] * dataset_dims[1] * dataset_dims[2] * sizeof(*correct_buf);

    correct_buf = (C_DATATYPE *)HDcalloc(1, correct_buf_size);
    VRFY((NULL != correct_buf), "HDcalloc succeeded");

    for (i = 0; i < correct_buf_size / sizeof(*correct_buf); i++)
        correct_buf[i] = (C_DATATYPE)((i % (hsize_t)mpi_size) + (i / (hsize_t)mpi_size));

    if (MAINPROCESS) {
        plist_id = H5Pcreate(H5P_FILE_ACCESS);
        VRFY((plist_id >= 0), "FAPL creation succeeded");

        VRFY((H5Pset_libver_bounds(plist_id, H5F_LIBVER_LATEST, H5F_LIBVER_LATEST) >= 0),
             "Set libver bounds succeeded");

        file_id = H5Fopen(filenames[0], H5F_ACC_RDWR, plist_id);
        VRFY((file_id >= 0), "Test file open succeeded");

        VRFY((H5Pclose(plist_id) >= 0), "FAPL close succeeded");

        group_id = H5Gopen2(file_id, parent_group, H5P_DEFAULT);
        VRFY((group_id >= 0), "H5Gopen2 succeeded");

        /* Create the dataspace for the dataset */
        filespace =
            H5Screate_simple(READ_UNSHARED_FILTERED_CHUNKS_3D_SEP_PAGE_DATASET_DIMS, dataset_dims, NULL);
        VRFY((filespace >= 0), "File dataspace creation succeeded");

        /* Create chunked dataset */
        chunk_dims[0] = (hsize_t)READ_UNSHARED_FILTERED_CHUNKS_3D_SEP_PAGE_CH_NROWS;
        chunk_dims[1] = (hsize_t)READ_UNSHARED_FILTERED_CHUNKS_3D_SEP_PAGE_CH_NCOLS;
        chunk_dims[2] = 1;

        plist_id = H5Pcopy(dcpl_id);
        VRFY((plist_id >= 0), "DCPL copy succeeded");

        VRFY(
            (H5Pset_chunk(plist_id, READ_UNSHARED_FILTERED_CHUNKS_3D_SEP_PAGE_DATASET_DIMS, chunk_dims) >= 0),
            "Chunk size set");

        /* Add test filter to the pipeline */
        VRFY((set_dcpl_filter(plist_id, filter_id, NULL) >= 0), "Filter set");

        dset_id = H5Dcreate2(group_id, READ_UNSHARED_FILTERED_CHUNKS_3D_SEP_PAGE_DATASET_NAME,
                             HDF5_DATATYPE_NAME, filespace, H5P_DEFAULT, plist_id, H5P_DEFAULT);
        VRFY((dset_id >= 0), "Dataset creation succeeded");

        /* Verify space allocation status */
        verify_space_alloc_status(dset_id, plist_id, DATASET_JUST_CREATED);

        VRFY((H5Sclose(filespace) >= 0), "File dataspace close succeeded");

        VRFY((H5Dwrite(dset_id, HDF5_DATATYPE_NAME, H5S_ALL, H5S_ALL, H5P_DEFAULT, correct_buf) >= 0),
             "Dataset write succeeded");

        /* Verify space allocation status */
        verify_space_alloc_status(dset_id, plist_id, ALL_CHUNKS_WRITTEN);

        VRFY((H5Pclose(plist_id) >= 0), "DCPL close succeeded");
        VRFY((H5Dclose(dset_id) >= 0), "Dataset close succeeded");
        VRFY((H5Gclose(group_id) >= 0), "Group close succeeded");
        VRFY((H5Fclose(file_id) >= 0), "File close succeeded");
    }

    file_id = H5Fopen(filenames[0], H5F_ACC_RDONLY, fapl_id);
    VRFY((file_id >= 0), "Test file open succeeded");

    group_id = H5Gopen2(file_id, parent_group, H5P_DEFAULT);
    VRFY((group_id >= 0), "H5Gopen2 succeeded");

    dset_id = H5Dopen2(group_id, READ_UNSHARED_FILTERED_CHUNKS_3D_SEP_PAGE_DATASET_NAME, H5P_DEFAULT);
    VRFY((dset_id >= 0), "Dataset open succeeded");

    sel_dims[0] = (hsize_t)READ_UNSHARED_FILTERED_CHUNKS_3D_SEP_PAGE_NROWS;
    sel_dims[1] = (hsize_t)READ_UNSHARED_FILTERED_CHUNKS_3D_SEP_PAGE_NCOLS;
    sel_dims[2] = 1;

    /* Setup one-dimensional memory dataspace for reading the dataset data into a contiguous buffer */
    flat_dims[0] = sel_dims[0] * sel_dims[1] * sel_dims[2];

    memspace = H5Screate_simple(1, flat_dims, NULL);
    VRFY((memspace >= 0), "Memory dataspace creation succeeded");

    /* Select hyperslab in the file */
    filespace = H5Dget_space(dset_id);
    VRFY((filespace >= 0), "File dataspace retrieval succeeded");

    /*
     * Each process defines the dataset selection in the file and
     * reads it to the selection in memory
     */
    count[0] = (hsize_t)READ_UNSHARED_FILTERED_CHUNKS_3D_SEP_PAGE_NROWS /
               (hsize_t)READ_UNSHARED_FILTERED_CHUNKS_3D_SEP_PAGE_CH_NROWS;
    count[1] = (hsize_t)READ_UNSHARED_FILTERED_CHUNKS_3D_SEP_PAGE_NCOLS /
               (hsize_t)READ_UNSHARED_FILTERED_CHUNKS_3D_SEP_PAGE_CH_NCOLS;
    count[2]  = 1;
    stride[0] = (hsize_t)READ_UNSHARED_FILTERED_CHUNKS_3D_SEP_PAGE_CH_NROWS;
    stride[1] = (hsize_t)READ_UNSHARED_FILTERED_CHUNKS_3D_SEP_PAGE_CH_NCOLS;
    stride[2] = 1;
    block[0]  = (hsize_t)READ_UNSHARED_FILTERED_CHUNKS_3D_SEP_PAGE_CH_NROWS;
    block[1]  = (hsize_t)READ_UNSHARED_FILTERED_CHUNKS_3D_SEP_PAGE_CH_NCOLS;
    block[2]  = 1;
    start[0]  = 0;
    start[1]  = 0;
    start[2]  = (hsize_t)mpi_rank;

    if (VERBOSE_MED) {
        HDprintf("Process %d is reading with count[ %" PRIuHSIZE ", %" PRIuHSIZE " ], stride[ %" PRIuHSIZE
                 ", %" PRIuHSIZE " ], start[ %" PRIuHSIZE ", %" PRIuHSIZE " ], block size[ %" PRIuHSIZE
                 ", %" PRIuHSIZE " ]\n",
                 mpi_rank, count[0], count[1], stride[0], stride[1], start[0], start[1], block[0], block[1]);
        HDfflush(stdout);
    }

    VRFY((H5Sselect_hyperslab(filespace, H5S_SELECT_SET, start, stride, count, block) >= 0),
         "Hyperslab selection succeeded");

    read_buf_size = flat_dims[0] * sizeof(*read_buf);

    read_buf = (C_DATATYPE *)HDcalloc(1, read_buf_size);
    VRFY((NULL != read_buf), "HDcalloc succeeded");

    VRFY((H5Dread(dset_id, HDF5_DATATYPE_NAME, memspace, filespace, dxpl_id, read_buf) >= 0),
         "Dataset read succeeded");

    global_buf = (C_DATATYPE *)HDcalloc(1, correct_buf_size);
    VRFY((NULL != global_buf), "HDcalloc succeeded");

    /*
     * Due to the nature of 3-dimensional reading, create an MPI vector type that allows each
     * rank to write to the nth position of the global data buffer, where n is the rank number.
     */
    VRFY((MPI_SUCCESS == MPI_Type_vector((int)flat_dims[0], 1, mpi_size, C_DATATYPE_MPI, &vector_type)),
         "MPI_Type_vector succeeded");
    VRFY((MPI_SUCCESS == MPI_Type_commit(&vector_type)), "MPI_Type_commit succeeded");

    /*
     * Resize the type to allow interleaving,
     * so make it only one MPI_LONG wide
     */
    VRFY((MPI_SUCCESS == MPI_Type_create_resized(vector_type, 0, sizeof(long), &resized_vector_type)),
         "MPI_Type_create_resized");
    VRFY((MPI_SUCCESS == MPI_Type_commit(&resized_vector_type)), "MPI_Type_commit succeeded");

    VRFY((MPI_SUCCESS == MPI_Allgather(read_buf, (int)flat_dims[0], C_DATATYPE_MPI, global_buf, 1,
                                       resized_vector_type, comm)),
         "MPI_Allgather succeeded");

    VRFY((0 == HDmemcmp(global_buf, correct_buf, correct_buf_size)), "Data verification succeeded");

    VRFY((MPI_SUCCESS == MPI_Type_free(&vector_type)), "MPI_Type_free succeeded");
    VRFY((MPI_SUCCESS == MPI_Type_free(&resized_vector_type)), "MPI_Type_free succeeded");

    if (global_buf)
        HDfree(global_buf);
    if (read_buf)
        HDfree(read_buf);
    if (correct_buf)
        HDfree(correct_buf);

    VRFY((H5Dclose(dset_id) >= 0), "Dataset close succeeded");
    VRFY((H5Sclose(filespace) >= 0), "File dataspace close succeeded");
    VRFY((H5Sclose(memspace) >= 0), "Memory dataspace close succeeded");
    VRFY((H5Gclose(group_id) >= 0), "Group close succeeded");
    VRFY((H5Fclose(file_id) >= 0), "File close succeeded");

    return;
}

/*
 * Tests parallel read of transformed and filtered data in the
 * case where only one process is reading from a particular
 * chunk in the operation. Normally, a data transform function
 * will cause the parallel library to break to independent I/O
 * and this isn't allowed when there are filters in the pipeline.
 * However, in this case the parallel library recognizes that
 * the used data transform function "x" is the same as not
 * applying the transform function. Therefore it does not apply
 * the transform function resulting in not breaking to
 * independent I/O.
 *
 * The MAINPROCESS rank will first write out all of the
 * data to the dataset. Then, each rank reads a part of
 * the dataset and contributes its piece to a global buffer
 * that is checked for consistency.
 *
 * Programmer: Jan-Willem Blokland
 *             08/20/2021
 */
static void
test_read_transformed_filtered_dataset_no_overlap(const char *parent_group, H5Z_filter_t filter_id,
                                                  hid_t fapl_id, hid_t dcpl_id, hid_t dxpl_id)
{
    C_DATATYPE *read_buf    = NULL;
    C_DATATYPE *correct_buf = NULL;
    C_DATATYPE *global_buf  = NULL;
    hsize_t     dataset_dims[READ_UNSHARED_TRANSFORMED_FILTERED_CHUNKS_DATASET_DIMS];
    hsize_t     chunk_dims[READ_UNSHARED_TRANSFORMED_FILTERED_CHUNKS_DATASET_DIMS];
    hsize_t     sel_dims[READ_UNSHARED_TRANSFORMED_FILTERED_CHUNKS_DATASET_DIMS];
    hsize_t     start[READ_UNSHARED_TRANSFORMED_FILTERED_CHUNKS_DATASET_DIMS];
    hsize_t     stride[READ_UNSHARED_TRANSFORMED_FILTERED_CHUNKS_DATASET_DIMS];
    hsize_t     count[READ_UNSHARED_TRANSFORMED_FILTERED_CHUNKS_DATASET_DIMS];
    hsize_t     block[READ_UNSHARED_TRANSFORMED_FILTERED_CHUNKS_DATASET_DIMS];
    hsize_t     flat_dims[1];
    size_t      i, read_buf_size, correct_buf_size;
    hid_t       file_id = H5I_INVALID_HID, dset_id = H5I_INVALID_HID, plist_id = H5I_INVALID_HID;
    hid_t       group_id  = H5I_INVALID_HID;
    hid_t       filespace = H5I_INVALID_HID, memspace = H5I_INVALID_HID;
    int *       recvcounts = NULL;
    int *       displs     = NULL;

    if (MAINPROCESS)
        HDputs("Testing read from unshared transformed and filtered chunks");

    dataset_dims[0] = (hsize_t)READ_UNSHARED_TRANSFORMED_FILTERED_CHUNKS_NROWS;
    dataset_dims[1] = (hsize_t)READ_UNSHARED_TRANSFORMED_FILTERED_CHUNKS_NCOLS;

    /* Setup the buffer for writing and for comparison */
    correct_buf_size = (hsize_t)READ_UNSHARED_TRANSFORMED_FILTERED_CHUNKS_NROWS *
                       (hsize_t)READ_UNSHARED_TRANSFORMED_FILTERED_CHUNKS_NCOLS * sizeof(*correct_buf);

    correct_buf = (C_DATATYPE *)HDcalloc(1, correct_buf_size);
    VRFY((NULL != correct_buf), "HDcalloc succeeded");

    for (i = 0; i < correct_buf_size / sizeof(*correct_buf); i++)
        correct_buf[i] = (C_DATATYPE)((i % (dataset_dims[0] / (hsize_t)mpi_size * dataset_dims[1])) +
                                      (i / (dataset_dims[0] / (hsize_t)mpi_size * dataset_dims[1])));

    if (MAINPROCESS) {
        plist_id = H5Pcreate(H5P_FILE_ACCESS);
        VRFY((plist_id >= 0), "FAPL creation succeeded");

        VRFY((H5Pset_libver_bounds(plist_id, H5F_LIBVER_LATEST, H5F_LIBVER_LATEST) >= 0),
             "Set libver bounds succeeded");

        file_id = H5Fopen(filenames[0], H5F_ACC_RDWR, plist_id);
        VRFY((file_id >= 0), "Test file open succeeded");

        VRFY((H5Pclose(plist_id) >= 0), "FAPL close succeeded");

        group_id = H5Gopen2(file_id, parent_group, H5P_DEFAULT);
        VRFY((group_id >= 0), "H5Gopen2 succeeded");

        /* Create the dataspace for the dataset */
        filespace =
            H5Screate_simple(READ_UNSHARED_TRANSFORMED_FILTERED_CHUNKS_DATASET_DIMS, dataset_dims, NULL);
        VRFY((filespace >= 0), "File dataspace creation succeeded");

        /* Create chunked dataset */
        chunk_dims[0] = (hsize_t)READ_UNSHARED_TRANSFORMED_FILTERED_CHUNKS_CH_NROWS;
        chunk_dims[1] = (hsize_t)READ_UNSHARED_TRANSFORMED_FILTERED_CHUNKS_CH_NCOLS;

        plist_id = H5Pcopy(dcpl_id);
        VRFY((plist_id >= 0), "DCPL copy succeeded");

        VRFY(
            (H5Pset_chunk(plist_id, READ_UNSHARED_TRANSFORMED_FILTERED_CHUNKS_DATASET_DIMS, chunk_dims) >= 0),
            "Chunk size set");

        /* Add test filter to the pipeline */
        VRFY((set_dcpl_filter(plist_id, filter_id, NULL) >= 0), "Filter set");

        dset_id = H5Dcreate2(group_id, READ_UNSHARED_TRANSFORMED_FILTERED_CHUNKS_DATASET_NAME,
                             HDF5_DATATYPE_NAME, filespace, H5P_DEFAULT, plist_id, H5P_DEFAULT);
        VRFY((dset_id >= 0), "Dataset creation succeeded");

        /* Verify space allocation status */
        verify_space_alloc_status(dset_id, plist_id, DATASET_JUST_CREATED);

        VRFY((H5Pclose(plist_id) >= 0), "DCPL close succeeded");
        VRFY((H5Sclose(filespace) >= 0), "File dataspace close succeeded");

        /* Create property list for collective dataset read */
        plist_id = H5Pcreate(H5P_DATASET_XFER);
        VRFY((plist_id >= 0), "DXPL creation succeeded");

        /* Set data transform expression */
        VRFY((H5Pset_data_transform(plist_id, "x") >= 0), "Set data transform expression succeeded");

        VRFY((H5Dwrite(dset_id, HDF5_DATATYPE_NAME, H5S_ALL, H5S_ALL, plist_id, correct_buf) >= 0),
             "Dataset write succeeded");

        VRFY((H5Pclose(plist_id) >= 0), "DCPL close succeeded");

        /* Verify space allocation status */
        plist_id = H5Dget_create_plist(dset_id);
        VRFY((plist_id >= 0), "H5Dget_create_plist succeeded");
        verify_space_alloc_status(dset_id, plist_id, ALL_CHUNKS_WRITTEN);

        VRFY((H5Pclose(plist_id) >= 0), "DXPL close succeeded");
        VRFY((H5Dclose(dset_id) >= 0), "Dataset close succeeded");
        VRFY((H5Gclose(group_id) >= 0), "Group close succeeded");
        VRFY((H5Fclose(file_id) >= 0), "File close succeeded");
    }

    file_id = H5Fopen(filenames[0], H5F_ACC_RDONLY, fapl_id);
    VRFY((file_id >= 0), "Test file open succeeded");

    group_id = H5Gopen2(file_id, parent_group, H5P_DEFAULT);
    VRFY((group_id >= 0), "H5Gopen2 succeeded");

    dset_id = H5Dopen2(group_id, READ_UNSHARED_TRANSFORMED_FILTERED_CHUNKS_DATASET_NAME, H5P_DEFAULT);
    VRFY((dset_id >= 0), "Dataset open succeeded");

    sel_dims[0] = (hsize_t)READ_UNSHARED_TRANSFORMED_FILTERED_CHUNKS_CH_NROWS;
    sel_dims[1] = (hsize_t)READ_UNSHARED_TRANSFORMED_FILTERED_CHUNKS_NCOLS;

    /* Setup one-dimensional memory dataspace for reading the dataset data into a contiguous buffer */
    flat_dims[0] = sel_dims[0] * sel_dims[1];

    memspace = H5Screate_simple(1, flat_dims, NULL);
    VRFY((memspace >= 0), "Memory dataspace creation succeeded");

    /* Select hyperslab in the file */
    filespace = H5Dget_space(dset_id);
    VRFY((filespace >= 0), "File dataspace retrieval succeeded");

    /*
     * Each process defines the dataset selection in the file and reads
     * it to the selection in memory
     */
    count[0] = 1;
    count[1] = (hsize_t)READ_UNSHARED_TRANSFORMED_FILTERED_CHUNKS_NCOLS /
               (hsize_t)READ_UNSHARED_TRANSFORMED_FILTERED_CHUNKS_CH_NCOLS;
    stride[0] = (hsize_t)READ_UNSHARED_TRANSFORMED_FILTERED_CHUNKS_CH_NROWS;
    stride[1] = (hsize_t)READ_UNSHARED_TRANSFORMED_FILTERED_CHUNKS_CH_NCOLS;
    block[0]  = (hsize_t)READ_UNSHARED_TRANSFORMED_FILTERED_CHUNKS_CH_NROWS;
    block[1]  = (hsize_t)READ_UNSHARED_TRANSFORMED_FILTERED_CHUNKS_CH_NCOLS;
    start[0]  = ((hsize_t)mpi_rank * (hsize_t)READ_UNSHARED_TRANSFORMED_FILTERED_CHUNKS_CH_NROWS * count[0]);
    start[1]  = 0;

    if (VERBOSE_MED) {
        HDprintf("Process %d is reading with count[ %" PRIuHSIZE ", %" PRIuHSIZE " ], stride[ %" PRIuHSIZE
                 ", %" PRIuHSIZE " ], start[ %" PRIuHSIZE ", %" PRIuHSIZE " ], block size[ %" PRIuHSIZE
                 ", %" PRIuHSIZE " ]\n",
                 mpi_rank, count[0], count[1], stride[0], stride[1], start[0], start[1], block[0], block[1]);
        HDfflush(stdout);
    }

    VRFY((H5Sselect_hyperslab(filespace, H5S_SELECT_SET, start, stride, count, block) >= 0),
         "Hyperslab selection succeeded");

    /* Create property list for data transform */
    plist_id = H5Pcopy(dxpl_id);
    VRFY((plist_id >= 0), "DXPL copy succeeded");

    /* Set data transform expression */
    VRFY((H5Pset_data_transform(plist_id, "x") >= 0), "Set data transform expression succeeded");

    read_buf_size = flat_dims[0] * sizeof(*read_buf);

    read_buf = (C_DATATYPE *)HDcalloc(1, read_buf_size);
    VRFY((NULL != read_buf), "HDcalloc succeeded");

    VRFY((H5Dread(dset_id, HDF5_DATATYPE_NAME, memspace, filespace, plist_id, read_buf) >= 0),
         "Dataset read succeeded");

    global_buf = (C_DATATYPE *)HDcalloc(1, correct_buf_size);
    VRFY((NULL != global_buf), "HDcalloc succeeded");

    /* Collect each piece of data from all ranks into a global buffer on all ranks */
    recvcounts = (int *)HDcalloc(1, (size_t)mpi_size * sizeof(*recvcounts));
    VRFY((NULL != recvcounts), "HDcalloc succeeded");

    for (i = 0; i < (size_t)mpi_size; i++)
        recvcounts[i] = (int)flat_dims[0];

    displs = (int *)HDcalloc(1, (size_t)mpi_size * sizeof(*displs));
    VRFY((NULL != displs), "HDcalloc succeeded");

    for (i = 0; i < (size_t)mpi_size; i++)
        displs[i] = (int)(i * flat_dims[0]);

    VRFY((MPI_SUCCESS == MPI_Allgatherv(read_buf, (int)flat_dims[0], C_DATATYPE_MPI, global_buf, recvcounts,
                                        displs, C_DATATYPE_MPI, comm)),
         "MPI_Allgatherv succeeded");

    VRFY((0 == HDmemcmp(global_buf, correct_buf, correct_buf_size)), "Data verification succeeded");

    if (displs)
        HDfree(displs);
    if (recvcounts)
        HDfree(recvcounts);
    if (global_buf)
        HDfree(global_buf);
    if (read_buf)
        HDfree(read_buf);
    if (correct_buf)
        HDfree(correct_buf);

    VRFY((H5Dclose(dset_id) >= 0), "Dataset close succeeded");
    VRFY((H5Sclose(filespace) >= 0), "File dataspace close succeeded");
    VRFY((H5Sclose(memspace) >= 0), "Memory dataspace close succeeded");
    VRFY((H5Pclose(plist_id) >= 0), "DXPL close succeeded");
    VRFY((H5Gclose(group_id) >= 0), "Group close succeeded");
    VRFY((H5Fclose(file_id) >= 0), "File close succeeded");

    return;
}

/*
 * Tests parallel read of filtered data in the case where
 * the dataset has 3 dimensions and each process reads from
 * each "page" in the 3rd dimension. However, no chunk on a
 * given "page" is read from by more than one process.
 *
 * The MAINPROCESS rank will first write out all of the
 * data to the dataset. Then, each rank reads a part of
 * each "page" of the dataset and contributes its piece to a
 * global buffer that is checked for consistency.
 *
 * Programmer: Jordan Henderson
 *             05/16/2018
 */
static void
test_read_3d_filtered_dataset_no_overlap_same_pages(const char *parent_group, H5Z_filter_t filter_id,
                                                    hid_t fapl_id, hid_t dcpl_id, hid_t dxpl_id)
{
    C_DATATYPE *read_buf    = NULL;
    C_DATATYPE *correct_buf = NULL;
    C_DATATYPE *global_buf  = NULL;
    hsize_t     dataset_dims[READ_UNSHARED_FILTERED_CHUNKS_3D_SAME_PAGE_DATASET_DIMS];
    hsize_t     chunk_dims[READ_UNSHARED_FILTERED_CHUNKS_3D_SAME_PAGE_DATASET_DIMS];
    hsize_t     sel_dims[READ_UNSHARED_FILTERED_CHUNKS_3D_SAME_PAGE_DATASET_DIMS];
    hsize_t     start[READ_UNSHARED_FILTERED_CHUNKS_3D_SAME_PAGE_DATASET_DIMS];
    hsize_t     stride[READ_UNSHARED_FILTERED_CHUNKS_3D_SAME_PAGE_DATASET_DIMS];
    hsize_t     count[READ_UNSHARED_FILTERED_CHUNKS_3D_SAME_PAGE_DATASET_DIMS];
    hsize_t     block[READ_UNSHARED_FILTERED_CHUNKS_3D_SAME_PAGE_DATASET_DIMS];
    hsize_t     flat_dims[1];
    size_t      i, read_buf_size, correct_buf_size;
    hid_t       file_id = H5I_INVALID_HID, dset_id = H5I_INVALID_HID, plist_id = H5I_INVALID_HID;
    hid_t       group_id  = H5I_INVALID_HID;
    hid_t       filespace = H5I_INVALID_HID, memspace = H5I_INVALID_HID;
    int *       recvcounts = NULL;
    int *       displs     = NULL;

    if (MAINPROCESS)
        HDputs("Testing read from unshared filtered chunks on the same pages in 3D dataset");

    dataset_dims[0] = (hsize_t)READ_UNSHARED_FILTERED_CHUNKS_3D_SAME_PAGE_NROWS;
    dataset_dims[1] = (hsize_t)READ_UNSHARED_FILTERED_CHUNKS_3D_SAME_PAGE_NCOLS;
    dataset_dims[2] = (hsize_t)READ_UNSHARED_FILTERED_CHUNKS_3D_SAME_PAGE_DEPTH;

    /* Setup the buffer for writing and for comparison */
    correct_buf_size = dataset_dims[0] * dataset_dims[1] * dataset_dims[2] * sizeof(*correct_buf);

    correct_buf = (C_DATATYPE *)HDcalloc(1, correct_buf_size);
    VRFY((NULL != correct_buf), "HDcalloc succeeded");

    for (i = 0; i < correct_buf_size / sizeof(*correct_buf); i++)
        correct_buf[i] = (C_DATATYPE)((i % (dataset_dims[0] * dataset_dims[1])) +
                                      (i / (dataset_dims[0] * dataset_dims[1])));

    if (MAINPROCESS) {
        plist_id = H5Pcreate(H5P_FILE_ACCESS);
        VRFY((plist_id >= 0), "FAPL creation succeeded");

        VRFY((H5Pset_libver_bounds(plist_id, H5F_LIBVER_LATEST, H5F_LIBVER_LATEST) >= 0),
             "Set libver bounds succeeded");

        file_id = H5Fopen(filenames[0], H5F_ACC_RDWR, plist_id);
        VRFY((file_id >= 0), "Test file open succeeded");

        VRFY((H5Pclose(plist_id) >= 0), "FAPL close succeeded");

        group_id = H5Gopen2(file_id, parent_group, H5P_DEFAULT);
        VRFY((group_id >= 0), "H5Gopen2 succeeded");

        /* Create the dataspace for the dataset */
        filespace =
            H5Screate_simple(READ_UNSHARED_FILTERED_CHUNKS_3D_SAME_PAGE_DATASET_DIMS, dataset_dims, NULL);
        VRFY((filespace >= 0), "File dataspace creation succeeded");

        /* Create chunked dataset */
        chunk_dims[0] = (hsize_t)READ_UNSHARED_FILTERED_CHUNKS_3D_SAME_PAGE_CH_NROWS;
        chunk_dims[1] = (hsize_t)READ_UNSHARED_FILTERED_CHUNKS_3D_SAME_PAGE_CH_NCOLS;
        chunk_dims[2] = 1;

        plist_id = H5Pcopy(dcpl_id);
        VRFY((plist_id >= 0), "DCPL copy succeeded");

        VRFY((H5Pset_chunk(plist_id, READ_UNSHARED_FILTERED_CHUNKS_3D_SAME_PAGE_DATASET_DIMS, chunk_dims) >=
              0),
             "Chunk size set");

        /* Add test filter to the pipeline */
        VRFY((set_dcpl_filter(plist_id, filter_id, NULL) >= 0), "Filter set");

        dset_id = H5Dcreate2(group_id, READ_UNSHARED_FILTERED_CHUNKS_3D_SAME_PAGE_DATASET_NAME,
                             HDF5_DATATYPE_NAME, filespace, H5P_DEFAULT, plist_id, H5P_DEFAULT);
        VRFY((dset_id >= 0), "Dataset creation succeeded");

        /* Verify space allocation status */
        verify_space_alloc_status(dset_id, plist_id, DATASET_JUST_CREATED);

        VRFY((H5Sclose(filespace) >= 0), "File dataspace close succeeded");

        VRFY((H5Dwrite(dset_id, HDF5_DATATYPE_NAME, H5S_ALL, H5S_ALL, H5P_DEFAULT, correct_buf) >= 0),
             "Dataset write succeeded");

        /* Verify space allocation status */
        verify_space_alloc_status(dset_id, plist_id, ALL_CHUNKS_WRITTEN);

        VRFY((H5Pclose(plist_id) >= 0), "DCPL close succeeded");
        VRFY((H5Dclose(dset_id) >= 0), "Dataset close succeeded");
        VRFY((H5Gclose(group_id) >= 0), "Group close succeeded");
        VRFY((H5Fclose(file_id) >= 0), "File close succeeded");
    }

    file_id = H5Fopen(filenames[0], H5F_ACC_RDONLY, fapl_id);
    VRFY((file_id >= 0), "Test file open succeeded");

    group_id = H5Gopen2(file_id, parent_group, H5P_DEFAULT);
    VRFY((group_id >= 0), "H5Gopen2 succeeded");

    dset_id = H5Dopen2(group_id, READ_UNSHARED_FILTERED_CHUNKS_3D_SAME_PAGE_DATASET_NAME, H5P_DEFAULT);
    VRFY((dset_id >= 0), "Dataset open succeeded");

    sel_dims[0] = (hsize_t)READ_UNSHARED_FILTERED_CHUNKS_3D_SAME_PAGE_CH_NROWS;
    sel_dims[1] = (hsize_t)READ_UNSHARED_FILTERED_CHUNKS_3D_SAME_PAGE_NCOLS;
    sel_dims[2] = (hsize_t)READ_UNSHARED_FILTERED_CHUNKS_3D_SAME_PAGE_DEPTH;

    /* Setup one-dimensional memory dataspace for reading the dataset data into a contiguous buffer */
    flat_dims[0] = sel_dims[0] * sel_dims[1] * sel_dims[2];

    memspace = H5Screate_simple(1, flat_dims, NULL);
    VRFY((memspace >= 0), "Memory dataspace creation succeeded");

    /* Select hyperslab in the file */
    filespace = H5Dget_space(dset_id);
    VRFY((filespace >= 0), "File dataspace retrieval succeeded");

    /*
     * Each process defines the dataset selection in the file and
     * reads it to the selection in memory
     */
    count[0] = 1;
    count[1] = (hsize_t)READ_UNSHARED_FILTERED_CHUNKS_3D_SAME_PAGE_NCOLS /
               (hsize_t)READ_UNSHARED_FILTERED_CHUNKS_3D_SAME_PAGE_CH_NCOLS;
    count[2]  = (hsize_t)mpi_size;
    stride[0] = (hsize_t)READ_UNSHARED_FILTERED_CHUNKS_3D_SAME_PAGE_CH_NROWS;
    stride[1] = (hsize_t)READ_UNSHARED_FILTERED_CHUNKS_3D_SAME_PAGE_CH_NCOLS;
    stride[2] = 1;
    block[0]  = (hsize_t)READ_UNSHARED_FILTERED_CHUNKS_3D_SAME_PAGE_CH_NROWS;
    block[1]  = (hsize_t)READ_UNSHARED_FILTERED_CHUNKS_3D_SAME_PAGE_CH_NCOLS;
    block[2]  = 1;
    start[0]  = ((hsize_t)mpi_rank * (hsize_t)READ_UNSHARED_FILTERED_CHUNKS_3D_SAME_PAGE_CH_NROWS * count[0]);
    start[1]  = 0;
    start[2]  = 0;

    if (VERBOSE_MED) {
        HDprintf("Process %d is reading with count[ %" PRIuHSIZE ", %" PRIuHSIZE " ], stride[ %" PRIuHSIZE
                 ", %" PRIuHSIZE " ], start[ %" PRIuHSIZE ", %" PRIuHSIZE " ], block size[ %" PRIuHSIZE
                 ", %" PRIuHSIZE " ]\n",
                 mpi_rank, count[0], count[1], stride[0], stride[1], start[0], start[1], block[0], block[1]);
        HDfflush(stdout);
    }

    VRFY((H5Sselect_hyperslab(filespace, H5S_SELECT_SET, start, stride, count, block) >= 0),
         "Hyperslab selection succeeded");

    read_buf_size = flat_dims[0] * sizeof(*read_buf);

    read_buf = (C_DATATYPE *)HDcalloc(1, read_buf_size);
    VRFY((NULL != read_buf), "HDcalloc succeeded");

    VRFY((H5Dread(dset_id, HDF5_DATATYPE_NAME, memspace, filespace, dxpl_id, read_buf) >= 0),
         "Dataset read succeeded");

    global_buf = (C_DATATYPE *)HDcalloc(1, correct_buf_size);
    VRFY((NULL != global_buf), "HDcalloc succeeded");

    /* Collect each piece of data from all ranks into a global buffer on all ranks */
    recvcounts = (int *)HDcalloc(1, (size_t)mpi_size * sizeof(*recvcounts));
    VRFY((NULL != recvcounts), "HDcalloc succeeded");

    for (i = 0; i < (size_t)mpi_size; i++)
        recvcounts[i] = (int)flat_dims[0];

    displs = (int *)HDcalloc(1, (size_t)mpi_size * sizeof(*displs));
    VRFY((NULL != displs), "HDcalloc succeeded");

    for (i = 0; i < (size_t)mpi_size; i++)
        displs[i] = (int)(i * flat_dims[0]);

    VRFY((MPI_SUCCESS == MPI_Allgatherv(read_buf, (int)flat_dims[0], C_DATATYPE_MPI, global_buf, recvcounts,
                                        displs, C_DATATYPE_MPI, comm)),
         "MPI_Allgatherv succeeded");

    VRFY((0 == HDmemcmp(global_buf, correct_buf, correct_buf_size)), "Data verification succeeded");

    if (displs)
        HDfree(displs);
    if (recvcounts)
        HDfree(recvcounts);
    if (global_buf)
        HDfree(global_buf);
    if (read_buf)
        HDfree(read_buf);
    if (correct_buf)
        HDfree(correct_buf);

    VRFY((H5Dclose(dset_id) >= 0), "Dataset close succeeded");
    VRFY((H5Sclose(filespace) >= 0), "File dataspace close succeeded");
    VRFY((H5Sclose(memspace) >= 0), "Memory dataspace close succeeded");
    VRFY((H5Gclose(group_id) >= 0), "Group close succeeded");
    VRFY((H5Fclose(file_id) >= 0), "File close succeeded");

    return;
}

/*
 * Tests parallel read of filtered data in the case where
 * the dataset has 3 dimensions and each process reads from
 * each "page" in the 3rd dimension. Further, each chunk in
 * each "page" is read from equally by all processes.
 *
 * The MAINPROCESS rank will first write out all of the
 * data to the dataset. Then, each rank reads part of each
 * chunk of each "page" and contributes its pieces to a
 * global buffer that is checked for consistency.
 *
 * Programmer: Jordan Henderson
 *             05/16/2018
 */
static void
test_read_3d_filtered_dataset_overlap(const char *parent_group, H5Z_filter_t filter_id, hid_t fapl_id,
                                      hid_t dcpl_id, hid_t dxpl_id)
{
    MPI_Datatype vector_type;
    MPI_Datatype resized_vector_type;
    C_DATATYPE * read_buf    = NULL;
    C_DATATYPE * correct_buf = NULL;
    C_DATATYPE * global_buf  = NULL;
    hsize_t      dataset_dims[READ_SHARED_FILTERED_CHUNKS_3D_DATASET_DIMS];
    hsize_t      chunk_dims[READ_SHARED_FILTERED_CHUNKS_3D_DATASET_DIMS];
    hsize_t      sel_dims[READ_SHARED_FILTERED_CHUNKS_3D_DATASET_DIMS];
    hsize_t      start[READ_SHARED_FILTERED_CHUNKS_3D_DATASET_DIMS];
    hsize_t      stride[READ_SHARED_FILTERED_CHUNKS_3D_DATASET_DIMS];
    hsize_t      count[READ_SHARED_FILTERED_CHUNKS_3D_DATASET_DIMS];
    hsize_t      block[READ_SHARED_FILTERED_CHUNKS_3D_DATASET_DIMS];
    hsize_t      flat_dims[1];
    size_t       i, read_buf_size, correct_buf_size;
    hid_t        file_id = H5I_INVALID_HID, dset_id = H5I_INVALID_HID, plist_id = H5I_INVALID_HID;
    hid_t        group_id  = H5I_INVALID_HID;
    hid_t        filespace = H5I_INVALID_HID, memspace = H5I_INVALID_HID;

    if (MAINPROCESS)
        HDputs("Testing read from shared filtered chunks in 3D dataset");

    dataset_dims[0] = (hsize_t)READ_SHARED_FILTERED_CHUNKS_3D_NROWS;
    dataset_dims[1] = (hsize_t)READ_SHARED_FILTERED_CHUNKS_3D_NCOLS;
    dataset_dims[2] = (hsize_t)READ_SHARED_FILTERED_CHUNKS_3D_DEPTH;

    /* Setup the buffer for writing and for comparison */
    correct_buf_size = dataset_dims[0] * dataset_dims[1] * dataset_dims[2] * sizeof(*correct_buf);

    correct_buf = (C_DATATYPE *)HDcalloc(1, correct_buf_size);
    VRFY((NULL != correct_buf), "HDcalloc succeeded");

    for (i = 0; i < correct_buf_size / sizeof(*correct_buf); i++)
        /* Add the Column Index */
        correct_buf[i] = (C_DATATYPE)(
            (i % (hsize_t)(READ_SHARED_FILTERED_CHUNKS_3D_DEPTH * READ_SHARED_FILTERED_CHUNKS_3D_NCOLS))

            /* Add the Row Index */
            + ((i % (hsize_t)(mpi_size * READ_SHARED_FILTERED_CHUNKS_3D_DEPTH *
                              READ_SHARED_FILTERED_CHUNKS_3D_NCOLS)) /
               (hsize_t)(READ_SHARED_FILTERED_CHUNKS_3D_DEPTH * READ_SHARED_FILTERED_CHUNKS_3D_NCOLS))

            /* Add the amount that gets added when a rank moves down to its next
               section vertically in the dataset */
            + ((hsize_t)(READ_SHARED_FILTERED_CHUNKS_3D_DEPTH * READ_SHARED_FILTERED_CHUNKS_3D_NCOLS) *
               (i / (hsize_t)(mpi_size * READ_SHARED_FILTERED_CHUNKS_3D_DEPTH *
                              READ_SHARED_FILTERED_CHUNKS_3D_NCOLS))));

    if (MAINPROCESS) {
        plist_id = H5Pcreate(H5P_FILE_ACCESS);
        VRFY((plist_id >= 0), "FAPL creation succeeded");

        VRFY((H5Pset_libver_bounds(plist_id, H5F_LIBVER_LATEST, H5F_LIBVER_LATEST) >= 0),
             "Set libver bounds succeeded");

        file_id = H5Fopen(filenames[0], H5F_ACC_RDWR, plist_id);
        VRFY((file_id >= 0), "Test file open succeeded");

        VRFY((H5Pclose(plist_id) >= 0), "FAPL close succeeded");

        group_id = H5Gopen2(file_id, parent_group, H5P_DEFAULT);
        VRFY((group_id >= 0), "H5Gopen2 succeeded");

        /* Create the dataspace for the dataset */
        filespace = H5Screate_simple(READ_SHARED_FILTERED_CHUNKS_3D_DATASET_DIMS, dataset_dims, NULL);
        VRFY((filespace >= 0), "File dataspace creation succeeded");

        /* Create chunked dataset */
        chunk_dims[0] = (hsize_t)READ_SHARED_FILTERED_CHUNKS_3D_CH_NROWS;
        chunk_dims[1] = (hsize_t)READ_SHARED_FILTERED_CHUNKS_3D_CH_NCOLS;
        chunk_dims[2] = 1;

        plist_id = H5Pcopy(dcpl_id);
        VRFY((plist_id >= 0), "DCPL copy succeeded");

        VRFY((H5Pset_chunk(plist_id, READ_SHARED_FILTERED_CHUNKS_3D_DATASET_DIMS, chunk_dims) >= 0),
             "Chunk size set");

        /* Add test filter to the pipeline */
        VRFY((set_dcpl_filter(plist_id, filter_id, NULL) >= 0), "Filter set");

        dset_id = H5Dcreate2(group_id, READ_SHARED_FILTERED_CHUNKS_3D_DATASET_NAME, HDF5_DATATYPE_NAME,
                             filespace, H5P_DEFAULT, plist_id, H5P_DEFAULT);
        VRFY((dset_id >= 0), "Dataset creation succeeded");

        /* Verify space allocation status */
        verify_space_alloc_status(dset_id, plist_id, DATASET_JUST_CREATED);

        VRFY((H5Sclose(filespace) >= 0), "File dataspace close succeeded");

        VRFY((H5Dwrite(dset_id, HDF5_DATATYPE_NAME, H5S_ALL, H5S_ALL, H5P_DEFAULT, correct_buf) >= 0),
             "Dataset write succeeded");

        /* Verify space allocation status */
        verify_space_alloc_status(dset_id, plist_id, ALL_CHUNKS_WRITTEN);

        VRFY((H5Pclose(plist_id) >= 0), "DCPL close succeeded");
        VRFY((H5Dclose(dset_id) >= 0), "Dataset close succeeded");
        VRFY((H5Gclose(group_id) >= 0), "Group close succeeded");
        VRFY((H5Fclose(file_id) >= 0), "File close succeeded");
    }

    file_id = H5Fopen(filenames[0], H5F_ACC_RDONLY, fapl_id);
    VRFY((file_id >= 0), "Test file open succeeded");

    group_id = H5Gopen2(file_id, parent_group, H5P_DEFAULT);
    VRFY((group_id >= 0), "H5Gopen2 succeeded");

    dset_id = H5Dopen2(group_id, READ_SHARED_FILTERED_CHUNKS_3D_DATASET_NAME, H5P_DEFAULT);
    VRFY((dset_id >= 0), "Dataset open succeeded");

    sel_dims[0] = (hsize_t)(READ_SHARED_FILTERED_CHUNKS_3D_NROWS / mpi_size);
    sel_dims[1] = (hsize_t)READ_SHARED_FILTERED_CHUNKS_3D_NCOLS;
    sel_dims[2] = (hsize_t)READ_SHARED_FILTERED_CHUNKS_3D_DEPTH;

    /* Setup one-dimensional memory dataspace for reading the dataset data into a contiguous buffer */
    flat_dims[0] = sel_dims[0] * sel_dims[1] * sel_dims[2];

    memspace = H5Screate_simple(1, flat_dims, NULL);
    VRFY((memspace >= 0), "Memory dataspace creation succeeded");

    /* Select hyperslab in the file */
    filespace = H5Dget_space(dset_id);
    VRFY((filespace >= 0), "File dataspace retrieval succeeded");

    /*
     * Each process defines the dataset selection in the file and
     * reads it to the selection in memory
     */
    count[0]  = (hsize_t)(READ_SHARED_FILTERED_CHUNKS_3D_NROWS / READ_SHARED_FILTERED_CHUNKS_3D_CH_NROWS);
    count[1]  = (hsize_t)(READ_SHARED_FILTERED_CHUNKS_3D_NCOLS / READ_SHARED_FILTERED_CHUNKS_3D_CH_NCOLS);
    count[2]  = (hsize_t)READ_SHARED_FILTERED_CHUNKS_3D_DEPTH;
    stride[0] = (hsize_t)READ_SHARED_FILTERED_CHUNKS_3D_CH_NROWS;
    stride[1] = (hsize_t)READ_SHARED_FILTERED_CHUNKS_3D_CH_NCOLS;
    stride[2] = 1;
    block[0]  = 1;
    block[1]  = (hsize_t)READ_SHARED_FILTERED_CHUNKS_3D_CH_NCOLS;
    block[2]  = 1;
    start[0]  = (hsize_t)mpi_rank;
    start[1]  = 0;
    start[2]  = 0;

    if (VERBOSE_MED) {
        HDprintf("Process %d is reading with count[ %" PRIuHSIZE ", %" PRIuHSIZE " ], stride[ %" PRIuHSIZE
                 ", %" PRIuHSIZE " ], start[ %" PRIuHSIZE ", %" PRIuHSIZE " ], block size[ %" PRIuHSIZE
                 ", %" PRIuHSIZE " ]\n",
                 mpi_rank, count[0], count[1], stride[0], stride[1], start[0], start[1], block[0], block[1]);
        HDfflush(stdout);
    }

    VRFY((H5Sselect_hyperslab(filespace, H5S_SELECT_SET, start, stride, count, block) >= 0),
         "Hyperslab selection succeeded");

    read_buf_size = flat_dims[0] * sizeof(*read_buf);

    read_buf = (C_DATATYPE *)HDcalloc(1, read_buf_size);
    VRFY((NULL != read_buf), "HDcalloc succeeded");

    VRFY((H5Dread(dset_id, HDF5_DATATYPE_NAME, memspace, filespace, dxpl_id, read_buf) >= 0),
         "Dataset read succeeded");

    global_buf = (C_DATATYPE *)HDcalloc(1, correct_buf_size);
    VRFY((NULL != global_buf), "HDcalloc succeeded");

    {
        size_t run_length =
            (size_t)(READ_SHARED_FILTERED_CHUNKS_3D_NCOLS * READ_SHARED_FILTERED_CHUNKS_3D_DEPTH);
        size_t num_blocks = (size_t)(READ_SHARED_FILTERED_CHUNKS_3D_NROWS / mpi_size);

        /*
         * Due to the nature of 3-dimensional reading, create an MPI vector type that allows each
         * rank to write to the nth position of the global data buffer, where n is the rank number.
         */
        VRFY(
            (MPI_SUCCESS == MPI_Type_vector((int)num_blocks, (int)run_length,
                                            (int)(mpi_size * (int)run_length), C_DATATYPE_MPI, &vector_type)),
            "MPI_Type_vector succeeded");
        VRFY((MPI_SUCCESS == MPI_Type_commit(&vector_type)), "MPI_Type_commit succeeded");

        /*
         * Resize the type to allow interleaving,
         * so make it "run_length" MPI_LONGs wide
         */
        VRFY((MPI_SUCCESS == MPI_Type_create_resized(vector_type, 0, (MPI_Aint)(run_length * sizeof(long)),
                                                     &resized_vector_type)),
             "MPI_Type_create_resized");
        VRFY((MPI_SUCCESS == MPI_Type_commit(&resized_vector_type)), "MPI_Type_commit succeeded");
    }

    VRFY((MPI_SUCCESS == MPI_Allgather(read_buf, (int)flat_dims[0], C_DATATYPE_MPI, global_buf, 1,
                                       resized_vector_type, comm)),
         "MPI_Allgatherv succeeded");

    VRFY((0 == HDmemcmp(global_buf, correct_buf, correct_buf_size)), "Data verification succeeded");

    VRFY((MPI_SUCCESS == MPI_Type_free(&vector_type)), "MPI_Type_free succeeded");
    VRFY((MPI_SUCCESS == MPI_Type_free(&resized_vector_type)), "MPI_Type_free succeeded");

    if (global_buf)
        HDfree(global_buf);
    if (read_buf)
        HDfree(read_buf);
    if (correct_buf)
        HDfree(correct_buf);

    VRFY((H5Dclose(dset_id) >= 0), "Dataset close succeeded");
    VRFY((H5Sclose(filespace) >= 0), "File dataspace close succeeded");
    VRFY((H5Sclose(memspace) >= 0), "Memory dataspace close succeeded");
    VRFY((H5Gclose(group_id) >= 0), "Group close succeeded");
    VRFY((H5Fclose(file_id) >= 0), "File close succeeded");

    return;
}

/*
 * Tests parallel read of filtered data to unshared
 * chunks using a compound datatype which doesn't
 * require a datatype conversion.
 *
 * The MAINPROCESS rank will first write out all of the
 * data to the dataset. Then, each rank reads a part of
 * the dataset and contributes its piece to a global
 * buffer that is checked for consistency.
 *
 * Programmer: Jordan Henderson
 *             05/17/2018
 */
static void
test_read_cmpd_filtered_dataset_no_conversion_unshared(const char *parent_group, H5Z_filter_t filter_id,
                                                       hid_t fapl_id, hid_t dcpl_id, hid_t dxpl_id)
{
    COMPOUND_C_DATATYPE *read_buf    = NULL;
    COMPOUND_C_DATATYPE *correct_buf = NULL;
    COMPOUND_C_DATATYPE *global_buf  = NULL;
    hsize_t              dataset_dims[READ_COMPOUND_FILTERED_CHUNKS_NO_CONVERSION_UNSHARED_DATASET_DIMS];
    hsize_t              chunk_dims[READ_COMPOUND_FILTERED_CHUNKS_NO_CONVERSION_UNSHARED_DATASET_DIMS];
    hsize_t              sel_dims[READ_COMPOUND_FILTERED_CHUNKS_NO_CONVERSION_UNSHARED_DATASET_DIMS];
    hsize_t              start[READ_COMPOUND_FILTERED_CHUNKS_NO_CONVERSION_UNSHARED_DATASET_DIMS];
    hsize_t              stride[READ_COMPOUND_FILTERED_CHUNKS_NO_CONVERSION_UNSHARED_DATASET_DIMS];
    hsize_t              count[READ_COMPOUND_FILTERED_CHUNKS_NO_CONVERSION_UNSHARED_DATASET_DIMS];
    hsize_t              block[READ_COMPOUND_FILTERED_CHUNKS_NO_CONVERSION_UNSHARED_DATASET_DIMS];
    hsize_t              flat_dims[1];
    size_t               i, read_buf_size, correct_buf_size;
    hid_t                file_id = H5I_INVALID_HID, dset_id = H5I_INVALID_HID, plist_id = H5I_INVALID_HID,
          memtype   = H5I_INVALID_HID;
    hid_t group_id  = H5I_INVALID_HID;
    hid_t filespace = H5I_INVALID_HID, memspace = H5I_INVALID_HID;
    int * recvcounts = NULL;
    int * displs     = NULL;

    if (MAINPROCESS)
        HDputs("Testing read from unshared filtered chunks in Compound Datatype dataset without Datatype "
               "conversion");

    /* SZIP and ScaleOffset filters don't support compound types */
    if (filter_id == H5Z_FILTER_SZIP || filter_id == H5Z_FILTER_SCALEOFFSET) {
        if (MAINPROCESS)
            SKIPPED();
        return;
    }

    dataset_dims[0] = (hsize_t)READ_COMPOUND_FILTERED_CHUNKS_NO_CONVERSION_UNSHARED_NROWS;
    dataset_dims[1] = (hsize_t)READ_COMPOUND_FILTERED_CHUNKS_NO_CONVERSION_UNSHARED_NCOLS;

    /* Setup the buffer for writing and for comparison */
    correct_buf_size = dataset_dims[0] * dataset_dims[1] * sizeof(*correct_buf);

    correct_buf = (COMPOUND_C_DATATYPE *)HDcalloc(1, correct_buf_size);
    VRFY((NULL != correct_buf), "HDcalloc succeeded");

    for (i = 0; i < correct_buf_size / sizeof(*correct_buf); i++) {
        correct_buf[i].field1 = (short)((i % dataset_dims[1]) + (i / dataset_dims[1]));

        correct_buf[i].field2 = (int)((i % dataset_dims[1]) + (i / dataset_dims[1]));

        correct_buf[i].field3 = (long)((i % dataset_dims[1]) + (i / dataset_dims[1]));
    }

    /* Create the compound type for memory. */
    memtype = H5Tcreate(H5T_COMPOUND, sizeof(COMPOUND_C_DATATYPE));
    VRFY((memtype >= 0), "Datatype creation succeeded");

    VRFY((H5Tinsert(memtype, "ShortData", HOFFSET(COMPOUND_C_DATATYPE, field1), H5T_NATIVE_SHORT) >= 0),
         "Datatype insertion succeeded");
    VRFY((H5Tinsert(memtype, "IntData", HOFFSET(COMPOUND_C_DATATYPE, field2), H5T_NATIVE_INT) >= 0),
         "Datatype insertion succeeded");
    VRFY((H5Tinsert(memtype, "LongData", HOFFSET(COMPOUND_C_DATATYPE, field3), H5T_NATIVE_LONG) >= 0),
         "Datatype insertion succeeded");

    if (MAINPROCESS) {
        plist_id = H5Pcreate(H5P_FILE_ACCESS);
        VRFY((plist_id >= 0), "FAPL creation succeeded");

        VRFY((H5Pset_libver_bounds(plist_id, H5F_LIBVER_LATEST, H5F_LIBVER_LATEST) >= 0),
             "Set libver bounds succeeded");

        file_id = H5Fopen(filenames[0], H5F_ACC_RDWR, plist_id);
        VRFY((file_id >= 0), "Test file open succeeded");

        VRFY((H5Pclose(plist_id) >= 0), "FAPL close succeeded");

        group_id = H5Gopen2(file_id, parent_group, H5P_DEFAULT);
        VRFY((group_id >= 0), "H5Gopen2 succeeded");

        /* Create the dataspace for the dataset */
        filespace = H5Screate_simple(READ_COMPOUND_FILTERED_CHUNKS_NO_CONVERSION_UNSHARED_DATASET_DIMS,
                                     dataset_dims, NULL);
        VRFY((filespace >= 0), "File dataspace creation succeeded");

        /* Create chunked dataset */
        chunk_dims[0] = READ_COMPOUND_FILTERED_CHUNKS_NO_CONVERSION_UNSHARED_CH_NROWS;
        chunk_dims[1] = READ_COMPOUND_FILTERED_CHUNKS_NO_CONVERSION_UNSHARED_CH_NCOLS;

        plist_id = H5Pcopy(dcpl_id);
        VRFY((plist_id >= 0), "DCPL copy succeeded");

        VRFY((H5Pset_chunk(plist_id, READ_COMPOUND_FILTERED_CHUNKS_NO_CONVERSION_UNSHARED_DATASET_DIMS,
                           chunk_dims) >= 0),
             "Chunk size set");

        /* Add test filter to the pipeline */
        VRFY((set_dcpl_filter(plist_id, filter_id, NULL) >= 0), "Filter set");

        dset_id = H5Dcreate2(group_id, READ_COMPOUND_FILTERED_CHUNKS_NO_CONVERSION_UNSHARED_DATASET_NAME,
                             memtype, filespace, H5P_DEFAULT, plist_id, H5P_DEFAULT);
        VRFY((dset_id >= 0), "Dataset creation succeeded");

        /* Verify space allocation status */
        verify_space_alloc_status(dset_id, plist_id, DATASET_JUST_CREATED);

        VRFY((H5Sclose(filespace) >= 0), "File dataspace close succeeded");

        VRFY((H5Dwrite(dset_id, memtype, H5S_ALL, H5S_ALL, H5P_DEFAULT, correct_buf) >= 0),
             "Dataset write succeeded");

        /* Verify space allocation status */
        verify_space_alloc_status(dset_id, plist_id, ALL_CHUNKS_WRITTEN);

        VRFY((H5Pclose(plist_id) >= 0), "DCPL close succeeded");
        VRFY((H5Dclose(dset_id) >= 0), "Dataset close succeeded");
        VRFY((H5Gclose(group_id) >= 0), "Group close succeeded");
        VRFY((H5Fclose(file_id) >= 0), "File close succeeded");
    }

    file_id = H5Fopen(filenames[0], H5F_ACC_RDONLY, fapl_id);
    VRFY((file_id >= 0), "Test file open succeeded");

    group_id = H5Gopen2(file_id, parent_group, H5P_DEFAULT);
    VRFY((group_id >= 0), "H5Gopen2 succeeded");

    dset_id =
        H5Dopen2(group_id, READ_COMPOUND_FILTERED_CHUNKS_NO_CONVERSION_UNSHARED_DATASET_NAME, H5P_DEFAULT);
    VRFY((dset_id >= 0), "Dataset open succeeded");

    sel_dims[0] = (hsize_t)READ_COMPOUND_FILTERED_CHUNKS_NO_CONVERSION_UNSHARED_CH_NROWS;
    sel_dims[1] = (hsize_t)READ_COMPOUND_FILTERED_CHUNKS_NO_CONVERSION_UNSHARED_ENTRIES_PER_PROC;

    /* Setup one-dimensional memory dataspace for reading the dataset data into a contiguous buffer */
    flat_dims[0] = sel_dims[0] * sel_dims[1];

    memspace = H5Screate_simple(1, flat_dims, NULL);
    VRFY((memspace >= 0), "Memory dataspace creation succeeded");

    /* Select hyperslab in the file */
    filespace = H5Dget_space(dset_id);
    VRFY((filespace >= 0), "File dataspace retrieval succeeded");

    /*
     * Each process defines the dataset selection in the file and
     * reads it to the selection in memory
     */
    count[0]  = 1;
    count[1]  = (hsize_t)READ_COMPOUND_FILTERED_CHUNKS_NO_CONVERSION_UNSHARED_ENTRIES_PER_PROC;
    stride[0] = READ_COMPOUND_FILTERED_CHUNKS_NO_CONVERSION_UNSHARED_CH_NROWS;
    stride[1] = READ_COMPOUND_FILTERED_CHUNKS_NO_CONVERSION_UNSHARED_CH_NCOLS;
    block[0]  = READ_COMPOUND_FILTERED_CHUNKS_NO_CONVERSION_UNSHARED_CH_NROWS;
    block[1]  = READ_COMPOUND_FILTERED_CHUNKS_NO_CONVERSION_UNSHARED_CH_NCOLS;
    start[0]  = 0;
    start[1]  = ((hsize_t)mpi_rank * READ_COMPOUND_FILTERED_CHUNKS_NO_CONVERSION_UNSHARED_CH_NCOLS);

    if (VERBOSE_MED) {
        HDprintf("Process %d is reading with count[ %" PRIuHSIZE ", %" PRIuHSIZE " ], stride[ %" PRIuHSIZE
                 ", %" PRIuHSIZE " ], start[ %" PRIuHSIZE ", %" PRIuHSIZE " ], block size[ %" PRIuHSIZE
                 ", %" PRIuHSIZE " ]\n",
                 mpi_rank, count[0], count[1], stride[0], stride[1], start[0], start[1], block[0], block[1]);
        HDfflush(stdout);
    }

    VRFY((H5Sselect_hyperslab(filespace, H5S_SELECT_SET, start, stride, count, block) >= 0),
         "Hyperslab selection succeeded");

    read_buf_size = flat_dims[0] * sizeof(*read_buf);

    read_buf = (COMPOUND_C_DATATYPE *)HDcalloc(1, read_buf_size);
    VRFY((NULL != read_buf), "HDcalloc succeeded");

    VRFY((H5Dread(dset_id, memtype, memspace, filespace, dxpl_id, read_buf) >= 0), "Dataset read succeeded");

    global_buf = (COMPOUND_C_DATATYPE *)HDcalloc(1, correct_buf_size);
    VRFY((NULL != global_buf), "HDcalloc succeeded");

    /* Collect each piece of data from all ranks into a global buffer on all ranks */
    recvcounts = (int *)HDcalloc(1, (size_t)mpi_size * sizeof(*recvcounts));
    VRFY((NULL != recvcounts), "HDcalloc succeeded");

    for (i = 0; i < (size_t)mpi_size; i++)
        recvcounts[i] = (int)(flat_dims[0] * sizeof(*read_buf));

    displs = (int *)HDcalloc(1, (size_t)mpi_size * sizeof(*displs));
    VRFY((NULL != displs), "HDcalloc succeeded");

    for (i = 0; i < (size_t)mpi_size; i++)
        displs[i] = (int)(i * flat_dims[0] * sizeof(*read_buf));

    VRFY((MPI_SUCCESS == MPI_Allgatherv(read_buf, (int)(flat_dims[0] * sizeof(COMPOUND_C_DATATYPE)), MPI_BYTE,
                                        global_buf, recvcounts, displs, MPI_BYTE, comm)),
         "MPI_Allgatherv succeeded");

    VRFY((0 == HDmemcmp(global_buf, correct_buf, correct_buf_size)), "Data verification succeeded");

    if (displs)
        HDfree(displs);
    if (recvcounts)
        HDfree(recvcounts);
    if (global_buf)
        HDfree(global_buf);
    if (read_buf)
        HDfree(read_buf);
    if (correct_buf)
        HDfree(correct_buf);

    VRFY((H5Dclose(dset_id) >= 0), "Dataset close succeeded");
    VRFY((H5Sclose(filespace) >= 0), "File dataspace close succeeded");
    VRFY((H5Sclose(memspace) >= 0), "Memory dataspace close succeeded");
    VRFY((H5Tclose(memtype) >= 0), "Memory datatype close succeeded");
    VRFY((H5Gclose(group_id) >= 0), "Group close succeeded");
    VRFY((H5Fclose(file_id) >= 0), "File close succeeded");

    return;
}

/*
 * Tests parallel read of filtered data from shared
 * chunks using a compound datatype which doesn't
 * require a datatype conversion.
 *
 * The MAINPROCESS rank will first write out all of the
 * data to the dataset. Then, each rank reads a part of
 * each chunk of the dataset and contributes its piece
 * to a global buffer that is checked for consistency.
 *
 * Programmer: Jordan Henderson
 *             05/17/2018
 */
static void
test_read_cmpd_filtered_dataset_no_conversion_shared(const char *parent_group, H5Z_filter_t filter_id,
                                                     hid_t fapl_id, hid_t dcpl_id, hid_t dxpl_id)
{
    COMPOUND_C_DATATYPE *read_buf    = NULL;
    COMPOUND_C_DATATYPE *correct_buf = NULL;
    COMPOUND_C_DATATYPE *global_buf  = NULL;
    hsize_t              dataset_dims[READ_COMPOUND_FILTERED_CHUNKS_NO_CONVERSION_SHARED_DATASET_DIMS];
    hsize_t              chunk_dims[READ_COMPOUND_FILTERED_CHUNKS_NO_CONVERSION_SHARED_DATASET_DIMS];
    hsize_t              sel_dims[READ_COMPOUND_FILTERED_CHUNKS_NO_CONVERSION_SHARED_DATASET_DIMS];
    hsize_t              start[READ_COMPOUND_FILTERED_CHUNKS_NO_CONVERSION_SHARED_DATASET_DIMS];
    hsize_t              stride[READ_COMPOUND_FILTERED_CHUNKS_NO_CONVERSION_SHARED_DATASET_DIMS];
    hsize_t              count[READ_COMPOUND_FILTERED_CHUNKS_NO_CONVERSION_SHARED_DATASET_DIMS];
    hsize_t              block[READ_COMPOUND_FILTERED_CHUNKS_NO_CONVERSION_SHARED_DATASET_DIMS];
    hsize_t              flat_dims[1];
    size_t               i, read_buf_size, correct_buf_size;
    hid_t                file_id = H5I_INVALID_HID, dset_id = H5I_INVALID_HID, plist_id = H5I_INVALID_HID,
          memtype   = H5I_INVALID_HID;
    hid_t group_id  = H5I_INVALID_HID;
    hid_t filespace = H5I_INVALID_HID, memspace = H5I_INVALID_HID;
    int * recvcounts = NULL;
    int * displs     = NULL;

    if (MAINPROCESS)
        HDputs("Testing read from shared filtered chunks in Compound Datatype dataset without Datatype "
               "conversion");

    /* SZIP and ScaleOffset filters don't support compound types */
    if (filter_id == H5Z_FILTER_SZIP || filter_id == H5Z_FILTER_SCALEOFFSET) {
        if (MAINPROCESS)
            SKIPPED();
        return;
    }

    dataset_dims[0] = (hsize_t)READ_COMPOUND_FILTERED_CHUNKS_NO_CONVERSION_SHARED_NROWS;
    dataset_dims[1] = (hsize_t)READ_COMPOUND_FILTERED_CHUNKS_NO_CONVERSION_SHARED_NCOLS;

    /* Setup the buffer for writing and for comparison */
    correct_buf_size = dataset_dims[0] * dataset_dims[1] * sizeof(*correct_buf);

    correct_buf = (COMPOUND_C_DATATYPE *)HDcalloc(1, correct_buf_size);
    VRFY((NULL != correct_buf), "HDcalloc succeeded");

    for (i = 0; i < correct_buf_size / sizeof(*correct_buf); i++) {
        correct_buf[i].field1 =
            (short)((dataset_dims[1] * (i / ((hsize_t)mpi_size * dataset_dims[1]))) + (i % dataset_dims[1]) +
                    (((i % ((hsize_t)mpi_size * dataset_dims[1])) / dataset_dims[1]) % dataset_dims[1]));

        correct_buf[i].field2 =
            (int)((dataset_dims[1] * (i / ((hsize_t)mpi_size * dataset_dims[1]))) + (i % dataset_dims[1]) +
                  (((i % ((hsize_t)mpi_size * dataset_dims[1])) / dataset_dims[1]) % dataset_dims[1]));

        correct_buf[i].field3 =
            (long)((dataset_dims[1] * (i / ((hsize_t)mpi_size * dataset_dims[1]))) + (i % dataset_dims[1]) +
                   (((i % ((hsize_t)mpi_size * dataset_dims[1])) / dataset_dims[1]) % dataset_dims[1]));
    }

    /* Create the compound type for memory. */
    memtype = H5Tcreate(H5T_COMPOUND, sizeof(COMPOUND_C_DATATYPE));
    VRFY((memtype >= 0), "Datatype creation succeeded");

    VRFY((H5Tinsert(memtype, "ShortData", HOFFSET(COMPOUND_C_DATATYPE, field1), H5T_NATIVE_SHORT) >= 0),
         "Datatype insertion succeeded");
    VRFY((H5Tinsert(memtype, "IntData", HOFFSET(COMPOUND_C_DATATYPE, field2), H5T_NATIVE_INT) >= 0),
         "Datatype insertion succeeded");
    VRFY((H5Tinsert(memtype, "LongData", HOFFSET(COMPOUND_C_DATATYPE, field3), H5T_NATIVE_LONG) >= 0),
         "Datatype insertion succeeded");

    if (MAINPROCESS) {
        plist_id = H5Pcreate(H5P_FILE_ACCESS);
        VRFY((plist_id >= 0), "FAPL creation succeeded");

        VRFY((H5Pset_libver_bounds(plist_id, H5F_LIBVER_LATEST, H5F_LIBVER_LATEST) >= 0),
             "Set libver bounds succeeded");

        file_id = H5Fopen(filenames[0], H5F_ACC_RDWR, plist_id);
        VRFY((file_id >= 0), "Test file open succeeded");

        VRFY((H5Pclose(plist_id) >= 0), "FAPL close succeeded");

        group_id = H5Gopen2(file_id, parent_group, H5P_DEFAULT);
        VRFY((group_id >= 0), "H5Gopen2 succeeded");

        /* Create the dataspace for the dataset */
        filespace = H5Screate_simple(READ_COMPOUND_FILTERED_CHUNKS_NO_CONVERSION_SHARED_DATASET_DIMS,
                                     dataset_dims, NULL);
        VRFY((filespace >= 0), "File dataspace creation succeeded");

        /* Create chunked dataset */
        chunk_dims[0] = (hsize_t)READ_COMPOUND_FILTERED_CHUNKS_NO_CONVERSION_SHARED_CH_NROWS;
        chunk_dims[1] = (hsize_t)READ_COMPOUND_FILTERED_CHUNKS_NO_CONVERSION_SHARED_CH_NCOLS;

        plist_id = H5Pcopy(dcpl_id);
        VRFY((plist_id >= 0), "DCPL copy succeeded");

        VRFY((H5Pset_chunk(plist_id, READ_COMPOUND_FILTERED_CHUNKS_NO_CONVERSION_SHARED_DATASET_DIMS,
                           chunk_dims) >= 0),
             "Chunk size set");

        /* Add test filter to the pipeline */
        VRFY((set_dcpl_filter(plist_id, filter_id, NULL) >= 0), "Filter set");

        dset_id = H5Dcreate2(group_id, READ_COMPOUND_FILTERED_CHUNKS_NO_CONVERSION_SHARED_DATASET_NAME,
                             memtype, filespace, H5P_DEFAULT, plist_id, H5P_DEFAULT);
        VRFY((dset_id >= 0), "Dataset creation succeeded");

        /* Verify space allocation status */
        verify_space_alloc_status(dset_id, plist_id, DATASET_JUST_CREATED);

        VRFY((H5Sclose(filespace) >= 0), "File dataspace close succeeded");

        VRFY((H5Dwrite(dset_id, memtype, H5S_ALL, H5S_ALL, H5P_DEFAULT, correct_buf) >= 0),
             "Dataset write succeeded");

        /* Verify space allocation status */
        verify_space_alloc_status(dset_id, plist_id, ALL_CHUNKS_WRITTEN);

        VRFY((H5Pclose(plist_id) >= 0), "DCPL close succeeded");
        VRFY((H5Dclose(dset_id) >= 0), "Dataset close succeeded");
        VRFY((H5Gclose(group_id) >= 0), "Group close succeeded");
        VRFY((H5Fclose(file_id) >= 0), "File close succeeded");
    }

    file_id = H5Fopen(filenames[0], H5F_ACC_RDONLY, fapl_id);
    VRFY((file_id >= 0), "Test file open succeeded");

    group_id = H5Gopen2(file_id, parent_group, H5P_DEFAULT);
    VRFY((group_id >= 0), "H5Gopen2 succeeded");

    dset_id =
        H5Dopen2(group_id, READ_COMPOUND_FILTERED_CHUNKS_NO_CONVERSION_SHARED_DATASET_NAME, H5P_DEFAULT);
    VRFY((dset_id >= 0), "Dataset open succeeded");

    sel_dims[0] = (hsize_t)READ_COMPOUND_FILTERED_CHUNKS_NO_CONVERSION_SHARED_CH_NROWS / (hsize_t)mpi_size;
    sel_dims[1] = (hsize_t)READ_COMPOUND_FILTERED_CHUNKS_NO_CONVERSION_SHARED_ENTRIES_PER_PROC;

    /* Setup one-dimensional memory dataspace for reading the dataset data into a contiguous buffer */
    flat_dims[0] = sel_dims[0] * sel_dims[1];

    memspace = H5Screate_simple(1, flat_dims, NULL);
    VRFY((memspace >= 0), "Memory dataspace creation succeeded");

    /* Select hyperslab in the file */
    filespace = H5Dget_space(dset_id);
    VRFY((filespace >= 0), "File dataspace retrieval succeeded");

    /*
     * Each process defines the dataset selection in the file and
     * reads it to the selection in memory
     */
    count[0]  = 1;
    count[1]  = (hsize_t)READ_COMPOUND_FILTERED_CHUNKS_NO_CONVERSION_SHARED_ENTRIES_PER_PROC;
    stride[0] = (hsize_t)READ_COMPOUND_FILTERED_CHUNKS_NO_CONVERSION_SHARED_CH_NROWS;
    stride[1] = READ_COMPOUND_FILTERED_CHUNKS_NO_CONVERSION_SHARED_CH_NCOLS;
    block[0]  = (hsize_t)READ_COMPOUND_FILTERED_CHUNKS_NO_CONVERSION_SHARED_CH_NROWS / (hsize_t)mpi_size;
    block[1]  = READ_COMPOUND_FILTERED_CHUNKS_NO_CONVERSION_SHARED_CH_NCOLS;
    start[0]  = (hsize_t)mpi_rank;
    start[1]  = 0;

    if (VERBOSE_MED) {
        HDprintf("Process %d is reading with count[ %" PRIuHSIZE ", %" PRIuHSIZE " ], stride[ %" PRIuHSIZE
                 ", %" PRIuHSIZE " ], start[ %" PRIuHSIZE ", %" PRIuHSIZE " ], block size[ %" PRIuHSIZE
                 ", %" PRIuHSIZE " ]\n",
                 mpi_rank, count[0], count[1], stride[0], stride[1], start[0], start[1], block[0], block[1]);
        HDfflush(stdout);
    }

    VRFY((H5Sselect_hyperslab(filespace, H5S_SELECT_SET, start, stride, count, block) >= 0),
         "Hyperslab selection succeeded");

    read_buf_size = flat_dims[0] * sizeof(*read_buf);

    read_buf = (COMPOUND_C_DATATYPE *)HDcalloc(1, read_buf_size);
    VRFY((NULL != read_buf), "HDcalloc succeeded");

    VRFY((H5Dread(dset_id, memtype, memspace, filespace, dxpl_id, read_buf) >= 0), "Dataset read succeeded");

    global_buf = (COMPOUND_C_DATATYPE *)HDcalloc(1, correct_buf_size);
    VRFY((NULL != global_buf), "HDcalloc succeeded");

    /* Collect each piece of data from all ranks into a global buffer on all ranks */
    recvcounts = (int *)HDcalloc(1, (size_t)mpi_size * sizeof(*recvcounts));
    VRFY((NULL != recvcounts), "HDcalloc succeeded");

    for (i = 0; i < (size_t)mpi_size; i++)
        recvcounts[i] = (int)(flat_dims[0] * sizeof(*read_buf));

    displs = (int *)HDcalloc(1, (size_t)mpi_size * sizeof(*displs));
    VRFY((NULL != displs), "HDcalloc succeeded");

    for (i = 0; i < (size_t)mpi_size; i++)
        displs[i] = (int)(i * flat_dims[0] * sizeof(*read_buf));

    VRFY((MPI_SUCCESS == MPI_Allgatherv(read_buf, (int)(flat_dims[0] * sizeof(COMPOUND_C_DATATYPE)), MPI_BYTE,
                                        global_buf, recvcounts, displs, MPI_BYTE, comm)),
         "MPI_Allgatherv succeeded");

    VRFY((0 == HDmemcmp(global_buf, correct_buf, correct_buf_size)), "Data verification succeeded");

    if (displs)
        HDfree(displs);
    if (recvcounts)
        HDfree(recvcounts);
    if (global_buf)
        HDfree(global_buf);
    if (read_buf)
        HDfree(read_buf);
    if (correct_buf)
        HDfree(correct_buf);

    VRFY((H5Dclose(dset_id) >= 0), "Dataset close succeeded");
    VRFY((H5Sclose(filespace) >= 0), "File dataspace close succeeded");
    VRFY((H5Sclose(memspace) >= 0), "Memory dataspace close succeeded");
    VRFY((H5Tclose(memtype) >= 0), "Memory datatype close succeeded");
    VRFY((H5Gclose(group_id) >= 0), "Group close succeeded");
    VRFY((H5Fclose(file_id) >= 0), "File close succeeded");

    return;
}

/*
 * Tests parallel read of filtered data from unshared
 * chunks using a compound datatype which requires a
 * datatype conversion.
 *
 * The MAINPROCESS rank will first write out all of the
 * data to the dataset. Then, each rank reads a part of
 * the dataset and contributes its piece to a global
 * buffer that is checked for consistency.
 *
 * Programmer: Jordan Henderson
 *             05/17/2018
 */
static void
test_read_cmpd_filtered_dataset_type_conversion_unshared(const char *parent_group, H5Z_filter_t filter_id,
                                                         hid_t fapl_id, hid_t dcpl_id, hid_t dxpl_id)
{
    COMPOUND_C_DATATYPE *read_buf    = NULL;
    COMPOUND_C_DATATYPE *correct_buf = NULL;
    COMPOUND_C_DATATYPE *global_buf  = NULL;
    hsize_t              dataset_dims[READ_COMPOUND_FILTERED_CHUNKS_TYPE_CONVERSION_UNSHARED_DATASET_DIMS];
    hsize_t              chunk_dims[READ_COMPOUND_FILTERED_CHUNKS_TYPE_CONVERSION_UNSHARED_DATASET_DIMS];
    hsize_t              sel_dims[READ_COMPOUND_FILTERED_CHUNKS_TYPE_CONVERSION_UNSHARED_DATASET_DIMS];
    hsize_t              start[READ_COMPOUND_FILTERED_CHUNKS_TYPE_CONVERSION_UNSHARED_DATASET_DIMS];
    hsize_t              stride[READ_COMPOUND_FILTERED_CHUNKS_TYPE_CONVERSION_UNSHARED_DATASET_DIMS];
    hsize_t              count[READ_COMPOUND_FILTERED_CHUNKS_TYPE_CONVERSION_UNSHARED_DATASET_DIMS];
    hsize_t              block[READ_COMPOUND_FILTERED_CHUNKS_TYPE_CONVERSION_UNSHARED_DATASET_DIMS];
    hsize_t              flat_dims[1];
    size_t               i, read_buf_size, correct_buf_size;
    hid_t                file_id = H5I_INVALID_HID, dset_id = H5I_INVALID_HID, plist_id = H5I_INVALID_HID;
    hid_t                filetype = H5I_INVALID_HID, memtype = H5I_INVALID_HID;
    hid_t                group_id  = H5I_INVALID_HID;
    hid_t                filespace = H5I_INVALID_HID, memspace = H5I_INVALID_HID;
    int *                recvcounts = NULL;
    int *                displs     = NULL;

    if (MAINPROCESS)
        HDputs("Testing read from unshared filtered chunks in Compound Datatype dataset with Datatype "
               "conversion");

    /* SZIP and ScaleOffset filters don't support compound types */
    if (filter_id == H5Z_FILTER_SZIP || filter_id == H5Z_FILTER_SCALEOFFSET) {
        if (MAINPROCESS)
            SKIPPED();
        return;
    }

    dataset_dims[0] = (hsize_t)READ_COMPOUND_FILTERED_CHUNKS_TYPE_CONVERSION_UNSHARED_NROWS;
    dataset_dims[1] = (hsize_t)READ_COMPOUND_FILTERED_CHUNKS_TYPE_CONVERSION_UNSHARED_NCOLS;

    /* Setup the buffer for writing and for comparison */
    correct_buf_size = dataset_dims[0] * dataset_dims[1] * sizeof(*correct_buf);

    correct_buf = (COMPOUND_C_DATATYPE *)HDcalloc(1, correct_buf_size);
    VRFY((NULL != correct_buf), "HDcalloc succeeded");

    for (i = 0; i < correct_buf_size / sizeof(*correct_buf); i++) {
        correct_buf[i].field1 = (short)((i % dataset_dims[1]) + (i / dataset_dims[1]));

        correct_buf[i].field2 = (int)((i % dataset_dims[1]) + (i / dataset_dims[1]));

        correct_buf[i].field3 = (long)((i % dataset_dims[1]) + (i / dataset_dims[1]));
    }

    /* Create the compound type for memory. */
    memtype = H5Tcreate(H5T_COMPOUND, sizeof(COMPOUND_C_DATATYPE));
    VRFY((memtype >= 0), "Datatype creation succeeded");

    VRFY((H5Tinsert(memtype, "ShortData", HOFFSET(COMPOUND_C_DATATYPE, field1), H5T_NATIVE_SHORT) >= 0),
         "Datatype insertion succeeded");
    VRFY((H5Tinsert(memtype, "IntData", HOFFSET(COMPOUND_C_DATATYPE, field2), H5T_NATIVE_INT) >= 0),
         "Datatype insertion succeeded");
    VRFY((H5Tinsert(memtype, "LongData", HOFFSET(COMPOUND_C_DATATYPE, field3), H5T_NATIVE_LONG) >= 0),
         "Datatype insertion succeeded");

    /* Create the compound type for file. */
    filetype = H5Tcreate(H5T_COMPOUND, 32);
    VRFY((filetype >= 0), "Datatype creation succeeded");

    VRFY((H5Tinsert(filetype, "ShortData", 0, H5T_STD_I64BE) >= 0), "Datatype insertion succeeded");
    VRFY((H5Tinsert(filetype, "IntData", 8, H5T_STD_I64BE) >= 0), "Datatype insertion succeeded");
    VRFY((H5Tinsert(filetype, "LongData", 16, H5T_STD_I64BE) >= 0), "Datatype insertion succeeded");

    if (MAINPROCESS) {
        plist_id = H5Pcreate(H5P_FILE_ACCESS);
        VRFY((plist_id >= 0), "FAPL creation succeeded");

        VRFY((H5Pset_libver_bounds(plist_id, H5F_LIBVER_LATEST, H5F_LIBVER_LATEST) >= 0),
             "Set libver bounds succeeded");

        file_id = H5Fopen(filenames[0], H5F_ACC_RDWR, plist_id);
        VRFY((file_id >= 0), "Test file open succeeded");

        VRFY((H5Pclose(plist_id) >= 0), "FAPL close succeeded");

        group_id = H5Gopen2(file_id, parent_group, H5P_DEFAULT);
        VRFY((group_id >= 0), "H5Gopen2 succeeded");

        /* Create the dataspace for the dataset */
        filespace = H5Screate_simple(READ_COMPOUND_FILTERED_CHUNKS_TYPE_CONVERSION_UNSHARED_DATASET_DIMS,
                                     dataset_dims, NULL);
        VRFY((filespace >= 0), "File dataspace creation succeeded");

        /* Create chunked dataset */
        chunk_dims[0] = READ_COMPOUND_FILTERED_CHUNKS_TYPE_CONVERSION_UNSHARED_CH_NROWS;
        chunk_dims[1] = READ_COMPOUND_FILTERED_CHUNKS_TYPE_CONVERSION_UNSHARED_CH_NCOLS;

        plist_id = H5Pcopy(dcpl_id);
        VRFY((plist_id >= 0), "DCPL copy succeeded");

        VRFY((H5Pset_chunk(plist_id, READ_COMPOUND_FILTERED_CHUNKS_TYPE_CONVERSION_UNSHARED_DATASET_DIMS,
                           chunk_dims) >= 0),
             "Chunk size set");

        /* Add test filter to the pipeline */
        VRFY((set_dcpl_filter(plist_id, filter_id, NULL) >= 0), "Filter set");

        dset_id = H5Dcreate2(group_id, READ_COMPOUND_FILTERED_CHUNKS_TYPE_CONVERSION_UNSHARED_DATASET_NAME,
                             filetype, filespace, H5P_DEFAULT, plist_id, H5P_DEFAULT);
        VRFY((dset_id >= 0), "Dataset creation succeeded");

        /* Verify space allocation status */
        verify_space_alloc_status(dset_id, plist_id, DATASET_JUST_CREATED);

        VRFY((H5Sclose(filespace) >= 0), "File dataspace close succeeded");

        VRFY((H5Dwrite(dset_id, memtype, H5S_ALL, H5S_ALL, H5P_DEFAULT, correct_buf) >= 0),
             "Dataset write succeeded");

        /* Verify space allocation status */
        verify_space_alloc_status(dset_id, plist_id, ALL_CHUNKS_WRITTEN);

        VRFY((H5Pclose(plist_id) >= 0), "DCPL close succeeded");
        VRFY((H5Dclose(dset_id) >= 0), "Dataset close succeeded");
        VRFY((H5Gclose(group_id) >= 0), "Group close succeeded");
        VRFY((H5Fclose(file_id) >= 0), "File close succeeded");
    }

    file_id = H5Fopen(filenames[0], H5F_ACC_RDONLY, fapl_id);
    VRFY((file_id >= 0), "Test file open succeeded");

    group_id = H5Gopen2(file_id, parent_group, H5P_DEFAULT);
    VRFY((group_id >= 0), "H5Gopen2 succeeded");

    dset_id =
        H5Dopen2(group_id, READ_COMPOUND_FILTERED_CHUNKS_TYPE_CONVERSION_UNSHARED_DATASET_NAME, H5P_DEFAULT);
    VRFY((dset_id >= 0), "Dataset open succeeded");

    sel_dims[0] = (hsize_t)READ_COMPOUND_FILTERED_CHUNKS_TYPE_CONVERSION_UNSHARED_CH_NROWS;
    sel_dims[1] = (hsize_t)READ_COMPOUND_FILTERED_CHUNKS_TYPE_CONVERSION_UNSHARED_ENTRIES_PER_PROC;

    /* Setup one-dimensional memory dataspace for reading the dataset data into a contiguous buffer */
    flat_dims[0] = sel_dims[0] * sel_dims[1];

    memspace = H5Screate_simple(1, flat_dims, NULL);
    VRFY((memspace >= 0), "Memory dataspace creation succeeded");

    /* Select hyperslab in the file */
    filespace = H5Dget_space(dset_id);
    VRFY((filespace >= 0), "File dataspace retrieval succeeded");

    /*
     * Each process defines the dataset selection in the file and
     * reads it to the selection in memory
     */
    count[0]  = 1;
    count[1]  = (hsize_t)READ_COMPOUND_FILTERED_CHUNKS_TYPE_CONVERSION_UNSHARED_ENTRIES_PER_PROC;
    stride[0] = READ_COMPOUND_FILTERED_CHUNKS_TYPE_CONVERSION_UNSHARED_CH_NROWS;
    stride[1] = READ_COMPOUND_FILTERED_CHUNKS_TYPE_CONVERSION_UNSHARED_CH_NCOLS;
    block[0]  = READ_COMPOUND_FILTERED_CHUNKS_TYPE_CONVERSION_UNSHARED_CH_NROWS;
    block[1]  = READ_COMPOUND_FILTERED_CHUNKS_TYPE_CONVERSION_UNSHARED_CH_NCOLS;
    start[0]  = 0;
    start[1]  = ((hsize_t)mpi_rank * READ_COMPOUND_FILTERED_CHUNKS_TYPE_CONVERSION_UNSHARED_CH_NCOLS);

    if (VERBOSE_MED) {
        HDprintf("Process %d is reading with count[ %" PRIuHSIZE ", %" PRIuHSIZE " ], stride[ %" PRIuHSIZE
                 ", %" PRIuHSIZE " ], start[ %" PRIuHSIZE ", %" PRIuHSIZE " ], block size[ %" PRIuHSIZE
                 ", %" PRIuHSIZE " ]\n",
                 mpi_rank, count[0], count[1], stride[0], stride[1], start[0], start[1], block[0], block[1]);
        HDfflush(stdout);
    }

    VRFY((H5Sselect_hyperslab(filespace, H5S_SELECT_SET, start, stride, count, block) >= 0),
         "Hyperslab selection succeeded");

    read_buf_size = flat_dims[0] * sizeof(*read_buf);

    read_buf = (COMPOUND_C_DATATYPE *)HDcalloc(1, read_buf_size);
    VRFY((NULL != read_buf), "HDcalloc succeeded");

    VRFY((H5Dread(dset_id, memtype, memspace, filespace, dxpl_id, read_buf) >= 0), "Dataset read succeeded");

    global_buf = (COMPOUND_C_DATATYPE *)HDcalloc(1, correct_buf_size);
    VRFY((NULL != global_buf), "HDcalloc succeeded");

    /* Collect each piece of data from all ranks into a global buffer on all ranks */
    recvcounts = (int *)HDcalloc(1, (size_t)mpi_size * sizeof(*recvcounts));
    VRFY((NULL != recvcounts), "HDcalloc succeeded");

    for (i = 0; i < (size_t)mpi_size; i++)
        recvcounts[i] = (int)(flat_dims[0] * sizeof(*read_buf));

    displs = (int *)HDcalloc(1, (size_t)mpi_size * sizeof(*displs));
    VRFY((NULL != displs), "HDcalloc succeeded");

    for (i = 0; i < (size_t)mpi_size; i++)
        displs[i] = (int)(i * flat_dims[0] * sizeof(*read_buf));

    VRFY((MPI_SUCCESS == MPI_Allgatherv(read_buf, (int)(flat_dims[0] * sizeof(COMPOUND_C_DATATYPE)), MPI_BYTE,
                                        global_buf, recvcounts, displs, MPI_BYTE, comm)),
         "MPI_Allgatherv succeeded");

    VRFY((0 == HDmemcmp(global_buf, correct_buf, correct_buf_size)), "Data verification succeeded");

    if (displs)
        HDfree(displs);
    if (recvcounts)
        HDfree(recvcounts);
    if (global_buf)
        HDfree(global_buf);
    if (read_buf)
        HDfree(read_buf);
    if (correct_buf)
        HDfree(correct_buf);

    VRFY((H5Dclose(dset_id) >= 0), "Dataset close succeeded");
    VRFY((H5Sclose(filespace) >= 0), "File dataspace close succeeded");
    VRFY((H5Sclose(memspace) >= 0), "Memory dataspace close succeeded");
    VRFY((H5Tclose(filetype) >= 0), "File datatype close succeeded");
    VRFY((H5Tclose(memtype) >= 0), "Memory datatype close succeeded");
    VRFY((H5Gclose(group_id) >= 0), "Group close succeeded");
    VRFY((H5Fclose(file_id) >= 0), "File close succeeded");

    return;
}

/*
<<<<<<< HEAD
 * Tests parallel read of transformed and filtered data in the
 * case where only one process is reading from a particular
 * chunk in the operation. Normally, a data transform function
 * will cause the parallel library to break to independent I/O
 * and this isn't allowed when there are filters in the pipeline.
 * However, in this case the parallel library recognizes that
 * the used data transform function "x" is the same as not
 * applying the transform function. Therefore it does not apply
 * the transform function resulting in not breaking to
 * independent I/O.
 *
 * The MAINPROCESS rank will first write out all of the
 * data to the dataset. Then, each rank reads a part of
 * the dataset and contributes its piece to a global buffer
 * that is checked for consistency.
 *
 * Programmer: Jan-Willem Blokland
 *             08/20/2021
 */
static void
test_read_transformed_filtered_dataset_no_overlap(void)
{
    C_DATATYPE *read_buf    = NULL;
    C_DATATYPE *correct_buf = NULL;
    C_DATATYPE *global_buf  = NULL;
    hsize_t     dataset_dims[READ_UNSHARED_TRANSFORMED_FILTERED_CHUNKS_DATASET_DIMS];
    hsize_t     chunk_dims[READ_UNSHARED_TRANSFORMED_FILTERED_CHUNKS_DATASET_DIMS];
    hsize_t     sel_dims[READ_UNSHARED_TRANSFORMED_FILTERED_CHUNKS_DATASET_DIMS];
    hsize_t     start[READ_UNSHARED_TRANSFORMED_FILTERED_CHUNKS_DATASET_DIMS];
    hsize_t     stride[READ_UNSHARED_TRANSFORMED_FILTERED_CHUNKS_DATASET_DIMS];
    hsize_t     count[READ_UNSHARED_TRANSFORMED_FILTERED_CHUNKS_DATASET_DIMS];
    hsize_t     block[READ_UNSHARED_TRANSFORMED_FILTERED_CHUNKS_DATASET_DIMS];
    hsize_t     flat_dims[1];
    size_t      i, read_buf_size, correct_buf_size;
    hid_t       file_id = -1, dset_id = -1, plist_id = -1;
    hid_t       filespace = -1, memspace = -1;
    int *       recvcounts = NULL;
    int *       displs     = NULL;

    if (MAINPROCESS)
        HDputs("Testing read from unshared transformed and filtered chunks");

    CHECK_CUR_FILTER_AVAIL();

    dataset_dims[0] = (hsize_t)READ_UNSHARED_TRANSFORMED_FILTERED_CHUNKS_NROWS;
    dataset_dims[1] = (hsize_t)READ_UNSHARED_TRANSFORMED_FILTERED_CHUNKS_NCOLS;

    /* Setup the buffer for writing and for comparison */
    correct_buf_size = (hsize_t)READ_UNSHARED_TRANSFORMED_FILTERED_CHUNKS_NROWS *
                       (hsize_t)READ_UNSHARED_TRANSFORMED_FILTERED_CHUNKS_NCOLS * sizeof(*correct_buf);

    correct_buf = (C_DATATYPE *)HDcalloc(1, correct_buf_size);
    VRFY((NULL != correct_buf), "HDcalloc succeeded");

    for (i = 0; i < correct_buf_size / sizeof(*correct_buf); i++)
        correct_buf[i] = (C_DATATYPE)((i % (dataset_dims[0] / (hsize_t)mpi_size * dataset_dims[1])) +
                                      (i / (dataset_dims[0] / (hsize_t)mpi_size * dataset_dims[1])));

    if (MAINPROCESS) {
        plist_id = H5Pcreate(H5P_FILE_ACCESS);
        VRFY((plist_id >= 0), "FAPL creation succeeded");

        VRFY((H5Pset_libver_bounds(plist_id, H5F_LIBVER_LATEST, H5F_LIBVER_LATEST) >= 0),
             "Set libver bounds succeeded");

        file_id = H5Fopen(filenames[0], H5F_ACC_RDWR, plist_id);
        VRFY((file_id >= 0), "Test file open succeeded");

        VRFY((H5Pclose(plist_id) >= 0), "FAPL close succeeded");

        /* Create the dataspace for the dataset */
        filespace =
            H5Screate_simple(READ_UNSHARED_TRANSFORMED_FILTERED_CHUNKS_DATASET_DIMS, dataset_dims, NULL);
        VRFY((filespace >= 0), "File dataspace creation succeeded");

        /* Create chunked dataset */
        chunk_dims[0] = (hsize_t)READ_UNSHARED_TRANSFORMED_FILTERED_CHUNKS_CH_NROWS;
        chunk_dims[1] = (hsize_t)READ_UNSHARED_TRANSFORMED_FILTERED_CHUNKS_CH_NCOLS;

        plist_id = H5Pcreate(H5P_DATASET_CREATE);
        VRFY((plist_id >= 0), "DCPL creation succeeded");

        VRFY(
            (H5Pset_chunk(plist_id, READ_UNSHARED_TRANSFORMED_FILTERED_CHUNKS_DATASET_DIMS, chunk_dims) >= 0),
            "Chunk size set");

        /* Add test filter to the pipeline */
        VRFY((set_dcpl_filter(plist_id) >= 0), "Filter set");

        dset_id = H5Dcreate2(file_id, READ_UNSHARED_TRANSFORMED_FILTERED_CHUNKS_DATASET_NAME,
                             HDF5_DATATYPE_NAME, filespace, H5P_DEFAULT, plist_id, H5P_DEFAULT);
        VRFY((dset_id >= 0), "Dataset creation succeeded");

        VRFY((H5Pclose(plist_id) >= 0), "DCPL close succeeded");
        VRFY((H5Sclose(filespace) >= 0), "File dataspace close succeeded");

        /* Create property list for collective dataset read */
        plist_id = H5Pcreate(H5P_DATASET_XFER);
        VRFY((plist_id >= 0), "DXPL creation succeeded");

        /* Set data transform expression */
        VRFY((H5Pset_data_transform(plist_id, "x") >= 0), "Set data transform expression succeeded");

        VRFY((H5Dwrite(dset_id, HDF5_DATATYPE_NAME, H5S_ALL, H5S_ALL, plist_id, correct_buf) >= 0),
             "Dataset write succeeded");

        VRFY((H5Pclose(plist_id) >= 0), "DXPL close succeeded");
        VRFY((H5Dclose(dset_id) >= 0), "Dataset close succeeded");
        VRFY((H5Fclose(file_id) >= 0), "File close succeeded");
    }

    /* Set up file access property list with parallel I/O access */
    plist_id = H5Pcreate(H5P_FILE_ACCESS);
    VRFY((plist_id >= 0), "FAPL creation succeeded");

    VRFY((H5Pset_fapl_mpio(plist_id, comm, info) >= 0), "Set FAPL MPIO succeeded");

    VRFY((H5Pset_libver_bounds(plist_id, H5F_LIBVER_LATEST, H5F_LIBVER_LATEST) >= 0),
         "Set libver bounds succeeded");

    file_id = H5Fopen(filenames[0], H5F_ACC_RDONLY, plist_id);
    VRFY((file_id >= 0), "Test file open succeeded");

    VRFY((H5Pclose(plist_id) >= 0), "FAPL close succeeded");

    dset_id = H5Dopen2(file_id, "/" READ_UNSHARED_TRANSFORMED_FILTERED_CHUNKS_DATASET_NAME, H5P_DEFAULT);
    VRFY((dset_id >= 0), "Dataset open succeeded");

    sel_dims[0] = (hsize_t)READ_UNSHARED_TRANSFORMED_FILTERED_CHUNKS_CH_NROWS;
    sel_dims[1] = (hsize_t)READ_UNSHARED_TRANSFORMED_FILTERED_CHUNKS_NCOLS;

    /* Setup one-dimensional memory dataspace for reading the dataset data into a contiguous buffer */
    flat_dims[0] = sel_dims[0] * sel_dims[1];

    memspace = H5Screate_simple(1, flat_dims, NULL);
    VRFY((memspace >= 0), "Memory dataspace creation succeeded");

    /* Select hyperslab in the file */
    filespace = H5Dget_space(dset_id);
    VRFY((filespace >= 0), "File dataspace retrieval succeeded");

    /*
     * Each process defines the dataset selection in the file and reads
     * it to the selection in memory
     */
    count[0] = 1;
    count[1] = (hsize_t)READ_UNSHARED_TRANSFORMED_FILTERED_CHUNKS_NCOLS /
               (hsize_t)READ_UNSHARED_TRANSFORMED_FILTERED_CHUNKS_CH_NCOLS;
    stride[0] = (hsize_t)READ_UNSHARED_TRANSFORMED_FILTERED_CHUNKS_CH_NROWS;
    stride[1] = (hsize_t)READ_UNSHARED_TRANSFORMED_FILTERED_CHUNKS_CH_NCOLS;
    block[0]  = (hsize_t)READ_UNSHARED_TRANSFORMED_FILTERED_CHUNKS_CH_NROWS;
    block[1]  = (hsize_t)READ_UNSHARED_TRANSFORMED_FILTERED_CHUNKS_CH_NCOLS;
    start[0]  = ((hsize_t)mpi_rank * (hsize_t)READ_UNSHARED_TRANSFORMED_FILTERED_CHUNKS_CH_NROWS * count[0]);
    start[1]  = 0;

    if (VERBOSE_MED) {
        HDprintf("Process %d is reading with count[ %" PRIuHSIZE ", %" PRIuHSIZE " ], stride[ %" PRIuHSIZE
                 ", %" PRIuHSIZE " ], start[ %" PRIuHSIZE ", %" PRIuHSIZE " ], block size[ %" PRIuHSIZE
                 ", %" PRIuHSIZE " ]\n",
                 mpi_rank, count[0], count[1], stride[0], stride[1], start[0], start[1], block[0], block[1]);
        HDfflush(stdout);
    }

    VRFY((H5Sselect_hyperslab(filespace, H5S_SELECT_SET, start, stride, count, block) >= 0),
         "Hyperslab selection succeeded");

    /* Create property list for collective dataset read and data transform */
    plist_id = H5Pcreate(H5P_DATASET_XFER);
    VRFY((plist_id >= 0), "DXPL creation succeeded");

    VRFY((H5Pset_dxpl_mpio(plist_id, H5FD_MPIO_COLLECTIVE) >= 0), "Set DXPL MPIO succeeded");

    /* Set data transform expression */
    VRFY((H5Pset_data_transform(plist_id, "x") >= 0), "Set data transform expression succeeded");

    read_buf_size = flat_dims[0] * sizeof(*read_buf);

    read_buf = (C_DATATYPE *)HDcalloc(1, read_buf_size);
    VRFY((NULL != read_buf), "HDcalloc succeeded");

    VRFY((H5Dread(dset_id, HDF5_DATATYPE_NAME, memspace, filespace, plist_id, read_buf) >= 0),
         "Dataset read succeeded");

    global_buf = (C_DATATYPE *)HDcalloc(1, correct_buf_size);
    VRFY((NULL != global_buf), "HDcalloc succeeded");

    /* Collect each piece of data from all ranks into a global buffer on all ranks */
    recvcounts = (int *)HDcalloc(1, (size_t)mpi_size * sizeof(*recvcounts));
    VRFY((NULL != recvcounts), "HDcalloc succeeded");

    for (i = 0; i < (size_t)mpi_size; i++)
        recvcounts[i] = (int)flat_dims[0];

    displs = (int *)HDcalloc(1, (size_t)mpi_size * sizeof(*displs));
    VRFY((NULL != displs), "HDcalloc succeeded");

    for (i = 0; i < (size_t)mpi_size; i++)
        displs[i] = (int)(i * flat_dims[0]);

    VRFY((MPI_SUCCESS == MPI_Allgatherv(read_buf, (int)flat_dims[0], C_DATATYPE_MPI, global_buf, recvcounts,
                                        displs, C_DATATYPE_MPI, comm)),
         "MPI_Allgatherv succeeded");

    VRFY((0 == HDmemcmp(global_buf, correct_buf, correct_buf_size)), "Data verification succeeded");

    if (displs)
        HDfree(displs);
    if (recvcounts)
        HDfree(recvcounts);
    if (global_buf)
        HDfree(global_buf);
    if (read_buf)
        HDfree(read_buf);
    if (correct_buf)
        HDfree(correct_buf);

    VRFY((H5Dclose(dset_id) >= 0), "Dataset close succeeded");
    VRFY((H5Sclose(filespace) >= 0), "File dataspace close succeeded");
    VRFY((H5Sclose(memspace) >= 0), "Memory dataspace close succeeded");
    VRFY((H5Pclose(plist_id) >= 0), "DXPL close succeeded");
    VRFY((H5Fclose(file_id) >= 0), "File close succeeded");

    return;
}

/*
 * Tests parallel read of filtered data in the case where
 * the dataset has 3 dimensions and each process reads from
 * each "page" in the 3rd dimension. However, no chunk on a
 * given "page" is read from by more than one process.
=======
 * Tests parallel read of filtered data from shared
 * chunks using a compound datatype which requires
 * a datatype conversion.
>>>>>>> da562164
 *
 * The MAINPROCESS rank will first write out all of the
 * data to the dataset. Then, each rank reads a part of
 * each chunk of the dataset and contributes its pieces
 * to a global buffer that is checked for consistency.
 *
 * Programmer: Jordan Henderson
 *             05/17/2018
 */
static void
test_read_cmpd_filtered_dataset_type_conversion_shared(const char *parent_group, H5Z_filter_t filter_id,
                                                       hid_t fapl_id, hid_t dcpl_id, hid_t dxpl_id)
{
    COMPOUND_C_DATATYPE *read_buf    = NULL;
    COMPOUND_C_DATATYPE *correct_buf = NULL;
    COMPOUND_C_DATATYPE *global_buf  = NULL;
    hsize_t              dataset_dims[READ_COMPOUND_FILTERED_CHUNKS_TYPE_CONVERSION_SHARED_DATASET_DIMS];
    hsize_t              chunk_dims[READ_COMPOUND_FILTERED_CHUNKS_TYPE_CONVERSION_SHARED_DATASET_DIMS];
    hsize_t              sel_dims[READ_COMPOUND_FILTERED_CHUNKS_TYPE_CONVERSION_SHARED_DATASET_DIMS];
    hsize_t              start[READ_COMPOUND_FILTERED_CHUNKS_TYPE_CONVERSION_SHARED_DATASET_DIMS];
    hsize_t              stride[READ_COMPOUND_FILTERED_CHUNKS_TYPE_CONVERSION_SHARED_DATASET_DIMS];
    hsize_t              count[READ_COMPOUND_FILTERED_CHUNKS_TYPE_CONVERSION_SHARED_DATASET_DIMS];
    hsize_t              block[READ_COMPOUND_FILTERED_CHUNKS_TYPE_CONVERSION_SHARED_DATASET_DIMS];
    hsize_t              flat_dims[1];
    size_t               i, read_buf_size, correct_buf_size;
    hid_t                file_id = H5I_INVALID_HID, dset_id = H5I_INVALID_HID, plist_id = H5I_INVALID_HID;
    hid_t                filetype = H5I_INVALID_HID, memtype = H5I_INVALID_HID;
    hid_t                group_id  = H5I_INVALID_HID;
    hid_t                filespace = H5I_INVALID_HID, memspace = H5I_INVALID_HID;
    int *                recvcounts = NULL;
    int *                displs     = NULL;

    if (MAINPROCESS)
        HDputs(
            "Testing read from shared filtered chunks in Compound Datatype dataset with Datatype conversion");

    /* SZIP and ScaleOffset filters don't support compound types */
    if (filter_id == H5Z_FILTER_SZIP || filter_id == H5Z_FILTER_SCALEOFFSET) {
        if (MAINPROCESS)
            SKIPPED();
        return;
    }

    dataset_dims[0] = (hsize_t)READ_COMPOUND_FILTERED_CHUNKS_TYPE_CONVERSION_SHARED_NROWS;
    dataset_dims[1] = (hsize_t)READ_COMPOUND_FILTERED_CHUNKS_TYPE_CONVERSION_SHARED_NCOLS;

    /* Setup the buffer for writing and for comparison */
    correct_buf_size = dataset_dims[0] * dataset_dims[1] * sizeof(*correct_buf);

    correct_buf = (COMPOUND_C_DATATYPE *)HDcalloc(1, correct_buf_size);
    VRFY((NULL != correct_buf), "HDcalloc succeeded");

    for (i = 0; i < correct_buf_size / sizeof(*correct_buf); i++) {
        correct_buf[i].field1 =
            (short)((dataset_dims[1] * (i / ((hsize_t)mpi_size * dataset_dims[1]))) + (i % dataset_dims[1]) +
                    (((i % ((hsize_t)mpi_size * dataset_dims[1])) / dataset_dims[1]) % dataset_dims[1]));

        correct_buf[i].field2 =
            (int)((dataset_dims[1] * (i / ((hsize_t)mpi_size * dataset_dims[1]))) + (i % dataset_dims[1]) +
                  (((i % ((hsize_t)mpi_size * dataset_dims[1])) / dataset_dims[1]) % dataset_dims[1]));

        correct_buf[i].field3 =
            (long)((dataset_dims[1] * (i / ((hsize_t)mpi_size * dataset_dims[1]))) + (i % dataset_dims[1]) +
                   (((i % ((hsize_t)mpi_size * dataset_dims[1])) / dataset_dims[1]) % dataset_dims[1]));
    }

    /* Create the compound type for memory. */
    memtype = H5Tcreate(H5T_COMPOUND, sizeof(COMPOUND_C_DATATYPE));
    VRFY((memtype >= 0), "Datatype creation succeeded");

    VRFY((H5Tinsert(memtype, "ShortData", HOFFSET(COMPOUND_C_DATATYPE, field1), H5T_NATIVE_SHORT) >= 0),
         "Datatype insertion succeeded");
    VRFY((H5Tinsert(memtype, "IntData", HOFFSET(COMPOUND_C_DATATYPE, field2), H5T_NATIVE_INT) >= 0),
         "Datatype insertion succeeded");
    VRFY((H5Tinsert(memtype, "LongData", HOFFSET(COMPOUND_C_DATATYPE, field3), H5T_NATIVE_LONG) >= 0),
         "Datatype insertion succeeded");

    /* Create the compound type for file. */
    filetype = H5Tcreate(H5T_COMPOUND, 32);
    VRFY((filetype >= 0), "Datatype creation succeeded");

    VRFY((H5Tinsert(filetype, "ShortData", 0, H5T_STD_I64BE) >= 0), "Datatype insertion succeeded");
    VRFY((H5Tinsert(filetype, "IntData", 8, H5T_STD_I64BE) >= 0), "Datatype insertion succeeded");
    VRFY((H5Tinsert(filetype, "LongData", 16, H5T_STD_I64BE) >= 0), "Datatype insertion succeeded");

    if (MAINPROCESS) {
        plist_id = H5Pcreate(H5P_FILE_ACCESS);
        VRFY((plist_id >= 0), "FAPL creation succeeded");

        VRFY((H5Pset_libver_bounds(plist_id, H5F_LIBVER_LATEST, H5F_LIBVER_LATEST) >= 0),
             "Set libver bounds succeeded");

        file_id = H5Fopen(filenames[0], H5F_ACC_RDWR, plist_id);
        VRFY((file_id >= 0), "Test file open succeeded");

        VRFY((H5Pclose(plist_id) >= 0), "FAPL close succeeded");

        group_id = H5Gopen2(file_id, parent_group, H5P_DEFAULT);
        VRFY((group_id >= 0), "H5Gopen2 succeeded");

        /* Create the dataspace for the dataset */
        filespace = H5Screate_simple(READ_COMPOUND_FILTERED_CHUNKS_TYPE_CONVERSION_SHARED_DATASET_DIMS,
                                     dataset_dims, NULL);
        VRFY((filespace >= 0), "File dataspace creation succeeded");

        /* Create chunked dataset */
        chunk_dims[0] = (hsize_t)READ_COMPOUND_FILTERED_CHUNKS_TYPE_CONVERSION_SHARED_CH_NROWS;
        chunk_dims[1] = (hsize_t)READ_COMPOUND_FILTERED_CHUNKS_TYPE_CONVERSION_SHARED_CH_NCOLS;

        plist_id = H5Pcopy(dcpl_id);
        VRFY((plist_id >= 0), "DCPL copy succeeded");

        VRFY((H5Pset_chunk(plist_id, READ_COMPOUND_FILTERED_CHUNKS_TYPE_CONVERSION_SHARED_DATASET_DIMS,
                           chunk_dims) >= 0),
             "Chunk size set");

        /* Add test filter to the pipeline */
        VRFY((set_dcpl_filter(plist_id, filter_id, NULL) >= 0), "Filter set");

        dset_id = H5Dcreate2(group_id, READ_COMPOUND_FILTERED_CHUNKS_TYPE_CONVERSION_SHARED_DATASET_NAME,
                             filetype, filespace, H5P_DEFAULT, plist_id, H5P_DEFAULT);
        VRFY((dset_id >= 0), "Dataset creation succeeded");

        /* Verify space allocation status */
        verify_space_alloc_status(dset_id, plist_id, DATASET_JUST_CREATED);

        VRFY((H5Sclose(filespace) >= 0), "File dataspace close succeeded");

        VRFY((H5Dwrite(dset_id, memtype, H5S_ALL, H5S_ALL, H5P_DEFAULT, correct_buf) >= 0),
             "Dataset write succeeded");

        /* Verify space allocation status */
        verify_space_alloc_status(dset_id, plist_id, ALL_CHUNKS_WRITTEN);

        VRFY((H5Pclose(plist_id) >= 0), "DCPL close succeeded");
        VRFY((H5Dclose(dset_id) >= 0), "Dataset close succeeded");
        VRFY((H5Gclose(group_id) >= 0), "Group close succeeded");
        VRFY((H5Fclose(file_id) >= 0), "File close succeeded");
    }

    file_id = H5Fopen(filenames[0], H5F_ACC_RDONLY, fapl_id);
    VRFY((file_id >= 0), "Test file open succeeded");

    group_id = H5Gopen2(file_id, parent_group, H5P_DEFAULT);
    VRFY((group_id >= 0), "H5Gopen2 succeeded");

    dset_id =
        H5Dopen2(group_id, READ_COMPOUND_FILTERED_CHUNKS_TYPE_CONVERSION_SHARED_DATASET_NAME, H5P_DEFAULT);
    VRFY((dset_id >= 0), "Dataset open succeeded");

    sel_dims[0] = (hsize_t)READ_COMPOUND_FILTERED_CHUNKS_TYPE_CONVERSION_SHARED_CH_NROWS / (hsize_t)mpi_size;
    sel_dims[1] = (hsize_t)READ_COMPOUND_FILTERED_CHUNKS_TYPE_CONVERSION_SHARED_ENTRIES_PER_PROC;

    /* Setup one-dimensional memory dataspace for reading the dataset data into a contiguous buffer */
    flat_dims[0] = sel_dims[0] * sel_dims[1];

    memspace = H5Screate_simple(1, flat_dims, NULL);
    VRFY((memspace >= 0), "Memory dataspace creation succeeded");

    /* Select hyperslab in the file */
    filespace = H5Dget_space(dset_id);
    VRFY((filespace >= 0), "File dataspace retrieval succeeded");

    /*
     * Each process defines the dataset selection in the file and
     * reads it to the selection in memory
     */
    count[0]  = 1;
    count[1]  = (hsize_t)READ_COMPOUND_FILTERED_CHUNKS_TYPE_CONVERSION_SHARED_ENTRIES_PER_PROC;
    stride[0] = (hsize_t)READ_COMPOUND_FILTERED_CHUNKS_TYPE_CONVERSION_SHARED_CH_NROWS;
    stride[1] = READ_COMPOUND_FILTERED_CHUNKS_TYPE_CONVERSION_SHARED_CH_NCOLS;
    block[0]  = (hsize_t)READ_COMPOUND_FILTERED_CHUNKS_TYPE_CONVERSION_SHARED_CH_NROWS / (hsize_t)mpi_size;
    block[1]  = READ_COMPOUND_FILTERED_CHUNKS_TYPE_CONVERSION_SHARED_CH_NCOLS;
    start[0]  = (hsize_t)mpi_rank;
    start[1]  = 0;

    if (VERBOSE_MED) {
        HDprintf("Process %d is reading with count[ %" PRIuHSIZE ", %" PRIuHSIZE " ], stride[ %" PRIuHSIZE
                 ", %" PRIuHSIZE " ], start[ %" PRIuHSIZE ", %" PRIuHSIZE " ], block size[ %" PRIuHSIZE
                 ", %" PRIuHSIZE " ]\n",
                 mpi_rank, count[0], count[1], stride[0], stride[1], start[0], start[1], block[0], block[1]);
        HDfflush(stdout);
    }

    VRFY((H5Sselect_hyperslab(filespace, H5S_SELECT_SET, start, stride, count, block) >= 0),
         "Hyperslab selection succeeded");

    read_buf_size = flat_dims[0] * sizeof(*read_buf);

    read_buf = (COMPOUND_C_DATATYPE *)HDcalloc(1, read_buf_size);
    VRFY((NULL != read_buf), "HDcalloc succeeded");

    VRFY((H5Dread(dset_id, memtype, memspace, filespace, dxpl_id, read_buf) >= 0), "Dataset read succeeded");

    global_buf = (COMPOUND_C_DATATYPE *)HDcalloc(1, correct_buf_size);
    VRFY((NULL != global_buf), "HDcalloc succeeded");

    /* Collect each piece of data from all ranks into a global buffer on all ranks */
    recvcounts = (int *)HDcalloc(1, (size_t)mpi_size * sizeof(*recvcounts));
    VRFY((NULL != recvcounts), "HDcalloc succeeded");

    for (i = 0; i < (size_t)mpi_size; i++)
        recvcounts[i] = (int)(flat_dims[0] * sizeof(*read_buf));

    displs = (int *)HDcalloc(1, (size_t)mpi_size * sizeof(*displs));
    VRFY((NULL != displs), "HDcalloc succeeded");

    for (i = 0; i < (size_t)mpi_size; i++)
        displs[i] = (int)(i * flat_dims[0] * sizeof(*read_buf));

    VRFY((MPI_SUCCESS == MPI_Allgatherv(read_buf, (int)(flat_dims[0] * sizeof(COMPOUND_C_DATATYPE)), MPI_BYTE,
                                        global_buf, recvcounts, displs, MPI_BYTE, comm)),
         "MPI_Allgatherv succeeded");

    VRFY((0 == HDmemcmp(global_buf, correct_buf, correct_buf_size)), "Data verification succeeded");

    if (displs)
        HDfree(displs);
    if (recvcounts)
        HDfree(recvcounts);
    if (global_buf)
        HDfree(global_buf);
    if (read_buf)
        HDfree(read_buf);
    if (correct_buf)
        HDfree(correct_buf);

    VRFY((H5Dclose(dset_id) >= 0), "Dataset close succeeded");
    VRFY((H5Sclose(filespace) >= 0), "File dataspace close succeeded");
    VRFY((H5Sclose(memspace) >= 0), "Memory dataspace close succeeded");
    VRFY((H5Tclose(memtype) >= 0), "Memory datatype close succeeded");
    VRFY((H5Gclose(group_id) >= 0), "Group close succeeded");
    VRFY((H5Fclose(file_id) >= 0), "File close succeeded");

    return;
}

/*
 * Tests write of filtered data to a dataset
 * by a single process. After the write has
 * succeeded, the dataset is closed and then
 * re-opened in parallel and read by all
 * processes to ensure data correctness.
 *
 * Programmer: Jordan Henderson
 *             08/03/2017
 */
static void
test_write_serial_read_parallel(const char *parent_group, H5Z_filter_t filter_id, hid_t fapl_id,
                                hid_t dcpl_id, hid_t dxpl_id)
{
    C_DATATYPE *data        = NULL;
    C_DATATYPE *read_buf    = NULL;
    C_DATATYPE *correct_buf = NULL;
    hsize_t     dataset_dims[WRITE_SERIAL_READ_PARALLEL_DATASET_DIMS];
    hsize_t     chunk_dims[WRITE_SERIAL_READ_PARALLEL_DATASET_DIMS];
    size_t      i, data_size, correct_buf_size;
    hid_t       file_id = H5I_INVALID_HID, dset_id = H5I_INVALID_HID, plist_id = H5I_INVALID_HID;
    hid_t       group_id  = H5I_INVALID_HID;
    hid_t       filespace = H5I_INVALID_HID;

    if (MAINPROCESS)
        HDputs("Testing write file serially; read file in parallel");

    dataset_dims[0] = (hsize_t)WRITE_SERIAL_READ_PARALLEL_NROWS;
    dataset_dims[1] = (hsize_t)WRITE_SERIAL_READ_PARALLEL_NCOLS;
    dataset_dims[2] = (hsize_t)WRITE_SERIAL_READ_PARALLEL_DEPTH;

    /* Write the file on the MAINPROCESS rank */
    if (MAINPROCESS) {
        /* Set up file access property list */
        plist_id = H5Pcreate(H5P_FILE_ACCESS);
        VRFY((plist_id >= 0), "FAPL creation succeeded");

        VRFY((H5Pset_libver_bounds(plist_id, H5F_LIBVER_LATEST, H5F_LIBVER_LATEST) >= 0),
             "Set libver bounds succeeded");

        file_id = H5Fopen(filenames[0], H5F_ACC_RDWR, plist_id);
        VRFY((file_id >= 0), "Test file open succeeded");

        VRFY((H5Pclose(plist_id) >= 0), "FAPL close succeeded");

        group_id = H5Gopen2(file_id, parent_group, H5P_DEFAULT);
        VRFY((group_id >= 0), "H5Gopen2 succeeded");

        /* Create the dataspace for the dataset */
        chunk_dims[0] = (hsize_t)WRITE_SERIAL_READ_PARALLEL_CH_NROWS;
        chunk_dims[1] = (hsize_t)WRITE_SERIAL_READ_PARALLEL_CH_NCOLS;
        chunk_dims[2] = 1;

        filespace = H5Screate_simple(WRITE_SERIAL_READ_PARALLEL_DATASET_DIMS, dataset_dims, NULL);
        VRFY((filespace >= 0), "File dataspace creation succeeded");

        /* Create chunked dataset */
        plist_id = H5Pcopy(dcpl_id);
        VRFY((plist_id >= 0), "DCPL copy succeeded");

        VRFY((H5Pset_chunk(plist_id, WRITE_SERIAL_READ_PARALLEL_DATASET_DIMS, chunk_dims) >= 0),
             "Chunk size set");

        /* Add test filter to the pipeline */
        VRFY((set_dcpl_filter(plist_id, filter_id, NULL) >= 0), "Filter set");

        dset_id = H5Dcreate2(group_id, WRITE_SERIAL_READ_PARALLEL_DATASET_NAME, HDF5_DATATYPE_NAME, filespace,
                             H5P_DEFAULT, plist_id, H5P_DEFAULT);
        VRFY((dset_id >= 0), "Dataset creation succeeded");

        /* Verify space allocation status */
        verify_space_alloc_status(dset_id, plist_id, DATASET_JUST_CREATED);

        VRFY((H5Sclose(filespace) >= 0), "File dataspace close succeeded");

        data_size = dataset_dims[0] * dataset_dims[1] * dataset_dims[2] * sizeof(*data);

        data = (C_DATATYPE *)HDcalloc(1, data_size);
        VRFY((NULL != data), "HDcalloc succeeded");

        for (i = 0; i < data_size / sizeof(*data); i++)
            data[i] = (C_DATATYPE)GEN_DATA(i);

        VRFY((H5Dwrite(dset_id, HDF5_DATATYPE_NAME, H5S_ALL, H5S_ALL, H5P_DEFAULT, data) >= 0),
             "Dataset write succeeded");

        /* Verify space allocation status */
        verify_space_alloc_status(dset_id, plist_id, ALL_CHUNKS_WRITTEN);

        if (data)
            HDfree(data);

        VRFY((H5Pclose(plist_id) >= 0), "DCPL close succeeded");
        VRFY((H5Dclose(dset_id) >= 0), "Dataset close succeeded");
        VRFY((H5Gclose(group_id) >= 0), "Group close succeeded");
        VRFY((H5Fclose(file_id) >= 0), "File close succeeded");
    }

    correct_buf_size = dataset_dims[0] * dataset_dims[1] * dataset_dims[2] * sizeof(*correct_buf);

    correct_buf = (C_DATATYPE *)HDcalloc(1, correct_buf_size);
    VRFY((NULL != correct_buf), "HDcalloc succeeded");

    read_buf = (C_DATATYPE *)HDcalloc(1, correct_buf_size);
    VRFY((NULL != read_buf), "HDcalloc succeeded");

    for (i = 0; i < correct_buf_size / sizeof(*correct_buf); i++)
        correct_buf[i] = (long)i;

    /* All ranks open the file and verify their "portion" of the dataset is correct */
    file_id = H5Fopen(filenames[0], H5F_ACC_RDWR, fapl_id);
    VRFY((file_id >= 0), "Test file open succeeded");

    group_id = H5Gopen2(file_id, parent_group, H5P_DEFAULT);
    VRFY((group_id >= 0), "H5Gopen2 succeeded");

    dset_id = H5Dopen2(group_id, WRITE_SERIAL_READ_PARALLEL_DATASET_NAME, H5P_DEFAULT);
    VRFY((dset_id >= 0), "Dataset open succeeded");

    VRFY((H5Dread(dset_id, HDF5_DATATYPE_NAME, H5S_ALL, H5S_ALL, dxpl_id, read_buf) >= 0),
         "Dataset read succeeded");

    VRFY((0 == HDmemcmp(read_buf, correct_buf, correct_buf_size)), "Data verification succeeded");

    if (correct_buf)
        HDfree(correct_buf);
    if (read_buf)
        HDfree(read_buf);

    VRFY((H5Dclose(dset_id) >= 0), "Dataset close succeeded");
    VRFY((H5Gclose(group_id) >= 0), "Group close succeeded");
    VRFY((H5Fclose(file_id) >= 0), "File close succeeded");

    return;
}

#ifdef H5_HAVE_PARALLEL_FILTERED_WRITES
/*
 * Tests parallel write of filtered data
 * to a dataset. After the write has
 * succeeded, the dataset is closed and
 * then re-opened and read by a single
 * process to ensure data correctness.
 *
 * Programmer: Jordan Henderson
 *             08/03/2017
 */
static void
test_write_parallel_read_serial(const char *parent_group, H5Z_filter_t filter_id, hid_t fapl_id,
                                hid_t dcpl_id, hid_t dxpl_id)
{
    C_DATATYPE *data        = NULL;
    C_DATATYPE *read_buf    = NULL;
    C_DATATYPE *correct_buf = NULL;
    hsize_t     dataset_dims[WRITE_PARALLEL_READ_SERIAL_DATASET_DIMS];
    hsize_t     chunk_dims[WRITE_PARALLEL_READ_SERIAL_DATASET_DIMS];
    hsize_t     sel_dims[WRITE_PARALLEL_READ_SERIAL_DATASET_DIMS];
    hsize_t     count[WRITE_PARALLEL_READ_SERIAL_DATASET_DIMS];
    hsize_t     stride[WRITE_PARALLEL_READ_SERIAL_DATASET_DIMS];
    hsize_t     block[WRITE_PARALLEL_READ_SERIAL_DATASET_DIMS];
    hsize_t     offset[WRITE_PARALLEL_READ_SERIAL_DATASET_DIMS];
    size_t      i, data_size, correct_buf_size;
    hid_t       file_id = H5I_INVALID_HID, dset_id = H5I_INVALID_HID, plist_id = H5I_INVALID_HID;
    hid_t       group_id  = H5I_INVALID_HID;
    hid_t       filespace = H5I_INVALID_HID, memspace = H5I_INVALID_HID;

    if (MAINPROCESS)
        HDputs("Testing write file in parallel; read serially");

    file_id = H5Fopen(filenames[0], H5F_ACC_RDWR, fapl_id);
    VRFY((file_id >= 0), "Test file open succeeded");

    group_id = H5Gopen2(file_id, parent_group, H5P_DEFAULT);
    VRFY((group_id >= 0), "H5Gopen2 succeeded");

    /* Create the dataspace for the dataset */
    dataset_dims[0] = (hsize_t)WRITE_PARALLEL_READ_SERIAL_NROWS;
    dataset_dims[1] = (hsize_t)WRITE_PARALLEL_READ_SERIAL_NCOLS;
    dataset_dims[2] = (hsize_t)WRITE_PARALLEL_READ_SERIAL_DEPTH;
    chunk_dims[0]   = (hsize_t)WRITE_PARALLEL_READ_SERIAL_CH_NROWS;
    chunk_dims[1]   = (hsize_t)WRITE_PARALLEL_READ_SERIAL_CH_NCOLS;
    chunk_dims[2]   = 1;
    sel_dims[0]     = (hsize_t)WRITE_PARALLEL_READ_SERIAL_CH_NROWS;
    sel_dims[1]     = (hsize_t)WRITE_PARALLEL_READ_SERIAL_NCOLS;
    sel_dims[2]     = (hsize_t)WRITE_PARALLEL_READ_SERIAL_DEPTH;

    filespace = H5Screate_simple(WRITE_PARALLEL_READ_SERIAL_DATASET_DIMS, dataset_dims, NULL);
    VRFY((filespace >= 0), "File dataspace creation succeeded");

    memspace = H5Screate_simple(WRITE_PARALLEL_READ_SERIAL_DATASET_DIMS, sel_dims, NULL);
    VRFY((memspace >= 0), "Memory dataspace creation succeeded");

    /* Create chunked dataset */
    plist_id = H5Pcopy(dcpl_id);
    VRFY((plist_id >= 0), "DCPL copy succeeded");

    VRFY((H5Pset_chunk(plist_id, WRITE_PARALLEL_READ_SERIAL_DATASET_DIMS, chunk_dims) >= 0),
         "Chunk size set");

    /* Add test filter to the pipeline */
    VRFY((set_dcpl_filter(plist_id, filter_id, NULL) >= 0), "Filter set");

    dset_id = H5Dcreate2(group_id, WRITE_PARALLEL_READ_SERIAL_DATASET_NAME, HDF5_DATATYPE_NAME, filespace,
                         H5P_DEFAULT, plist_id, H5P_DEFAULT);
    VRFY((dset_id >= 0), "Dataset creation succeeded");

    /* Verify space allocation status */
    verify_space_alloc_status(dset_id, plist_id, DATASET_JUST_CREATED);

    VRFY((H5Sclose(filespace) >= 0), "File dataspace close succeeded");

    /* Each process defines the dataset selection in memory and writes
     * it to the hyperslab in the file
     */
    count[0]  = 1;
    count[1]  = (hsize_t)WRITE_PARALLEL_READ_SERIAL_NCOLS / (hsize_t)WRITE_PARALLEL_READ_SERIAL_CH_NCOLS;
    count[2]  = (hsize_t)mpi_size;
    stride[0] = (hsize_t)WRITE_PARALLEL_READ_SERIAL_CH_NROWS;
    stride[1] = (hsize_t)WRITE_PARALLEL_READ_SERIAL_CH_NCOLS;
    stride[2] = 1;
    block[0]  = (hsize_t)WRITE_PARALLEL_READ_SERIAL_CH_NROWS;
    block[1]  = (hsize_t)WRITE_PARALLEL_READ_SERIAL_CH_NCOLS;
    block[2]  = 1;
    offset[0] = ((hsize_t)mpi_rank * (hsize_t)WRITE_PARALLEL_READ_SERIAL_CH_NROWS * count[0]);
    offset[1] = 0;
    offset[2] = 0;

    if (VERBOSE_MED) {
        HDprintf("Process %d is writing with count[ %" PRIuHSIZE ", %" PRIuHSIZE ", %" PRIuHSIZE
                 " ], stride[ %" PRIuHSIZE ", %" PRIuHSIZE ", %" PRIuHSIZE " ], offset[ %" PRIuHSIZE
                 ", %" PRIuHSIZE ", %" PRIuHSIZE " ], block size[ %" PRIuHSIZE ", %" PRIuHSIZE ", %" PRIuHSIZE
                 " ]\n",
                 mpi_rank, count[0], count[1], count[2], stride[0], stride[1], stride[2], offset[0],
                 offset[1], offset[2], block[0], block[1], block[2]);
        HDfflush(stdout);
    }

    /* Select hyperslab in the file */
    filespace = H5Dget_space(dset_id);
    VRFY((filespace >= 0), "File dataspace retrieval succeeded");

    VRFY((H5Sselect_hyperslab(filespace, H5S_SELECT_SET, offset, stride, count, block) >= 0),
         "Hyperslab selection succeeded");

    /* Fill data buffer */
    data_size = sel_dims[0] * sel_dims[1] * sel_dims[2] * sizeof(*data);

    data = (C_DATATYPE *)HDcalloc(1, data_size);
    VRFY((NULL != data), "HDcalloc succeeded");

    for (i = 0; i < data_size / sizeof(*data); i++)
        data[i] = (C_DATATYPE)GEN_DATA(i);

    VRFY((H5Dwrite(dset_id, HDF5_DATATYPE_NAME, memspace, filespace, dxpl_id, data) >= 0),
         "Dataset write succeeded");

    /* Verify space allocation status */
    verify_space_alloc_status(dset_id, plist_id, ALL_CHUNKS_WRITTEN);

    if (data)
        HDfree(data);

    VRFY((H5Pclose(plist_id) >= 0), "DCPL close succeeded");
    VRFY((H5Sclose(filespace) >= 0), "File dataspace close succeeded");
    VRFY((H5Sclose(memspace) >= 0), "Memory dataspace close succeeded");
    VRFY((H5Dclose(dset_id) >= 0), "Dataset close succeeded");
    VRFY((H5Gclose(group_id) >= 0), "Group close succeeded");
    VRFY((H5Fclose(file_id) >= 0), "File close succeeded");

    if (MAINPROCESS) {
        plist_id = H5Pcreate(H5P_FILE_ACCESS);
        VRFY((plist_id >= 0), "FAPL creation succeeded");

        VRFY((H5Pset_libver_bounds(plist_id, H5F_LIBVER_LATEST, H5F_LIBVER_LATEST) >= 0),
             "Set libver bounds succeeded");

        file_id = H5Fopen(filenames[0], H5F_ACC_RDWR, plist_id);
        VRFY((file_id >= 0), "Test file open succeeded");

        VRFY((H5Pclose(plist_id) >= 0), "FAPL close succeeded");

        group_id = H5Gopen2(file_id, parent_group, H5P_DEFAULT);
        VRFY((group_id >= 0), "H5Gopen2 succeeded");

        dset_id = H5Dopen2(group_id, WRITE_PARALLEL_READ_SERIAL_DATASET_NAME, H5P_DEFAULT);
        VRFY((dset_id >= 0), "Dataset open succeeded");

        correct_buf_size = dataset_dims[0] * dataset_dims[1] * dataset_dims[2] * sizeof(*correct_buf);

        correct_buf = (C_DATATYPE *)HDcalloc(1, correct_buf_size);
        VRFY((NULL != correct_buf), "HDcalloc succeeded");

        read_buf = (C_DATATYPE *)HDcalloc(1, correct_buf_size);
        VRFY((NULL != read_buf), "HDcalloc succeeded");

        for (i = 0; i < correct_buf_size / sizeof(*correct_buf); i++)
            correct_buf[i] = (C_DATATYPE)((i % (dataset_dims[0] * dataset_dims[1])) +
                                          (i / (dataset_dims[0] * dataset_dims[1])));

        VRFY((H5Dread(dset_id, HDF5_DATATYPE_NAME, H5S_ALL, H5S_ALL, H5P_DEFAULT, read_buf) >= 0),
             "Dataset read succeeded");

        VRFY((0 == HDmemcmp(read_buf, correct_buf, correct_buf_size)), "Data verification succeeded");

        VRFY((H5Dclose(dset_id) >= 0), "Dataset close succeeded");
        VRFY((H5Gclose(group_id) >= 0), "Group close succeeded");
        VRFY((H5Fclose(file_id) >= 0), "File close succeeded");

        HDfree(correct_buf);
        HDfree(read_buf);
    }

    return;
}

/*
 * Tests that causing chunks to continually grow and shrink
 * by writing random data followed by zeroed-out data (and
 * thus controlling the compression ratio) does not cause
 * problems.
 *
 * Programmer: Jordan Henderson
 *             06/04/2018
 */
static void
test_shrinking_growing_chunks(const char *parent_group, H5Z_filter_t filter_id, hid_t fapl_id, hid_t dcpl_id,
                              hid_t dxpl_id)
{
    double *data     = NULL;
    double *read_buf = NULL;
    hsize_t dataset_dims[SHRINKING_GROWING_CHUNKS_DATASET_DIMS];
    hsize_t chunk_dims[SHRINKING_GROWING_CHUNKS_DATASET_DIMS];
    hsize_t sel_dims[SHRINKING_GROWING_CHUNKS_DATASET_DIMS];
    hsize_t start[SHRINKING_GROWING_CHUNKS_DATASET_DIMS];
    hsize_t stride[SHRINKING_GROWING_CHUNKS_DATASET_DIMS];
    hsize_t count[SHRINKING_GROWING_CHUNKS_DATASET_DIMS];
    hsize_t block[SHRINKING_GROWING_CHUNKS_DATASET_DIMS];
    size_t  i, data_size;
    hid_t   file_id = H5I_INVALID_HID, dset_id = H5I_INVALID_HID, plist_id = H5I_INVALID_HID;
    hid_t   group_id  = H5I_INVALID_HID;
    hid_t   filespace = H5I_INVALID_HID, memspace = H5I_INVALID_HID;

    if (MAINPROCESS)
        HDputs("Testing continually shrinking/growing chunks");

    file_id = H5Fopen(filenames[0], H5F_ACC_RDWR, fapl_id);
    VRFY((file_id >= 0), "Test file open succeeded");

    group_id = H5Gopen2(file_id, parent_group, H5P_DEFAULT);
    VRFY((group_id >= 0), "H5Gopen2 succeeded");

    /* Create the dataspace for the dataset */
    dataset_dims[0] = (hsize_t)SHRINKING_GROWING_CHUNKS_NROWS;
    dataset_dims[1] = (hsize_t)SHRINKING_GROWING_CHUNKS_NCOLS;
    chunk_dims[0]   = (hsize_t)SHRINKING_GROWING_CHUNKS_CH_NROWS;
    chunk_dims[1]   = (hsize_t)SHRINKING_GROWING_CHUNKS_CH_NCOLS;
    sel_dims[0]     = (hsize_t)SHRINKING_GROWING_CHUNKS_CH_NROWS;
    sel_dims[1]     = (hsize_t)SHRINKING_GROWING_CHUNKS_NCOLS;

    filespace = H5Screate_simple(SHRINKING_GROWING_CHUNKS_DATASET_DIMS, dataset_dims, NULL);
    VRFY((filespace >= 0), "File dataspace creation succeeded");

    memspace = H5Screate_simple(SHRINKING_GROWING_CHUNKS_DATASET_DIMS, sel_dims, NULL);
    VRFY((memspace >= 0), "Memory dataspace creation succeeded");

    /* Create chunked dataset */
    plist_id = H5Pcopy(dcpl_id);
    VRFY((plist_id >= 0), "DCPL copy succeeded");

    VRFY((H5Pset_chunk(plist_id, SHRINKING_GROWING_CHUNKS_DATASET_DIMS, chunk_dims) >= 0), "Chunk size set");

    /* Add test filter to the pipeline */
    VRFY((set_dcpl_filter(plist_id, filter_id, NULL) >= 0), "Filter set");

    dset_id = H5Dcreate2(group_id, SHRINKING_GROWING_CHUNKS_DATASET_NAME, H5T_NATIVE_DOUBLE, filespace,
                         H5P_DEFAULT, plist_id, H5P_DEFAULT);
    VRFY((dset_id >= 0), "Dataset creation succeeded");

    /* Verify space allocation status */
    verify_space_alloc_status(dset_id, plist_id, DATASET_JUST_CREATED);

    VRFY((H5Sclose(filespace) >= 0), "File dataspace close succeeded");

    /*
     * Each process defines the dataset selection in memory and writes
     * it to the hyperslab in the file
     */
    count[0]  = 1;
    count[1]  = (hsize_t)SHRINKING_GROWING_CHUNKS_NCOLS / (hsize_t)SHRINKING_GROWING_CHUNKS_CH_NCOLS;
    stride[0] = (hsize_t)SHRINKING_GROWING_CHUNKS_CH_NROWS;
    stride[1] = (hsize_t)SHRINKING_GROWING_CHUNKS_CH_NCOLS;
    block[0]  = (hsize_t)SHRINKING_GROWING_CHUNKS_CH_NROWS;
    block[1]  = (hsize_t)SHRINKING_GROWING_CHUNKS_CH_NCOLS;
    start[0]  = ((hsize_t)mpi_rank * (hsize_t)SHRINKING_GROWING_CHUNKS_CH_NROWS * count[0]);
    start[1]  = 0;

    if (VERBOSE_MED) {
        HDprintf("Process %d is writing with count[ %" PRIuHSIZE ", %" PRIuHSIZE " ], stride[ %" PRIuHSIZE
                 ", %" PRIuHSIZE " ], start[ %" PRIuHSIZE ", %" PRIuHSIZE " ], block size[ %" PRIuHSIZE
                 ", %" PRIuHSIZE " ]\n",
                 mpi_rank, count[0], count[1], stride[0], stride[1], start[0], start[1], block[0], block[1]);
        HDfflush(stdout);
    }

    /* Select hyperslab in the file */
    filespace = H5Dget_space(dset_id);
    VRFY((dset_id >= 0), "File dataspace retrieval succeeded");

    VRFY((H5Sselect_hyperslab(filespace, H5S_SELECT_SET, start, stride, count, block) >= 0),
         "Hyperslab selection succeeded");

    data_size = sel_dims[0] * sel_dims[1] * sizeof(double);

    data = (double *)HDcalloc(1, data_size);
    VRFY((NULL != data), "HDcalloc succeeded");

    read_buf = (double *)HDcalloc(1, data_size);
    VRFY((NULL != read_buf), "HDcalloc succeeded");

    for (i = 0; i < SHRINKING_GROWING_CHUNKS_NLOOPS; i++) {
        /* Continually write random float data, followed by zeroed-out data */
        if (i % 2)
            HDmemset(data, 0, data_size);
        else {
            size_t j;
            for (j = 0; j < data_size / sizeof(*data); j++) {
                data[j] = (rand() / (double)(RAND_MAX / (double)1.0L));
            }
        }

        VRFY((H5Dwrite(dset_id, H5T_NATIVE_DOUBLE, memspace, filespace, dxpl_id, data) >= 0),
             "Dataset write succeeded");

        /* Verify space allocation status */
        verify_space_alloc_status(dset_id, plist_id, ALL_CHUNKS_WRITTEN);

        if (i % 2) {
            HDmemset(read_buf, 255, data_size);
        }
        else {
            HDmemset(read_buf, 0, data_size);
        }

        VRFY((H5Dread(dset_id, H5T_NATIVE_DOUBLE, memspace, filespace, dxpl_id, read_buf) >= 0),
             "Dataset read succeeded");

        VRFY((0 == HDmemcmp(read_buf, data, data_size)), "data verification succeeded");
    }

    if (read_buf)
        HDfree(read_buf);
    if (data)
        HDfree(data);

    VRFY((H5Pclose(plist_id) >= 0), "DCPL close succeeded");
    VRFY((H5Dclose(dset_id) >= 0), "Dataset close succeeded");
    VRFY((H5Sclose(filespace) >= 0), "File dataspace close succeeded");
    VRFY((H5Sclose(memspace) >= 0), "Memory dataspace close succeeded");
    VRFY((H5Gclose(group_id) >= 0), "Group close succeeded");
    VRFY((H5Fclose(file_id) >= 0), "File close succeeded");

    return;
}

/*
 * Tests that filtered and unfiltered partial edge chunks can be
 * written to and read from correctly in parallel when only one MPI
 * rank writes to a particular partial edge chunk in the dataset.
 *
 * The dataset contains partial edge chunks in the second dimension.
 * Each MPI rank selects a hyperslab in the shape of a single chunk
 * that is offset to cover the whole edge chunk and part of the
 * full chunk next to the edge chunk.
 */
static void
test_edge_chunks_no_overlap(const char *parent_group, H5Z_filter_t filter_id, hid_t fapl_id, hid_t dcpl_id,
                            hid_t dxpl_id)
{
    C_DATATYPE *data     = NULL;
    C_DATATYPE *read_buf = NULL;
    hsize_t     dataset_dims[WRITE_UNSHARED_FILTERED_EDGE_CHUNKS_DATASET_DIMS];
    hsize_t     chunk_dims[WRITE_UNSHARED_FILTERED_EDGE_CHUNKS_DATASET_DIMS];
    hsize_t     sel_dims[WRITE_UNSHARED_FILTERED_EDGE_CHUNKS_DATASET_DIMS];
    hsize_t     start[WRITE_UNSHARED_FILTERED_EDGE_CHUNKS_DATASET_DIMS];
    hsize_t     stride[WRITE_UNSHARED_FILTERED_EDGE_CHUNKS_DATASET_DIMS];
    hsize_t     count[WRITE_UNSHARED_FILTERED_EDGE_CHUNKS_DATASET_DIMS];
    hsize_t     block[WRITE_UNSHARED_FILTERED_EDGE_CHUNKS_DATASET_DIMS];
    size_t      i, data_size;
    hid_t       file_id = H5I_INVALID_HID, dset_id = H5I_INVALID_HID, plist_id = H5I_INVALID_HID;
    hid_t       group_id  = H5I_INVALID_HID;
    hid_t       filespace = H5I_INVALID_HID;

    if (MAINPROCESS)
        HDputs("Testing write to unshared filtered edge chunks");

    file_id = H5Fopen(filenames[0], H5F_ACC_RDWR, fapl_id);
    VRFY((file_id >= 0), "Test file open succeeded");

    group_id = H5Gopen2(file_id, parent_group, H5P_DEFAULT);
    VRFY((group_id >= 0), "H5Gopen2 succeeded");

    /* Create the dataspace for the dataset */
    dataset_dims[0] = (hsize_t)WRITE_UNSHARED_FILTERED_EDGE_CHUNKS_NROWS;
    dataset_dims[1] = (hsize_t)WRITE_UNSHARED_FILTERED_EDGE_CHUNKS_NCOLS;
    chunk_dims[0]   = (hsize_t)WRITE_UNSHARED_FILTERED_EDGE_CHUNKS_CH_NROWS;
    chunk_dims[1]   = (hsize_t)WRITE_UNSHARED_FILTERED_EDGE_CHUNKS_CH_NCOLS;
    sel_dims[0]     = (hsize_t)WRITE_UNSHARED_FILTERED_EDGE_CHUNKS_CH_NROWS;
    sel_dims[1]     = (hsize_t)WRITE_UNSHARED_FILTERED_EDGE_CHUNKS_CH_NCOLS;

    filespace = H5Screate_simple(WRITE_UNSHARED_FILTERED_EDGE_CHUNKS_DATASET_DIMS, dataset_dims, NULL);
    VRFY((filespace >= 0), "File dataspace creation succeeded");

    /* Create chunked dataset */
    plist_id = H5Pcopy(dcpl_id);
    VRFY((plist_id >= 0), "DCPL copy succeeded");

    VRFY((H5Pset_chunk(plist_id, WRITE_UNSHARED_FILTERED_EDGE_CHUNKS_DATASET_DIMS, chunk_dims) >= 0),
         "Chunk size set");

    /* Add test filter to the pipeline */
    VRFY((set_dcpl_filter(plist_id, filter_id, NULL) >= 0), "Filter set");

    dset_id = H5Dcreate2(group_id, WRITE_UNSHARED_FILTERED_EDGE_CHUNKS_DATASET_NAME, HDF5_DATATYPE_NAME,
                         filespace, H5P_DEFAULT, plist_id, H5P_DEFAULT);
    VRFY((dset_id >= 0), "Dataset creation succeeded");

    /* Verify space allocation status */
    verify_space_alloc_status(dset_id, plist_id, DATASET_JUST_CREATED);

    VRFY((H5Sclose(filespace) >= 0), "File dataspace close succeeded");

    /* Each process defines the dataset selection in memory and writes
     * it to the hyperslab in the file
     */
    count[0]  = 1;
    count[1]  = 1;
    stride[0] = (hsize_t)WRITE_UNSHARED_FILTERED_EDGE_CHUNKS_CH_NROWS;
    stride[1] = (hsize_t)WRITE_UNSHARED_FILTERED_EDGE_CHUNKS_CH_NCOLS;
    block[0]  = (hsize_t)WRITE_UNSHARED_FILTERED_EDGE_CHUNKS_CH_NROWS;
    block[1]  = (hsize_t)WRITE_UNSHARED_FILTERED_EDGE_CHUNKS_CH_NCOLS;
    start[0]  = ((hsize_t)mpi_rank * (hsize_t)WRITE_UNSHARED_FILTERED_EDGE_CHUNKS_CH_NROWS);
    start[1] =
        (hsize_t)(WRITE_UNSHARED_FILTERED_EDGE_CHUNKS_NCOLS - WRITE_UNSHARED_FILTERED_EDGE_CHUNKS_CH_NCOLS);

    if (VERBOSE_MED) {
        HDprintf("Process %d is writing with count[ %" PRIuHSIZE ", %" PRIuHSIZE " ], stride[ %" PRIuHSIZE
                 ", %" PRIuHSIZE " ], start[ %" PRIuHSIZE ", %" PRIuHSIZE " ], block size[ %" PRIuHSIZE
                 ", %" PRIuHSIZE " ]\n",
                 mpi_rank, count[0], count[1], stride[0], stride[1], start[0], start[1], block[0], block[1]);
        HDfflush(stdout);
    }

    /* Select hyperslab in the file */
    filespace = H5Dget_space(dset_id);
    VRFY((filespace >= 0), "File dataspace retrieval succeeded");

    VRFY((H5Sselect_hyperslab(filespace, H5S_SELECT_SET, start, stride, count, block) >= 0),
         "Hyperslab selection succeeded");

    /* Fill data buffer */
    data_size = sel_dims[0] * sel_dims[1] * sizeof(*data);

    data = (C_DATATYPE *)HDcalloc(1, data_size);
    VRFY((NULL != data), "HDcalloc succeeded");

    read_buf = (C_DATATYPE *)HDcalloc(1, data_size);
    VRFY((NULL != read_buf), "HDcalloc succeeded");

    for (i = 0; i < data_size / sizeof(*data); i++)
        data[i] = (C_DATATYPE)GEN_DATA(i);

    VRFY((H5Dwrite(dset_id, HDF5_DATATYPE_NAME, H5S_BLOCK, filespace, dxpl_id, data) >= 0),
         "Dataset write succeeded");

    /* Verify space allocation status */
    verify_space_alloc_status(dset_id, plist_id, (mpi_size > 1) ? SOME_CHUNKS_WRITTEN : ALL_CHUNKS_WRITTEN);

    VRFY((H5Dclose(dset_id) >= 0), "Dataset close succeeded");

    /* Verify the correct data was written */
    dset_id = H5Dopen2(group_id, WRITE_UNSHARED_FILTERED_EDGE_CHUNKS_DATASET_NAME, H5P_DEFAULT);
    VRFY((dset_id >= 0), "Dataset open succeeded");

    VRFY((H5Dread(dset_id, HDF5_DATATYPE_NAME, H5S_BLOCK, filespace, dxpl_id, read_buf) >= 0),
         "Dataset read succeeded");

    VRFY((0 == HDmemcmp(read_buf, data, data_size)), "Data verification succeeded");

    VRFY((H5Dclose(dset_id) >= 0), "Dataset close succeeded");

    /* Repeat the previous, but set option to not filter partial edge chunks */
    if (MAINPROCESS)
        HDputs("Testing write to unshared unfiltered edge chunks");

    H5Pset_chunk_opts(plist_id, H5D_CHUNK_DONT_FILTER_PARTIAL_CHUNKS);

    dset_id = H5Dcreate2(group_id, WRITE_UNSHARED_FILTERED_EDGE_CHUNKS_DATASET_NAME2, HDF5_DATATYPE_NAME,
                         filespace, H5P_DEFAULT, plist_id, H5P_DEFAULT);
    VRFY((dset_id >= 0), "Dataset creation succeeded");

    /* Verify space allocation status */
    verify_space_alloc_status(dset_id, plist_id, DATASET_JUST_CREATED);

    VRFY((H5Sclose(filespace) >= 0), "File dataspace close succeeded");

    /* Each process defines the dataset selection in memory and writes
     * it to the hyperslab in the file
     */
    count[0]  = 1;
    count[1]  = 1;
    stride[0] = (hsize_t)WRITE_UNSHARED_FILTERED_EDGE_CHUNKS_CH_NROWS;
    stride[1] = (hsize_t)WRITE_UNSHARED_FILTERED_EDGE_CHUNKS_CH_NCOLS;
    block[0]  = (hsize_t)WRITE_UNSHARED_FILTERED_EDGE_CHUNKS_CH_NROWS;
    block[1]  = (hsize_t)WRITE_UNSHARED_FILTERED_EDGE_CHUNKS_CH_NCOLS;
    start[0]  = ((hsize_t)mpi_rank * (hsize_t)WRITE_UNSHARED_FILTERED_EDGE_CHUNKS_CH_NROWS);
    start[1] =
        (hsize_t)(WRITE_UNSHARED_FILTERED_EDGE_CHUNKS_NCOLS - WRITE_UNSHARED_FILTERED_EDGE_CHUNKS_CH_NCOLS);

    if (VERBOSE_MED) {
        HDprintf("Process %d is writing with count[ %" PRIuHSIZE ", %" PRIuHSIZE " ], stride[ %" PRIuHSIZE
                 ", %" PRIuHSIZE " ], start[ %" PRIuHSIZE ", %" PRIuHSIZE " ], block size[ %" PRIuHSIZE
                 ", %" PRIuHSIZE " ]\n",
                 mpi_rank, count[0], count[1], stride[0], stride[1], start[0], start[1], block[0], block[1]);
        HDfflush(stdout);
    }

    /* Select hyperslab in the file */
    filespace = H5Dget_space(dset_id);
    VRFY((filespace >= 0), "File dataspace retrieval succeeded");

    VRFY((H5Sselect_hyperslab(filespace, H5S_SELECT_SET, start, stride, count, block) >= 0),
         "Hyperslab selection succeeded");

    VRFY((H5Dwrite(dset_id, HDF5_DATATYPE_NAME, H5S_BLOCK, filespace, dxpl_id, data) >= 0),
         "Dataset write succeeded");

    /* Verify space allocation status */
    verify_space_alloc_status(dset_id, plist_id, (mpi_size > 1) ? SOME_CHUNKS_WRITTEN : ALL_CHUNKS_WRITTEN);

    VRFY((H5Dclose(dset_id) >= 0), "Dataset close succeeded");

    /* Verify the correct data was written */
    dset_id = H5Dopen2(group_id, WRITE_UNSHARED_FILTERED_EDGE_CHUNKS_DATASET_NAME2, H5P_DEFAULT);
    VRFY((dset_id >= 0), "Dataset open succeeded");

    HDmemset(read_buf, 255, data_size);

    VRFY((H5Dread(dset_id, HDF5_DATATYPE_NAME, H5S_BLOCK, filespace, dxpl_id, read_buf) >= 0),
         "Dataset read succeeded");

    VRFY((0 == HDmemcmp(read_buf, data, data_size)), "Data verification succeeded");

    if (data)
        HDfree(data);
    if (read_buf)
        HDfree(read_buf);

    VRFY((H5Pclose(plist_id) >= 0), "DCPL close succeeded");
    VRFY((H5Sclose(filespace) >= 0), "File dataspace close succeeded");
    VRFY((H5Dclose(dset_id) >= 0), "Dataset close succeeded");
    VRFY((H5Gclose(group_id) >= 0), "Group close succeeded");
    VRFY((H5Fclose(file_id) >= 0), "File close succeeded");

    return;
}

/*
 * Tests that filtered and unfiltered partial edge chunks can be
 * written to and read from correctly in parallel when every MPI
 * rank writes to every partial edge chunk in the dataset.
 *
 * The dataset contains partial edge chunks in the second dimension.
 * Each MPI rank selects a hyperslab in the shape of one row of each
 * chunk that is offset in the second dimension to cover the whole
 * edge chunk and part of the full chunk next to the edge chunk.
 */
static void
test_edge_chunks_overlap(const char *parent_group, H5Z_filter_t filter_id, hid_t fapl_id, hid_t dcpl_id,
                         hid_t dxpl_id)
{
    C_DATATYPE *data     = NULL;
    C_DATATYPE *read_buf = NULL;
    hsize_t     dataset_dims[WRITE_SHARED_FILTERED_EDGE_CHUNKS_DATASET_DIMS];
    hsize_t     chunk_dims[WRITE_SHARED_FILTERED_EDGE_CHUNKS_DATASET_DIMS];
    hsize_t     sel_dims[WRITE_SHARED_FILTERED_EDGE_CHUNKS_DATASET_DIMS];
    hsize_t     start[WRITE_SHARED_FILTERED_EDGE_CHUNKS_DATASET_DIMS];
    hsize_t     stride[WRITE_SHARED_FILTERED_EDGE_CHUNKS_DATASET_DIMS];
    hsize_t     count[WRITE_SHARED_FILTERED_EDGE_CHUNKS_DATASET_DIMS];
    hsize_t     block[WRITE_SHARED_FILTERED_EDGE_CHUNKS_DATASET_DIMS];
    size_t      i, data_size;
    hid_t       file_id = H5I_INVALID_HID, dset_id = H5I_INVALID_HID, plist_id = H5I_INVALID_HID;
    hid_t       group_id  = H5I_INVALID_HID;
    hid_t       filespace = H5I_INVALID_HID;

    if (MAINPROCESS)
        HDputs("Testing write to shared filtered edge chunks");

    file_id = H5Fopen(filenames[0], H5F_ACC_RDWR, fapl_id);
    VRFY((file_id >= 0), "Test file open succeeded");

    group_id = H5Gopen2(file_id, parent_group, H5P_DEFAULT);
    VRFY((group_id >= 0), "H5Gopen2 succeeded");

    /* Create the dataspace for the dataset */
    dataset_dims[0] = (hsize_t)WRITE_SHARED_FILTERED_EDGE_CHUNKS_NROWS;
    dataset_dims[1] = (hsize_t)WRITE_SHARED_FILTERED_EDGE_CHUNKS_NCOLS;
    chunk_dims[0]   = (hsize_t)WRITE_SHARED_FILTERED_EDGE_CHUNKS_CH_NROWS;
    chunk_dims[1]   = (hsize_t)WRITE_SHARED_FILTERED_EDGE_CHUNKS_CH_NCOLS;
    sel_dims[0]     = (hsize_t)DIM0_SCALE_FACTOR;
    sel_dims[1]     = (hsize_t)WRITE_SHARED_FILTERED_EDGE_CHUNKS_CH_NCOLS;

    filespace = H5Screate_simple(WRITE_SHARED_FILTERED_EDGE_CHUNKS_DATASET_DIMS, dataset_dims, NULL);
    VRFY((filespace >= 0), "File dataspace creation succeeded");

    /* Create chunked dataset */
    plist_id = H5Pcopy(dcpl_id);
    VRFY((plist_id >= 0), "DCPL copy succeeded");

    VRFY((H5Pset_chunk(plist_id, WRITE_SHARED_FILTERED_EDGE_CHUNKS_DATASET_DIMS, chunk_dims) >= 0),
         "Chunk size set");

    /* Add test filter to the pipeline */
    VRFY((set_dcpl_filter(plist_id, filter_id, NULL) >= 0), "Filter set");

    dset_id = H5Dcreate2(group_id, WRITE_SHARED_FILTERED_EDGE_CHUNKS_DATASET_NAME, HDF5_DATATYPE_NAME,
                         filespace, H5P_DEFAULT, plist_id, H5P_DEFAULT);
    VRFY((dset_id >= 0), "Dataset creation succeeded");

    /* Verify space allocation status */
    verify_space_alloc_status(dset_id, plist_id, DATASET_JUST_CREATED);

    VRFY((H5Sclose(filespace) >= 0), "File dataspace close succeeded");

    /* Each process defines the dataset selection in memory and writes
     * it to the hyperslab in the file
     */
    count[0] =
        (hsize_t)(WRITE_SHARED_FILTERED_EDGE_CHUNKS_NROWS / WRITE_SHARED_FILTERED_EDGE_CHUNKS_CH_NROWS);
    count[1]  = 1;
    stride[0] = (hsize_t)WRITE_SHARED_FILTERED_EDGE_CHUNKS_CH_NROWS;
    stride[1] = (hsize_t)WRITE_SHARED_FILTERED_EDGE_CHUNKS_CH_NCOLS;
    block[0]  = (hsize_t)1;
    block[1]  = (hsize_t)WRITE_SHARED_FILTERED_EDGE_CHUNKS_CH_NCOLS;
    start[0]  = (hsize_t)mpi_rank;
    start[1] =
        (hsize_t)(WRITE_SHARED_FILTERED_EDGE_CHUNKS_NCOLS - WRITE_SHARED_FILTERED_EDGE_CHUNKS_CH_NCOLS);

    if (VERBOSE_MED) {
        HDprintf("Process %d is writing with count[ %" PRIuHSIZE ", %" PRIuHSIZE " ], stride[ %" PRIuHSIZE
                 ", %" PRIuHSIZE " ], start[ %" PRIuHSIZE ", %" PRIuHSIZE " ], block size[ %" PRIuHSIZE
                 ", %" PRIuHSIZE " ]\n",
                 mpi_rank, count[0], count[1], stride[0], stride[1], start[0], start[1], block[0], block[1]);
        HDfflush(stdout);
    }

    /* Select hyperslab in the file */
    filespace = H5Dget_space(dset_id);
    VRFY((filespace >= 0), "File dataspace retrieval succeeded");

    VRFY((H5Sselect_hyperslab(filespace, H5S_SELECT_SET, start, stride, count, block) >= 0),
         "Hyperslab selection succeeded");

    /* Fill data buffer */
    data_size = sel_dims[0] * sel_dims[1] * sizeof(*data);

    data = (C_DATATYPE *)HDcalloc(1, data_size);
    VRFY((NULL != data), "HDcalloc succeeded");

    read_buf = (C_DATATYPE *)HDcalloc(1, data_size);
    VRFY((NULL != read_buf), "HDcalloc succeeded");

    for (i = 0; i < data_size / sizeof(*data); i++)
        data[i] = (C_DATATYPE)GEN_DATA(i);

    VRFY((H5Dwrite(dset_id, HDF5_DATATYPE_NAME, H5S_BLOCK, filespace, dxpl_id, data) >= 0),
         "Dataset write succeeded");

    /* Verify space allocation status */
    verify_space_alloc_status(dset_id, plist_id, SOME_CHUNKS_WRITTEN);

    VRFY((H5Dclose(dset_id) >= 0), "Dataset close succeeded");

    /* Verify the correct data was written */
    dset_id = H5Dopen2(group_id, WRITE_SHARED_FILTERED_EDGE_CHUNKS_DATASET_NAME, H5P_DEFAULT);
    VRFY((dset_id >= 0), "Dataset open succeeded");

    VRFY((H5Dread(dset_id, HDF5_DATATYPE_NAME, H5S_BLOCK, filespace, dxpl_id, read_buf) >= 0),
         "Dataset read succeeded");

    VRFY((0 == HDmemcmp(read_buf, data, data_size)), "Data verification succeeded");

    VRFY((H5Dclose(dset_id) >= 0), "Dataset close succeeded");

    /* Repeat the previous, but set option to not filter partial edge chunks */
    if (MAINPROCESS)
        HDputs("Testing write to shared unfiltered edge chunks");

    H5Pset_chunk_opts(plist_id, H5D_CHUNK_DONT_FILTER_PARTIAL_CHUNKS);

    dset_id = H5Dcreate2(group_id, WRITE_SHARED_FILTERED_EDGE_CHUNKS_DATASET_NAME2, HDF5_DATATYPE_NAME,
                         filespace, H5P_DEFAULT, plist_id, H5P_DEFAULT);
    VRFY((dset_id >= 0), "Dataset creation succeeded");

    /* Verify space allocation status */
    verify_space_alloc_status(dset_id, plist_id, DATASET_JUST_CREATED);

    VRFY((H5Sclose(filespace) >= 0), "File dataspace close succeeded");

    /* Each process defines the dataset selection in memory and writes
     * it to the hyperslab in the file
     */
    count[0] =
        (hsize_t)(WRITE_SHARED_FILTERED_EDGE_CHUNKS_NROWS / WRITE_SHARED_FILTERED_EDGE_CHUNKS_CH_NROWS);
    count[1]  = 1;
    stride[0] = (hsize_t)WRITE_SHARED_FILTERED_EDGE_CHUNKS_CH_NROWS;
    stride[1] = (hsize_t)WRITE_SHARED_FILTERED_EDGE_CHUNKS_CH_NCOLS;
    block[0]  = (hsize_t)1;
    block[1]  = (hsize_t)WRITE_SHARED_FILTERED_EDGE_CHUNKS_CH_NCOLS;
    start[0]  = (hsize_t)mpi_rank;
    start[1] =
        (hsize_t)(WRITE_SHARED_FILTERED_EDGE_CHUNKS_NCOLS - WRITE_SHARED_FILTERED_EDGE_CHUNKS_CH_NCOLS);

    if (VERBOSE_MED) {
        HDprintf("Process %d is writing with count[ %" PRIuHSIZE ", %" PRIuHSIZE " ], stride[ %" PRIuHSIZE
                 ", %" PRIuHSIZE " ], start[ %" PRIuHSIZE ", %" PRIuHSIZE " ], block size[ %" PRIuHSIZE
                 ", %" PRIuHSIZE " ]\n",
                 mpi_rank, count[0], count[1], stride[0], stride[1], start[0], start[1], block[0], block[1]);
        HDfflush(stdout);
    }

    /* Select hyperslab in the file */
    filespace = H5Dget_space(dset_id);
    VRFY((filespace >= 0), "File dataspace retrieval succeeded");

    VRFY((H5Sselect_hyperslab(filespace, H5S_SELECT_SET, start, stride, count, block) >= 0),
         "Hyperslab selection succeeded");

    VRFY((H5Dwrite(dset_id, HDF5_DATATYPE_NAME, H5S_BLOCK, filespace, dxpl_id, data) >= 0),
         "Dataset write succeeded");

    /* Verify space allocation status */
    verify_space_alloc_status(dset_id, plist_id, SOME_CHUNKS_WRITTEN);

    VRFY((H5Dclose(dset_id) >= 0), "Dataset close succeeded");

    /* Verify the correct data was written */
    dset_id = H5Dopen2(group_id, WRITE_SHARED_FILTERED_EDGE_CHUNKS_DATASET_NAME2, H5P_DEFAULT);
    VRFY((dset_id >= 0), "Dataset open succeeded");

    HDmemset(read_buf, 255, data_size);

    VRFY((H5Dread(dset_id, HDF5_DATATYPE_NAME, H5S_BLOCK, filespace, dxpl_id, read_buf) >= 0),
         "Dataset read succeeded");

    VRFY((0 == HDmemcmp(read_buf, data, data_size)), "Data verification succeeded");

    if (data)
        HDfree(data);
    if (read_buf)
        HDfree(read_buf);

    VRFY((H5Pclose(plist_id) >= 0), "DCPL close succeeded");
    VRFY((H5Sclose(filespace) >= 0), "File dataspace close succeeded");
    VRFY((H5Dclose(dset_id) >= 0), "Dataset close succeeded");
    VRFY((H5Gclose(group_id) >= 0), "Group close succeeded");
    VRFY((H5Fclose(file_id) >= 0), "File close succeeded");

    return;
}

/*
 * Tests that filtered and unfiltered partial edge chunks can be
 * written to and read from correctly in parallel when only one
 * MPI rank writes to a particular edge chunk in the dataset and
 * only performs a partial write to the edge chunk.
 *
 * The dataset contains partial edge chunks in the second dimension.
 * Each MPI rank selects a hyperslab in the shape of part of a single
 * edge chunk and writes to just a portion of the edge chunk.
 */
static void
test_edge_chunks_partial_write(const char *parent_group, H5Z_filter_t filter_id, hid_t fapl_id, hid_t dcpl_id,
                               hid_t dxpl_id)
{
    /* TODO */
}

/*
 * Tests that the parallel compression feature correctly handles
 * writing fill values to a dataset and reading fill values from
 * unallocated parts of a dataset.
 */
static void
test_fill_values(const char *parent_group, H5Z_filter_t filter_id, hid_t fapl_id, hid_t dcpl_id,
                 hid_t dxpl_id)
{
    C_DATATYPE *data        = NULL;
    C_DATATYPE *read_buf    = NULL;
    C_DATATYPE *correct_buf = NULL;
    C_DATATYPE  fill_value;
    hsize_t     dataset_dims[FILL_VALUES_TEST_DATASET_DIMS];
    hsize_t     chunk_dims[FILL_VALUES_TEST_DATASET_DIMS];
    hsize_t     sel_dims[FILL_VALUES_TEST_DATASET_DIMS];
    hsize_t     start[FILL_VALUES_TEST_DATASET_DIMS];
    hsize_t     stride[FILL_VALUES_TEST_DATASET_DIMS];
    hsize_t     count[FILL_VALUES_TEST_DATASET_DIMS];
    hsize_t     block[FILL_VALUES_TEST_DATASET_DIMS];
    size_t      i, data_size, read_buf_size;
    hid_t       file_id = H5I_INVALID_HID, dset_id = H5I_INVALID_HID, plist_id = H5I_INVALID_HID;
    hid_t       group_id   = H5I_INVALID_HID;
    hid_t       filespace  = H5I_INVALID_HID;
    int *       recvcounts = NULL;
    int *       displs     = NULL;

    if (MAINPROCESS)
        HDputs("Testing fill values");

    file_id = H5Fopen(filenames[0], H5F_ACC_RDWR, fapl_id);
    VRFY((file_id >= 0), "Test file open succeeded");

    group_id = H5Gopen2(file_id, parent_group, H5P_DEFAULT);
    VRFY((group_id >= 0), "H5Gopen2 succeeded");

    /* Create the dataspace for the dataset */
    dataset_dims[0] = (hsize_t)FILL_VALUES_TEST_NROWS;
    dataset_dims[1] = (hsize_t)FILL_VALUES_TEST_NCOLS;
    chunk_dims[0]   = (hsize_t)FILL_VALUES_TEST_CH_NROWS;
    chunk_dims[1]   = (hsize_t)FILL_VALUES_TEST_CH_NCOLS;
    sel_dims[0]     = (hsize_t)DIM0_SCALE_FACTOR;
    sel_dims[1]     = (hsize_t)FILL_VALUES_TEST_CH_NCOLS * (hsize_t)DIM1_SCALE_FACTOR;

    filespace = H5Screate_simple(FILL_VALUES_TEST_DATASET_DIMS, dataset_dims, NULL);
    VRFY((filespace >= 0), "File dataspace creation succeeded");

    /* Create chunked dataset */
    plist_id = H5Pcopy(dcpl_id);
    VRFY((plist_id >= 0), "DCPL copy succeeded");

    VRFY((H5Pset_chunk(plist_id, FILL_VALUES_TEST_DATASET_DIMS, chunk_dims) >= 0), "Chunk size set");

    /* Add test filter to the pipeline */
    VRFY((set_dcpl_filter(plist_id, filter_id, NULL) >= 0), "Filter set");

    /* Set a fill value */
    fill_value = FILL_VALUES_TEST_FILL_VAL;
    VRFY((H5Pset_fill_value(plist_id, HDF5_DATATYPE_NAME, &fill_value) >= 0), "Fill Value set");

    dset_id = H5Dcreate2(group_id, FILL_VALUES_TEST_DATASET_NAME, HDF5_DATATYPE_NAME, filespace, H5P_DEFAULT,
                         plist_id, H5P_DEFAULT);
    VRFY((dset_id >= 0), "Dataset creation succeeded");

    /* Verify space allocation status */
    verify_space_alloc_status(dset_id, plist_id, DATASET_JUST_CREATED);

    VRFY((H5Sclose(filespace) >= 0), "File dataspace close succeeded");

    /* Allocate buffer for reading entire dataset */
    read_buf_size = dataset_dims[0] * dataset_dims[1] * sizeof(*read_buf);

    read_buf = HDcalloc(1, read_buf_size);
    VRFY((NULL != read_buf), "HDcalloc succeeded");

    correct_buf = HDcalloc(1, read_buf_size);
    VRFY((NULL != correct_buf), "HDcalloc succeeded");

    /* Read entire dataset and verify that the fill value is returned */
    VRFY((H5Dread(dset_id, HDF5_DATATYPE_NAME, H5S_ALL, H5S_ALL, dxpl_id, read_buf) >= 0),
         "Dataset read succeeded");

    for (i = 0; i < read_buf_size / sizeof(*read_buf); i++)
        correct_buf[i] = FILL_VALUES_TEST_FILL_VAL;

    VRFY((0 == HDmemcmp(read_buf, correct_buf, read_buf_size)), "Data verification succeeded");

    /*
     * Write to part of the first chunk in the dataset with
     * all ranks, then read the whole dataset and ensure that
     * the fill value is returned for the unwritten part of
     * the chunk, as well as for the rest of the dataset that
     * hasn't been written to yet.
     */
    count[0]  = 1;
    count[1]  = 1;
    stride[0] = (hsize_t)FILL_VALUES_TEST_CH_NROWS;
    stride[1] = (hsize_t)FILL_VALUES_TEST_CH_NCOLS;
    block[0]  = 1;
    block[1]  = (hsize_t)(FILL_VALUES_TEST_CH_NCOLS - 1);
    start[0]  = (hsize_t)mpi_rank;
    start[1]  = 0;

    if (VERBOSE_MED) {
        HDprintf("Process %d is writing with count[ %" PRIuHSIZE ", %" PRIuHSIZE " ], stride[ %" PRIuHSIZE
                 ", %" PRIuHSIZE " ], start[ %" PRIuHSIZE ", %" PRIuHSIZE " ], block size[ %" PRIuHSIZE
                 ", %" PRIuHSIZE " ]\n",
                 mpi_rank, count[0], count[1], stride[0], stride[1], start[0], start[1], block[0], block[1]);
        HDfflush(stdout);
    }

    /* Select hyperslab in the file */
    filespace = H5Dget_space(dset_id);
    VRFY((filespace >= 0), "File dataspace retrieval succeeded");

    VRFY((H5Sselect_hyperslab(filespace, H5S_SELECT_SET, start, stride, count, block) >= 0),
         "Hyperslab selection succeeded");

    /* Fill data buffer */
    data_size = sel_dims[0] * sel_dims[1] * sizeof(*data);

    data = (C_DATATYPE *)HDcalloc(1, data_size);
    VRFY((NULL != data), "HDcalloc succeeded");

    for (i = 0; i < data_size / sizeof(*data); i++)
        data[i] = (C_DATATYPE)GEN_DATA(i);

    VRFY((H5Dwrite(dset_id, HDF5_DATATYPE_NAME, H5S_BLOCK, filespace, dxpl_id, data) >= 0),
         "Dataset write succeeded");

    /* Verify space allocation status */
    verify_space_alloc_status(dset_id, plist_id, SOME_CHUNKS_WRITTEN);

    VRFY((H5Dclose(dset_id) >= 0), "Dataset close succeeded");

    /* Verify correct data was written */
    dset_id = H5Dopen2(group_id, FILL_VALUES_TEST_DATASET_NAME, H5P_DEFAULT);
    VRFY((dset_id >= 0), "Dataset open succeeded");

    VRFY((H5Dread(dset_id, HDF5_DATATYPE_NAME, H5S_ALL, H5S_ALL, dxpl_id, read_buf) >= 0),
         "Dataset read succeeded");

    /*
     * Each MPI rank communicates their written piece of data
     * into each other rank's correctness-checking buffer
     */
    recvcounts = HDcalloc(1, (size_t)mpi_size * sizeof(*recvcounts));
    VRFY((NULL != recvcounts), "HDcalloc succeeded");

    displs = HDcalloc(1, (size_t)mpi_size * sizeof(*displs));
    VRFY((NULL != displs), "HDcalloc succeeded");

    for (i = 0; i < (size_t)mpi_size; i++) {
        recvcounts[i] = (int)(count[1] * block[1]);
        displs[i]     = (int)(i * dataset_dims[1]);
    }

    VRFY((MPI_SUCCESS == MPI_Allgatherv(data, recvcounts[mpi_rank], C_DATATYPE_MPI, correct_buf, recvcounts,
                                        displs, C_DATATYPE_MPI, comm)),
         "MPI_Allgatherv succeeded");

    VRFY((0 == HDmemcmp(read_buf, correct_buf, read_buf_size)), "Data verification succeeded");

    /*
     * Write to whole dataset and ensure fill value isn't returned
     * after reading whole dataset back
     */

    /* Each process defines the dataset selection in memory and writes
     * it to the hyperslab in the file
     */
    count[0]  = (hsize_t)FILL_VALUES_TEST_NROWS / (hsize_t)FILL_VALUES_TEST_CH_NROWS;
    count[1]  = (hsize_t)FILL_VALUES_TEST_NCOLS / (hsize_t)FILL_VALUES_TEST_CH_NCOLS;
    stride[0] = (hsize_t)FILL_VALUES_TEST_CH_NROWS;
    stride[1] = (hsize_t)FILL_VALUES_TEST_CH_NCOLS;
    block[0]  = (hsize_t)FILL_VALUES_TEST_CH_NROWS / (hsize_t)mpi_size;
    block[1]  = (hsize_t)FILL_VALUES_TEST_CH_NCOLS;
    start[0]  = (hsize_t)mpi_rank * block[0];
    start[1]  = 0;

    if (VERBOSE_MED) {
        HDprintf("Process %d is writing with count[ %" PRIuHSIZE ", %" PRIuHSIZE " ], stride[ %" PRIuHSIZE
                 ", %" PRIuHSIZE " ], start[ %" PRIuHSIZE ", %" PRIuHSIZE " ], block size[ %" PRIuHSIZE
                 ", %" PRIuHSIZE " ]\n",
                 mpi_rank, count[0], count[1], stride[0], stride[1], start[0], start[1], block[0], block[1]);
        HDfflush(stdout);
    }

    VRFY((H5Sselect_hyperslab(filespace, H5S_SELECT_SET, start, stride, count, block) >= 0),
         "Hyperslab selection succeeded");

    VRFY((H5Dwrite(dset_id, HDF5_DATATYPE_NAME, H5S_BLOCK, filespace, dxpl_id, data) >= 0),
         "Dataset write succeeded");

    /* Verify space allocation status */
    verify_space_alloc_status(dset_id, plist_id, ALL_CHUNKS_WRITTEN);

    VRFY((H5Dclose(dset_id) >= 0), "Dataset close succeeded");

    /* Verify correct data was written */
    dset_id = H5Dopen2(group_id, FILL_VALUES_TEST_DATASET_NAME, H5P_DEFAULT);
    VRFY((dset_id >= 0), "Dataset open succeeded");

    VRFY((H5Dread(dset_id, HDF5_DATATYPE_NAME, H5S_ALL, H5S_ALL, dxpl_id, read_buf) >= 0),
         "Dataset read succeeded");

    for (i = 0; i < read_buf_size / sizeof(*read_buf); i++)
        VRFY((read_buf[i] != FILL_VALUES_TEST_FILL_VAL), "Data verification succeeded");

    VRFY((H5Dclose(dset_id) >= 0), "Dataset close succeeded");

    /********************************************************************
     * Set the fill time to H5D_FILL_TIME_ALLOC and repeat the previous *
     ********************************************************************/

    VRFY((H5Pset_fill_time(plist_id, H5D_FILL_TIME_ALLOC) >= 0), "H5Pset_fill_time succeeded");

    dset_id = H5Dcreate2(group_id, FILL_VALUES_TEST_DATASET_NAME2, HDF5_DATATYPE_NAME, filespace, H5P_DEFAULT,
                         plist_id, H5P_DEFAULT);
    VRFY((dset_id >= 0), "Dataset creation succeeded");

    /* Verify space allocation status */
    verify_space_alloc_status(dset_id, plist_id, DATASET_JUST_CREATED);

    VRFY((H5Sclose(filespace) >= 0), "File dataspace close succeeded");

    /* Read entire dataset and verify that the fill value is returned */
    VRFY((H5Dread(dset_id, HDF5_DATATYPE_NAME, H5S_ALL, H5S_ALL, dxpl_id, read_buf) >= 0),
         "Dataset read succeeded");

    for (i = 0; i < read_buf_size / sizeof(*read_buf); i++)
        correct_buf[i] = FILL_VALUES_TEST_FILL_VAL;

    VRFY((0 == HDmemcmp(read_buf, correct_buf, read_buf_size)), "Data verification succeeded");

    /*
     * Write to part of the first chunk in the dataset with
     * all ranks, then read the whole dataset and ensure that
     * the fill value is returned for the unwritten part of
     * the chunk, as well as for the rest of the dataset that
     * hasn't been written to yet.
     */
    count[0]  = 1;
    count[1]  = 1;
    stride[0] = (hsize_t)FILL_VALUES_TEST_CH_NROWS;
    stride[1] = (hsize_t)FILL_VALUES_TEST_CH_NCOLS;
    block[0]  = 1;
    block[1]  = (hsize_t)(FILL_VALUES_TEST_CH_NCOLS - 1);
    start[0]  = (hsize_t)mpi_rank;
    start[1]  = 0;

    if (VERBOSE_MED) {
        HDprintf("Process %d is writing with count[ %" PRIuHSIZE ", %" PRIuHSIZE " ], stride[ %" PRIuHSIZE
                 ", %" PRIuHSIZE " ], start[ %" PRIuHSIZE ", %" PRIuHSIZE " ], block size[ %" PRIuHSIZE
                 ", %" PRIuHSIZE " ]\n",
                 mpi_rank, count[0], count[1], stride[0], stride[1], start[0], start[1], block[0], block[1]);
        HDfflush(stdout);
    }

    /* Select hyperslab in the file */
    filespace = H5Dget_space(dset_id);
    VRFY((filespace >= 0), "File dataspace retrieval succeeded");

    VRFY((H5Sselect_hyperslab(filespace, H5S_SELECT_SET, start, stride, count, block) >= 0),
         "Hyperslab selection succeeded");

    for (i = 0; i < data_size / sizeof(*data); i++)
        data[i] = (C_DATATYPE)GEN_DATA(i);

    VRFY((H5Dwrite(dset_id, HDF5_DATATYPE_NAME, H5S_BLOCK, filespace, dxpl_id, data) >= 0),
         "Dataset write succeeded");

    /* Verify space allocation status */
    verify_space_alloc_status(dset_id, plist_id, SOME_CHUNKS_WRITTEN);

    VRFY((H5Dclose(dset_id) >= 0), "Dataset close succeeded");

    /* Verify correct data was written */
    dset_id = H5Dopen2(group_id, FILL_VALUES_TEST_DATASET_NAME2, H5P_DEFAULT);
    VRFY((dset_id >= 0), "Dataset open succeeded");

    VRFY((H5Dread(dset_id, HDF5_DATATYPE_NAME, H5S_ALL, H5S_ALL, dxpl_id, read_buf) >= 0),
         "Dataset read succeeded");

    for (i = 0; i < (size_t)mpi_size; i++) {
        recvcounts[i] = (int)(count[1] * block[1]);
        displs[i]     = (int)(i * dataset_dims[1]);
    }

    /*
     * Each MPI rank communicates their written piece of data
     * into each other rank's correctness-checking buffer
     */
    VRFY((MPI_SUCCESS == MPI_Allgatherv(data, recvcounts[mpi_rank], C_DATATYPE_MPI, correct_buf, recvcounts,
                                        displs, C_DATATYPE_MPI, comm)),
         "MPI_Allgatherv succeeded");

    VRFY((0 == HDmemcmp(read_buf, correct_buf, read_buf_size)), "Data verification succeeded");

    /*
     * Write to whole dataset and ensure fill value isn't returned
     * after reading whole dataset back
     */

    /* Each process defines the dataset selection in memory and writes
     * it to the hyperslab in the file
     */
    count[0]  = (hsize_t)FILL_VALUES_TEST_NROWS / (hsize_t)FILL_VALUES_TEST_CH_NROWS;
    count[1]  = (hsize_t)FILL_VALUES_TEST_NCOLS / (hsize_t)FILL_VALUES_TEST_CH_NCOLS;
    stride[0] = (hsize_t)FILL_VALUES_TEST_CH_NROWS;
    stride[1] = (hsize_t)FILL_VALUES_TEST_CH_NCOLS;
    block[0]  = (hsize_t)FILL_VALUES_TEST_CH_NROWS / (hsize_t)mpi_size;
    block[1]  = (hsize_t)FILL_VALUES_TEST_CH_NCOLS;
    start[0]  = (hsize_t)mpi_rank * block[0];
    start[1]  = 0;

    if (VERBOSE_MED) {
        HDprintf("Process %d is writing with count[ %" PRIuHSIZE ", %" PRIuHSIZE " ], stride[ %" PRIuHSIZE
                 ", %" PRIuHSIZE " ], start[ %" PRIuHSIZE ", %" PRIuHSIZE " ], block size[ %" PRIuHSIZE
                 ", %" PRIuHSIZE " ]\n",
                 mpi_rank, count[0], count[1], stride[0], stride[1], start[0], start[1], block[0], block[1]);
        HDfflush(stdout);
    }

    VRFY((H5Sselect_hyperslab(filespace, H5S_SELECT_SET, start, stride, count, block) >= 0),
         "Hyperslab selection succeeded");

    VRFY((H5Dwrite(dset_id, HDF5_DATATYPE_NAME, H5S_BLOCK, filespace, dxpl_id, data) >= 0),
         "Dataset write succeeded");

    /* Verify space allocation status */
    verify_space_alloc_status(dset_id, plist_id, ALL_CHUNKS_WRITTEN);

    VRFY((H5Dclose(dset_id) >= 0), "Dataset close succeeded");

    /* Verify correct data was written */
    dset_id = H5Dopen2(group_id, FILL_VALUES_TEST_DATASET_NAME2, H5P_DEFAULT);
    VRFY((dset_id >= 0), "Dataset open succeeded");

    VRFY((H5Dread(dset_id, HDF5_DATATYPE_NAME, H5S_ALL, H5S_ALL, dxpl_id, read_buf) >= 0),
         "Dataset read succeeded");

    for (i = 0; i < read_buf_size / sizeof(*read_buf); i++)
        VRFY((read_buf[i] != FILL_VALUES_TEST_FILL_VAL), "Data verification succeeded");

    if (displs)
        HDfree(displs);
    if (recvcounts)
        HDfree(recvcounts);
    if (data)
        HDfree(data);
    if (read_buf)
        HDfree(read_buf);
    if (correct_buf)
        HDfree(correct_buf);

    VRFY((H5Pclose(plist_id) >= 0), "DCPL close succeeded");
    VRFY((H5Dclose(dset_id) >= 0), "Dataset close succeeded");
    VRFY((H5Sclose(filespace) >= 0), "File dataspace close succeeded");
    VRFY((H5Gclose(group_id) >= 0), "Group close succeeded");
    VRFY((H5Fclose(file_id) >= 0), "File close succeeded");

    return;
}

/*
 * Tests that the parallel compression feature can handle
 * an undefined fill value. Nothing is verified in this
 * test since the fill value isn't defined.
 */
static void
test_fill_value_undefined(const char *parent_group, H5Z_filter_t filter_id, hid_t fapl_id, hid_t dcpl_id,
                          hid_t dxpl_id)
{
    H5D_alloc_time_t alloc_time;
    C_DATATYPE *     data     = NULL;
    C_DATATYPE *     read_buf = NULL;
    hsize_t          dataset_dims[FILL_VALUE_UNDEFINED_TEST_DATASET_DIMS];
    hsize_t          chunk_dims[FILL_VALUE_UNDEFINED_TEST_DATASET_DIMS];
    hsize_t          sel_dims[FILL_VALUE_UNDEFINED_TEST_DATASET_DIMS];
    hsize_t          start[FILL_VALUE_UNDEFINED_TEST_DATASET_DIMS];
    hsize_t          stride[FILL_VALUE_UNDEFINED_TEST_DATASET_DIMS];
    hsize_t          count[FILL_VALUE_UNDEFINED_TEST_DATASET_DIMS];
    hsize_t          block[FILL_VALUE_UNDEFINED_TEST_DATASET_DIMS];
    size_t           i, data_size, read_buf_size;
    hid_t            file_id = H5I_INVALID_HID, dset_id = H5I_INVALID_HID, plist_id = H5I_INVALID_HID;
    hid_t            group_id  = H5I_INVALID_HID;
    hid_t            filespace = H5I_INVALID_HID;

    if (MAINPROCESS)
        HDputs("Testing undefined fill value");

    VRFY((H5Pget_alloc_time(dcpl_id, &alloc_time) >= 0), "H5Pget_alloc_time succeeded");

    file_id = H5Fopen(filenames[0], H5F_ACC_RDWR, fapl_id);
    VRFY((file_id >= 0), "Test file open succeeded");

    group_id = H5Gopen2(file_id, parent_group, H5P_DEFAULT);
    VRFY((group_id >= 0), "H5Gopen2 succeeded");

    /* Create the dataspace for the dataset */
    dataset_dims[0] = (hsize_t)FILL_VALUE_UNDEFINED_TEST_NROWS;
    dataset_dims[1] = (hsize_t)FILL_VALUE_UNDEFINED_TEST_NCOLS;
    chunk_dims[0]   = (hsize_t)FILL_VALUE_UNDEFINED_TEST_CH_NROWS;
    chunk_dims[1]   = (hsize_t)FILL_VALUE_UNDEFINED_TEST_CH_NCOLS;
    sel_dims[0]     = (hsize_t)DIM0_SCALE_FACTOR;
    sel_dims[1]     = (hsize_t)FILL_VALUE_UNDEFINED_TEST_CH_NCOLS * (hsize_t)DIM1_SCALE_FACTOR;

    filespace = H5Screate_simple(FILL_VALUE_UNDEFINED_TEST_DATASET_DIMS, dataset_dims, NULL);
    VRFY((filespace >= 0), "File dataspace creation succeeded");

    /* Create chunked dataset */
    plist_id = H5Pcopy(dcpl_id);
    VRFY((plist_id >= 0), "DCPL copy succeeded");

    VRFY((H5Pset_chunk(plist_id, FILL_VALUE_UNDEFINED_TEST_DATASET_DIMS, chunk_dims) >= 0), "Chunk size set");

    /* Add test filter to the pipeline */
    VRFY((set_dcpl_filter(plist_id, filter_id, NULL) >= 0), "Filter set");

    /* Set an undefined fill value */
    VRFY((H5Pset_fill_value(plist_id, HDF5_DATATYPE_NAME, NULL) >= 0), "Fill Value set");

    dset_id = H5Dcreate2(group_id, FILL_VALUE_UNDEFINED_TEST_DATASET_NAME, HDF5_DATATYPE_NAME, filespace,
                         H5P_DEFAULT, plist_id, H5P_DEFAULT);
    VRFY((dset_id >= 0), "Dataset creation succeeded");

    /* Verify space allocation status */
    verify_space_alloc_status(dset_id, plist_id, DATASET_JUST_CREATED);

    VRFY((H5Sclose(filespace) >= 0), "File dataspace close succeeded");

    /* Allocate buffer for reading entire dataset */
    read_buf_size = dataset_dims[0] * dataset_dims[1] * sizeof(*read_buf);

    read_buf = HDcalloc(1, read_buf_size);
    VRFY((NULL != read_buf), "HDcalloc succeeded");

    /*
     * Read entire dataset - nothing to verify since there's no fill value.
     * If not using early space allocation, the read should fail since storage
     * isn't allocated yet and no fill value is defined.
     */
    if (alloc_time == H5D_ALLOC_TIME_EARLY) {
        VRFY((H5Dread(dset_id, HDF5_DATATYPE_NAME, H5S_ALL, H5S_ALL, dxpl_id, read_buf) >= 0),
             "Dataset read succeeded");
    }
    else {
        H5E_BEGIN_TRY
        {
            VRFY((H5Dread(dset_id, HDF5_DATATYPE_NAME, H5S_ALL, H5S_ALL, dxpl_id, read_buf) < 0),
                 "Dataset read succeeded");
        }
        H5E_END_TRY;
    }

    /*
     * Write to part of the first chunk in the dataset with
     * all ranks, then read the whole dataset. Don't verify
     * anything since there's no fill value defined.
     */
    count[0]  = 1;
    count[1]  = 1;
    stride[0] = (hsize_t)FILL_VALUE_UNDEFINED_TEST_CH_NROWS;
    stride[1] = (hsize_t)FILL_VALUE_UNDEFINED_TEST_CH_NCOLS;
    block[0]  = 1;
    block[1]  = (hsize_t)(FILL_VALUE_UNDEFINED_TEST_CH_NCOLS - 1);
    start[0]  = (hsize_t)mpi_rank;
    start[1]  = 0;

    if (VERBOSE_MED) {
        HDprintf("Process %d is writing with count[ %" PRIuHSIZE ", %" PRIuHSIZE " ], stride[ %" PRIuHSIZE
                 ", %" PRIuHSIZE " ], start[ %" PRIuHSIZE ", %" PRIuHSIZE " ], block size[ %" PRIuHSIZE
                 ", %" PRIuHSIZE " ]\n",
                 mpi_rank, count[0], count[1], stride[0], stride[1], start[0], start[1], block[0], block[1]);
        HDfflush(stdout);
    }

    /* Select hyperslab in the file */
    filespace = H5Dget_space(dset_id);
    VRFY((filespace >= 0), "File dataspace retrieval succeeded");

    VRFY((H5Sselect_hyperslab(filespace, H5S_SELECT_SET, start, stride, count, block) >= 0),
         "Hyperslab selection succeeded");

    /* Fill data buffer */
    data_size = sel_dims[0] * sel_dims[1] * sizeof(*data);

    data = (C_DATATYPE *)HDcalloc(1, data_size);
    VRFY((NULL != data), "HDcalloc succeeded");

    for (i = 0; i < data_size / sizeof(*data); i++)
        data[i] = (C_DATATYPE)GEN_DATA(i);

    VRFY((H5Dwrite(dset_id, HDF5_DATATYPE_NAME, H5S_BLOCK, filespace, dxpl_id, data) >= 0),
         "Dataset write succeeded");

    /* Verify space allocation status */
    verify_space_alloc_status(dset_id, plist_id, SOME_CHUNKS_WRITTEN);

    VRFY((H5Dclose(dset_id) >= 0), "Dataset close succeeded");

    dset_id = H5Dopen2(group_id, FILL_VALUE_UNDEFINED_TEST_DATASET_NAME, H5P_DEFAULT);
    VRFY((dset_id >= 0), "Dataset open succeeded");

    VRFY((H5Dread(dset_id, HDF5_DATATYPE_NAME, H5S_ALL, H5S_ALL, dxpl_id, read_buf) >= 0),
         "Dataset read succeeded");

    /*
     * Write to whole dataset and ensure data is correct
     * after reading whole dataset back
     */

    /* Each process defines the dataset selection in memory and writes
     * it to the hyperslab in the file
     */
    count[0]  = (hsize_t)FILL_VALUE_UNDEFINED_TEST_NROWS / (hsize_t)FILL_VALUE_UNDEFINED_TEST_CH_NROWS;
    count[1]  = (hsize_t)FILL_VALUE_UNDEFINED_TEST_NCOLS / (hsize_t)FILL_VALUE_UNDEFINED_TEST_CH_NCOLS;
    stride[0] = (hsize_t)FILL_VALUE_UNDEFINED_TEST_CH_NROWS;
    stride[1] = (hsize_t)FILL_VALUE_UNDEFINED_TEST_CH_NCOLS;
    block[0]  = (hsize_t)FILL_VALUE_UNDEFINED_TEST_CH_NROWS / (hsize_t)mpi_size;
    block[1]  = (hsize_t)FILL_VALUE_UNDEFINED_TEST_CH_NCOLS;
    start[0]  = (hsize_t)mpi_rank * block[0];
    start[1]  = 0;

    if (VERBOSE_MED) {
        HDprintf("Process %d is writing with count[ %" PRIuHSIZE ", %" PRIuHSIZE " ], stride[ %" PRIuHSIZE
                 ", %" PRIuHSIZE " ], start[ %" PRIuHSIZE ", %" PRIuHSIZE " ], block size[ %" PRIuHSIZE
                 ", %" PRIuHSIZE " ]\n",
                 mpi_rank, count[0], count[1], stride[0], stride[1], start[0], start[1], block[0], block[1]);
        HDfflush(stdout);
    }

    VRFY((H5Sselect_hyperslab(filespace, H5S_SELECT_SET, start, stride, count, block) >= 0),
         "Hyperslab selection succeeded");

    VRFY((H5Dwrite(dset_id, HDF5_DATATYPE_NAME, H5S_BLOCK, filespace, dxpl_id, data) >= 0),
         "Dataset write succeeded");

    /* Verify space allocation status */
    verify_space_alloc_status(dset_id, plist_id, ALL_CHUNKS_WRITTEN);

    VRFY((H5Dclose(dset_id) >= 0), "Dataset close succeeded");

    /* Verify correct data was written */
    dset_id = H5Dopen2(group_id, FILL_VALUE_UNDEFINED_TEST_DATASET_NAME, H5P_DEFAULT);
    VRFY((dset_id >= 0), "Dataset open succeeded");

    VRFY((H5Dread(dset_id, HDF5_DATATYPE_NAME, H5S_ALL, H5S_ALL, dxpl_id, read_buf) >= 0),
         "Dataset read succeeded");

    if (data)
        HDfree(data);
    if (read_buf)
        HDfree(read_buf);

    VRFY((H5Pclose(plist_id) >= 0), "DCPL close succeeded");
    VRFY((H5Dclose(dset_id) >= 0), "Dataset close succeeded");
    VRFY((H5Sclose(filespace) >= 0), "File dataspace close succeeded");
    VRFY((H5Gclose(group_id) >= 0), "Group close succeeded");
    VRFY((H5Fclose(file_id) >= 0), "File close succeeded");

    return;
}

/*
 * Tests that the parallel compression feature correctly handles
 * avoiding writing fill values to a dataset when the fill time
 * is set as H5D_FILL_TIME_NEVER.
 */
static void
test_fill_time_never(const char *parent_group, H5Z_filter_t filter_id, hid_t fapl_id, hid_t dcpl_id,
                     hid_t dxpl_id)
{
    C_DATATYPE *data     = NULL;
    C_DATATYPE *read_buf = NULL;
    C_DATATYPE *fill_buf = NULL;
    C_DATATYPE  fill_value;
    hsize_t     dataset_dims[FILL_TIME_NEVER_TEST_DATASET_DIMS];
    hsize_t     chunk_dims[FILL_TIME_NEVER_TEST_DATASET_DIMS];
    hsize_t     sel_dims[FILL_TIME_NEVER_TEST_DATASET_DIMS];
    hsize_t     start[FILL_TIME_NEVER_TEST_DATASET_DIMS];
    hsize_t     stride[FILL_TIME_NEVER_TEST_DATASET_DIMS];
    hsize_t     count[FILL_TIME_NEVER_TEST_DATASET_DIMS];
    hsize_t     block[FILL_TIME_NEVER_TEST_DATASET_DIMS];
    size_t      i, data_size, read_buf_size;
    hid_t       file_id = H5I_INVALID_HID, dset_id = H5I_INVALID_HID, plist_id = H5I_INVALID_HID;
    hid_t       group_id   = H5I_INVALID_HID;
    hid_t       filespace  = H5I_INVALID_HID;
    int *       recvcounts = NULL;
    int *       displs     = NULL;

    if (MAINPROCESS)
        HDputs("Testing fill time H5D_FILL_TIME_NEVER");

    /*
     * Only run this test when incremental file space allocation is
     * used, as HDF5's chunk allocation code always writes fill values
     * when filters are in the pipeline, but parallel compression does
     * incremental file space allocation differently.
     */
    {
        H5D_alloc_time_t alloc_time;

        VRFY((H5Pget_alloc_time(dcpl_id, &alloc_time) >= 0), "H5Pget_alloc_time succeeded");

        if (alloc_time != H5D_ALLOC_TIME_INCR) {
            if (MAINPROCESS)
                SKIPPED();
            return;
        }
    }

    file_id = H5Fopen(filenames[0], H5F_ACC_RDWR, fapl_id);
    VRFY((file_id >= 0), "Test file open succeeded");

    group_id = H5Gopen2(file_id, parent_group, H5P_DEFAULT);
    VRFY((group_id >= 0), "H5Gopen2 succeeded");

    /* Create the dataspace for the dataset */
    dataset_dims[0] = (hsize_t)FILL_TIME_NEVER_TEST_NROWS;
    dataset_dims[1] = (hsize_t)FILL_TIME_NEVER_TEST_NCOLS;
    chunk_dims[0]   = (hsize_t)FILL_TIME_NEVER_TEST_CH_NROWS;
    chunk_dims[1]   = (hsize_t)FILL_TIME_NEVER_TEST_CH_NCOLS;
    sel_dims[0]     = (hsize_t)DIM0_SCALE_FACTOR;
    sel_dims[1]     = (hsize_t)FILL_TIME_NEVER_TEST_CH_NCOLS * (hsize_t)DIM1_SCALE_FACTOR;

    filespace = H5Screate_simple(FILL_TIME_NEVER_TEST_DATASET_DIMS, dataset_dims, NULL);
    VRFY((filespace >= 0), "File dataspace creation succeeded");

    /* Create chunked dataset */
    plist_id = H5Pcopy(dcpl_id);
    VRFY((plist_id >= 0), "DCPL copy succeeded");

    VRFY((H5Pset_chunk(plist_id, FILL_TIME_NEVER_TEST_DATASET_DIMS, chunk_dims) >= 0), "Chunk size set");

    /* Add test filter to the pipeline */
    VRFY((set_dcpl_filter(plist_id, filter_id, NULL) >= 0), "Filter set");

    /* Set a fill value */
    fill_value = FILL_VALUES_TEST_FILL_VAL;
    VRFY((H5Pset_fill_value(plist_id, HDF5_DATATYPE_NAME, &fill_value) >= 0), "Fill Value set");

    /* Set fill time of 'never' */
    VRFY((H5Pset_fill_time(plist_id, H5D_FILL_TIME_NEVER) >= 0), "H5Pset_fill_time succeeded");

    dset_id = H5Dcreate2(group_id, FILL_TIME_NEVER_TEST_DATASET_NAME, HDF5_DATATYPE_NAME, filespace,
                         H5P_DEFAULT, plist_id, H5P_DEFAULT);
    VRFY((dset_id >= 0), "Dataset creation succeeded");

    /* Verify space allocation status */
    verify_space_alloc_status(dset_id, plist_id, DATASET_JUST_CREATED);

    VRFY((H5Sclose(filespace) >= 0), "File dataspace close succeeded");

    /* Allocate buffer for reading entire dataset */
    read_buf_size = dataset_dims[0] * dataset_dims[1] * sizeof(*read_buf);

    read_buf = HDcalloc(1, read_buf_size);
    VRFY((NULL != read_buf), "HDcalloc succeeded");

    fill_buf = HDcalloc(1, read_buf_size);
    VRFY((NULL != fill_buf), "HDcalloc succeeded");

    /* Read entire dataset and verify that the fill value isn't returned */
    VRFY((H5Dread(dset_id, HDF5_DATATYPE_NAME, H5S_ALL, H5S_ALL, dxpl_id, read_buf) >= 0),
         "Dataset read succeeded");

    for (i = 0; i < read_buf_size / sizeof(*read_buf); i++)
        fill_buf[i] = FILL_TIME_NEVER_TEST_FILL_VAL;

    /*
     * It should be very unlikely for the dataset's random
     * values to all be the fill value, so this should be
     * a safe comparison in theory.
     */
    VRFY((0 != HDmemcmp(read_buf, fill_buf, read_buf_size)), "Data verification succeeded");

    /*
     * Write to part of the first chunk in the dataset with
     * all ranks, then read the whole dataset and ensure that
     * the fill value isn't returned for the unwritten part of
     * the chunk, as well as for the rest of the dataset that
     * hasn't been written to yet.
     */
    count[0]  = 1;
    count[1]  = 1;
    stride[0] = (hsize_t)FILL_TIME_NEVER_TEST_CH_NROWS;
    stride[1] = (hsize_t)FILL_TIME_NEVER_TEST_CH_NCOLS;
    block[0]  = 1;
    block[1]  = (hsize_t)(FILL_TIME_NEVER_TEST_CH_NCOLS - 1);
    start[0]  = (hsize_t)mpi_rank;
    start[1]  = 0;

    if (VERBOSE_MED) {
        HDprintf("Process %d is writing with count[ %" PRIuHSIZE ", %" PRIuHSIZE " ], stride[ %" PRIuHSIZE
                 ", %" PRIuHSIZE " ], start[ %" PRIuHSIZE ", %" PRIuHSIZE " ], block size[ %" PRIuHSIZE
                 ", %" PRIuHSIZE " ]\n",
                 mpi_rank, count[0], count[1], stride[0], stride[1], start[0], start[1], block[0], block[1]);
        HDfflush(stdout);
    }

    /* Select hyperslab in the file */
    filespace = H5Dget_space(dset_id);
    VRFY((filespace >= 0), "File dataspace retrieval succeeded");

    VRFY((H5Sselect_hyperslab(filespace, H5S_SELECT_SET, start, stride, count, block) >= 0),
         "Hyperslab selection succeeded");

    /* Fill data buffer */
    data_size = sel_dims[0] * sel_dims[1] * sizeof(*data);

    data = (C_DATATYPE *)HDcalloc(1, data_size);
    VRFY((NULL != data), "HDcalloc succeeded");

    for (i = 0; i < data_size / sizeof(*data); i++)
        data[i] = (C_DATATYPE)GEN_DATA(i);

    VRFY((H5Dwrite(dset_id, HDF5_DATATYPE_NAME, H5S_BLOCK, filespace, dxpl_id, data) >= 0),
         "Dataset write succeeded");

    /* Verify space allocation status */
    verify_space_alloc_status(dset_id, plist_id, SOME_CHUNKS_WRITTEN);

    VRFY((H5Dclose(dset_id) >= 0), "Dataset close succeeded");

    /* Verify correct data was written */
    dset_id = H5Dopen2(group_id, FILL_TIME_NEVER_TEST_DATASET_NAME, H5P_DEFAULT);
    VRFY((dset_id >= 0), "Dataset open succeeded");

    VRFY((H5Dread(dset_id, HDF5_DATATYPE_NAME, H5S_ALL, H5S_ALL, dxpl_id, read_buf) >= 0),
         "Dataset read succeeded");

    /*
     * Each MPI rank communicates their written piece of data
     * into each other rank's correctness-checking buffer
     */
    recvcounts = HDcalloc(1, (size_t)mpi_size * sizeof(*recvcounts));
    VRFY((NULL != recvcounts), "HDcalloc succeeded");

    displs = HDcalloc(1, (size_t)mpi_size * sizeof(*displs));
    VRFY((NULL != displs), "HDcalloc succeeded");

    for (i = 0; i < (size_t)mpi_size; i++) {
        recvcounts[i] = (int)(count[1] * block[1]);
        displs[i]     = (int)(i * dataset_dims[1]);
    }

    VRFY((MPI_SUCCESS == MPI_Allgatherv(data, recvcounts[mpi_rank], C_DATATYPE_MPI, fill_buf, recvcounts,
                                        displs, C_DATATYPE_MPI, comm)),
         "MPI_Allgatherv succeeded");

    /*
     * It should be very unlikely for the dataset's random
     * values to all be the fill value, so this should be
     * a safe comparison in theory.
     */
    VRFY((0 != HDmemcmp(read_buf, fill_buf, read_buf_size)), "Data verification succeeded");

    /*
     * Write to whole dataset and ensure fill value isn't returned
     * after reading whole dataset back
     */

    /* Each process defines the dataset selection in memory and writes
     * it to the hyperslab in the file
     */
    count[0]  = (hsize_t)FILL_TIME_NEVER_TEST_NROWS / (hsize_t)FILL_TIME_NEVER_TEST_CH_NROWS;
    count[1]  = (hsize_t)FILL_TIME_NEVER_TEST_NCOLS / (hsize_t)FILL_TIME_NEVER_TEST_CH_NCOLS;
    stride[0] = (hsize_t)FILL_TIME_NEVER_TEST_CH_NROWS;
    stride[1] = (hsize_t)FILL_TIME_NEVER_TEST_CH_NCOLS;
    block[0]  = (hsize_t)FILL_TIME_NEVER_TEST_CH_NROWS / (hsize_t)mpi_size;
    block[1]  = (hsize_t)FILL_TIME_NEVER_TEST_CH_NCOLS;
    start[0]  = (hsize_t)mpi_rank * block[0];
    start[1]  = 0;

    if (VERBOSE_MED) {
        HDprintf("Process %d is writing with count[ %" PRIuHSIZE ", %" PRIuHSIZE " ], stride[ %" PRIuHSIZE
                 ", %" PRIuHSIZE " ], start[ %" PRIuHSIZE ", %" PRIuHSIZE " ], block size[ %" PRIuHSIZE
                 ", %" PRIuHSIZE " ]\n",
                 mpi_rank, count[0], count[1], stride[0], stride[1], start[0], start[1], block[0], block[1]);
        HDfflush(stdout);
    }

    VRFY((H5Sselect_hyperslab(filespace, H5S_SELECT_SET, start, stride, count, block) >= 0),
         "Hyperslab selection succeeded");

    VRFY((H5Dwrite(dset_id, HDF5_DATATYPE_NAME, H5S_BLOCK, filespace, dxpl_id, data) >= 0),
         "Dataset write succeeded");

    /* Verify space allocation status */
    verify_space_alloc_status(dset_id, plist_id, ALL_CHUNKS_WRITTEN);

    VRFY((H5Dclose(dset_id) >= 0), "Dataset close succeeded");

    /* Verify correct data was written */
    dset_id = H5Dopen2(group_id, FILL_TIME_NEVER_TEST_DATASET_NAME, H5P_DEFAULT);
    VRFY((dset_id >= 0), "Dataset open succeeded");

    VRFY((H5Dread(dset_id, HDF5_DATATYPE_NAME, H5S_ALL, H5S_ALL, dxpl_id, read_buf) >= 0),
         "Dataset read succeeded");

    for (i = 0; i < read_buf_size / sizeof(*read_buf); i++)
        VRFY((read_buf[i] != FILL_TIME_NEVER_TEST_FILL_VAL), "Data verification succeeded");

    if (displs)
        HDfree(displs);
    if (recvcounts)
        HDfree(recvcounts);
    if (data)
        HDfree(data);
    if (read_buf)
        HDfree(read_buf);
    if (fill_buf)
        HDfree(fill_buf);

    VRFY((H5Pclose(plist_id) >= 0), "DCPL close succeeded");
    VRFY((H5Dclose(dset_id) >= 0), "Dataset close succeeded");
    VRFY((H5Sclose(filespace) >= 0), "File dataspace close succeeded");
    VRFY((H5Gclose(group_id) >= 0), "Group close succeeded");
    VRFY((H5Fclose(file_id) >= 0), "File close succeeded");

    return;
}
#endif

int
main(int argc, char **argv)
{
    size_t cur_filter_idx = 0;
    size_t num_filters    = 0;
    hid_t  file_id        = H5I_INVALID_HID;
    hid_t  fcpl_id        = H5I_INVALID_HID;
    hid_t  group_id       = H5I_INVALID_HID;
    hid_t  fapl_id        = H5I_INVALID_HID;
    hid_t  dxpl_id        = H5I_INVALID_HID;
    hid_t  dcpl_id        = H5I_INVALID_HID;
    int    mpi_code;

    /* Initialize MPI */
    MPI_Init(&argc, &argv);
    MPI_Comm_size(comm, &mpi_size);
    MPI_Comm_rank(comm, &mpi_rank);

    if (mpi_size <= 0) {
        if (MAINPROCESS) {
            HDprintf("The Parallel Filters tests require at least 1 rank.\n");
            HDprintf("Quitting...\n");
        }

        MPI_Abort(MPI_COMM_WORLD, 1);
    }

    if (H5dont_atexit() < 0) {
        if (MAINPROCESS) {
            HDprintf("Failed to turn off atexit processing. Continue.\n");
        }
    }

    H5open();

    if (MAINPROCESS) {
        HDprintf("==========================\n");
        HDprintf("  Parallel Filters tests\n");
        HDprintf("==========================\n\n");
    }

    if (VERBOSE_MED)
        h5_show_hostname();

    TestAlarmOn();

    num_filters = ARRAY_SIZE(filterIDs);

    /* Set up file access property list with parallel I/O access,
     * collective metadata reads/writes and the latest library
     * version bounds */
    fapl_id = H5Pcreate(H5P_FILE_ACCESS);
    VRFY((fapl_id >= 0), "FAPL creation succeeded");

    VRFY((H5Pset_fapl_mpio(fapl_id, comm, info) >= 0), "Set FAPL MPIO succeeded");
    VRFY((H5Pset_all_coll_metadata_ops(fapl_id, TRUE) >= 0), "H5Pset_all_coll_metadata_ops succeeded");
    VRFY((H5Pset_coll_metadata_write(fapl_id, TRUE) >= 0), "H5Pset_coll_metadata_write succeeded");

    VRFY((H5Pset_libver_bounds(fapl_id, H5F_LIBVER_LATEST, H5F_LIBVER_LATEST) >= 0),
         "Set libver bounds succeeded");

    /*
     * Set up Paged and Persistent Free Space Management
     */
    fcpl_id = H5Pcreate(H5P_FILE_CREATE);
    VRFY((fcpl_id >= 0), "FCPL creation succeeded");

    VRFY((H5Pset_file_space_strategy(fcpl_id, H5F_FSPACE_STRATEGY_PAGE, TRUE, 1) >= 0),
         "H5Pset_file_space_strategy succeeded");

    VRFY((h5_fixname(FILENAME[0], fapl_id, filenames[0], sizeof(filenames[0])) != NULL),
         "Test file name created");

    file_id = H5Fcreate(filenames[0], H5F_ACC_TRUNC, fcpl_id, fapl_id);
    VRFY((file_id >= 0), "Test file creation succeeded");

    VRFY((H5Fclose(file_id) >= 0), "File close succeeded");
    file_id = H5I_INVALID_HID;

    /* Create property list for collective dataset write */
    dxpl_id = H5Pcreate(H5P_DATASET_XFER);
    VRFY((dxpl_id >= 0), "DXPL creation succeeded");

    VRFY((H5Pset_dxpl_mpio(dxpl_id, H5FD_MPIO_COLLECTIVE) >= 0), "H5Pset_dxpl_mpio succeeded");

    /* Create DCPL for dataset creation */
    dcpl_id = H5Pcreate(H5P_DATASET_CREATE);
    VRFY((dcpl_id >= 0), "DCPL creation succeeded");

    /* Run tests with all available filters */
    for (cur_filter_idx = 0; cur_filter_idx < num_filters; cur_filter_idx++) {
        H5FD_mpio_chunk_opt_t chunk_opt;
        H5Z_filter_t          cur_filter = filterIDs[cur_filter_idx];

        /* Run tests with both linked-chunk and multi-chunk I/O */
        for (chunk_opt = H5FD_MPIO_CHUNK_ONE_IO; chunk_opt <= H5FD_MPIO_CHUNK_MULTI_IO; chunk_opt++) {
            H5D_alloc_time_t space_alloc_time;

            /* Run tests with all available space allocation times */
            for (space_alloc_time = H5D_ALLOC_TIME_EARLY; space_alloc_time <= H5D_ALLOC_TIME_INCR;
                 space_alloc_time++) {
                const char *alloc_time;
                unsigned    filter_config;
                htri_t      filter_avail;
                size_t      i;
                char        group_name[512];

                switch (space_alloc_time) {
                    case H5D_ALLOC_TIME_EARLY:
                        alloc_time = "Early";
                        break;
                    case H5D_ALLOC_TIME_LATE:
                        alloc_time = "Late";
                        break;
                    case H5D_ALLOC_TIME_INCR:
                        alloc_time = "Incremental";
                        break;
                    default:
                        alloc_time = "Unknown";
                }

                if (MAINPROCESS)
                    HDprintf("== Running tests with filter '%s' using '%s' and '%s' allocation time ==\n\n",
                             filterNames[cur_filter_idx],
                             H5FD_MPIO_CHUNK_ONE_IO == chunk_opt ? "Linked-Chunk I/O" : "Multi-Chunk I/O",
                             alloc_time);

                /* Make sure current filter is available before testing with it */
                filter_avail = H5Zfilter_avail(cur_filter);
                VRFY((filter_avail >= 0), "H5Zfilter_avail succeeded");

                if (!filter_avail) {
                    if (MAINPROCESS)
                        HDprintf(" ** SKIPPED tests with filter '%s' - filter unavailable **\n\n",
                                 filterNames[cur_filter_idx]);
                    continue;
                }

                /* Get the current filter's info */
                VRFY((H5Zget_filter_info(cur_filter, &filter_config) >= 0), "H5Zget_filter_info succeeded");

                /* Determine if filter is encode-enabled */
                if (0 == (filter_config & H5Z_FILTER_CONFIG_ENCODE_ENABLED)) {
                    if (MAINPROCESS)
                        HDprintf(" ** SKIPPED tests with filter '%s' - filter not encode-enabled **\n\n",
                                 filterNames[cur_filter_idx]);
                    continue;
                }

                /* Set space allocation time */
                VRFY((H5Pset_alloc_time(dcpl_id, space_alloc_time) >= 0), "H5Pset_alloc_time succeeded");

                /* Set chunk I/O optimization method */
                VRFY((H5Pset_dxpl_mpio_chunk_opt(dxpl_id, chunk_opt) >= 0),
                     "H5Pset_dxpl_mpio_chunk_opt succeeded");

                /* Create a group to hold all the datasets for this combination
                 * of filter and chunk optimization mode. Then, close the file
                 * again since some tests may need to open the file in a special
                 * way, like on rank 0 only */
                file_id = H5Fopen(filenames[0], H5F_ACC_RDWR, fapl_id);
                VRFY((file_id >= 0), "H5Fopen succeeded");

                HDsnprintf(group_name, sizeof(group_name), "%s_%s_%s", filterNames[cur_filter_idx],
                           H5FD_MPIO_CHUNK_ONE_IO == chunk_opt ? "linked-chunk-io" : "multi-chunk-io",
                           alloc_time);

                group_id = H5Gcreate2(file_id, group_name, H5P_DEFAULT, H5P_DEFAULT, H5P_DEFAULT);
                VRFY((group_id >= 0), "H5Gcreate2 succeeded");

                VRFY((H5Gclose(group_id) >= 0), "H5Gclose failed");
                group_id = H5I_INVALID_HID;

                VRFY((H5Fclose(file_id) >= 0), "H5Fclose succeeded");
                file_id = H5I_INVALID_HID;

                for (i = 0; i < ARRAY_SIZE(tests); i++) {
                    test_func func = tests[i];

                    if (MPI_SUCCESS == (mpi_code = MPI_Barrier(comm))) {
                        func(group_name, cur_filter, fapl_id, dcpl_id, dxpl_id);
                    }
                    else {
                        if (MAINPROCESS)
                            MESG("MPI_Barrier failed");
                        nerrors++;
                    }
                }

                if (MAINPROCESS)
                    HDputs("");
            }
        }
    }

    VRFY((H5Pclose(dcpl_id) >= 0), "DCPL close succeeded");
    dcpl_id = H5I_INVALID_HID;

    VRFY((H5Pclose(dxpl_id) >= 0), "DXPL close succeeded");
    dxpl_id = H5I_INVALID_HID;

    if (nerrors)
        goto exit;

    if (MAINPROCESS)
        HDputs("All Parallel Filters tests passed\n");

exit:
    if (nerrors)
        if (MAINPROCESS)
            HDprintf("*** %d TEST ERROR%s OCCURRED ***\n", nerrors, nerrors > 1 ? "S" : "");

    TestAlarmOff();

    h5_clean_files(FILENAME, fapl_id);
    fapl_id = H5I_INVALID_HID;

    if (dcpl_id >= 0)
        VRFY((H5Pclose(dcpl_id) >= 0), "H5Pclose succeeded");
    if (dxpl_id >= 0)
        VRFY((H5Pclose(dxpl_id) >= 0), "H5Pclose succeeded");
    if (fapl_id >= 0)
        VRFY((H5Pclose(fapl_id) >= 0), "H5Pclose succeeded");
    if (fcpl_id >= 0)
        VRFY((H5Pclose(fcpl_id) >= 0), "H5Pclose succeeded");
    if (group_id >= 0)
        VRFY((H5Gclose(group_id) >= 0), "H5Gclose succeeded");
    if (file_id >= 0)
        VRFY((H5Fclose(file_id) >= 0), "H5Fclose succeeded");

    H5close();

    MPI_Finalize();

    exit((nerrors ? EXIT_FAILURE : EXIT_SUCCESS));
}<|MERGE_RESOLUTION|>--- conflicted
+++ resolved
@@ -68,46 +68,6 @@
 
 #ifdef H5_HAVE_PARALLEL_FILTERED_WRITES
 /* Tests for writing data in parallel */
-<<<<<<< HEAD
-static void test_write_one_chunk_filtered_dataset(void);
-static void test_write_filtered_dataset_no_overlap(void);
-static void test_write_filtered_dataset_overlap(void);
-static void test_write_filtered_dataset_single_no_selection(void);
-static void test_write_filtered_dataset_all_no_selection(void);
-static void test_write_filtered_dataset_point_selection(void);
-static void test_write_filtered_dataset_interleaved_write(void);
-static void test_write_transformed_filtered_dataset_no_overlap(void);
-static void test_write_3d_filtered_dataset_no_overlap_separate_pages(void);
-static void test_write_3d_filtered_dataset_no_overlap_same_pages(void);
-static void test_write_3d_filtered_dataset_overlap(void);
-static void test_write_cmpd_filtered_dataset_no_conversion_unshared(void);
-static void test_write_cmpd_filtered_dataset_no_conversion_shared(void);
-static void test_write_cmpd_filtered_dataset_type_conversion_unshared(void);
-static void test_write_cmpd_filtered_dataset_type_conversion_shared(void);
-#endif
-
-/* Tests for reading data in parallel */
-static void test_read_one_chunk_filtered_dataset(void);
-static void test_read_filtered_dataset_no_overlap(void);
-static void test_read_filtered_dataset_overlap(void);
-static void test_read_filtered_dataset_single_no_selection(void);
-static void test_read_filtered_dataset_all_no_selection(void);
-static void test_read_filtered_dataset_point_selection(void);
-static void test_read_filtered_dataset_interleaved_read(void);
-static void test_read_transformed_filtered_dataset_no_overlap(void);
-static void test_read_3d_filtered_dataset_no_overlap_separate_pages(void);
-static void test_read_3d_filtered_dataset_no_overlap_same_pages(void);
-static void test_read_3d_filtered_dataset_overlap(void);
-static void test_read_cmpd_filtered_dataset_no_conversion_unshared(void);
-static void test_read_cmpd_filtered_dataset_no_conversion_shared(void);
-static void test_read_cmpd_filtered_dataset_type_conversion_unshared(void);
-static void test_read_cmpd_filtered_dataset_type_conversion_shared(void);
-
-#if MPI_VERSION >= 3
-/* Other miscellaneous tests */
-static void test_shrinking_growing_chunks(void);
-#endif
-=======
 static void test_write_one_chunk_filtered_dataset(const char *parent_group, H5Z_filter_t filter_id,
                                                   hid_t fapl_id, hid_t dcpl_id, hid_t dxpl_id);
 static void test_write_filtered_dataset_no_overlap(const char *parent_group, H5Z_filter_t filter_id,
@@ -199,7 +159,6 @@
 static void test_read_cmpd_filtered_dataset_type_conversion_shared(const char * parent_group,
                                                                    H5Z_filter_t filter_id, hid_t fapl_id,
                                                                    hid_t dcpl_id, hid_t dxpl_id);
->>>>>>> da562164
 
 /*
  * Tests for attempting to round-trip the data going from
@@ -1689,177 +1648,6 @@
 }
 
 /*
- * Tests parallel write of transformed and filtered data
- * in the case where only one process is writing to a
- * particular chunk in the operation. Normally, a data
- * transform function will cause the parallel library to
- * break to independent I/O and this isn't allowed when
- * there are filters in the pipeline. However, in this
- * case the parallel library recognizes that the used
- * data transform function "x" is the same as not applying
- * the transform function. Therefore it does not apply
- * the transform function resulting in not breaking to
- * independent I/O.
- *
- * Programmer: Jan-Willem Blokland
- *             08/20/2021
- */
-static void
-test_write_transformed_filtered_dataset_no_overlap(void)
-{
-    C_DATATYPE *data        = NULL;
-    C_DATATYPE *read_buf    = NULL;
-    C_DATATYPE *correct_buf = NULL;
-    hsize_t     dataset_dims[WRITE_UNSHARED_TRANSFORMED_FILTERED_CHUNKS_DATASET_DIMS];
-    hsize_t     chunk_dims[WRITE_UNSHARED_TRANSFORMED_FILTERED_CHUNKS_DATASET_DIMS];
-    hsize_t     sel_dims[WRITE_UNSHARED_TRANSFORMED_FILTERED_CHUNKS_DATASET_DIMS];
-    hsize_t     start[WRITE_UNSHARED_TRANSFORMED_FILTERED_CHUNKS_DATASET_DIMS];
-    hsize_t     stride[WRITE_UNSHARED_TRANSFORMED_FILTERED_CHUNKS_DATASET_DIMS];
-    hsize_t     count[WRITE_UNSHARED_TRANSFORMED_FILTERED_CHUNKS_DATASET_DIMS];
-    hsize_t     block[WRITE_UNSHARED_TRANSFORMED_FILTERED_CHUNKS_DATASET_DIMS];
-    size_t      i, data_size, correct_buf_size;
-    hid_t       file_id = -1, dset_id = -1, plist_id = -1;
-    hid_t       filespace = -1, memspace = -1;
-
-    if (MAINPROCESS)
-        HDputs("Testing write to unshared transformed and filtered chunks");
-
-    CHECK_CUR_FILTER_AVAIL();
-
-    /* Set up file access property list with parallel I/O access */
-    plist_id = H5Pcreate(H5P_FILE_ACCESS);
-    VRFY((plist_id >= 0), "FAPL creation succeeded");
-
-    VRFY((H5Pset_fapl_mpio(plist_id, comm, info) >= 0), "Set FAPL MPIO succeeded");
-
-    VRFY((H5Pset_libver_bounds(plist_id, H5F_LIBVER_LATEST, H5F_LIBVER_LATEST) >= 0),
-         "Set libver bounds succeeded");
-
-    file_id = H5Fopen(filenames[0], H5F_ACC_RDWR, plist_id);
-    VRFY((file_id >= 0), "Test file open succeeded");
-
-    VRFY((H5Pclose(plist_id) >= 0), "FAPL close succeeded");
-
-    /* Create the dataspace for the dataset */
-    dataset_dims[0] = (hsize_t)WRITE_UNSHARED_TRANSFORMED_FILTERED_CHUNKS_NROWS;
-    dataset_dims[1] = (hsize_t)WRITE_UNSHARED_TRANSFORMED_FILTERED_CHUNKS_NCOLS;
-    chunk_dims[0]   = (hsize_t)WRITE_UNSHARED_TRANSFORMED_FILTERED_CHUNKS_CH_NROWS;
-    chunk_dims[1]   = (hsize_t)WRITE_UNSHARED_TRANSFORMED_FILTERED_CHUNKS_CH_NCOLS;
-    sel_dims[0]     = (hsize_t)WRITE_UNSHARED_TRANSFORMED_FILTERED_CHUNKS_CH_NROWS;
-    sel_dims[1]     = (hsize_t)WRITE_UNSHARED_TRANSFORMED_FILTERED_CHUNKS_NCOLS;
-
-    filespace = H5Screate_simple(WRITE_UNSHARED_TRANSFORMED_FILTERED_CHUNKS_DATASET_DIMS, dataset_dims, NULL);
-    VRFY((filespace >= 0), "File dataspace creation succeeded");
-
-    memspace = H5Screate_simple(WRITE_UNSHARED_TRANSFORMED_FILTERED_CHUNKS_DATASET_DIMS, sel_dims, NULL);
-    VRFY((memspace >= 0), "Memory dataspace creation succeeded");
-
-    /* Create chunked dataset */
-    plist_id = H5Pcreate(H5P_DATASET_CREATE);
-    VRFY((plist_id >= 0), "DCPL creation succeeded");
-
-    VRFY((H5Pset_chunk(plist_id, WRITE_UNSHARED_TRANSFORMED_FILTERED_CHUNKS_DATASET_DIMS, chunk_dims) >= 0),
-         "Chunk size set");
-
-    /* Add test filter to the pipeline */
-    VRFY((set_dcpl_filter(plist_id) >= 0), "Filter set");
-
-    dset_id = H5Dcreate2(file_id, WRITE_UNSHARED_TRANSFORMED_FILTERED_CHUNKS_DATASET_NAME, HDF5_DATATYPE_NAME,
-                         filespace, H5P_DEFAULT, plist_id, H5P_DEFAULT);
-    VRFY((dset_id >= 0), "Dataset creation succeeded");
-
-    VRFY((H5Pclose(plist_id) >= 0), "DCPL close succeeded");
-    VRFY((H5Sclose(filespace) >= 0), "File dataspace close succeeded");
-
-    /* Each process defines the dataset selection in memory and writes
-     * it to the hyperslab in the file
-     */
-    count[0] = 1;
-    count[1] = (hsize_t)WRITE_UNSHARED_TRANSFORMED_FILTERED_CHUNKS_NCOLS /
-               (hsize_t)WRITE_UNSHARED_TRANSFORMED_FILTERED_CHUNKS_CH_NCOLS;
-    stride[0] = (hsize_t)WRITE_UNSHARED_TRANSFORMED_FILTERED_CHUNKS_CH_NROWS;
-    stride[1] = (hsize_t)WRITE_UNSHARED_TRANSFORMED_FILTERED_CHUNKS_CH_NCOLS;
-    block[0]  = (hsize_t)WRITE_UNSHARED_TRANSFORMED_FILTERED_CHUNKS_CH_NROWS;
-    block[1]  = (hsize_t)WRITE_UNSHARED_TRANSFORMED_FILTERED_CHUNKS_CH_NCOLS;
-    start[0]  = ((hsize_t)mpi_rank * (hsize_t)WRITE_UNSHARED_TRANSFORMED_FILTERED_CHUNKS_CH_NROWS * count[0]);
-    start[1]  = 0;
-
-    if (VERBOSE_MED) {
-        HDprintf("Process %d is writing with count[ %" PRIuHSIZE ", %" PRIuHSIZE " ], stride[ %" PRIuHSIZE
-                 ", %" PRIuHSIZE " ], start[ %" PRIuHSIZE ", %" PRIuHSIZE " ], block size[ %" PRIuHSIZE
-                 ", %" PRIuHSIZE " ]\n",
-                 mpi_rank, count[0], count[1], stride[0], stride[1], start[0], start[1], block[0], block[1]);
-        HDfflush(stdout);
-    }
-
-    /* Select hyperslab in the file */
-    filespace = H5Dget_space(dset_id);
-    VRFY((filespace >= 0), "File dataspace retrieval succeeded");
-
-    VRFY((H5Sselect_hyperslab(filespace, H5S_SELECT_SET, start, stride, count, block) >= 0),
-         "Hyperslab selection succeeded");
-
-    /* Fill data buffer */
-    data_size        = sel_dims[0] * sel_dims[1] * sizeof(*data);
-    correct_buf_size = dataset_dims[0] * dataset_dims[1] * sizeof(*correct_buf);
-
-    data = (C_DATATYPE *)HDcalloc(1, data_size);
-    VRFY((NULL != data), "HDcalloc succeeded");
-
-    correct_buf = (C_DATATYPE *)HDcalloc(1, correct_buf_size);
-    VRFY((NULL != correct_buf), "HDcalloc succeeded");
-
-    for (i = 0; i < data_size / sizeof(*data); i++)
-        data[i] = (C_DATATYPE)GEN_DATA(i);
-
-    for (i = 0; i < correct_buf_size / sizeof(*correct_buf); i++)
-        correct_buf[i] = (C_DATATYPE)((i % (dataset_dims[0] / (hsize_t)mpi_size * dataset_dims[1])) +
-                                      (i / (dataset_dims[0] / (hsize_t)mpi_size * dataset_dims[1])));
-
-    /* Create property list for collective dataset write and data transform */
-    plist_id = H5Pcreate(H5P_DATASET_XFER);
-    VRFY((plist_id >= 0), "DXPL creation succeeded");
-
-    VRFY((H5Pset_dxpl_mpio(plist_id, H5FD_MPIO_COLLECTIVE) >= 0), "Set DXPL MPIO succeeded");
-
-    /* Set data transform expression */
-    VRFY((H5Pset_data_transform(plist_id, "x") >= 0), "Set data transform expression succeeded");
-
-    VRFY((H5Dwrite(dset_id, HDF5_DATATYPE_NAME, memspace, filespace, plist_id, data) >= 0),
-         "Dataset write succeeded");
-
-    if (data)
-        HDfree(data);
-
-    VRFY((H5Dclose(dset_id) >= 0), "Dataset close succeeded");
-
-    /* Verify the correct data was written */
-    read_buf = (C_DATATYPE *)HDcalloc(1, correct_buf_size);
-    VRFY((NULL != read_buf), "HDcalloc succeeded");
-
-    dset_id = H5Dopen2(file_id, "/" WRITE_UNSHARED_TRANSFORMED_FILTERED_CHUNKS_DATASET_NAME, H5P_DEFAULT);
-    VRFY((dset_id >= 0), "Dataset open succeeded");
-
-    VRFY((H5Dread(dset_id, HDF5_DATATYPE_NAME, H5S_ALL, H5S_ALL, plist_id, read_buf) >= 0),
-         "Dataset read succeeded");
-
-    VRFY((0 == HDmemcmp(read_buf, correct_buf, correct_buf_size)), "Data verification succeeded");
-
-    if (correct_buf)
-        HDfree(correct_buf);
-    if (read_buf)
-        HDfree(read_buf);
-
-    VRFY((H5Dclose(dset_id) >= 0), "Dataset close succeeded");
-    VRFY((H5Sclose(filespace) >= 0), "File dataspace close succeeded");
-    VRFY((H5Sclose(memspace) >= 0), "Memory dataspace close succeeded");
-    VRFY((H5Pclose(plist_id) >= 0), "DXPL close succeeded");
-    VRFY((H5Fclose(file_id) >= 0), "File close succeeded");
-
-    return;
-}
-
-/*
  * Tests parallel write of filtered data in the case where
  * a single process in the write operation has no selection
  * in the dataset's dataspace. In this case, the process with
@@ -6906,242 +6694,9 @@
 }
 
 /*
-<<<<<<< HEAD
- * Tests parallel read of transformed and filtered data in the
- * case where only one process is reading from a particular
- * chunk in the operation. Normally, a data transform function
- * will cause the parallel library to break to independent I/O
- * and this isn't allowed when there are filters in the pipeline.
- * However, in this case the parallel library recognizes that
- * the used data transform function "x" is the same as not
- * applying the transform function. Therefore it does not apply
- * the transform function resulting in not breaking to
- * independent I/O.
- *
- * The MAINPROCESS rank will first write out all of the
- * data to the dataset. Then, each rank reads a part of
- * the dataset and contributes its piece to a global buffer
- * that is checked for consistency.
- *
- * Programmer: Jan-Willem Blokland
- *             08/20/2021
- */
-static void
-test_read_transformed_filtered_dataset_no_overlap(void)
-{
-    C_DATATYPE *read_buf    = NULL;
-    C_DATATYPE *correct_buf = NULL;
-    C_DATATYPE *global_buf  = NULL;
-    hsize_t     dataset_dims[READ_UNSHARED_TRANSFORMED_FILTERED_CHUNKS_DATASET_DIMS];
-    hsize_t     chunk_dims[READ_UNSHARED_TRANSFORMED_FILTERED_CHUNKS_DATASET_DIMS];
-    hsize_t     sel_dims[READ_UNSHARED_TRANSFORMED_FILTERED_CHUNKS_DATASET_DIMS];
-    hsize_t     start[READ_UNSHARED_TRANSFORMED_FILTERED_CHUNKS_DATASET_DIMS];
-    hsize_t     stride[READ_UNSHARED_TRANSFORMED_FILTERED_CHUNKS_DATASET_DIMS];
-    hsize_t     count[READ_UNSHARED_TRANSFORMED_FILTERED_CHUNKS_DATASET_DIMS];
-    hsize_t     block[READ_UNSHARED_TRANSFORMED_FILTERED_CHUNKS_DATASET_DIMS];
-    hsize_t     flat_dims[1];
-    size_t      i, read_buf_size, correct_buf_size;
-    hid_t       file_id = -1, dset_id = -1, plist_id = -1;
-    hid_t       filespace = -1, memspace = -1;
-    int *       recvcounts = NULL;
-    int *       displs     = NULL;
-
-    if (MAINPROCESS)
-        HDputs("Testing read from unshared transformed and filtered chunks");
-
-    CHECK_CUR_FILTER_AVAIL();
-
-    dataset_dims[0] = (hsize_t)READ_UNSHARED_TRANSFORMED_FILTERED_CHUNKS_NROWS;
-    dataset_dims[1] = (hsize_t)READ_UNSHARED_TRANSFORMED_FILTERED_CHUNKS_NCOLS;
-
-    /* Setup the buffer for writing and for comparison */
-    correct_buf_size = (hsize_t)READ_UNSHARED_TRANSFORMED_FILTERED_CHUNKS_NROWS *
-                       (hsize_t)READ_UNSHARED_TRANSFORMED_FILTERED_CHUNKS_NCOLS * sizeof(*correct_buf);
-
-    correct_buf = (C_DATATYPE *)HDcalloc(1, correct_buf_size);
-    VRFY((NULL != correct_buf), "HDcalloc succeeded");
-
-    for (i = 0; i < correct_buf_size / sizeof(*correct_buf); i++)
-        correct_buf[i] = (C_DATATYPE)((i % (dataset_dims[0] / (hsize_t)mpi_size * dataset_dims[1])) +
-                                      (i / (dataset_dims[0] / (hsize_t)mpi_size * dataset_dims[1])));
-
-    if (MAINPROCESS) {
-        plist_id = H5Pcreate(H5P_FILE_ACCESS);
-        VRFY((plist_id >= 0), "FAPL creation succeeded");
-
-        VRFY((H5Pset_libver_bounds(plist_id, H5F_LIBVER_LATEST, H5F_LIBVER_LATEST) >= 0),
-             "Set libver bounds succeeded");
-
-        file_id = H5Fopen(filenames[0], H5F_ACC_RDWR, plist_id);
-        VRFY((file_id >= 0), "Test file open succeeded");
-
-        VRFY((H5Pclose(plist_id) >= 0), "FAPL close succeeded");
-
-        /* Create the dataspace for the dataset */
-        filespace =
-            H5Screate_simple(READ_UNSHARED_TRANSFORMED_FILTERED_CHUNKS_DATASET_DIMS, dataset_dims, NULL);
-        VRFY((filespace >= 0), "File dataspace creation succeeded");
-
-        /* Create chunked dataset */
-        chunk_dims[0] = (hsize_t)READ_UNSHARED_TRANSFORMED_FILTERED_CHUNKS_CH_NROWS;
-        chunk_dims[1] = (hsize_t)READ_UNSHARED_TRANSFORMED_FILTERED_CHUNKS_CH_NCOLS;
-
-        plist_id = H5Pcreate(H5P_DATASET_CREATE);
-        VRFY((plist_id >= 0), "DCPL creation succeeded");
-
-        VRFY(
-            (H5Pset_chunk(plist_id, READ_UNSHARED_TRANSFORMED_FILTERED_CHUNKS_DATASET_DIMS, chunk_dims) >= 0),
-            "Chunk size set");
-
-        /* Add test filter to the pipeline */
-        VRFY((set_dcpl_filter(plist_id) >= 0), "Filter set");
-
-        dset_id = H5Dcreate2(file_id, READ_UNSHARED_TRANSFORMED_FILTERED_CHUNKS_DATASET_NAME,
-                             HDF5_DATATYPE_NAME, filespace, H5P_DEFAULT, plist_id, H5P_DEFAULT);
-        VRFY((dset_id >= 0), "Dataset creation succeeded");
-
-        VRFY((H5Pclose(plist_id) >= 0), "DCPL close succeeded");
-        VRFY((H5Sclose(filespace) >= 0), "File dataspace close succeeded");
-
-        /* Create property list for collective dataset read */
-        plist_id = H5Pcreate(H5P_DATASET_XFER);
-        VRFY((plist_id >= 0), "DXPL creation succeeded");
-
-        /* Set data transform expression */
-        VRFY((H5Pset_data_transform(plist_id, "x") >= 0), "Set data transform expression succeeded");
-
-        VRFY((H5Dwrite(dset_id, HDF5_DATATYPE_NAME, H5S_ALL, H5S_ALL, plist_id, correct_buf) >= 0),
-             "Dataset write succeeded");
-
-        VRFY((H5Pclose(plist_id) >= 0), "DXPL close succeeded");
-        VRFY((H5Dclose(dset_id) >= 0), "Dataset close succeeded");
-        VRFY((H5Fclose(file_id) >= 0), "File close succeeded");
-    }
-
-    /* Set up file access property list with parallel I/O access */
-    plist_id = H5Pcreate(H5P_FILE_ACCESS);
-    VRFY((plist_id >= 0), "FAPL creation succeeded");
-
-    VRFY((H5Pset_fapl_mpio(plist_id, comm, info) >= 0), "Set FAPL MPIO succeeded");
-
-    VRFY((H5Pset_libver_bounds(plist_id, H5F_LIBVER_LATEST, H5F_LIBVER_LATEST) >= 0),
-         "Set libver bounds succeeded");
-
-    file_id = H5Fopen(filenames[0], H5F_ACC_RDONLY, plist_id);
-    VRFY((file_id >= 0), "Test file open succeeded");
-
-    VRFY((H5Pclose(plist_id) >= 0), "FAPL close succeeded");
-
-    dset_id = H5Dopen2(file_id, "/" READ_UNSHARED_TRANSFORMED_FILTERED_CHUNKS_DATASET_NAME, H5P_DEFAULT);
-    VRFY((dset_id >= 0), "Dataset open succeeded");
-
-    sel_dims[0] = (hsize_t)READ_UNSHARED_TRANSFORMED_FILTERED_CHUNKS_CH_NROWS;
-    sel_dims[1] = (hsize_t)READ_UNSHARED_TRANSFORMED_FILTERED_CHUNKS_NCOLS;
-
-    /* Setup one-dimensional memory dataspace for reading the dataset data into a contiguous buffer */
-    flat_dims[0] = sel_dims[0] * sel_dims[1];
-
-    memspace = H5Screate_simple(1, flat_dims, NULL);
-    VRFY((memspace >= 0), "Memory dataspace creation succeeded");
-
-    /* Select hyperslab in the file */
-    filespace = H5Dget_space(dset_id);
-    VRFY((filespace >= 0), "File dataspace retrieval succeeded");
-
-    /*
-     * Each process defines the dataset selection in the file and reads
-     * it to the selection in memory
-     */
-    count[0] = 1;
-    count[1] = (hsize_t)READ_UNSHARED_TRANSFORMED_FILTERED_CHUNKS_NCOLS /
-               (hsize_t)READ_UNSHARED_TRANSFORMED_FILTERED_CHUNKS_CH_NCOLS;
-    stride[0] = (hsize_t)READ_UNSHARED_TRANSFORMED_FILTERED_CHUNKS_CH_NROWS;
-    stride[1] = (hsize_t)READ_UNSHARED_TRANSFORMED_FILTERED_CHUNKS_CH_NCOLS;
-    block[0]  = (hsize_t)READ_UNSHARED_TRANSFORMED_FILTERED_CHUNKS_CH_NROWS;
-    block[1]  = (hsize_t)READ_UNSHARED_TRANSFORMED_FILTERED_CHUNKS_CH_NCOLS;
-    start[0]  = ((hsize_t)mpi_rank * (hsize_t)READ_UNSHARED_TRANSFORMED_FILTERED_CHUNKS_CH_NROWS * count[0]);
-    start[1]  = 0;
-
-    if (VERBOSE_MED) {
-        HDprintf("Process %d is reading with count[ %" PRIuHSIZE ", %" PRIuHSIZE " ], stride[ %" PRIuHSIZE
-                 ", %" PRIuHSIZE " ], start[ %" PRIuHSIZE ", %" PRIuHSIZE " ], block size[ %" PRIuHSIZE
-                 ", %" PRIuHSIZE " ]\n",
-                 mpi_rank, count[0], count[1], stride[0], stride[1], start[0], start[1], block[0], block[1]);
-        HDfflush(stdout);
-    }
-
-    VRFY((H5Sselect_hyperslab(filespace, H5S_SELECT_SET, start, stride, count, block) >= 0),
-         "Hyperslab selection succeeded");
-
-    /* Create property list for collective dataset read and data transform */
-    plist_id = H5Pcreate(H5P_DATASET_XFER);
-    VRFY((plist_id >= 0), "DXPL creation succeeded");
-
-    VRFY((H5Pset_dxpl_mpio(plist_id, H5FD_MPIO_COLLECTIVE) >= 0), "Set DXPL MPIO succeeded");
-
-    /* Set data transform expression */
-    VRFY((H5Pset_data_transform(plist_id, "x") >= 0), "Set data transform expression succeeded");
-
-    read_buf_size = flat_dims[0] * sizeof(*read_buf);
-
-    read_buf = (C_DATATYPE *)HDcalloc(1, read_buf_size);
-    VRFY((NULL != read_buf), "HDcalloc succeeded");
-
-    VRFY((H5Dread(dset_id, HDF5_DATATYPE_NAME, memspace, filespace, plist_id, read_buf) >= 0),
-         "Dataset read succeeded");
-
-    global_buf = (C_DATATYPE *)HDcalloc(1, correct_buf_size);
-    VRFY((NULL != global_buf), "HDcalloc succeeded");
-
-    /* Collect each piece of data from all ranks into a global buffer on all ranks */
-    recvcounts = (int *)HDcalloc(1, (size_t)mpi_size * sizeof(*recvcounts));
-    VRFY((NULL != recvcounts), "HDcalloc succeeded");
-
-    for (i = 0; i < (size_t)mpi_size; i++)
-        recvcounts[i] = (int)flat_dims[0];
-
-    displs = (int *)HDcalloc(1, (size_t)mpi_size * sizeof(*displs));
-    VRFY((NULL != displs), "HDcalloc succeeded");
-
-    for (i = 0; i < (size_t)mpi_size; i++)
-        displs[i] = (int)(i * flat_dims[0]);
-
-    VRFY((MPI_SUCCESS == MPI_Allgatherv(read_buf, (int)flat_dims[0], C_DATATYPE_MPI, global_buf, recvcounts,
-                                        displs, C_DATATYPE_MPI, comm)),
-         "MPI_Allgatherv succeeded");
-
-    VRFY((0 == HDmemcmp(global_buf, correct_buf, correct_buf_size)), "Data verification succeeded");
-
-    if (displs)
-        HDfree(displs);
-    if (recvcounts)
-        HDfree(recvcounts);
-    if (global_buf)
-        HDfree(global_buf);
-    if (read_buf)
-        HDfree(read_buf);
-    if (correct_buf)
-        HDfree(correct_buf);
-
-    VRFY((H5Dclose(dset_id) >= 0), "Dataset close succeeded");
-    VRFY((H5Sclose(filespace) >= 0), "File dataspace close succeeded");
-    VRFY((H5Sclose(memspace) >= 0), "Memory dataspace close succeeded");
-    VRFY((H5Pclose(plist_id) >= 0), "DXPL close succeeded");
-    VRFY((H5Fclose(file_id) >= 0), "File close succeeded");
-
-    return;
-}
-
-/*
- * Tests parallel read of filtered data in the case where
- * the dataset has 3 dimensions and each process reads from
- * each "page" in the 3rd dimension. However, no chunk on a
- * given "page" is read from by more than one process.
-=======
  * Tests parallel read of filtered data from shared
  * chunks using a compound datatype which requires
  * a datatype conversion.
->>>>>>> da562164
  *
  * The MAINPROCESS rank will first write out all of the
  * data to the dataset. Then, each rank reads a part of
