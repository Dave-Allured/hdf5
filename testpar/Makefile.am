#
# Copyright by The HDF Group.
# Copyright by the Board of Trustees of the University of Illinois.
# All rights reserved.
#
# This file is part of HDF5.  The full HDF5 copyright notice, including
# terms governing use, modification, and redistribution, is contained in
# the COPYING file, which can be found at the root of the source code
# distribution tree, or in https://www.hdfgroup.org/licenses.
# If you do not have access to either file, you may request a copy from
# help@hdfgroup.org.
##
## Makefile.am
## Run automake to generate a Makefile.in from this file.
##
#
# hdf5 Parallel Library Test Makefile(.in)
#

include $(top_srcdir)/config/commence.am

AM_CPPFLAGS+=-I$(top_srcdir)/src -I$(top_srcdir)/test

# Test scripts--
#       testpflush.sh:
TEST_SCRIPT_PARA = testpflush.sh
SCRIPT_DEPEND = t_pflush1$(EXEEXT) t_pflush2$(EXEEXT)

check_SCRIPTS = $(TEST_SCRIPT_PARA)

# Test programs.  These are our main targets.
#
<<<<<<< HEAD
TEST_PROG_PARA=t_mpi t_bigio testphdf5 t_cache t_cache_image t_pread t_pshutdown t_prestart t_init_term t_pmulti_dset t_shapesame t_filters_parallel t_2Gio
=======
TEST_PROG_PARA=t_mpi t_bigio testphdf5 t_cache t_cache_image t_pread t_pshutdown t_prestart t_init_term t_shapesame t_filters_parallel t_2Gio t_vfd
>>>>>>> 633ea5e2

# t_pflush1 and t_pflush2 are used by testpflush.sh
check_PROGRAMS = $(TEST_PROG_PARA) t_pflush1 t_pflush2

testphdf5_SOURCES=testphdf5.c t_dset.c t_file.c t_file_image.c t_mdset.c \
	t_ph5basic.c t_coll_chunk.c t_span_tree.c t_chunk_alloc.c t_filter_read.c \
	t_prop.c t_coll_md_read.c

# The tests all depend on the hdf5 library and the test library
LDADD = $(LIBH5TEST) $(LIBHDF5)

# Temporary files
# MPItest.h5 is from t_mpi
# Para*.h5 are from testphdf
# bigio_test.h5 is from t_bigio
# ShapeSameTest.h5 is from t_shapesame
# shutdown.h5 is from t_pshutdown
# after_mpi_fin.h5 is from t_init_term
# go is used for debugging. See testphdf5.c.
CHECK_CLEANFILES+=MPItest.h5 Para*.h5 bigio_test.h5 CacheTestDummy.h5 \
		  ShapeSameTest.h5 shutdown.h5 pmulti_dset.h5 after_mpi_fin.h5 go

include $(top_srcdir)/config/conclude.am<|MERGE_RESOLUTION|>--- conflicted
+++ resolved
@@ -30,11 +30,7 @@
 
 # Test programs.  These are our main targets.
 #
-<<<<<<< HEAD
-TEST_PROG_PARA=t_mpi t_bigio testphdf5 t_cache t_cache_image t_pread t_pshutdown t_prestart t_init_term t_pmulti_dset t_shapesame t_filters_parallel t_2Gio
-=======
-TEST_PROG_PARA=t_mpi t_bigio testphdf5 t_cache t_cache_image t_pread t_pshutdown t_prestart t_init_term t_shapesame t_filters_parallel t_2Gio t_vfd
->>>>>>> 633ea5e2
+TEST_PROG_PARA=t_mpi t_bigio testphdf5 t_cache t_cache_image t_pread t_pshutdown t_prestart t_init_term t_pmulti_dset t_shapesame t_filters_parallel t_2Gio t_vfd
 
 # t_pflush1 and t_pflush2 are used by testpflush.sh
 check_PROGRAMS = $(TEST_PROG_PARA) t_pflush1 t_pflush2
