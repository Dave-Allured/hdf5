--- conflicted
+++ resolved
@@ -1635,15 +1635,11 @@
     VRFY((ret >= 0), "H5Sset_hyperslab succeeded");
 
     /* write data independently.  Should fail. */
-<<<<<<< HEAD
-    ret = H5Dwrite(dataset2, H5T_NATIVE_INT, mem_dataspace, file_dataspace, H5P_DEFAULT, data_array1);
-=======
     H5E_BEGIN_TRY
     {
         ret = H5Dwrite(dataset2, H5T_NATIVE_INT, mem_dataspace, file_dataspace, H5P_DEFAULT, data_array1);
     }
     H5E_END_TRY
->>>>>>> 18bbd3f0
     VRFY((ret < 0), "H5Dwrite failed as expected");
 
     H5Sclose(file_dataspace);
@@ -2219,15 +2215,11 @@
     VRFY((ret >= 0), "H5Sset_hyperslab succeeded");
 
     /* write data independently.  Should fail. */
-<<<<<<< HEAD
-    ret = H5Dwrite(dataset2, H5T_NATIVE_INT, mem_dataspace, file_dataspace, xfer_plist, data_array1);
-=======
     H5E_BEGIN_TRY
     {
         ret = H5Dwrite(dataset2, H5T_NATIVE_INT, mem_dataspace, file_dataspace, xfer_plist, data_array1);
     }
     H5E_END_TRY
->>>>>>> 18bbd3f0
     VRFY((ret < 0), "H5Dwrite failed as expected");
 
     H5Sclose(file_dataspace);
@@ -3996,15 +3988,9 @@
     test_no_collective_cause_mode(TEST_NOT_CONTIGUOUS_OR_CHUNKED_DATASET_COMPACT);
     test_no_collective_cause_mode(TEST_NOT_CONTIGUOUS_OR_CHUNKED_DATASET_EXTERNAL);
 #ifdef LATER /* fletcher32 */
-<<<<<<< HEAD
-             /* TODO: use this instead of below TEST_FILTERS_READ when H5Dcreate and
-              * H5Dwrite is ready for mpio + filter feature.
-              */
-=======
     /* TODO: use this instead of below TEST_FILTERS_READ when H5Dcreate and
      * H5Dwrite is ready for mpio + filter feature.
      */
->>>>>>> 18bbd3f0
     /* test_no_collective_cause_mode (TEST_FILTERS); */
     test_no_collective_cause_mode_filter(TEST_FILTERS_READ);
 #endif /* LATER */
@@ -4130,13 +4116,6 @@
         fid = H5Fopen(filename, H5F_ACC_RDWR, H5P_DEFAULT);
         VRFY((fid >= 0), "H5Fopen succeeed");
 
-<<<<<<< HEAD
-    /* should fail */
-    ret = H5Fset_mpi_atomicity(fid, TRUE);
-    VRFY((ret == FAIL), "H5Fset_mpi_atomicity failed");
-
-    if (MAINPROCESS) {
-=======
         /* should fail */
         H5E_BEGIN_TRY
         {
@@ -4145,7 +4124,6 @@
         H5E_END_TRY
         VRFY((ret == FAIL), "H5Fset_mpi_atomicity failed");
 
->>>>>>> 18bbd3f0
         ret = H5Fclose(fid);
         VRFY((ret >= 0), "H5Fclose succeeded");
     }
