/* * * * * * * * * * * * * * * * * * * * * * * * * * * * * * * * * * * * * * *
 * Copyright by The HDF Group.                                               *
 * Copyright by the Board of Trustees of the University of Illinois.         *
 * All rights reserved.                                                      *
 *                                                                           *
 * This file is part of HDF5.  The full HDF5 copyright notice, including     *
 * terms governing use, modification, and redistribution, is contained in    *
 * the COPYING file, which can be found at the root of the source code       *
 * distribution tree, or in https://www.hdfgroup.org/licenses.               *
 * If you do not have access to either file, you may request a copy from     *
 * help@hdfgroup.org.                                                        *
 * * * * * * * * * * * * * * * * * * * * * * * * * * * * * * * * * * * * * * */

/* Programmer:  John Mainzer
 *              7/13/15
 *
 *              This file contains tests specific to the cache image
 *        feature implemented in H5C.c
 */
#include "testphdf5.h"

#include "cache_common.h"
#include "genall5.h"

#define TEST_FILES_TO_CONSTRUCT 2
#define CHUNK_SIZE              10
#define DSET_SIZE               (40 * CHUNK_SIZE)
#define MAX_NUM_DSETS           256
#define PAR_NUM_DSETS           32
#define PAGE_SIZE               (4 * 1024)
#define PB_SIZE                 (64 * PAGE_SIZE)

/* global variable declarations: */

const char *FILENAMES[] = {"t_cache_image_00", "t_cache_image_01", "t_cache_image_02", NULL};

/* local utility function declarations */

static void create_data_sets(hid_t file_id, int min_dset, int max_dset);
#if 0 /* keep pending full parallel cache image */
static void delete_data_sets(hid_t file_id, int min_dset, int max_dset);
#endif

static void open_hdf5_file(const hbool_t create_file, const hbool_t mdci_sbem_expected,
                           const hbool_t read_only, const hbool_t set_mdci_fapl, const hbool_t config_fsm,
                           const hbool_t enable_page_buffer, const char *hdf_file_name,
                           const unsigned cache_image_flags, hid_t *file_id_ptr, H5F_t **file_ptr_ptr,
                           H5C_t **cache_ptr_ptr, MPI_Comm comm, MPI_Info info, int l_facc_type,
                           const hbool_t all_coll_metadata_ops, const hbool_t coll_metadata_write,
                           const int md_write_strat);

static void verify_data_sets(hid_t file_id, int min_dset, int max_dset);

/* local test function declarations */

static hbool_t  parse_flags(int argc, char *argv[], hbool_t *setup_ptr, hbool_t *ici_ptr, int *file_idx_ptr,
                            int *mpi_size_ptr, hbool_t display);
static void     usage(void);
static unsigned construct_test_file(int test_file_index);
static void     par_create_dataset(int dset_num, hid_t file_id, int mpi_rank, int mpi_size);
static void     par_delete_dataset(int dset_num, hid_t file_id, int mpi_rank);
static void     par_verify_dataset(int dset_num, hid_t file_id, int mpi_rank);

static hbool_t serial_insert_cache_image(int file_name_idx, int mpi_size);
static void    serial_verify_dataset(int dset_num, hid_t file_id, int mpi_size);

/* top level test function declarations */
static unsigned verify_cache_image_RO(int file_name_id, int md_write_strat, int mpi_rank);
static unsigned verify_cache_image_RW(int file_name_id, int md_write_strat, int mpi_rank);

static hbool_t smoke_check_1(MPI_Comm mpi_comm, MPI_Info mpi_info, int mpi_rank, int mpi_size);

/****************************************************************************/
/***************************** Utility Functions ****************************/
/****************************************************************************/

/*-------------------------------------------------------------------------
 * Function:    construct_test_file()
 *
 * Purpose:     This function attempts to mimic the typical "poor man's
 *        parallel use case in which the file is passed between
 *        processes, each of which open the file, write some data,
 *        close the file, and then pass control on to the next
 *        process.
 *
 *        In this case, we create one group for each process, and
 *        populate it with a "zoo" of HDF5 objects selected to
 *        (ideally) exercise all HDF5 on disk data structures.
 *
 *        The end result is a test file used verify that PHDF5
 *        can open a file with a cache image.
 *
 *        Cycle of operation
 *
 *        1) Create a HDF5 file with the cache image FAPL entry.
 *
 *           Verify that the cache is informed of the cache image
 *           FAPL entry.
 *
 *           Set all cache image flags, forcing full functionality.
 *
 *        2) Create a data set in the file.
 *
 *        3) Close the file.
 *
 *        4) Open the file.
 *
 *           Verify that the metadata cache is instructed to load
 *                 the metadata cache image.
 *
 *        5) Create a data set in the file.
 *
 *        6) Close the file.  If enough datasets have been created
 *                 goto 7.  Otherwise return to 4.
 *
 *        7) Open the file R/O.
 *
 *                 Verify that the file contains a metadata cache image
 *                 superblock extension message.
 *
 *        8) Verify all data sets.
 *
 *           Verify that the cache image has been loaded.
 *
 *            9) close the file.
 *
 * Return:      void
 *
 * Programmer:  John Mainzer
 *              1/25/17
 *
 * Modifications:
 *
 *        None.
 *
 *-------------------------------------------------------------------------
 */

static unsigned
construct_test_file(int test_file_index)
{
    const char *fcn_name = "construct_test_file()";
    char        filename[512];
    hbool_t     show_progress = FALSE;
    hid_t       file_id       = -1;
    H5F_t *     file_ptr      = NULL;
    H5C_t *     cache_ptr     = NULL;
    int         cp            = 0;
    int         min_dset      = 0;
    int         max_dset      = 0;
    MPI_Comm    dummy_comm    = MPI_COMM_WORLD;
    MPI_Info    dummy_info    = MPI_INFO_NULL;

    pass = TRUE;

    if (show_progress)
        HDfprintf(stdout, "%s: cp = %d, pass = %d.\n", fcn_name, cp++, pass);

    /* setup the file name */
    if (pass) {

        HDassert(FILENAMES[test_file_index]);

        if (h5_fixname(FILENAMES[test_file_index], H5P_DEFAULT, filename, sizeof(filename)) == NULL) {

            pass         = FALSE;
            failure_mssg = "h5_fixname() failed.\n";
        }
    }

    if (show_progress)
        HDfprintf(stdout, "%s: cp = %d, pass = %d.\n", fcn_name, cp++, pass);

    /* 1) Create a HDF5 file with the cache image FAPL entry.
     *
     *      Verify that the cache is informed of the cache image FAPL entry.
     *
     *    Set flags forcing full function of the cache image feature.
     */

    if (pass) {

        open_hdf5_file(/* create_file           */ TRUE,
                       /* mdci_sbem_expected    */ FALSE,
                       /* read_only             */ FALSE,
                       /* set_mdci_fapl         */ TRUE,
                       /* config_fsm            */ TRUE,
                       /* enable_page_buffer    */ FALSE,
                       /* hdf_file_name         */ filename,
                       /* cache_image_flags     */ H5C_CI__ALL_FLAGS,
                       /* file_id_ptr           */ &file_id,
                       /* file_ptr_ptr          */ &file_ptr,
                       /* cache_ptr_ptr         */ &cache_ptr,
                       /* comm                  */ dummy_comm,
                       /* info                  */ dummy_info,
                       /* l_facc_type           */ 0,
                       /* all_coll_metadata_ops */ FALSE,
                       /* coll_metadata_write   */ FALSE,
                       /* md_write_strat        */ 0);
    }

    if (show_progress)
        HDfprintf(stdout, "%s: cp = %d, pass = %d.\n", fcn_name, cp++, pass);

    /* 2) Create a data set in the file. */

    if (pass) {

        create_data_sets(file_id, min_dset++, max_dset++);
    }

#if H5C_COLLECT_CACHE_STATS
    if (pass) {

        if (cache_ptr->images_loaded != 0) {

            pass         = FALSE;
            failure_mssg = "metadata cache image block loaded(1).";
        }
    }
#endif /* H5C_COLLECT_CACHE_STATS */

    if (show_progress)
        HDfprintf(stdout, "%s: cp = %d, pass = %d.\n", fcn_name, cp++, pass);

    /* 3) Close the file. */

    if (pass) {

        if (H5Fclose(file_id) < 0) {

            pass         = FALSE;
            failure_mssg = "H5Fclose() failed.\n";
        }
    }

    if (show_progress)
        HDfprintf(stdout, "%s: cp = %d, pass = %d.\n", fcn_name, cp++, pass);

    while ((pass) && (max_dset < MAX_NUM_DSETS)) {

        /* 4) Open the file.
         *
         *    Verify that the metadata cache is instructed to load the
         *    metadata cache image.
         */

        if (pass) {

            open_hdf5_file(/* create_file           */ FALSE,
                           /* mdci_sbem_expected    */ TRUE,
                           /* read_only             */ FALSE,
                           /* set_mdci_fapl         */ TRUE,
                           /* config_fsm            */ FALSE,
                           /* enable_page_buffer    */ FALSE,
                           /* hdf_file_name         */ filename,
                           /* cache_image_flags     */ H5C_CI__ALL_FLAGS,
                           /* file_id_ptr           */ &file_id,
                           /* file_ptr_ptr          */ &file_ptr,
                           /* cache_ptr_ptr         */ &cache_ptr,
                           /* comm                  */ dummy_comm,
                           /* info                  */ dummy_info,
                           /* l_facc_type           */ 0,
                           /* all_coll_metadata_ops */ FALSE,
                           /* coll_metadata_write   */ FALSE,
                           /* md_write_strat        */ 0);
        }

        if (show_progress)
            HDfprintf(stdout, "%s:L1 cp = %d, max_dset = %d, pass = %d.\n", fcn_name, cp, max_dset, pass);

        /* 5) Create a data set in the file. */

        if (pass) {

            create_data_sets(file_id, min_dset++, max_dset++);
        }

#if H5C_COLLECT_CACHE_STATS
        if (pass) {

            if (cache_ptr->images_loaded == 0) {

                pass         = FALSE;
                failure_mssg = "metadata cache image block not loaded(1).";
            }
        }
#endif /* H5C_COLLECT_CACHE_STATS */

        if (show_progress)
            HDfprintf(stdout, "%s:L2 cp = %d, max_dset = %d, pass = %d.\n", fcn_name, cp + 1, max_dset, pass);

        /* 6) Close the file. */

        if (pass) {

            if (H5Fclose(file_id) < 0) {

                pass         = FALSE;
                failure_mssg = "H5Fclose() failed.\n";
            }
        }

        if (show_progress)
            HDfprintf(stdout, "%s:L3 cp = %d, max_dset = %d, pass = %d.\n", fcn_name, cp + 2, max_dset, pass);
    } /* end while */
    cp += 3;

    /* 7) Open the file R/O.
     *
     *    Verify that the file contains a metadata cache image
     *    superblock extension message.
     */

    if (pass) {

        open_hdf5_file(/* create_file           */ FALSE,
                       /* mdci_sbem_expected    */ TRUE,
                       /* read_only             */ TRUE,
                       /* set_mdci_fapl         */ FALSE,
                       /* config_fsm            */ FALSE,
                       /* enable_page_buffer    */ FALSE,
                       /* hdf_file_name         */ filename,
                       /* cache_image_flags     */ H5C_CI__ALL_FLAGS,
                       /* file_id_ptr           */ &file_id,
                       /* file_ptr_ptr          */ &file_ptr,
                       /* cache_ptr_ptr         */ &cache_ptr,
                       /* comm                  */ dummy_comm,
                       /* info                  */ dummy_info,
                       /* l_facc_type           */ 0,
                       /* all_coll_metadata_ops */ FALSE,
                       /* coll_metadata_write   */ FALSE,
                       /* md_write_strat        */ 0);
    }

    if (show_progress)
        HDfprintf(stdout, "%s: cp = %d, pass = %d.\n", fcn_name, cp++, pass);

    /* 8) Open and close all data sets.
     *
     *    Verify that the cache image has been loaded.
     */

    if (pass) {

        verify_data_sets(file_id, 0, max_dset - 1);
    }

#if H5C_COLLECT_CACHE_STATS
    if (pass) {

        if (cache_ptr->images_loaded == 0) {

            pass         = FALSE;
            failure_mssg = "metadata cache image block not loaded(2).";
        }
    }
#endif /* H5C_COLLECT_CACHE_STATS */

    if (show_progress)
        HDfprintf(stdout, "%s: cp = %d, pass = %d.\n", fcn_name, cp++, pass);

    /* 9) Close the file. */

    if (pass) {

        if (H5Fclose(file_id) < 0) {

            pass         = FALSE;
            failure_mssg = "H5Fclose() failed.\n";
        }
    }

    return !pass;

} /* construct_test_file() */

/*-------------------------------------------------------------------------
 * Function:    create_data_sets()
 *
 * Purpose:     If pass is TRUE on entry, create the specified data sets
 *        in the indicated file.
 *
 *        Data sets and their contents must be well know, as we
 *        will verify that they contain the expected data later.
 *
 *              On failure, set pass to FALSE, and set failure_mssg
 *              to point to an appropriate failure message.
 *
 *              Do nothing if pass is FALSE on entry.
 *
 * Return:      void
 *
 * Programmer:  John Mainzer
 *              7/15/15
 *
 * Modifications:
 *
 *              Added min_dset and max_dset parameters and supporting
 *        code.  This allows the caller to specify a range of
 *        datasets to create.
 *                        JRM -- 8/20/15
 *
 *-------------------------------------------------------------------------
 */

static void
create_data_sets(hid_t file_id, int min_dset, int max_dset)
{
    const char *fcn_name = "create_data_sets()";
    char        dset_name[64];
    hbool_t     show_progress = FALSE;
    hbool_t     valid_chunk;
    hbool_t     verbose = FALSE;
    int         cp      = 0;
    int         i, j, k, l, m;
    int         data_chunk[CHUNK_SIZE][CHUNK_SIZE];
    herr_t      status;
    hid_t       dataspace_id = -1;
    hid_t       filespace_ids[MAX_NUM_DSETS];
    hid_t       memspace_id = -1;
    hid_t       dataset_ids[MAX_NUM_DSETS];
    hid_t       properties = -1;
    hsize_t     dims[2];
    hsize_t     a_size[2];
    hsize_t     offset[2];
    hsize_t     chunk_size[2];

    if (show_progress)
        HDfprintf(stdout, "%s: cp = %d.\n", fcn_name, cp++);

    HDassert(0 <= min_dset);
    HDassert(min_dset <= max_dset);
    HDassert(max_dset < MAX_NUM_DSETS);

    /* create the datasets */

    if (pass) {

        i = min_dset;

        while ((pass) && (i <= max_dset)) {
            /* create a dataspace for the chunked dataset */
            dims[0]      = DSET_SIZE;
            dims[1]      = DSET_SIZE;
            dataspace_id = H5Screate_simple(2, dims, NULL);

            if (dataspace_id < 0) {

                pass         = FALSE;
                failure_mssg = "H5Screate_simple() failed.";
            }

            /* set the dataset creation plist to specify that the raw data is
             * to be partioned into 10X10 element chunks.
             */

            if (pass) {

                chunk_size[0] = CHUNK_SIZE;
                chunk_size[1] = CHUNK_SIZE;
                properties    = H5Pcreate(H5P_DATASET_CREATE);

                if (properties < 0) {

                    pass         = FALSE;
                    failure_mssg = "H5Pcreate() failed.";
                }
            }

            if (pass) {

                if (H5Pset_chunk(properties, 2, chunk_size) < 0) {

                    pass         = FALSE;
                    failure_mssg = "H5Pset_chunk() failed.";
                }
            }

            /* create the dataset */
            if (pass) {

                HDsprintf(dset_name, "/dset%03d", i);
                dataset_ids[i] = H5Dcreate2(file_id, dset_name, H5T_STD_I32BE, dataspace_id, H5P_DEFAULT,
                                            properties, H5P_DEFAULT);

                if (dataset_ids[i] < 0) {

                    pass         = FALSE;
                    failure_mssg = "H5Dcreate() failed.";
                }
            }

            /* get the file space ID */
            if (pass) {

                filespace_ids[i] = H5Dget_space(dataset_ids[i]);

                if (filespace_ids[i] < 0) {

                    pass         = FALSE;
                    failure_mssg = "H5Dget_space() failed.";
                }
            }

            i++;
        }
    }

    if (show_progress)
        HDfprintf(stdout, "%s: cp = %d.\n", fcn_name, cp++);

    /* create the mem space to be used to read and write chunks */
    if (pass) {

        dims[0]     = CHUNK_SIZE;
        dims[1]     = CHUNK_SIZE;
        memspace_id = H5Screate_simple(2, dims, NULL);

        if (memspace_id < 0) {

            pass         = FALSE;
            failure_mssg = "H5Screate_simple() failed.";
        }
    }

    if (show_progress)
        HDfprintf(stdout, "%s: cp = %d.\n", fcn_name, cp++);

    /* select in memory hyperslab */
    if (pass) {

        offset[0] = 0; /*offset of hyperslab in memory*/
        offset[1] = 0;
        a_size[0] = CHUNK_SIZE; /*size of hyperslab*/
        a_size[1] = CHUNK_SIZE;
        status    = H5Sselect_hyperslab(memspace_id, H5S_SELECT_SET, offset, NULL, a_size, NULL);

        if (status < 0) {

            pass         = FALSE;
            failure_mssg = "H5Sselect_hyperslab() failed.";
        }
    }

    if (show_progress)
        HDfprintf(stdout, "%s: cp = %d.\n", fcn_name, cp++);

    /* initialize all datasets on a round robin basis */
    i = 0;
    while ((pass) && (i < DSET_SIZE)) {
        j = 0;
        while ((pass) && (j < DSET_SIZE)) {
            m = min_dset;
            while ((pass) && (m <= max_dset)) {
                /* initialize the slab */
                for (k = 0; k < CHUNK_SIZE; k++) {
                    for (l = 0; l < CHUNK_SIZE; l++) {
                        data_chunk[k][l] = (DSET_SIZE * DSET_SIZE * m) + (DSET_SIZE * (i + k)) + j + l;
                    }
                }

                /* select on disk hyperslab */
                offset[0] = (hsize_t)i; /*offset of hyperslab in file*/
                offset[1] = (hsize_t)j;
                a_size[0] = CHUNK_SIZE; /*size of hyperslab*/
                a_size[1] = CHUNK_SIZE;
                status    = H5Sselect_hyperslab(filespace_ids[m], H5S_SELECT_SET, offset, NULL, a_size, NULL);

                if (status < 0) {

                    pass         = FALSE;
                    failure_mssg = "disk H5Sselect_hyperslab() failed.";
                }

                /* write the chunk to file */
                status = H5Dwrite(dataset_ids[m], H5T_NATIVE_INT, memspace_id, filespace_ids[m], H5P_DEFAULT,
                                  data_chunk);

                if (status < 0) {

                    pass         = FALSE;
                    failure_mssg = "H5Dwrite() failed.";
                }
                m++;
            }
            j += CHUNK_SIZE;
        }

        i += CHUNK_SIZE;
    }

    if (show_progress)
        HDfprintf(stdout, "%s: cp = %d.\n", fcn_name, cp++);

    /* read data from data sets and validate it */
    i = 0;
    while ((pass) && (i < DSET_SIZE)) {
        j = 0;
        while ((pass) && (j < DSET_SIZE)) {
            m = min_dset;
            while ((pass) && (m <= max_dset)) {

                /* select on disk hyperslab */
                offset[0] = (hsize_t)i; /* offset of hyperslab in file */
                offset[1] = (hsize_t)j;
                a_size[0] = CHUNK_SIZE; /* size of hyperslab */
                a_size[1] = CHUNK_SIZE;
                status    = H5Sselect_hyperslab(filespace_ids[m], H5S_SELECT_SET, offset, NULL, a_size, NULL);

                if (status < 0) {

                    pass         = FALSE;
                    failure_mssg = "disk hyperslab create failed.";
                }

                /* read the chunk from file */
                if (pass) {

                    status = H5Dread(dataset_ids[m], H5T_NATIVE_INT, memspace_id, filespace_ids[m],
                                     H5P_DEFAULT, data_chunk);

                    if (status < 0) {

                        pass         = FALSE;
                        failure_mssg = "disk hyperslab create failed.";
                    }
                }

                /* validate the slab */
                if (pass) {

                    valid_chunk = TRUE;
                    for (k = 0; k < CHUNK_SIZE; k++) {
                        for (l = 0; l < CHUNK_SIZE; l++) {
                            if (data_chunk[k][l] !=
                                ((DSET_SIZE * DSET_SIZE * m) + (DSET_SIZE * (i + k)) + j + l)) {

                                valid_chunk = FALSE;

                                if (verbose) {

                                    HDfprintf(stdout, "data_chunk[%0d][%0d] = %0d, expect %0d.\n", k, l,
                                              data_chunk[k][l],
                                              ((DSET_SIZE * DSET_SIZE * m) + (DSET_SIZE * (i + k)) + j + l));
                                    HDfprintf(stdout, "m = %d, i = %d, j = %d, k = %d, l = %d\n", m, i, j, k,
                                              l);
                                }
                            }
                        }
                    }

                    if (!valid_chunk) {

                        pass         = FALSE;
                        failure_mssg = "slab validation failed.";

                        if (verbose) {

                            HDfprintf(stdout, "Chunk (%0d, %0d) in /dset%03d is invalid.\n", i, j, m);
                        }
                    }
                }
                m++;
            }
            j += CHUNK_SIZE;
        }
        i += CHUNK_SIZE;
    }

    if (show_progress)
        HDfprintf(stdout, "%s: cp = %d.\n", fcn_name, cp++);

    /* close the file spaces */
    i = min_dset;
    while ((pass) && (i <= max_dset)) {
        if (H5Sclose(filespace_ids[i]) < 0) {

            pass         = FALSE;
            failure_mssg = "H5Sclose() failed.";
        }
        i++;
    }

    /* close the datasets */
    i = min_dset;
    while ((pass) && (i <= max_dset)) {
        if (H5Dclose(dataset_ids[i]) < 0) {

            pass         = FALSE;
            failure_mssg = "H5Dclose() failed.";
        }
        i++;
    }

    /* close the mem space */
    if (pass) {

        if (H5Sclose(memspace_id) < 0) {

            pass         = FALSE;
            failure_mssg = "H5Sclose(memspace_id) failed.";
        }
    }

    return;

} /* create_data_sets() */

/*-------------------------------------------------------------------------
 * Function:    delete_data_sets()
 *
 * Purpose:     If pass is TRUE on entry, verify and then delete the
 *        dataset(s) indicated by min_dset and max_dset in the
 *        indicated file.
 *
 *        Data sets and their contents must be well know, as we
 *        will verify that they contain the expected data later.
 *
 *              On failure, set pass to FALSE, and set failure_mssg
 *              to point to an appropriate failure message.
 *
 *              Do nothing if pass is FALSE on entry.
 *
 * Return:      void
 *
 * Programmer:  John Mainzer
 *              10/31/16
 *
 * Modifications:
 *
 *              None.
 *                        JRM -- 8/20/15
 *
 *-------------------------------------------------------------------------
 */
#if 0
/* this code will be needed to test full support of cache image
 * in parallel -- keep it around against that day.
 *
 *                                      -- JRM
 */
static void
delete_data_sets(hid_t file_id, int min_dset, int max_dset)
{
    const char * fcn_name = "delete_data_sets()";
    char dset_name[64];
    hbool_t show_progress = FALSE;
    int cp = 0;
    int i;

    if ( show_progress ) HDfprintf(stdout, "%s: cp = %d.\n", fcn_name, cp++);

    HDassert(0 <= min_dset);
    HDassert(min_dset <= max_dset);
    HDassert(max_dset < MAX_NUM_DSETS);

    if ( show_progress ) HDfprintf(stdout, "%s: cp = %d.\n", fcn_name, cp++);

    /* first, verify the contents of the target dataset(s) */
    verify_data_sets(file_id, min_dset, max_dset);

    if ( show_progress ) HDfprintf(stdout, "%s: cp = %d.\n", fcn_name, cp++);

    /* now delete the target datasets */
    if ( pass ) {

        i = min_dset;

        while ( ( pass ) && ( i <= max_dset ) )
        {
            HDsprintf(dset_name, "/dset%03d", i);

        if ( H5Ldelete(file_id, dset_name, H5P_DEFAULT) < 0) {

                pass = FALSE;
                failure_mssg = "H5Ldelete() failed.";
        }

            i++;
        }
    }

    if ( show_progress ) HDfprintf(stdout, "%s: cp = %d.\n", fcn_name, cp++);

    return;

} /* delete_data_sets() */
#endif

/*-------------------------------------------------------------------------
 * Function:    open_hdf5_file()
 *
 * Purpose:     If pass is true on entry, create or open the specified HDF5
 *        and test to see if it has a metadata cache image superblock
 *        extension message.
 *
 *        Set pass to FALSE and issue a suitable failure
 *        message if either the file contains a metadata cache image
 *        superblock extension and mdci_sbem_expected is TRUE, or
 *        vise versa.
 *
 *        If mdci_sbem_expected is TRUE, also verify that the metadata
 *        cache has been advised of this.
 *
 *        If read_only is TRUE, open the file read only.  Otherwise
 *        open the file read/write.
 *
 *        If set_mdci_fapl is TRUE, set the metadata cache image
 *        FAPL entry when opening the file, and verify that the
 *        metadata cache is notified.
 *
 *        If config_fsm is TRUE, setup the persistant free space
 *        manager.  Note that this flag may only be set if
 *        create_file is also TRUE.
 *
 *              Return pointers to the cache data structure and file data
 *              structures.
 *
 *              On failure, set pass to FALSE, and set failure_mssg
 *              to point to an appropriate failure message.
 *
 *              Do nothing if pass is FALSE on entry.
 *
 * Return:      void
 *
 * Programmer:  John Mainzer
 *              7/14/15
 *
 * Modifications:
 *
 *              Modified function to handle parallel file creates / opens.
 *
 *                                                 JRM -- 2/1/17
 *
 *              Modified function to handle
 *
 *-------------------------------------------------------------------------
 */

static void
open_hdf5_file(const hbool_t create_file, const hbool_t mdci_sbem_expected, const hbool_t read_only,
               const hbool_t set_mdci_fapl, const hbool_t config_fsm, const hbool_t enable_page_buffer,
               const char *hdf_file_name, const unsigned cache_image_flags, hid_t *file_id_ptr,
               H5F_t **file_ptr_ptr, H5C_t **cache_ptr_ptr, MPI_Comm comm, MPI_Info info, int l_facc_type,
               const hbool_t all_coll_metadata_ops, const hbool_t coll_metadata_write,
               const int md_write_strat)
{
    const char *              fcn_name      = "open_hdf5_file()";
    hbool_t                   show_progress = FALSE;
    hbool_t                   verbose       = FALSE;
    int                       cp            = 0;
    hid_t                     fapl_id       = -1;
    hid_t                     fcpl_id       = -1;
    hid_t                     file_id       = -1;
    herr_t                    result;
    H5F_t *                   file_ptr  = NULL;
    H5C_t *                   cache_ptr = NULL;
    H5C_cache_image_ctl_t     image_ctl;
    H5AC_cache_image_config_t cache_image_config = {H5AC__CURR_CACHE_IMAGE_CONFIG_VERSION, TRUE, FALSE,
                                                    H5AC__CACHE_IMAGE__ENTRY_AGEOUT__NONE};

    HDassert(!create_file || config_fsm);

    if (pass) {
        /* opening the file both read only and with a cache image
         * requested is a contradiction.  We resolve it by ignoring
         * the cache image request silently.
         */
        if ((create_file && mdci_sbem_expected) || (create_file && read_only) ||
            (config_fsm && !create_file) || (create_file && enable_page_buffer && !config_fsm) ||
            (hdf_file_name == NULL) || ((set_mdci_fapl) && (cache_image_flags == 0)) ||
            ((set_mdci_fapl) && ((cache_image_flags & ~H5C_CI__ALL_FLAGS) != 0)) || (file_id_ptr == NULL) ||
            (file_ptr_ptr == NULL) || (cache_ptr_ptr == NULL) ||
            (l_facc_type != (l_facc_type & (FACC_MPIO)))) {

            failure_mssg = "Bad param(s) on entry to open_hdf5_file().\n";

            pass = FALSE;
        }
        else if (verbose) {

            HDfprintf(stdout, "%s: HDF file name = \"%s\".\n", fcn_name, hdf_file_name);
        }
    }

    if (show_progress)
        HDfprintf(stdout, "%s: cp = %d, pass = %d.\n", fcn_name, cp++, pass);

    /* create a file access propertly list. */
    if (pass) {

        fapl_id = H5Pcreate(H5P_FILE_ACCESS);

        if (fapl_id < 0) {

            pass         = FALSE;
            failure_mssg = "H5Pcreate() failed.\n";
        }
    }

    if (show_progress)
        HDfprintf(stdout, "%s: cp = %d, pass = %d.\n", fcn_name, cp++, pass);

    /* call H5Pset_libver_bounds() on the fapl_id */
    if (pass) {

        if (H5Pset_libver_bounds(fapl_id, H5F_LIBVER_LATEST, H5F_LIBVER_LATEST) < 0) {

            pass         = FALSE;
            failure_mssg = "H5Pset_libver_bounds() failed.\n";
        }
    }

    if (show_progress)
        HDfprintf(stdout, "%s: cp = %d, pass = %d.\n", fcn_name, cp++, pass);

    /* get metadata cache image config -- verify that it is the default */
    if (pass) {

        result = H5Pget_mdc_image_config(fapl_id, &cache_image_config);

        if (result < 0) {

            pass         = FALSE;
            failure_mssg = "H5Pget_mdc_image_config() failed.\n";
        }

        if ((cache_image_config.version != H5AC__CURR_CACHE_IMAGE_CONFIG_VERSION) ||
            (cache_image_config.generate_image != FALSE) ||
            (cache_image_config.save_resize_status != FALSE) ||
            (cache_image_config.entry_ageout != H5AC__CACHE_IMAGE__ENTRY_AGEOUT__NONE)) {

            pass         = FALSE;
            failure_mssg = "Unexpected default cache image config.\n";
        }
    }

    if (show_progress)
        HDfprintf(stdout, "%s: cp = %d, pass = %d.\n", fcn_name, cp++, pass);

    /* set metadata cache image fapl entry if indicated */
    if ((pass) && (set_mdci_fapl)) {

        /* set cache image config fields to taste */
        cache_image_config.generate_image     = TRUE;
        cache_image_config.save_resize_status = FALSE;
        cache_image_config.entry_ageout       = H5AC__CACHE_IMAGE__ENTRY_AGEOUT__NONE;

        result = H5Pset_mdc_image_config(fapl_id, &cache_image_config);

        if (result < 0) {

            pass         = FALSE;
            failure_mssg = "H5Pset_mdc_image_config() failed.\n";
        }
    }

    if (show_progress)
        HDfprintf(stdout, "%s: cp = %d, pass = %d.\n", fcn_name, cp++, pass);

    /* setup the persistant free space manager if indicated */
    if ((pass) && (config_fsm)) {

        fcpl_id = H5Pcreate(H5P_FILE_CREATE);

        if (fcpl_id <= 0) {

            pass         = FALSE;
            failure_mssg = "H5Pcreate(H5P_FILE_CREATE) failed.";
        }
    }

    if ((pass) && (config_fsm)) {

        if (H5Pset_file_space_strategy(fcpl_id, H5F_FSPACE_STRATEGY_PAGE, TRUE, (hsize_t)1) == FAIL) {
            pass         = FALSE;
            failure_mssg = "H5Pset_file_space_strategy() failed.\n";
        }
    }

    if ((pass) && (config_fsm)) {

        if (H5Pset_file_space_page_size(fcpl_id, PAGE_SIZE) == FAIL) {

            pass         = FALSE;
            failure_mssg = "H5Pset_file_space_page_size() failed.\n";
        }
    }

    if (show_progress)
        HDfprintf(stdout, "%s: cp = %d, pass = %d.\n", fcn_name, cp++, pass);

    /* setup the page buffer if indicated */
    if ((pass) && (enable_page_buffer)) {

        if (H5Pset_page_buffer_size(fapl_id, PB_SIZE, 0, 0) < 0) {

            pass         = FALSE;
            failure_mssg = "H5Pset_page_buffer_size() failed.\n";
        }
    }

    if (show_progress)
        HDfprintf(stdout, "%s: cp = %d, pass = %d.\n", fcn_name, cp++, pass);

    if ((pass) && (l_facc_type == FACC_MPIO)) {

        /* set Parallel access with communicator */
        if (H5Pset_fapl_mpio(fapl_id, comm, info) < 0) {

            pass         = FALSE;
            failure_mssg = "H5Pset_fapl_mpio() failed.\n";
        }
    }

    if (show_progress)
        HDfprintf(stdout, "%s: cp = %d, pass = %d.\n", fcn_name, cp++, pass);

    if ((pass) && (l_facc_type == FACC_MPIO)) {

        if (H5Pset_all_coll_metadata_ops(fapl_id, all_coll_metadata_ops) < 0) {

            pass         = FALSE;
            failure_mssg = "H5Pset_all_coll_metadata_ops() failed.\n";
        }
    }

    if (show_progress)
        HDfprintf(stdout, "%s: cp = %d, pass = %d.\n", fcn_name, cp++, pass);

    if ((pass) && (l_facc_type == FACC_MPIO)) {

        if (H5Pset_coll_metadata_write(fapl_id, coll_metadata_write) < 0) {

            pass         = FALSE;
            failure_mssg = "H5Pset_coll_metadata_write() failed.\n";
        }
    }

    if (show_progress)
        HDfprintf(stdout, "%s: cp = %d, pass = %d.\n", fcn_name, cp++, pass);

    if ((pass) && (l_facc_type == FACC_MPIO)) {

        /* set the desired parallel metadata write strategy */
        H5AC_cache_config_t mdc_config;

        mdc_config.version = H5C__CURR_AUTO_SIZE_CTL_VER;

        if (H5Pget_mdc_config(fapl_id, &mdc_config) < 0) {

            pass         = FALSE;
            failure_mssg = "H5Pget_mdc_config() failed.\n";
        }

        mdc_config.metadata_write_strategy = md_write_strat;

        if (H5Pset_mdc_config(fapl_id, &mdc_config) < 0) {

            pass         = FALSE;
            failure_mssg = "H5Pset_mdc_config() failed.\n";
        }
    }

    if (show_progress)
        HDfprintf(stdout, "%s: cp = %d, pass = %d.\n", fcn_name, cp++, pass);

    /* open the file */
    if (pass) {

        if (create_file) {

            if (fcpl_id != -1)

                file_id = H5Fcreate(hdf_file_name, H5F_ACC_TRUNC, fcpl_id, fapl_id);
            else

                file_id = H5Fcreate(hdf_file_name, H5F_ACC_TRUNC, H5P_DEFAULT, fapl_id);
        }
        else {

            if (read_only)

                file_id = H5Fopen(hdf_file_name, H5F_ACC_RDONLY, fapl_id);

            else

                file_id = H5Fopen(hdf_file_name, H5F_ACC_RDWR, fapl_id);
        }

        if (file_id < 0) {

            pass         = FALSE;
            failure_mssg = "H5Fcreate() or H5Fopen() failed.\n";
        }
        else {

            file_ptr = (struct H5F_t *)H5VL_object_verify(file_id, H5I_FILE);

            if (file_ptr == NULL) {

                pass         = FALSE;
                failure_mssg = "Can't get file_ptr.";

                if (verbose) {
                    HDfprintf(stdout, "%s: Can't get file_ptr.\n", fcn_name);
                }
            }
        }
    }

    if (show_progress)
        HDfprintf(stdout, "%s: cp = %d, pass = %d.\n", fcn_name, cp++, pass);

    /* get a pointer to the files internal data structure and then
     * to the cache structure
     */
    if (pass) {

        if (file_ptr->shared->cache == NULL) {

            pass         = FALSE;
            failure_mssg = "can't get cache pointer(1).\n";
        }
        else {

            cache_ptr = file_ptr->shared->cache;
        }
    }

    if (show_progress)
        HDfprintf(stdout, "%s: cp = %d, pass = %d.\n", fcn_name, cp++, pass);

    /* verify expected page buffer status.  At present, page buffering
     * must be disabled in parallel -- hopefully this will change in the
     * future.
     */
    if (pass) {

        if ((file_ptr->shared->page_buf) && ((!enable_page_buffer) || (l_facc_type == FACC_MPIO))) {

            pass         = FALSE;
            failure_mssg = "page buffer unexepectedly enabled.";
        }
        else if ((file_ptr->shared->page_buf != NULL) &&
                 ((enable_page_buffer) || (l_facc_type != FACC_MPIO))) {

            pass         = FALSE;
            failure_mssg = "page buffer unexepectedly disabled.";
        }
    }

    if (show_progress)
        HDfprintf(stdout, "%s: cp = %d, pass = %d.\n", fcn_name, cp++, pass);

    /* verify expected metadata cache status */

    /* get the cache image control structure from the cache, and verify
     * that it contains the expected values.
     *
     * Then set the flags in this structure to the specified value.
     */
    if (pass) {

        if (H5C_get_cache_image_config(cache_ptr, &image_ctl) < 0) {

            pass         = FALSE;
            failure_mssg = "error returned by H5C_get_cache_image_config().";
        }
    }

    if (show_progress)
        HDfprintf(stdout, "%s: cp = %d, pass = %d.\n", fcn_name, cp++, pass);

    if (pass) {

        if (set_mdci_fapl) {
<<<<<<< HEAD

            if (read_only) {

                if ((image_ctl.version != H5AC__CURR_CACHE_IMAGE_CONFIG_VERSION) ||
                    (image_ctl.generate_image != FALSE) || (image_ctl.save_resize_status != FALSE) ||
                    (image_ctl.entry_ageout != H5AC__CACHE_IMAGE__ENTRY_AGEOUT__NONE) ||
                    (image_ctl.flags != H5C_CI__ALL_FLAGS)) {

=======

            if (read_only) {

                if ((image_ctl.version != H5AC__CURR_CACHE_IMAGE_CONFIG_VERSION) ||
                    (image_ctl.generate_image != FALSE) || (image_ctl.save_resize_status != FALSE) ||
                    (image_ctl.entry_ageout != H5AC__CACHE_IMAGE__ENTRY_AGEOUT__NONE) ||
                    (image_ctl.flags != H5C_CI__ALL_FLAGS)) {

>>>>>>> 18bbd3f0
                    pass         = FALSE;
                    failure_mssg = "Unexpected image_ctl values(1).\n";
                }
            }
            else {

                if ((image_ctl.version != H5AC__CURR_CACHE_IMAGE_CONFIG_VERSION) ||
                    (image_ctl.generate_image != TRUE) || (image_ctl.save_resize_status != FALSE) ||
                    (image_ctl.entry_ageout != H5AC__CACHE_IMAGE__ENTRY_AGEOUT__NONE) ||
                    (image_ctl.flags != H5C_CI__ALL_FLAGS)) {

                    pass         = FALSE;
                    failure_mssg = "Unexpected image_ctl values(2).\n";
                }
            }
        }
        else {

            if ((image_ctl.version != H5AC__CURR_CACHE_IMAGE_CONFIG_VERSION) ||
                (image_ctl.generate_image != FALSE) || (image_ctl.save_resize_status != FALSE) ||
                (image_ctl.entry_ageout != H5AC__CACHE_IMAGE__ENTRY_AGEOUT__NONE) ||
                (image_ctl.flags != H5C_CI__ALL_FLAGS)) {

                pass         = FALSE;
                failure_mssg = "Unexpected image_ctl values(3).\n";
            }
        }
    }

    if (show_progress)
        HDfprintf(stdout, "%s: cp = %d, pass = %d.\n", fcn_name, cp++, pass);

    if ((pass) && (set_mdci_fapl)) {

        image_ctl.flags = cache_image_flags;

        if (H5C_set_cache_image_config(file_ptr, cache_ptr, &image_ctl) < 0) {

            pass         = FALSE;
            failure_mssg = "error returned by H5C_set_cache_image_config().";
        }
    }

    if (show_progress)
        HDfprintf(stdout, "%s: cp = %d, pass = %d.\n", fcn_name, cp++, pass);

    if (pass) {

        if (cache_ptr->close_warning_received == TRUE) {

            pass         = FALSE;
            failure_mssg = "Unexpected value of close_warning_received.\n";
        }

        if (mdci_sbem_expected) {

            if (read_only) {

                if ((cache_ptr->load_image != TRUE) || (cache_ptr->delete_image != FALSE)) {

                    pass         = FALSE;
                    failure_mssg = "mdci sb extension message not present?\n";
                }
            }
            else {

                if ((cache_ptr->load_image != TRUE) || (cache_ptr->delete_image != TRUE)) {

                    pass         = FALSE;
                    failure_mssg = "mdci sb extension message not present?\n";
                }
            }
        }
        else {

            if ((cache_ptr->load_image == TRUE) || (cache_ptr->delete_image == TRUE)) {

                pass         = FALSE;
                failure_mssg = "mdci sb extension message present?\n";
            }
        }
    }

    if (show_progress)
        HDfprintf(stdout, "%s: cp = %d, pass = %d.\n", fcn_name, cp++, pass);

    if (pass) {

        *file_id_ptr   = file_id;
        *file_ptr_ptr  = file_ptr;
        *cache_ptr_ptr = cache_ptr;
    }

    if (show_progress) {
        HDfprintf(stdout, "%s: cp = %d, pass = %d -- exiting.\n", fcn_name, cp++, pass);

        if (!pass)
            HDfprintf(stdout, "%s: failure_mssg = %s\n", fcn_name, failure_mssg);
    }

    return;

} /* open_hdf5_file() */

/*-------------------------------------------------------------------------
 * Function:    par_create_dataset()
 *
 * Purpose:     Collectively create a chunked dataset, and fill it with
 *              known values.
 *
 *              On failure, set pass to FALSE, and set failure_mssg
 *              to point to an appropriate failure message.
 *
 *              Do nothing if pass is FALSE on entry.
 *
 * Return:      void
 *
 * Programmer:  John Mainzer
 *              3/4/17
 *
 * Modifications:
 *
 *              None.
 *
 *-------------------------------------------------------------------------
 */

static void
par_create_dataset(int dset_num, hid_t file_id, int mpi_rank, int mpi_size)
{
    const char *fcn_name = "par_create_dataset()";
    char        dset_name[256];
    hbool_t     show_progress = FALSE;
    hbool_t     valid_chunk;
    hbool_t     verbose = FALSE;
    int         cp      = 0;
    int         i, j, k, l;
    int         data_chunk[1][CHUNK_SIZE][CHUNK_SIZE];
    hsize_t     dims[3];
    hsize_t     a_size[3];
    hsize_t     offset[3];
    hsize_t     chunk_size[3];
    hid_t       status;
    hid_t       dataspace_id = -1;
    hid_t       memspace_id  = -1;
    hid_t       dset_id      = -1;
    hid_t       filespace_id = -1;
    hid_t       dcpl_id      = -1;
    hid_t       dxpl_id      = -1;

    show_progress = (show_progress && (mpi_rank == 0));
    verbose       = (verbose && (mpi_rank == 0));

    HDsprintf(dset_name, "/dset%03d", dset_num);

    if (show_progress) {
        HDfprintf(stdout, "%s: dset name = \"%s\".\n", fcn_name, dset_name);
        HDfprintf(stdout, "%s: cp = %d, pass = %d.\n", fcn_name, cp++, pass);
    }

    if (pass) {

        /* create a dataspace for the chunked dataset */
        dims[0]      = (hsize_t)mpi_size;
        dims[1]      = DSET_SIZE;
        dims[2]      = DSET_SIZE;
        dataspace_id = H5Screate_simple(3, dims, NULL);

        if (dataspace_id < 0) {

            pass         = FALSE;
            failure_mssg = "H5Screate_simple() failed.";
        }
    }

    if (show_progress)
        HDfprintf(stdout, "%s: cp = %d, pass = %d.\n", fcn_name, cp++, pass);

    /* set the dataset creation plist to specify that the raw data is
     * to be partioned into 1X10X10 element chunks.
     */

    if (pass) {

        dcpl_id = H5Pcreate(H5P_DATASET_CREATE);

        if (dcpl_id < 0) {

            pass         = FALSE;
            failure_mssg = "H5Pcreate(H5P_DATASET_CREATE) failed.";
        }
    }

    if (show_progress)
        HDfprintf(stdout, "%s: cp = %d, pass = %d.\n", fcn_name, cp++, pass);

    if (pass) {

        chunk_size[0] = 1;
        chunk_size[1] = CHUNK_SIZE;
        chunk_size[2] = CHUNK_SIZE;

        if (H5Pset_chunk(dcpl_id, 3, chunk_size) < 0) {

            pass         = FALSE;
            failure_mssg = "H5Pset_chunk() failed.";
        }
    }

    if (show_progress)
        HDfprintf(stdout, "%s: cp = %d, pass = %d.\n", fcn_name, cp++, pass);

    /* create the dataset */
    if (pass) {

        dset_id =
            H5Dcreate2(file_id, dset_name, H5T_STD_I32BE, dataspace_id, H5P_DEFAULT, dcpl_id, H5P_DEFAULT);

        if (dset_id < 0) {

            pass         = FALSE;
            failure_mssg = "H5Dcreate() failed.";
        }
    }

    if (show_progress)
        HDfprintf(stdout, "%s: cp = %d, pass = %d.\n", fcn_name, cp++, pass);

    /* get the file space ID */
    if (pass) {

        filespace_id = H5Dget_space(dset_id);

        if (filespace_id < 0) {

            pass         = FALSE;
            failure_mssg = "H5Dget_space() failed.";
        }
    }

    if (show_progress)
        HDfprintf(stdout, "%s: cp = %d, pass = %d.\n", fcn_name, cp++, pass);

    /* create the mem space to be used to read and write chunks */
    if (pass) {

        dims[0]     = 1;
        dims[1]     = CHUNK_SIZE;
        dims[2]     = CHUNK_SIZE;
        memspace_id = H5Screate_simple(3, dims, NULL);

        if (memspace_id < 0) {

            pass         = FALSE;
            failure_mssg = "H5Screate_simple() failed.";
        }
    }

    if (show_progress)
        HDfprintf(stdout, "%s: cp = %d, pass = %d.\n", fcn_name, cp++, pass);

    /* select in memory hyperslab */
    if (pass) {

        offset[0] = 0; /* offset of hyperslab in memory */
        offset[1] = 0;
        offset[2] = 0;
        a_size[0] = 1; /* size of hyperslab */
        a_size[1] = CHUNK_SIZE;
        a_size[2] = CHUNK_SIZE;
        status    = H5Sselect_hyperslab(memspace_id, H5S_SELECT_SET, offset, NULL, a_size, NULL);

        if (status < 0) {

            pass         = FALSE;
            failure_mssg = "H5Sselect_hyperslab() failed.";
        }
    }

    if (show_progress)
        HDfprintf(stdout, "%s: cp = %d, pass = %d.\n", fcn_name, cp++, pass);

    /* setup the DXPL for collective I/O */
    if (pass) {

        dxpl_id = H5Pcreate(H5P_DATASET_XFER);

        if (dxpl_id < 0) {

            pass         = FALSE;
            failure_mssg = "H5Pcreate(H5P_DATASET_XFER) failed.";
        }
    }

    if (show_progress)
        HDfprintf(stdout, "%s: cp = %d, pass = %d.\n", fcn_name, cp++, pass);

    if (pass) {

        if (H5Pset_dxpl_mpio(dxpl_id, H5FD_MPIO_COLLECTIVE) < 0) {

            pass         = FALSE;
            failure_mssg = "H5Pset_dxpl_mpio() failed.";
        }
    }

    if (show_progress)
        HDfprintf(stdout, "%s: cp = %d, pass = %d.\n", fcn_name, cp++, pass);

    /* initialize the dataset with collective writes */
    i = 0;
    while ((pass) && (i < DSET_SIZE)) {
        j = 0;
        while ((pass) && (j < DSET_SIZE)) {

            if (show_progress)
                HDfprintf(stdout, "%s: cp = %d.0, pass = %d.\n", fcn_name, cp, pass);

            /* initialize the slab */
            for (k = 0; k < CHUNK_SIZE; k++) {
                for (l = 0; l < CHUNK_SIZE; l++) {
                    data_chunk[0][k][l] =
                        (DSET_SIZE * DSET_SIZE * mpi_rank) + (DSET_SIZE * (i + k)) + j + l + dset_num;
                }
            }

            if (show_progress)
                HDfprintf(stdout, "%s: cp = %d.1, pass = %d.\n", fcn_name, cp, pass);

            /* select on disk hyperslab */
            offset[0] = (hsize_t)mpi_rank; /* offset of hyperslab in file */
            offset[1] = (hsize_t)i;
            offset[2] = (hsize_t)j;
            a_size[0] = (hsize_t)1; /* size of hyperslab */
            a_size[1] = CHUNK_SIZE;
            a_size[2] = CHUNK_SIZE;
            status    = H5Sselect_hyperslab(filespace_id, H5S_SELECT_SET, offset, NULL, a_size, NULL);

            if (status < 0) {

                pass         = FALSE;
                failure_mssg = "disk H5Sselect_hyperslab() failed.";
            }

            if (show_progress)
                HDfprintf(stdout, "%s: cp = %d.2, pass = %d.\n", fcn_name, cp, pass);

            /* write the chunk to file */
            status = H5Dwrite(dset_id, H5T_NATIVE_INT, memspace_id, filespace_id, dxpl_id, data_chunk);

            if (status < 0) {

                pass         = FALSE;
                failure_mssg = "H5Dwrite() failed.";
            }

            if (show_progress)
                HDfprintf(stdout, "%s: cp = %d.3, pass = %d.\n", fcn_name, cp, pass);

            j += CHUNK_SIZE;
        }

        i += CHUNK_SIZE;
    }

    cp++;
    if (show_progress)
        HDfprintf(stdout, "%s: cp = %d, pass = %d.\n", fcn_name, cp++, pass);

    /* read data from data sets and validate it */
    i = 0;
    while ((pass) && (i < DSET_SIZE)) {
        j = 0;
        while ((pass) && (j < DSET_SIZE)) {
            /* select on disk hyperslab */
            offset[0] = (hsize_t)mpi_rank;
            offset[1] = (hsize_t)i; /* offset of hyperslab in file */
            offset[2] = (hsize_t)j;
            a_size[0] = (hsize_t)1;
            a_size[1] = CHUNK_SIZE; /* size of hyperslab */
            a_size[2] = CHUNK_SIZE;

            status = H5Sselect_hyperslab(filespace_id, H5S_SELECT_SET, offset, NULL, a_size, NULL);

            if (status < 0) {

                pass         = FALSE;
                failure_mssg = "disk hyperslab create failed.";
            }

            /* read the chunk from file */
            if (pass) {

                status = H5Dread(dset_id, H5T_NATIVE_INT, memspace_id, filespace_id, dxpl_id, data_chunk);

                if (status < 0) {

                    pass         = FALSE;
                    failure_mssg = "chunk read failed.";
                }
            }

            /* validate the slab */
            if (pass) {

                valid_chunk = TRUE;
                for (k = 0; k < CHUNK_SIZE; k++) {
                    for (l = 0; l < CHUNK_SIZE; l++) {
                        if (data_chunk[0][k][l] !=
                            ((DSET_SIZE * DSET_SIZE * mpi_rank) + (DSET_SIZE * (i + k)) + j + l + dset_num)) {

                            valid_chunk = FALSE;

                            if (verbose) {

                                HDfprintf(stdout, "data_chunk[%0d][%0d] = %0d, expect %0d.\n", k, l,
                                          data_chunk[0][k][l],
                                          ((DSET_SIZE * DSET_SIZE * mpi_rank) + (DSET_SIZE * (i + k)) + j +
                                           l + dset_num));
                                HDfprintf(stdout, "dset_num = %d, i = %d, j = %d, k = %d, l = %d\n", dset_num,
                                          i, j, k, l);
                            }
                        }
                    }
                }

                if (!valid_chunk) {

                    pass         = FALSE;
                    failure_mssg = "slab validation failed.";

                    if (verbose) {

                        HDfprintf(stdout, "Chunk (%0d, %0d) in /dset%03d is invalid.\n", i, j, dset_num);
                    }
                }
            }
            j += CHUNK_SIZE;
        }
        i += CHUNK_SIZE;
    }

    if (show_progress)
        HDfprintf(stdout, "%s: cp = %d, pass = %d.\n", fcn_name, cp++, pass);

    /* close the data space */
    if ((pass) && (H5Sclose(dataspace_id) < 0)) {

        pass         = FALSE;
        failure_mssg = "H5Sclose(dataspace_id) failed.";
    }

    /* close the file space */
    if ((pass) && (H5Sclose(filespace_id) < 0)) {

        pass         = FALSE;
        failure_mssg = "H5Sclose(filespace_id) failed.";
    }

    /* close the dataset */
    if ((pass) && (H5Dclose(dset_id) < 0)) {

        pass         = FALSE;
        failure_mssg = "H5Dclose(dset_id) failed.";
    }

    /* close the mem space */
    if ((pass) && (H5Sclose(memspace_id) < 0)) {

        pass         = FALSE;
        failure_mssg = "H5Sclose(memspace_id) failed.";
    }

    /* close the dataset creation property list */
    if ((pass) && (H5Pclose(dcpl_id) < 0)) {

        pass         = FALSE;
        failure_mssg = "H5Pclose(dcpl) failed.";
    }

    /* close the data access property list */
    if ((pass) && (H5Pclose(dxpl_id) < 0)) {

        pass         = FALSE;
        failure_mssg = "H5Pclose(dxpl) failed.";
    }

    if (show_progress)
        HDfprintf(stdout, "%s: cp = %d, pass = %d.\n", fcn_name, cp++, pass);

    return;

} /* par_create_dataset() */

/*-------------------------------------------------------------------------
 * Function:    par_delete_dataset()
 *
 * Purpose:     Collectively delete the specified dataset.
 *
 *              On failure, set pass to FALSE, and set failure_mssg
 *              to point to an appropriate failure message.
 *
 *              Do nothing if pass is FALSE on entry.
 *
 * Return:      void
 *
 * Programmer:  John Mainzer
 *              3/6/17
 *
 * Modifications:
 *
 *              None.
 *
 *-------------------------------------------------------------------------
 */

static void
par_delete_dataset(int dset_num, hid_t file_id, int mpi_rank)
{
    const char *fcn_name = "par_delete_dataset()";
    char        dset_name[256];
    hbool_t     show_progress = FALSE;
    int         cp            = 0;

    show_progress = (show_progress && (mpi_rank == 0));

    HDsprintf(dset_name, "/dset%03d", dset_num);

    if (show_progress) {
        HDfprintf(stdout, "%s: dset name = \"%s\".\n", fcn_name, dset_name);
        HDfprintf(stdout, "%s: cp = %d, pass = %d.\n", fcn_name, cp++, pass);
    }

    /* verify the target dataset */
    if (pass) {

        par_verify_dataset(dset_num, file_id, mpi_rank);
    }

    if (show_progress)
        HDfprintf(stdout, "%s: cp = %d, pass = %d.\n", fcn_name, cp++, pass);

    /* delete the target dataset */
    if (pass) {

        if (H5Ldelete(file_id, dset_name, H5P_DEFAULT) < 0) {

            pass         = FALSE;
            failure_mssg = "H5Ldelete() failed.";
        }
    }

    if (show_progress)
        HDfprintf(stdout, "%s: cp = %d, pass = %d.\n", fcn_name, cp++, pass);

    return;

} /* par_delete_dataset() */

/* This test uses many POSIX things that are not available on
 * Windows. We're using a check for fork(2) here as a proxy for
 * all POSIX/Unix/Linux things until this test can be made
 * more platform-independent.
 */
#ifdef H5_HAVE_FORK

/*-------------------------------------------------------------------------
 * Function:    par_insert_cache_image()
 *
 * Purpose:     Insert a cache image in the supplied file.
 *
 *              At present, cache image is not enabled in the parallel
 *              so we have to insert the cache image with a serial
 *              process.  Do this via a fork and an execv from process 0.
 *              All processes wait until the child process completes, and
 *              then return.
 *
 *              On failure, set pass to FALSE, and set failure_mssg
 *              to point to an appropriate failure message.
 *
 *              Do nothing if pass is FALSE on entry.
 *
 * Return:      void
 *
 * Programmer:  John Mainzer
 *              3/8/17
 *
 * Modifications:
 *
 *              None.
 *
 *-------------------------------------------------------------------------
 */

static void
par_insert_cache_image(int file_name_idx, int mpi_rank, int mpi_size)
{
    hbool_t show_progress = FALSE;

    if (pass) {

        if (mpi_rank == 0) { /* insert cache image in supplied test file */

            char  file_name_idx_str[32];
            char  mpi_size_str[32];
            int   child_status;
            pid_t child_pid;

            HDsprintf(file_name_idx_str, "%d", file_name_idx);
            HDsprintf(mpi_size_str, "%d", mpi_size);

            child_pid = fork();

            if (child_pid == 0) { /* this is the child process */

                /* fun and games to shutup the compiler */
                char  param0[32]   = "t_cache_image";
                char  param1[32]   = "ici";
                char *child_argv[] = {param0, param1, file_name_idx_str, mpi_size_str, NULL};

                /* we may need to play with the path here */
                if (execv("t_cache_image", child_argv) == -1) {

                    HDfprintf(stdout, "execl() of ici process failed. errno = %d(%s)\n", errno,
                              strerror(errno));
                    HDexit(1);
                }
            }
            else if (child_pid != -1) {
                /* this is the parent process -- wait until child is done */
                if (-1 == waitpid(child_pid, &child_status, WUNTRACED)) {

                    HDfprintf(stdout, "can't wait on ici process.\n");
                    pass = FALSE;
                }
                else if (!WIFEXITED(child_status)) {

                    HDfprintf(stdout, "ici process hasn't exitied.\n");
                    pass = FALSE;
                }
                else if (WEXITSTATUS(child_status) != 0) {

                    HDfprintf(stdout, "ici process reports failure.\n");
                    pass = FALSE;
                }
                else if (show_progress) {

                    HDfprintf(stdout, "cache image insertion complete.\n");
                }
            }
            else { /* fork failed */

                HDfprintf(stdout, "can't create process to insert cache image.\n");
                pass = FALSE;
            }
        }
    }

    if (pass) {

        /* make sure insertion of the cache image is complete
         * before proceeding
         */
        MPI_Barrier(MPI_COMM_WORLD);
    }

    return;

} /* par_insert_cache_image() */
#else /* H5_HAVE_FORK */

static void
par_insert_cache_image(int file_name_idx, int mpi_rank, int mpi_size)
{
    return;
} /* par_insert_cache_image() */

#endif /* H5_HAVE_FORK */

/*-------------------------------------------------------------------------
 * Function:    par_verify_dataset()
 *
 * Purpose:     Collectively verify the contents of a chunked dataset.
 *
 *              On failure, set pass to FALSE, and set failure_mssg
 *              to point to an appropriate failure message.
 *
 *              Do nothing if pass is FALSE on entry.
 *
 * Return:      void
 *
 * Programmer:  John Mainzer
 *              3/6/17
 *
 * Modifications:
 *
 *              None.
 *
 *-------------------------------------------------------------------------
 */

static void
par_verify_dataset(int dset_num, hid_t file_id, int mpi_rank)
{
    const char *fcn_name = "par_verify_dataset()";
    char        dset_name[256];
    hbool_t     show_progress = FALSE;
    hbool_t     valid_chunk;
    hbool_t     verbose = FALSE;
    int         cp      = 0;
    int         i, j, k, l;
    int         data_chunk[1][CHUNK_SIZE][CHUNK_SIZE];
    hsize_t     dims[3];
    hsize_t     a_size[3];
    hsize_t     offset[3];
    hid_t       status;
    hid_t       memspace_id  = -1;
    hid_t       dset_id      = -1;
    hid_t       filespace_id = -1;
    hid_t       dxpl_id      = -1;

    show_progress = (show_progress && (mpi_rank == 0));
    verbose       = (verbose && (mpi_rank == 0));

    HDsprintf(dset_name, "/dset%03d", dset_num);

    if (show_progress) {
        HDfprintf(stdout, "%s: dset name = \"%s\".\n", fcn_name, dset_name);
        HDfprintf(stdout, "%s: cp = %d, pass = %d.\n", fcn_name, cp++, pass);
    }

    if (pass) {

        /* open the dataset */

        dset_id = H5Dopen2(file_id, dset_name, H5P_DEFAULT);

        if (dset_id < 0) {

            pass         = FALSE;
            failure_mssg = "H5Dopen2() failed.";
        }
    }

    /* get the file space ID */
    if (pass) {

        filespace_id = H5Dget_space(dset_id);

        if (filespace_id < 0) {

            pass         = FALSE;
            failure_mssg = "H5Dget_space() failed.";
        }
    }

    if (show_progress)
        HDfprintf(stdout, "%s: cp = %d, pass = %d.\n", fcn_name, cp++, pass);

    /* create the mem space to be used to read */
    if (pass) {

        dims[0]     = 1;
        dims[1]     = CHUNK_SIZE;
        dims[2]     = CHUNK_SIZE;
        memspace_id = H5Screate_simple(3, dims, NULL);

        if (memspace_id < 0) {

            pass         = FALSE;
            failure_mssg = "H5Screate_simple() failed.";
        }
    }

    if (show_progress)
        HDfprintf(stdout, "%s: cp = %d, pass = %d.\n", fcn_name, cp++, pass);

    /* select in memory hyperslab */
    if (pass) {

        offset[0] = 0; /* offset of hyperslab in memory */
        offset[1] = 0;
        offset[2] = 0;
        a_size[0] = 1; /* size of hyperslab */
        a_size[1] = CHUNK_SIZE;
        a_size[2] = CHUNK_SIZE;
        status    = H5Sselect_hyperslab(memspace_id, H5S_SELECT_SET, offset, NULL, a_size, NULL);

        if (status < 0) {

            pass         = FALSE;
            failure_mssg = "H5Sselect_hyperslab() failed.";
        }
    }

    if (show_progress)
        HDfprintf(stdout, "%s: cp = %d, pass = %d.\n", fcn_name, cp++, pass);

    /* setup the DXPL for collective I/O */
    if (pass) {

        dxpl_id = H5Pcreate(H5P_DATASET_XFER);

        if (dxpl_id < 0) {

            pass         = FALSE;
            failure_mssg = "H5Pcreate(H5P_DATASET_XFER) failed.";
        }
    }

    if (show_progress)
        HDfprintf(stdout, "%s: cp = %d, pass = %d.\n", fcn_name, cp++, pass);

    if (pass) {

        if (H5Pset_dxpl_mpio(dxpl_id, H5FD_MPIO_COLLECTIVE) < 0) {

            pass         = FALSE;
            failure_mssg = "H5Pset_dxpl_mpio() failed.";
        }
    }

    if (show_progress)
        HDfprintf(stdout, "%s: cp = %d, pass = %d.\n", fcn_name, cp++, pass);

    /* read data from data sets and validate it */
    i = 0;
    while ((pass) && (i < DSET_SIZE)) {
        j = 0;
        while ((pass) && (j < DSET_SIZE)) {
            /* select on disk hyperslab */
            offset[0] = (hsize_t)mpi_rank;
            offset[1] = (hsize_t)i; /* offset of hyperslab in file */
            offset[2] = (hsize_t)j;
            a_size[0] = (hsize_t)1;
            a_size[1] = CHUNK_SIZE; /* size of hyperslab */
            a_size[2] = CHUNK_SIZE;

            status = H5Sselect_hyperslab(filespace_id, H5S_SELECT_SET, offset, NULL, a_size, NULL);

            if (status < 0) {

                pass         = FALSE;
                failure_mssg = "disk hyperslab create failed.";
            }

            /* read the chunk from file */
            if (pass) {

                status = H5Dread(dset_id, H5T_NATIVE_INT, memspace_id, filespace_id, dxpl_id, data_chunk);

                if (status < 0) {

                    pass         = FALSE;
                    failure_mssg = "chunk read failed.";
                }
            }

            /* validate the slab */
            if (pass) {

                valid_chunk = TRUE;
                for (k = 0; k < CHUNK_SIZE; k++) {
                    for (l = 0; l < CHUNK_SIZE; l++) {
                        if (data_chunk[0][k][l] !=
                            ((DSET_SIZE * DSET_SIZE * mpi_rank) + (DSET_SIZE * (i + k)) + j + l + dset_num)) {

                            valid_chunk = FALSE;

                            if (verbose) {

                                HDfprintf(stdout, "data_chunk[%0d][%0d] = %0d, expect %0d.\n", k, l,
                                          data_chunk[0][k][l],
                                          ((DSET_SIZE * DSET_SIZE * mpi_rank) + (DSET_SIZE * (i + k)) + j +
                                           l + dset_num));
                                HDfprintf(stdout, "dset_num = %d, i = %d, j = %d, k = %d, l = %d\n", dset_num,
                                          i, j, k, l);
                            }
                        }
                    }
                }

                if (!valid_chunk) {

                    pass         = FALSE;
                    failure_mssg = "slab validation failed.";

                    if (verbose) {

                        HDfprintf(stdout, "Chunk (%0d, %0d) in /dset%03d is invalid.\n", i, j, dset_num);
                    }
                }
            }
            j += CHUNK_SIZE;
        }
        i += CHUNK_SIZE;
    }

    if (show_progress)
        HDfprintf(stdout, "%s: cp = %d, pass = %d.\n", fcn_name, cp++, pass);

    /* close the file space */
    if ((pass) && (H5Sclose(filespace_id) < 0)) {

        pass         = FALSE;
        failure_mssg = "H5Sclose(filespace_id) failed.";
    }

    /* close the dataset */
    if ((pass) && (H5Dclose(dset_id) < 0)) {

        pass         = FALSE;
        failure_mssg = "H5Dclose(dset_id) failed.";
    }

    /* close the mem space */
    if ((pass) && (H5Sclose(memspace_id) < 0)) {

        pass         = FALSE;
        failure_mssg = "H5Sclose(memspace_id) failed.";
    }

    /* close the data access property list */
    if ((pass) && (H5Pclose(dxpl_id) < 0)) {

        pass         = FALSE;
        failure_mssg = "H5Pclose(dxpl) failed.";
    }

    if (show_progress)
        HDfprintf(stdout, "%s: cp = %d, pass = %d.\n", fcn_name, cp++, pass);

    return;

} /* par_verify_dataset() */

/*-------------------------------------------------------------------------
 * Function:    serial_insert_cache_image()
 *
 * Purpose:     Insert a cache image in the supplied file.
 *
 *         To populate the cache image, validate the contents
 *         of the file before closing.
 *
 *              On failure, print an appropriate error message and
 *              return FALSE.
 *
 * Return:      TRUE if succussful, FALSE otherwise.
 *
 * Programmer:  John Mainzer
 *              3/8/17
 *
 * Modifications:
 *
 *              None.
 *
 *-------------------------------------------------------------------------
 */

static hbool_t
serial_insert_cache_image(int file_name_idx, int mpi_size)
{
    const char *fcn_name = "serial_insert_cache_image()";
    char        filename[512];
    hbool_t     show_progress = FALSE;
    int         cp            = 0;
    int         i;
    int         num_dsets  = PAR_NUM_DSETS;
    hid_t       file_id    = -1;
    H5F_t *     file_ptr   = NULL;
    H5C_t *     cache_ptr  = NULL;
    MPI_Comm    dummy_comm = MPI_COMM_WORLD;
    MPI_Info    dummy_info = MPI_INFO_NULL;

    pass = TRUE;

    if (show_progress)
        HDfprintf(stdout, "%s: cp = %d, pass = %d.\n", fcn_name, cp++, pass);

    /* 1) setup the file name */
    if (pass) {

        HDassert(FILENAMES[file_name_idx]);

        if (h5_fixname(FILENAMES[file_name_idx], H5P_DEFAULT, filename, sizeof(filename)) == NULL) {

            pass = FALSE;
            HDfprintf(stdout, "h5_fixname() failed.\n");
        }
    }

    if (show_progress)
        HDfprintf(stdout, "%s: cp = %d, pass = %d.\n", fcn_name, cp++, pass);

    /* 2) Open the PHDF5 file with the cache image FAPL entry.
     */

    if (pass) {

        open_hdf5_file(/* create_file           */ FALSE,
                       /* mdci_sbem_expected    */ FALSE,
                       /* read_only             */ FALSE,
                       /* set_mdci_fapl         */ TRUE,
                       /* config_fsm            */ FALSE,
                       /* enable_page_buffer    */ FALSE,
                       /* hdf_file_name         */ filename,
                       /* cache_image_flags     */ H5C_CI__ALL_FLAGS,
                       /* file_id_ptr           */ &file_id,
                       /* file_ptr_ptr          */ &file_ptr,
                       /* cache_ptr_ptr         */ &cache_ptr,
                       /* comm                  */ dummy_comm,
                       /* info                  */ dummy_info,
                       /* l_facc_type           */ 0,
                       /* all_coll_metadata_ops */ FALSE,
                       /* coll_metadata_write   */ FALSE,
                       /* md_write_strat        */ 1);
    }

    if (show_progress)
        HDfprintf(stdout, "%s: cp = %d, pass = %d.\n", fcn_name, cp++, pass);

    /* 3) Validate contents of the file */

    i = 0;
    while ((pass) && (i < num_dsets)) {

        serial_verify_dataset(i, file_id, mpi_size);
        i++;
    }

    if (show_progress)
        HDfprintf(stdout, "%s: cp = %d, pass = %d.\n", fcn_name, cp++, pass);

    /* 4) Close the file */

    if (pass) {

        if (H5Fclose(file_id) < 0) {

            pass         = FALSE;
            failure_mssg = "H5Fclose() failed.\n";
        }
    }

    if (show_progress)
        HDfprintf(stdout, "%s: cp = %d, pass = %d.\n", fcn_name, cp++, pass);

    return pass;

} /* serial_insert_cache_image() */

/*-------------------------------------------------------------------------
 * Function:    serial_verify_dataset()
 *
 * Purpose:     Verify the contents of a chunked dataset.
 *
 *              On failure, set pass to FALSE, and set failure_mssg
 *              to point to an appropriate failure message.
 *
 *              Do nothing if pass is FALSE on entry.
 *
 * Return:      void
 *
 * Programmer:  John Mainzer
 *              3/6/17
 *
 * Modifications:
 *
 *              None.
 *
 *-------------------------------------------------------------------------
 */

static void
serial_verify_dataset(int dset_num, hid_t file_id, int mpi_size)
{
    const char *fcn_name = "serial_verify_dataset()";
    char        dset_name[256];
    hbool_t     show_progress = FALSE;
    hbool_t     valid_chunk;
    hbool_t     verbose = FALSE;
    int         cp      = 0;
    int         i, j, k, l, m;
    int         data_chunk[1][CHUNK_SIZE][CHUNK_SIZE];
    hsize_t     dims[3];
    hsize_t     a_size[3];
    hsize_t     offset[3];
    hid_t       status;
    hid_t       memspace_id  = -1;
    hid_t       dset_id      = -1;
    hid_t       filespace_id = -1;

    HDsprintf(dset_name, "/dset%03d", dset_num);

    if (show_progress) {
        HDfprintf(stdout, "%s: dset name = \"%s\".\n", fcn_name, dset_name);
        HDfprintf(stdout, "%s: cp = %d, pass = %d.\n", fcn_name, cp++, pass);
    }

    if (pass) {

        /* open the dataset */

        dset_id = H5Dopen2(file_id, dset_name, H5P_DEFAULT);

        if (dset_id < 0) {

            pass         = FALSE;
            failure_mssg = "H5Dopen2() failed.";
        }
    }

    /* get the file space ID */
    if (pass) {

        filespace_id = H5Dget_space(dset_id);

        if (filespace_id < 0) {

            pass         = FALSE;
            failure_mssg = "H5Dget_space() failed.";
        }
    }

    if (show_progress)
        HDfprintf(stdout, "%s: cp = %d, pass = %d.\n", fcn_name, cp++, pass);

    /* create the mem space to be used to read */
    if (pass) {

        dims[0]     = 1;
        dims[1]     = CHUNK_SIZE;
        dims[2]     = CHUNK_SIZE;
        memspace_id = H5Screate_simple(3, dims, NULL);

        if (memspace_id < 0) {

            pass         = FALSE;
            failure_mssg = "H5Screate_simple() failed.";
        }
    }

    if (show_progress)
        HDfprintf(stdout, "%s: cp = %d, pass = %d.\n", fcn_name, cp++, pass);

    /* select in memory hyperslab */
    if (pass) {

        offset[0] = 0; /* offset of hyperslab in memory */
        offset[1] = 0;
        offset[2] = 0;
        a_size[0] = 1; /* size of hyperslab */
        a_size[1] = CHUNK_SIZE;
        a_size[2] = CHUNK_SIZE;
        status    = H5Sselect_hyperslab(memspace_id, H5S_SELECT_SET, offset, NULL, a_size, NULL);

        if (status < 0) {

            pass         = FALSE;
            failure_mssg = "H5Sselect_hyperslab() failed.";
        }
    }

    if (show_progress)
        HDfprintf(stdout, "%s: cp = %d, pass = %d.\n", fcn_name, cp++, pass);

    /* read data from data sets and validate it */
    i = 0;
    while ((pass) && (i < mpi_size)) {
        j = 0;
        while ((pass) && (j < DSET_SIZE)) {
            k = 0;
            while ((pass) && (k < DSET_SIZE)) {
                /* select on disk hyperslab */
                offset[0] = (hsize_t)i; /* offset of hyperslab in file */
                offset[1] = (hsize_t)j; /* offset of hyperslab in file */
                offset[2] = (hsize_t)k;
                a_size[0] = (hsize_t)1;
                a_size[1] = CHUNK_SIZE; /* size of hyperslab */
                a_size[2] = CHUNK_SIZE;

                status = H5Sselect_hyperslab(filespace_id, H5S_SELECT_SET, offset, NULL, a_size, NULL);

                if (status < 0) {

                    pass         = FALSE;
                    failure_mssg = "disk hyperslab create failed.";
                }

                /* read the chunk from file */
                if (pass) {

                    status =
                        H5Dread(dset_id, H5T_NATIVE_INT, memspace_id, filespace_id, H5P_DEFAULT, data_chunk);

                    if (status < 0) {

                        pass         = FALSE;
                        failure_mssg = "chunk read failed.";
                    }
                }

                /* validate the slab */
                if (pass) {

                    valid_chunk = TRUE;

                    for (l = 0; l < CHUNK_SIZE; l++) {
                        for (m = 0; m < CHUNK_SIZE; m++) {
                            if (data_chunk[0][l][m] !=
                                ((DSET_SIZE * DSET_SIZE * i) + (DSET_SIZE * (j + l)) + k + m + dset_num)) {

                                valid_chunk = FALSE;

                                if (verbose) {

                                    HDfprintf(stdout, "data_chunk[%0d][%0d] = %0d, expect %0d.\n", j, k,
                                              data_chunk[0][j][k],
                                              ((DSET_SIZE * DSET_SIZE * i) + (DSET_SIZE * (j + l)) + k + m +
                                               dset_num));
                                    HDfprintf(stdout,
                                              "dset_num = %d, i = %d, j = %d, k = %d, l = %d, m = %d\n",
                                              dset_num, i, j, k, l, m);
                                }
                            }
                        }
                    }

                    if (!valid_chunk) {

                        pass         = FALSE;
                        failure_mssg = "slab validation failed.";

                        if (verbose) {

                            HDfprintf(stdout, "Chunk (%0d, %0d) in /dset%03d is invalid.\n", j, k, dset_num);
                        }
                    }
                }
                k += CHUNK_SIZE;
            }
            j += CHUNK_SIZE;
        }
        i++;
    }

    if (show_progress)
        HDfprintf(stdout, "%s: cp = %d, pass = %d.\n", fcn_name, cp++, pass);

    /* close the file space */
    if ((pass) && (H5Sclose(filespace_id) < 0)) {

        pass         = FALSE;
        failure_mssg = "H5Sclose(filespace_id) failed.";
    }

    /* close the dataset */
    if ((pass) && (H5Dclose(dset_id) < 0)) {

        pass         = FALSE;
        failure_mssg = "H5Dclose(dset_id) failed.";
    }

    /* close the mem space */
    if ((pass) && (H5Sclose(memspace_id) < 0)) {

        pass         = FALSE;
        failure_mssg = "H5Sclose(memspace_id) failed.";
    }

    if (show_progress)
        HDfprintf(stdout, "%s: cp = %d, pass = %d.\n", fcn_name, cp++, pass);

    return;

} /* serial_verify_dataset() */

/*-------------------------------------------------------------------------
 * Function:    parse_flags
 *
 * Purpose:     Parse the flags passed to this program, and load the
 *              values into the supplied field.
 *
 * Return:      Success:        1
 *              Failure:        0
 *
 * Programmer:  J Mainzer
 *              4/28/11
 *
 *-------------------------------------------------------------------------
 */
static hbool_t
parse_flags(int argc, char *argv[], hbool_t *setup_ptr, hbool_t *ici_ptr, int *file_idx_ptr,
            int *mpi_size_ptr, hbool_t display)
{
    const char *fcn_name = "parse_flags()";
    const char *(ops[])  = {"setup", "ici"};
    int success          = TRUE;

    HDassert(setup_ptr);
    HDassert(*setup_ptr == FALSE);
    HDassert(ici_ptr);
    HDassert(*ici_ptr == FALSE);
    HDassert(file_idx_ptr);
    HDassert(mpi_size_ptr);

    if (setup_ptr == NULL) {

        success = FALSE;
        HDfprintf(stdout, "%s: bad arg(s) on entry.\n", fcn_name);
    }

    if ((success) && ((argc != 1) && (argc != 2) && (argc != 4))) {

        success = FALSE;
        usage();
    }

    if ((success) && (argc >= 2)) {

        if (strcmp(argv[1], ops[0]) == 0) {

            if (argc != 2) {

                success = FALSE;
                usage();
            }
            else {

                *setup_ptr = TRUE;
            }
        }
        else if (strcmp(argv[1], ops[1]) == 0) {

            if (argc != 4) {

                success = FALSE;
                usage();
            }
            else {

                *ici_ptr      = TRUE;
                *file_idx_ptr = atoi(argv[2]);
                *mpi_size_ptr = atoi(argv[3]);
            }
        }
    }

    if ((success) && (display)) {

        if (*setup_ptr)

            HDfprintf(stdout, "t_cache_image setup\n");

        else if (*ici_ptr)

            HDfprintf(stdout, "t_cache_image ici %d %d\n", *file_idx_ptr, *mpi_size_ptr);

        else

            HDfprintf(stdout, "t_cache_image\n");
    }

    return (success);

} /* parse_flags() */

/*-------------------------------------------------------------------------
 * Function:    usage
 *
 * Purpose:     Display a brief message describing the purpose and use
 *              of the program.
 *
 * Return:      void
 *
 * Programmer:  John Mainzer
 *              4/28/11
 *
 * Modifications:
 *
 *-------------------------------------------------------------------------
 */
void
usage(void)
{
    const char *s[] = {
        "\n",
        "t_cache_image:\n",
        "\n",
        "Run the parallel cache image tests.  \n"
        "\n"
        "In general, this program is run via MPI.  However, at present, files\n"
        "with cache images can only be constructed by serial processes.\n",
        "\n",
        "To square this circle, one process in the parallel computation \n"
        "forks a serial version of the test program to handle this detail.\n",
        "The \"setup\" parameter indicates that t_cache_image is being \n",
        "invokde for this purpose.\n",
        "\n",
        "Similarly, only a serial process can add a cache image to an\n",
        "existing file.\n",
        "\n",
        "Here again, one process forks a serial version of the test program\n",
        "with the \"ici\" parameter.\n"
        "\n",
        "usage: t_cache_image [setup|ici m n]\n",
        "\n",
        "where:\n",
        "\n",
        "       setup parameter forces creation of test file\n",
        "\n",
        "       ici parameter forces insertion of a cache image into the \n",
        "       m   th test file, created by a parallel computation with .\n",
        "       n   processes\n",
        "\n",
        "Returns 0 on success, 1 on failure.\n",
        "\n",
        NULL,
    };
    int i = 0;

    while (s[i] != NULL) {
        HDfprintf(stdout, "%s", s[i]);
        i++;
    }

    return;
} /* usage() */

/*-------------------------------------------------------------------------
 * Function:    verify_data_sets()
 *
 * Purpose:     If pass is TRUE on entry, verify that the data sets in the
 *        file exist and contain the expected data.
 *
 *        Note that these data sets were created by
 *        create_data_sets() above.  Thus any changes in that
 *        function must be reflected in this function, and
 *        vise-versa.
 *
 *              On failure, set pass to FALSE, and set failure_mssg
 *              to point to an appropriate failure message.
 *
 *              Do nothing if pass is FALSE on entry.
 *
 * Return:      void
 *
 * Programmer:  John Mainzer
 *              7/15/15
 *
 * Modifications:
 *
 *              Added min_dset and max_dset parameters and supporting
 *        code.  This allows the caller to specify a range of
 *        datasets to verify.
 *                        JRM -- 8/20/15
 *
 *-------------------------------------------------------------------------
 */

static void
verify_data_sets(hid_t file_id, int min_dset, int max_dset)
{
    const char *fcn_name = "verify_data_sets()";
    char        dset_name[64];
    hbool_t     show_progress = FALSE;
    hbool_t     valid_chunk;
    hbool_t     verbose = FALSE;
    int         cp      = 0;
    int         i, j, k, l, m;
    int         data_chunk[CHUNK_SIZE][CHUNK_SIZE];
    herr_t      status;
    hid_t       filespace_ids[MAX_NUM_DSETS];
    hid_t       memspace_id = -1;
    hid_t       dataset_ids[MAX_NUM_DSETS];
    hsize_t     dims[2];
    hsize_t     a_size[2];
    hsize_t     offset[2];

    if (show_progress)
        HDfprintf(stdout, "%s: cp = %d.\n", fcn_name, cp++);

    HDassert(0 <= min_dset);
    HDassert(min_dset <= max_dset);
    HDassert(max_dset < MAX_NUM_DSETS);

    /* open the datasets */

    if (pass) {

        i = min_dset;

        while ((pass) && (i <= max_dset)) {
            /* open the dataset */
            if (pass) {

                HDsprintf(dset_name, "/dset%03d", i);
                dataset_ids[i] = H5Dopen2(file_id, dset_name, H5P_DEFAULT);

                if (dataset_ids[i] < 0) {

                    pass         = FALSE;
                    failure_mssg = "H5Dopen2() failed.";
                }
            }

            /* get the file space ID */
            if (pass) {

                filespace_ids[i] = H5Dget_space(dataset_ids[i]);

                if (filespace_ids[i] < 0) {

                    pass         = FALSE;
                    failure_mssg = "H5Dget_space() failed.";
                }
            }

            i++;
        }
    }

    if (show_progress)
        HDfprintf(stdout, "%s: cp = %d.\n", fcn_name, cp++);

    /* create the mem space to be used to read and write chunks */
    if (pass) {

        dims[0]     = CHUNK_SIZE;
        dims[1]     = CHUNK_SIZE;
        memspace_id = H5Screate_simple(2, dims, NULL);

        if (memspace_id < 0) {

            pass         = FALSE;
            failure_mssg = "H5Screate_simple() failed.";
        }
    }

    if (show_progress)
        HDfprintf(stdout, "%s: cp = %d.\n", fcn_name, cp++);

    /* select in memory hyperslab */
    if (pass) {

        offset[0] = 0; /*offset of hyperslab in memory*/
        offset[1] = 0;
        a_size[0] = CHUNK_SIZE; /*size of hyperslab*/
        a_size[1] = CHUNK_SIZE;
        status    = H5Sselect_hyperslab(memspace_id, H5S_SELECT_SET, offset, NULL, a_size, NULL);

        if (status < 0) {

            pass         = FALSE;
            failure_mssg = "H5Sselect_hyperslab() failed.";
        }
    }

    if (show_progress)
        HDfprintf(stdout, "%s: cp = %d.\n", fcn_name, cp++);

    /* read data from data sets and validate it */
    i = 0;
    while ((pass) && (i < DSET_SIZE)) {
        j = 0;
        while ((pass) && (j < DSET_SIZE)) {
            m = min_dset;
            while ((pass) && (m <= max_dset)) {

                /* select on disk hyperslab */
                offset[0] = (hsize_t)i; /* offset of hyperslab in file */
                offset[1] = (hsize_t)j;
                a_size[0] = CHUNK_SIZE; /* size of hyperslab */
                a_size[1] = CHUNK_SIZE;
                status    = H5Sselect_hyperslab(filespace_ids[m], H5S_SELECT_SET, offset, NULL, a_size, NULL);

                if (status < 0) {

                    pass         = FALSE;
                    failure_mssg = "disk hyperslab create failed.";
                }

                /* read the chunk from file */
                if (pass) {

                    status = H5Dread(dataset_ids[m], H5T_NATIVE_INT, memspace_id, filespace_ids[m],
                                     H5P_DEFAULT, data_chunk);

                    if (status < 0) {

                        pass         = FALSE;
                        failure_mssg = "disk hyperslab create failed.";
                    }
                }

                /* validate the slab */
                if (pass) {

                    valid_chunk = TRUE;
                    for (k = 0; k < CHUNK_SIZE; k++) {
                        for (l = 0; l < CHUNK_SIZE; l++) {
                            if (data_chunk[k][l] !=
                                ((DSET_SIZE * DSET_SIZE * m) + (DSET_SIZE * (i + k)) + j + l)) {

                                valid_chunk = FALSE;

                                if (verbose) {

                                    HDfprintf(stdout, "data_chunk[%0d][%0d] = %0d, expect %0d.\n", k, l,
                                              data_chunk[k][l],
                                              ((DSET_SIZE * DSET_SIZE * m) + (DSET_SIZE * (i + k)) + j + l));
                                    HDfprintf(stdout, "m = %d, i = %d, j = %d, k = %d, l = %d\n", m, i, j, k,
                                              l);
                                }
                            }
                        }
                    }

                    if (!valid_chunk) {

                        pass         = FALSE;
                        failure_mssg = "slab validation failed.";

                        if (verbose) {

                            HDfprintf(stdout, "Chunk (%0d, %0d) in /dset%03d is invalid.\n", i, j, m);
                        }
                    }
                }
                m++;
            }
            j += CHUNK_SIZE;
        }
        i += CHUNK_SIZE;
    }

    if (show_progress)
        HDfprintf(stdout, "%s: cp = %d.\n", fcn_name, cp++);

    /* close the file spaces */
    i = min_dset;
    while ((pass) && (i <= max_dset)) {
        if (H5Sclose(filespace_ids[i]) < 0) {

            pass         = FALSE;
            failure_mssg = "H5Sclose() failed.";
        }
        i++;
    }

    /* close the datasets */
    i = min_dset;
    while ((pass) && (i <= max_dset)) {
        if (H5Dclose(dataset_ids[i]) < 0) {

            pass         = FALSE;
            failure_mssg = "H5Dclose() failed.";
        }
        i++;
    }

    /* close the mem space */
    if (pass) {

        if (H5Sclose(memspace_id) < 0) {

            pass         = FALSE;
            failure_mssg = "H5Sclose(memspace_id) failed.";
        }
    }

    return;

} /* verify_data_sets() */

/****************************************************************************/
/******************************* Test Functions *****************************/
/****************************************************************************/

/*-------------------------------------------------------------------------
 * Function:    verify_cache_image_RO()
 *
 * Purpose:     Verify that a HDF5 file containing a cache image is
 *              opened R/O and read correctly by PHDF5 with the specified
 *              metadata write strategy.
 *
 *              Basic cycle of operation is as follows:
 *
 *        1) Open the test file created at the beginning of this
 *           test read only.
 *
 *           Verify that the file contains a cache image.
 *
 *           Verify that only process 0 reads the cache image.
 *
 *           Verify that all other processes receive the cache
 *           image block from process 0.
 *
 *              2) Verify that the file contains the expected data.
 *
 *              3) Close the file.
 *
 *              4) Open the file R/O, and verify that it still contains
 *                 a cache image.
 *
 *              5) Verify that the file contains the expected data.
 *
 *              6) Close the file.
 *
 * Return:      void
 *
 * Programmer:  John Mainzer
 *              3/11/17
 *
 * Modifications:
 *
 *        None.
 *
 *-------------------------------------------------------------------------
 */

static unsigned
verify_cache_image_RO(int file_name_id, int md_write_strat, int mpi_rank)
{
    const char *fcn_name = "verify_cache_image_RO()";
    char        filename[512];
    hbool_t     show_progress = FALSE;
    hid_t       file_id       = -1;
    H5F_t *     file_ptr      = NULL;
    H5C_t *     cache_ptr     = NULL;
    int         cp            = 0;

    pass = TRUE;

    if (mpi_rank == 0) {

        switch (md_write_strat) {

            case H5AC_METADATA_WRITE_STRATEGY__PROCESS_0_ONLY:
                TESTING("parallel CI load test -- proc0 md write -- R/O");
                break;

            case H5AC_METADATA_WRITE_STRATEGY__DISTRIBUTED:
                TESTING("parallel CI load test -- dist md write -- R/O");
                break;

            default:
                TESTING("parallel CI load test -- unknown md write -- R/o");
                pass = FALSE;
                break;
        }
    }

    show_progress = ((show_progress) && (mpi_rank == 0));

    if (show_progress)
        HDfprintf(stdout, "%s: cp = %d, pass = %d.\n", fcn_name, cp++, pass);

    /* setup the file name */
    if (pass) {

        if (h5_fixname(FILENAMES[file_name_id], H5P_DEFAULT, filename, sizeof(filename)) == NULL) {

            pass         = FALSE;
            failure_mssg = "h5_fixname() failed.\n";
        }
    }

    if (show_progress)
        HDfprintf(stdout, "%s: cp = %d, pass = %d.\n", fcn_name, cp++, pass);

    /* 1) Open the test file created at the beginning of this test.
     *
     *    Verify that the file contains a cache image.
     */

    if (pass) {

        open_hdf5_file(/* create_file           */ FALSE,
                       /* mdci_sbem_expected    */ TRUE,
                       /* read_only             */ TRUE,
                       /* set_mdci_fapl         */ FALSE,
                       /* config_fsm            */ FALSE,
                       /* enable_page_buffer    */ FALSE,
                       /* hdf_file_name         */ filename,
                       /* cache_image_flags     */ H5C_CI__ALL_FLAGS,
                       /* file_id_ptr           */ &file_id,
                       /* file_ptr_ptr          */ &file_ptr,
                       /* cache_ptr_ptr         */ &cache_ptr,
                       /* comm                  */ MPI_COMM_WORLD,
                       /* info                  */ MPI_INFO_NULL,
                       /* l_facc_type           */ FACC_MPIO,
                       /* all_coll_metadata_ops */ FALSE,
                       /* coll_metadata_write   */ FALSE,
                       /* md_write_strat        */ md_write_strat);
    }

    if (show_progress)
        HDfprintf(stdout, "%s: cp = %d, pass = %d.\n", fcn_name, cp++, pass);

    /* 2) Verify that the file contains the expected data.
     *
     *    Verify that only process 0 reads the cache image.
     *
     *    Verify that all other processes receive the cache
     *    image block from process 0.
     */

    if (pass) {

        verify_data_sets(file_id, 0, MAX_NUM_DSETS - 1);
    }

    /* Verify that only process 0 reads the cache image. */
#if H5C_COLLECT_CACHE_STATS
    if (pass) {

        if (((mpi_rank == 0) && (cache_ptr->images_read != 1)) ||
            ((mpi_rank > 0) && (cache_ptr->images_read != 0))) {

            pass         = FALSE;
            failure_mssg = "unexpected images_read.";
        }
    }
#endif /* H5C_COLLECT_CACHE_STATS */

    if (show_progress)
        HDfprintf(stdout, "%s: cp = %d, pass = %d.\n", fcn_name, cp++, pass);

        /* Verify that all other processes receive the cache image block
         * from process 0.
         *
         * Since we have alread verified that only process 0 has read the
         * image, it is sufficient to verify that the image was loaded on
         * all processes.
         */
#if H5C_COLLECT_CACHE_STATS
    if (pass) {

        if (cache_ptr->images_loaded != 1) {

            pass         = FALSE;
            failure_mssg = "Image not loaded?.";
        }
    }
#endif /* H5C_COLLECT_CACHE_STATS */

    if (show_progress)
        HDfprintf(stdout, "%s: cp = %d, pass = %d.\n", fcn_name, cp++, pass);

    /* 3) Close the file. */

    if (pass) {

        if (H5Fclose(file_id) < 0) {

            pass         = FALSE;
            failure_mssg = "H5Fclose() failed.\n";
        }
    }

    if (show_progress)
        HDfprintf(stdout, "%s: cp = %d, pass = %d.\n", fcn_name, cp++, pass);

    /* 4) Open the file, and verify that it doesn't contain a cache image. */

    if (pass) {

        open_hdf5_file(/* create_file           */ FALSE,
                       /* mdci_sbem_expected    */ TRUE,
                       /* read_only             */ TRUE,
                       /* set_mdci_fapl         */ FALSE,
                       /* config_fsm            */ FALSE,
                       /* enable_page_buffer    */ FALSE,
                       /* hdf_file_name         */ filename,
                       /* cache_image_flags     */ H5C_CI__ALL_FLAGS,
                       /* file_id_ptr           */ &file_id,
                       /* file_ptr_ptr          */ &file_ptr,
                       /* cache_ptr_ptr         */ &cache_ptr,
                       /* comm                  */ MPI_COMM_WORLD,
                       /* info                  */ MPI_INFO_NULL,
                       /* l_facc_type           */ FACC_MPIO,
                       /* all_coll_metadata_ops */ FALSE,
                       /* coll_metadata_write   */ FALSE,
                       /* md_write_strat        */ md_write_strat);
    }

    if (show_progress)
        HDfprintf(stdout, "%s: cp = %d, pass = %d.\n", fcn_name, cp++, pass);

    /* 5) Verify that the file contains the expected data. */

    if (pass) {

        verify_data_sets(file_id, 0, MAX_NUM_DSETS - 1);
    }

#if H5C_COLLECT_CACHE_STATS
    if (pass) {

        if (cache_ptr->images_loaded != 1) {

            pass         = FALSE;
            failure_mssg = "metadata cache image block not loaded(2).";
        }
    }
#endif /* H5C_COLLECT_CACHE_STATS */

    /* 6) Close the file. */

    if (pass) {

        if (H5Fclose(file_id) < 0) {

            pass         = FALSE;
            failure_mssg = "H5Fclose() failed.\n";
        }
    }

    if (show_progress)
        HDfprintf(stdout, "%s: cp = %d, pass = %d.\n", fcn_name, cp++, pass);

    /* report results */
    if (mpi_rank == 0) {

        if (pass) {

            PASSED();
        }
        else {

            H5_FAILED();

<<<<<<< HEAD
            if (show_progress)
                HDfprintf(stdout, "%s: failure_mssg = \"%s\"\n", failure_mssg);
=======
            if (show_progress) {
                HDfprintf(stdout, "%s: failure_mssg = \"%s\"\n", fcn_name, failure_mssg);
            }
>>>>>>> 18bbd3f0
        }
    }

    return !pass;

} /* verify_cache_image_RO() */

/*-------------------------------------------------------------------------
 * Function:    verify_cache_image_RW()
 *
 * Purpose:     Verify that a HDF5 file containing a cache image is
 *              opened and read correctly by PHDF5 with the specified
 *              metadata write strategy.
 *
 *              Basic cycle of operation is as follows:
 *
 *        1) Open the test file created at the beginning of this
 *           test.
 *
 *           Verify that the file contains a cache image.
 *
 *              2) Verify that the file contains the expected data.
 *
 *           Verify that only process 0 reads the cache image.
 *
 *           Verify that all other processes receive the cache
 *           image block from process 0.
 *
 *
 *              3) Close the file.
 *
 *              4) Open the file, and verify that it doesn't contain
 *                 a cache image.
 *
 *              5) Verify that the file contains the expected data.
 *
 *              6) Close the file.
 *
 *              7) Delete the file.
 *
 * Return:      void
 *
 * Programmer:  John Mainzer
 *              1/25/17
 *
 * Modifications:
 *
 *        None.
 *
 *-------------------------------------------------------------------------
 */

static unsigned
verify_cache_image_RW(int file_name_id, int md_write_strat, int mpi_rank)
{
    const char *fcn_name = "verify_cache_imageRW()";
    char        filename[512];
    hbool_t     show_progress = FALSE;
    hid_t       file_id       = -1;
    H5F_t *     file_ptr      = NULL;
    H5C_t *     cache_ptr     = NULL;
    int         cp            = 0;

    pass = TRUE;

    if (mpi_rank == 0) {

        switch (md_write_strat) {

            case H5AC_METADATA_WRITE_STRATEGY__PROCESS_0_ONLY:
                TESTING("parallel CI load test -- proc0 md write -- R/W");
                break;

            case H5AC_METADATA_WRITE_STRATEGY__DISTRIBUTED:
                TESTING("parallel CI load test -- dist md write -- R/W");
                break;

            default:
                TESTING("parallel CI load test -- unknown md write -- R/W");
                pass = FALSE;
                break;
        }
    }

    show_progress = ((show_progress) && (mpi_rank == 0));

    if (show_progress)
        HDfprintf(stdout, "%s: cp = %d, pass = %d.\n", fcn_name, cp++, pass);

    /* setup the file name */
    if (pass) {

        if (h5_fixname(FILENAMES[file_name_id], H5P_DEFAULT, filename, sizeof(filename)) == NULL) {

            pass         = FALSE;
            failure_mssg = "h5_fixname() failed.\n";
        }
    }

    if (show_progress)
        HDfprintf(stdout, "%s: cp = %d, pass = %d.\n", fcn_name, cp++, pass);

    /* 1) Open the test file created at the beginning of this test.
     *
     *    Verify that the file contains a cache image.
     *
     *    Verify that only process 0 reads the cache image.
     *
     *    Verify that all other processes receive the cache
     *    image block from process 0.
     */

    if (pass) {

        open_hdf5_file(/* create_file           */ FALSE,
                       /* mdci_sbem_expected    */ TRUE,
                       /* read_only             */ FALSE,
                       /* set_mdci_fapl         */ FALSE,
                       /* config_fsm            */ FALSE,
                       /* enable_page_buffer    */ FALSE,
                       /* hdf_file_name         */ filename,
                       /* cache_image_flags     */ H5C_CI__ALL_FLAGS,
                       /* file_id_ptr           */ &file_id,
                       /* file_ptr_ptr          */ &file_ptr,
                       /* cache_ptr_ptr         */ &cache_ptr,
                       /* comm                  */ MPI_COMM_WORLD,
                       /* info                  */ MPI_INFO_NULL,
                       /* l_facc_type           */ FACC_MPIO,
                       /* all_coll_metadata_ops */ FALSE,
                       /* coll_metadata_write   */ FALSE,
                       /* md_write_strat        */ md_write_strat);
    }

    if (show_progress)
        HDfprintf(stdout, "%s: cp = %d, pass = %d.\n", fcn_name, cp++, pass);

    /* 2) Verify that the file contains the expected data.
     *
     *    Verify that only process 0 reads the cache image.
     *
     *    Verify that all other processes receive the cache
     *    image block from process 0.
     */
    if (pass) {

        verify_data_sets(file_id, 0, MAX_NUM_DSETS - 1);
    }

    /* Verify that only process 0 reads the cache image. */
#if H5C_COLLECT_CACHE_STATS
    if (pass) {

        if (((mpi_rank == 0) && (cache_ptr->images_read != 1)) ||
            ((mpi_rank > 0) && (cache_ptr->images_read != 0))) {

            pass         = FALSE;
            failure_mssg = "unexpected images_read.";
        }
    }
#endif /* H5C_COLLECT_CACHE_STATS */

    if (show_progress)
        HDfprintf(stdout, "%s: cp = %d, pass = %d.\n", fcn_name, cp++, pass);

        /* Verify that all other processes receive the cache image block
         * from process 0.
         *
         * Since we have alread verified that only process 0 has read the
         * image, it is sufficient to verify that the image was loaded on
         * all processes.
         */
#if H5C_COLLECT_CACHE_STATS
    if (pass) {

        if (cache_ptr->images_loaded != 1) {

            pass         = FALSE;
            failure_mssg = "Image not loaded?.";
        }
    }
#endif /* H5C_COLLECT_CACHE_STATS */

    if (show_progress)
        HDfprintf(stdout, "%s: cp = %d, pass = %d.\n", fcn_name, cp++, pass);

    /* 3) Close the file. */

    if (pass) {

        if (H5Fclose(file_id) < 0) {

            pass         = FALSE;
            failure_mssg = "H5Fclose() failed.\n";
        }
    }

    if (show_progress)
        HDfprintf(stdout, "%s: cp = %d, pass = %d.\n", fcn_name, cp++, pass);

    /* 4) Open the file, and verify that it doesn't contain a cache image. */

    if (pass) {

        open_hdf5_file(/* create_file           */ FALSE,
                       /* mdci_sbem_expected    */ FALSE,
                       /* read_only             */ FALSE,
                       /* set_mdci_fapl         */ FALSE,
                       /* config_fsm            */ FALSE,
                       /* enable_page_buffer    */ FALSE,
                       /* hdf_file_name         */ filename,
                       /* cache_image_flags     */ H5C_CI__ALL_FLAGS,
                       /* file_id_ptr           */ &file_id,
                       /* file_ptr_ptr          */ &file_ptr,
                       /* cache_ptr_ptr         */ &cache_ptr,
                       /* comm                  */ MPI_COMM_WORLD,
                       /* info                  */ MPI_INFO_NULL,
                       /* l_facc_type           */ FACC_MPIO,
                       /* all_coll_metadata_ops */ FALSE,
                       /* coll_metadata_write   */ FALSE,
                       /* md_write_strat        */ md_write_strat);
    }

    if (show_progress)
        HDfprintf(stdout, "%s: cp = %d, pass = %d.\n", fcn_name, cp++, pass);

    /* 5) Verify that the file contains the expected data. */

    if (pass) {

        verify_data_sets(file_id, 0, MAX_NUM_DSETS - 1);
    }

#if H5C_COLLECT_CACHE_STATS
    if (pass) {

        if (cache_ptr->images_loaded != 0) {

            pass         = FALSE;
            failure_mssg = "metadata cache image block loaded(1).";
        }
    }
#endif /* H5C_COLLECT_CACHE_STATS */

    /* 6) Close the file. */

    if (pass) {

        if (H5Fclose(file_id) < 0) {

            pass         = FALSE;
            failure_mssg = "H5Fclose() failed.\n";
        }
    }

    if (show_progress)
        HDfprintf(stdout, "%s: cp = %d, pass = %d.\n", fcn_name, cp++, pass);

    /* 7) Delete the file. */

    if (pass) {

        /* wait for everyone to close the file */
        MPI_Barrier(MPI_COMM_WORLD);

        if ((mpi_rank == 0) && (HDremove(filename) < 0)) {

            pass         = FALSE;
            failure_mssg = "HDremove() failed.\n";
        }
    }

    /* report results */
    if (mpi_rank == 0) {

        if (pass) {

            PASSED();
        }
        else {

            H5_FAILED();

<<<<<<< HEAD
            if (show_progress)
                HDfprintf(stdout, "%s: failure_mssg = \"%s\"\n", failure_mssg);
=======
            if (show_progress) {
                HDfprintf(stdout, "%s: failure_mssg = \"%s\"\n", fcn_name, failure_mssg);
            }
>>>>>>> 18bbd3f0
        }
    }

    return !pass;

} /* verify_cache_imageRW() */

/*****************************************************************************
 *
 * Function:    smoke_check_1()
 *
 * Purpose:     Initial smoke check to verify correct behaviour of cache
 *              image in combination with parallel.
 *
 *              As cache image is currently disabled in the parallel case,
 *              we construct a test file in parallel, verify it in serial
 *              and generate a cache image in passing, and then verify
 *              it again in parallel.
 *
 *              In passing, also verify that page buffering is silently
 *              disabled in the parallel case.  Needless to say, this part
 *              of the test will have to be re-worked when and if page
 *              buffering is supported in parallel.
 *
 * Return:      Success:        TRUE
 *
 *              Failure:        FALSE
 *
 * Programmer:  JRM -- 3/6/17
 *
 *****************************************************************************/
static hbool_t
smoke_check_1(MPI_Comm mpi_comm, MPI_Info mpi_info, int mpi_rank, int mpi_size)
{
    const char *   fcn_name = "smoke_check_1()";
    char           filename[512];
    hbool_t        show_progress = FALSE;
    hid_t          file_id       = -1;
    H5F_t *        file_ptr      = NULL;
    H5C_t *        cache_ptr     = NULL;
    int            cp            = 0;
    int            i;
    int            num_dsets       = PAR_NUM_DSETS;
    int            test_file_index = 2;
    h5_stat_size_t file_size;

    pass = TRUE;

    if (mpi_rank == 0) {

        TESTING("parallel cache image smoke check 1");
    }

    if ((mpi_rank == 0) && (show_progress))
        HDfprintf(stdout, "%s: cp = %d, pass = %d.\n", fcn_name, cp++, pass);

    /* setup the file name */
    if (pass) {

        HDassert(FILENAMES[test_file_index]);

        if (h5_fixname(FILENAMES[test_file_index], H5P_DEFAULT, filename, sizeof(filename)) == NULL) {

            pass         = FALSE;
            failure_mssg = "h5_fixname() failed.\n";
        }
    }

    if ((mpi_rank == 0) && (show_progress))
        HDfprintf(stdout, "%s: cp = %d, pass = %d.\n", fcn_name, cp++, pass);

    /* 1) Create a PHDF5 file without the cache image FAPL entry.
     *
     *    Verify that a cache image is not requested
     */

    if (pass) {

        open_hdf5_file(/* create_file           */ TRUE,
                       /* mdci_sbem_expected    */ FALSE,
                       /* read_only             */ FALSE,
                       /* set_mdci_fapl         */ FALSE,
                       /* config_fsm            */ TRUE,
                       /* enable_page_buffer    */ FALSE,
                       /* hdf_file_name         */ filename,
                       /* cache_image_flags     */ H5C_CI__ALL_FLAGS,
                       /* file_id_ptr           */ &file_id,
                       /* file_ptr_ptr          */ &file_ptr,
                       /* cache_ptr_ptr         */ &cache_ptr,
                       /* comm                  */ mpi_comm,
                       /* info                  */ mpi_info,
                       /* l_facc_type           */ FACC_MPIO,
                       /* all_coll_metadata_ops */ FALSE,
                       /* coll_metadata_write   */ TRUE,
                       /* md_write_strat        */ 1);
    }

    if ((mpi_rank == 0) && (show_progress))
        HDfprintf(stdout, "%s: cp = %d, pass = %d.\n", fcn_name, cp++, pass);

    /* 2) Create datasets in the file */

    i = 0;
    while ((pass) && (i < num_dsets)) {

        par_create_dataset(i, file_id, mpi_rank, mpi_size);
        i++;
    }

    if ((mpi_rank == 0) && (show_progress))
        HDfprintf(stdout, "%s: cp = %d, pass = %d.\n", fcn_name, cp++, pass);

    /* 3) Verify the datasets in the file */

    i = 0;
    while ((pass) && (i < num_dsets)) {

        par_verify_dataset(i, file_id, mpi_rank);
        i++;
    }

    /* 4) Close the file */

    if (pass) {

        if (H5Fclose(file_id) < 0) {

            pass         = FALSE;
            failure_mssg = "H5Fclose() failed.\n";
        }
    }

    if ((mpi_rank == 0) && (show_progress))
        HDfprintf(stdout, "%s: cp = %d, pass = %d.\n", fcn_name, cp++, pass);

    /* 5 Insert a cache image into the file */

    if (pass) {

        par_insert_cache_image(test_file_index, mpi_rank, mpi_size);
    }

    if ((mpi_rank == 0) && (show_progress))
        HDfprintf(stdout, "%s: cp = %d, pass = %d.\n", fcn_name, cp++, pass);

    /* 6) Open the file R/O */

    if (pass) {

        open_hdf5_file(/* create_file           */ FALSE,
                       /* mdci_sbem_expected    */ TRUE,
                       /* read_only             */ TRUE,
                       /* set_mdci_fapl         */ FALSE,
                       /* config_fsm            */ FALSE,
                       /* enable_page_buffer    */ FALSE,
                       /* hdf_file_name         */ filename,
                       /* cache_image_flags     */ H5C_CI__ALL_FLAGS,
                       /* file_id_ptr           */ &file_id,
                       /* file_ptr_ptr          */ &file_ptr,
                       /* cache_ptr_ptr         */ &cache_ptr,
                       /* comm                  */ mpi_comm,
                       /* info                  */ mpi_info,
                       /* l_facc_type           */ FACC_MPIO,
                       /* all_coll_metadata_ops */ FALSE,
                       /* coll_metadata_write   */ TRUE,
                       /* md_write_strat        */ 1);
    }

    if ((mpi_rank == 0) && (show_progress))
        HDfprintf(stdout, "%s: cp = %d, pass = %d.\n", fcn_name, cp++, pass);

    /* 7) Verify the datasets in the file backwards
     *
     *    Verify that only process 0 reads the cache image.
     *
     *    Verify that all other processes receive the cache
     *    image block from process 0.
     */

    i = num_dsets - 1;
    while ((pass) && (i >= 0)) {

        par_verify_dataset(i, file_id, mpi_rank);
        i--;
    }

    if ((mpi_rank == 0) && (show_progress))
        HDfprintf(stdout, "%s: cp = %d, pass = %d.\n", fcn_name, cp++, pass);

        /* Verify that only process 0 reads the cache image. */
#if H5C_COLLECT_CACHE_STATS
    if (pass) {

        if (((mpi_rank == 0) && (cache_ptr->images_read != 1)) ||
            ((mpi_rank > 0) && (cache_ptr->images_read != 0))) {

            pass         = FALSE;
            failure_mssg = "unexpected images_read.";
        }
    }
#endif /* H5C_COLLECT_CACHE_STATS */

    if ((mpi_rank == 0) && (show_progress))
        HDfprintf(stdout, "%s: cp = %d, pass = %d.\n", fcn_name, cp++, pass);

        /* Verify that all other processes receive the cache image block
         * from process 0.
         *
         * Since we have alread verified that only process 0 has read the
         * image, it is sufficient to verify that the image was loaded on
         * all processes.
         */
#if H5C_COLLECT_CACHE_STATS
    if (pass) {

        if (cache_ptr->images_loaded != 1) {

            pass         = FALSE;
            failure_mssg = "Image not loaded?.";
        }
    }
#endif /* H5C_COLLECT_CACHE_STATS */

    if ((mpi_rank == 0) && (show_progress))
        HDfprintf(stdout, "%s: cp = %d, pass = %d.\n", fcn_name, cp++, pass);

    /* 8) Close the file */

    if (pass) {

        if (H5Fclose(file_id) < 0) {

            pass         = FALSE;
            failure_mssg = "H5Fclose() failed.";
        }
    }

    if ((mpi_rank == 0) && (show_progress))
        HDfprintf(stdout, "%s: cp = %d, pass = %d.\n", fcn_name, cp++, pass);

    /* 9) Open the file */

    if (pass) {

        open_hdf5_file(/* create_file           */ FALSE,
                       /* mdci_sbem_expected    */ TRUE,
                       /* read_only             */ FALSE,
                       /* set_mdci_fapl         */ FALSE,
                       /* config_fsm            */ FALSE,
                       /* enable_page_buffer    */ FALSE,
                       /* hdf_file_name         */ filename,
                       /* cache_image_flags     */ H5C_CI__ALL_FLAGS,
                       /* file_id_ptr           */ &file_id,
                       /* file_ptr_ptr          */ &file_ptr,
                       /* cache_ptr_ptr         */ &cache_ptr,
                       /* comm                  */ mpi_comm,
                       /* info                  */ mpi_info,
                       /* l_facc_type           */ FACC_MPIO,
                       /* all_coll_metadata_ops */ FALSE,
                       /* coll_metadata_write   */ TRUE,
                       /* md_write_strat        */ 1);
    }

    if ((mpi_rank == 0) && (show_progress))
        HDfprintf(stdout, "%s: cp = %d, pass = %d.\n", fcn_name, cp++, pass);

    /* 10) Verify the datasets in the file
     *
     *     Verify that only process 0 reads the cache image.
     *
     *     Verify that all other processes receive the cache
     *     image block from process 0.
     */

    i = 0;
    while ((pass) && (i < num_dsets)) {

        par_verify_dataset(i, file_id, mpi_rank);
        i++;
    }

    if ((mpi_rank == 0) && (show_progress))
        HDfprintf(stdout, "%s: cp = %d, pass = %d.\n", fcn_name, cp++, pass);

        /* Verify that only process 0 reads the cache image. */
#if H5C_COLLECT_CACHE_STATS
    if (pass) {

        if (((mpi_rank == 0) && (cache_ptr->images_read != 1)) ||
            ((mpi_rank > 0) && (cache_ptr->images_read != 0))) {

            pass         = FALSE;
            failure_mssg = "unexpected images_read.";
        }
    }
#endif /* H5C_COLLECT_CACHE_STATS */

    if ((mpi_rank == 0) && (show_progress))
        HDfprintf(stdout, "%s: cp = %d, pass = %d.\n", fcn_name, cp++, pass);

        /* Verify that all other processes receive the cache image block
         * from process 0.
         *
         * Since we have alread verified that only process 0 has read the
         * image, it is sufficient to verify that the image was loaded on
         * all processes.
         */
#if H5C_COLLECT_CACHE_STATS
    if (pass) {

        if (cache_ptr->images_loaded != 1) {

            pass         = FALSE;
            failure_mssg = "Image not loaded?.";
        }
    }
#endif /* H5C_COLLECT_CACHE_STATS */

    if ((mpi_rank == 0) && (show_progress))
        HDfprintf(stdout, "%s: cp = %d, pass = %d.\n", fcn_name, cp++, pass);

    /* 11) Delete the datasets in the file */

    i = 0;
    while ((pass) && (i < num_dsets)) {

        par_delete_dataset(i, file_id, mpi_rank);
        i++;
    }

    if ((mpi_rank == 0) && (show_progress))
        HDfprintf(stdout, "%s: cp = %d, pass = %d.\n", fcn_name, cp++, pass);

    /* 12) Close the file */

    if (pass) {

        if (H5Fclose(file_id) < 0) {

            pass         = FALSE;
            failure_mssg = "H5Fclose() failed.";
        }
    }

    if ((mpi_rank == 0) && (show_progress))
        HDfprintf(stdout, "%s: cp = %d, pass = %d.\n", fcn_name, cp++, pass);

    /* 13) Get the size of the file.  Verify that it is less
     *     than 20 KB.  Without deletions and persistant free
     *     space managers, size size is about 30 MB, so this
     *     is sufficient to verify that the persistant free
     *     space managers are more or less doing their job.
     *
     *     Note that this test will have to change if we use
     *     a larger page size.
     */
    if (pass) {

        if ((file_size = h5_get_file_size(filename, H5P_DEFAULT)) < 0) {

            pass         = FALSE;
            failure_mssg = "h5_get_file_size() failed.";
        }
        else if (file_size > 20 * 1024) {

            pass         = FALSE;
            failure_mssg = "unexpectedly large file size.";
        }
    }

    if ((mpi_rank == 0) && (show_progress))
        HDfprintf(stdout, "%s: cp = %d, pass = %d.\n", fcn_name, cp++, pass);

    /* 14) Delete the file */

    if (pass) {

        /* wait for everyone to close the file */
        MPI_Barrier(MPI_COMM_WORLD);

        if ((mpi_rank == 0) && (HDremove(filename) < 0)) {

            pass         = FALSE;
            failure_mssg = "HDremove() failed.\n";
        }
    }

    if ((mpi_rank == 0) && (show_progress))
        HDfprintf(stdout, "%s: cp = %d, pass = %d.\n", fcn_name, cp++, pass);

    /* report results */
    if (mpi_rank == 0) {

        if (pass) {

            PASSED();
        }
        else {

            H5_FAILED();

            HDfprintf(stdout, "%s: failure_mssg = \"%s\"\n", fcn_name, failure_mssg);
        }
    }

    return !pass;

} /* smoke_check_1() */

/* This test uses many POSIX things that are not available on
 * Windows. We're using a check for fork(2) here as a proxy for
 * all POSIX/Unix/Linux things until this test can be made
 * more platform-independent.
 */
#ifdef H5_HAVE_FORK

/*-------------------------------------------------------------------------
 * Function:    main
 *
 * Purpose:     Run parallel tests on the cache image feature.
 *
 *              At present, cache image is disabled in parallel, and
 *              thus these tests are restructed to verifying that a
 *              file with a cache image can be opened in the parallel
 *              case, and verifying that instructions to create a
 *              cache image are ignored in the parallel case.
 *
 *              WARNING: This test uses fork() and execve(), and
 *                       therefore will not run on Windows.
 *
 * Return:      Success: 0
 *
 *              Failure: 1
 *
 * Programmer:  John Mainzer
 *              1/25/17
 *
 * Modifications:
 *
 *-------------------------------------------------------------------------
 */

int
main(int argc, char **argv)
{
    hbool_t  setup = FALSE;
    hbool_t  ici   = FALSE;
    unsigned nerrs = 0;
    MPI_Comm comm  = MPI_COMM_WORLD;
    MPI_Info info  = MPI_INFO_NULL;
    int      file_idx;
    int      i;
    int      mpi_size;
    int      mpi_rank;

    if (!parse_flags(argc, argv, &setup, &ici, &file_idx, &mpi_size, FALSE))
        exit(1); /* exit now if unable to parse flags */

    if (setup) { /* construct test files and exit */

        H5open();
        HDfprintf(stdout, "Constructing test files: \n");
        HDfflush(stdout);

        i = 0;
        while ((FILENAMES[i] != NULL) && (i < TEST_FILES_TO_CONSTRUCT)) {

            HDfprintf(stdout, "   writing %s ... ", FILENAMES[i]);
            HDfflush(stdout);
            construct_test_file(i);

            if (pass) {

                HDprintf("done.\n");
                HDfflush(stdout);
            }
            else {

                HDprintf("failed.\n");
                HDexit(1);
            }
            i++;
        }

        HDfprintf(stdout, "Test file construction complete.\n");
        HDexit(0);
    }
    else if (ici) {

        if (serial_insert_cache_image(file_idx, mpi_size)) {

            HDexit(0);
        }
        else {

            HDfprintf(stderr, "\n\nCache image insertion failed.\n");
            HDfprintf(stderr, "  failure mssg = \"%s\"\n", failure_mssg);
            HDexit(1);
        }
    }

    HDassert(!setup);
    HDassert(!ici);

    MPI_Init(&argc, &argv);
    MPI_Comm_size(MPI_COMM_WORLD, &mpi_size);
    MPI_Comm_rank(MPI_COMM_WORLD, &mpi_rank);

    /* Attempt to turn off atexit post processing so that in case errors
     * happen during the test and the process is aborted, it will not get
     * hang in the atexit post processing in which it may try to make MPI
     * calls.  By then, MPI calls may not work.
     */
<<<<<<< HEAD
    if (H5dont_atexit() < 0) {
        HDprintf("%d:Failed to turn off atexit processing. Continue.\n", mpi_rank);
    };
=======
    if (H5dont_atexit() < 0)
        HDprintf("%d:Failed to turn off atexit processing. Continue.\n", mpi_rank);
>>>>>>> 18bbd3f0

    H5open();

    if (mpi_rank == 0) {
        HDprintf("===================================\n");
        HDprintf("Parallel metadata cache image tests\n");
        HDprintf("        mpi_size     = %d\n", mpi_size);
        HDprintf("===================================\n");
    }

    if (mpi_size < 2) {
<<<<<<< HEAD

        if (mpi_rank == 0) {

=======
        if (mpi_rank == 0)
>>>>>>> 18bbd3f0
            HDprintf("    Need at least 2 processes.  Exiting.\n");
        goto finish;
    }

    if (mpi_rank == 0) { /* create test files */

        int   child_status;
        pid_t child_pid;

        child_pid = fork();

        if (child_pid == 0) { /* this is the child process */

            /* fun and games to shutup the compiler */
            char  param0[32]   = "t_cache_image";
            char  param1[32]   = "setup";
            char *child_argv[] = {param0, param1, NULL};

            /* we may need to play with the path here */
            if (execv("t_cache_image", child_argv) == -1) {

                HDfprintf(stdout, "execl() of setup process failed. errno = %d(%s)\n", errno,
                          strerror(errno));
                HDexit(1);
            }
        }
        else if (child_pid != -1) {
            /* this is the parent process -- wait until child is done */
            if (-1 == waitpid(child_pid, &child_status, WUNTRACED)) {

                HDfprintf(stdout, "can't wait on setup process.\n");
            }
            else if (!WIFEXITED(child_status)) {

                HDfprintf(stdout, "setup process hasn't exitied.\n");
            }
            else if (WEXITSTATUS(child_status) != 0) {

                HDfprintf(stdout, "setup process reports failure.\n");
            }
            else {

                HDfprintf(stdout, "testfile construction complete -- proceeding with tests.\n");
            }
        }
        else { /* fork failed */

            HDfprintf(stdout, "can't create process to construct test file.\n");
        }
    }

    /* can't start test until test files exist */
    MPI_Barrier(MPI_COMM_WORLD);

    nerrs += verify_cache_image_RO(0, H5AC_METADATA_WRITE_STRATEGY__PROCESS_0_ONLY, mpi_rank);
<<<<<<< HEAD
#if 1
=======
>>>>>>> 18bbd3f0
    nerrs += verify_cache_image_RO(1, H5AC_METADATA_WRITE_STRATEGY__DISTRIBUTED, mpi_rank);
    nerrs += verify_cache_image_RW(0, H5AC_METADATA_WRITE_STRATEGY__PROCESS_0_ONLY, mpi_rank);
    nerrs += verify_cache_image_RW(1, H5AC_METADATA_WRITE_STRATEGY__DISTRIBUTED, mpi_rank);
    nerrs += smoke_check_1(comm, info, mpi_rank, mpi_size);

finish:

    /* make sure all processes are finished before final report, cleanup
     * and exit.
     */
    MPI_Barrier(MPI_COMM_WORLD);

    if (mpi_rank == 0) { /* only process 0 reports */
<<<<<<< HEAD
        HDsleep(10);
        HDprintf("===================================\n");
        if (nerrs > 0) {
            HDprintf("***metadata cache image tests detected %d failures***\n", nerrs);
        }
        else {
=======
        HDprintf("===================================\n");
        if (nerrs > 0)
            HDprintf("***metadata cache image tests detected %d failures***\n", nerrs);
        else
>>>>>>> 18bbd3f0
            HDprintf("metadata cache image tests finished with no failures\n");
        HDprintf("===================================\n");
    }

    /* close HDF5 library */
    H5close();

    /* MPI_Finalize must be called AFTER H5close which may use MPI calls */
    MPI_Finalize();

    /* cannot just return (nerrs) because exit code is limited to 1byte */
    return (nerrs > 0);

} /* main() */
#else /* H5_HAVE_FORK */

int
main(void)
{
    HDfprintf(stderr, "Non-POSIX platform. Skipping.\n");
    return EXIT_SUCCESS;
} /* end main() */

#endif /* H5_HAVE_FORK */<|MERGE_RESOLUTION|>--- conflicted
+++ resolved
@@ -1176,7 +1176,6 @@
     if (pass) {
 
         if (set_mdci_fapl) {
-<<<<<<< HEAD
 
             if (read_only) {
 
@@ -1185,16 +1184,6 @@
                     (image_ctl.entry_ageout != H5AC__CACHE_IMAGE__ENTRY_AGEOUT__NONE) ||
                     (image_ctl.flags != H5C_CI__ALL_FLAGS)) {
 
-=======
-
-            if (read_only) {
-
-                if ((image_ctl.version != H5AC__CURR_CACHE_IMAGE_CONFIG_VERSION) ||
-                    (image_ctl.generate_image != FALSE) || (image_ctl.save_resize_status != FALSE) ||
-                    (image_ctl.entry_ageout != H5AC__CACHE_IMAGE__ENTRY_AGEOUT__NONE) ||
-                    (image_ctl.flags != H5C_CI__ALL_FLAGS)) {
-
->>>>>>> 18bbd3f0
                     pass         = FALSE;
                     failure_mssg = "Unexpected image_ctl values(1).\n";
                 }
@@ -3128,14 +3117,9 @@
 
             H5_FAILED();
 
-<<<<<<< HEAD
-            if (show_progress)
-                HDfprintf(stdout, "%s: failure_mssg = \"%s\"\n", failure_mssg);
-=======
             if (show_progress) {
                 HDfprintf(stdout, "%s: failure_mssg = \"%s\"\n", fcn_name, failure_mssg);
             }
->>>>>>> 18bbd3f0
         }
     }
 
@@ -3418,14 +3402,9 @@
 
             H5_FAILED();
 
-<<<<<<< HEAD
-            if (show_progress)
-                HDfprintf(stdout, "%s: failure_mssg = \"%s\"\n", failure_mssg);
-=======
             if (show_progress) {
                 HDfprintf(stdout, "%s: failure_mssg = \"%s\"\n", fcn_name, failure_mssg);
             }
->>>>>>> 18bbd3f0
         }
     }
 
@@ -3939,14 +3918,8 @@
      * hang in the atexit post processing in which it may try to make MPI
      * calls.  By then, MPI calls may not work.
      */
-<<<<<<< HEAD
-    if (H5dont_atexit() < 0) {
-        HDprintf("%d:Failed to turn off atexit processing. Continue.\n", mpi_rank);
-    };
-=======
     if (H5dont_atexit() < 0)
         HDprintf("%d:Failed to turn off atexit processing. Continue.\n", mpi_rank);
->>>>>>> 18bbd3f0
 
     H5open();
 
@@ -3958,13 +3931,7 @@
     }
 
     if (mpi_size < 2) {
-<<<<<<< HEAD
-
-        if (mpi_rank == 0) {
-
-=======
         if (mpi_rank == 0)
->>>>>>> 18bbd3f0
             HDprintf("    Need at least 2 processes.  Exiting.\n");
         goto finish;
     }
@@ -4020,10 +3987,6 @@
     MPI_Barrier(MPI_COMM_WORLD);
 
     nerrs += verify_cache_image_RO(0, H5AC_METADATA_WRITE_STRATEGY__PROCESS_0_ONLY, mpi_rank);
-<<<<<<< HEAD
-#if 1
-=======
->>>>>>> 18bbd3f0
     nerrs += verify_cache_image_RO(1, H5AC_METADATA_WRITE_STRATEGY__DISTRIBUTED, mpi_rank);
     nerrs += verify_cache_image_RW(0, H5AC_METADATA_WRITE_STRATEGY__PROCESS_0_ONLY, mpi_rank);
     nerrs += verify_cache_image_RW(1, H5AC_METADATA_WRITE_STRATEGY__DISTRIBUTED, mpi_rank);
@@ -4037,19 +4000,10 @@
     MPI_Barrier(MPI_COMM_WORLD);
 
     if (mpi_rank == 0) { /* only process 0 reports */
-<<<<<<< HEAD
-        HDsleep(10);
-        HDprintf("===================================\n");
-        if (nerrs > 0) {
-            HDprintf("***metadata cache image tests detected %d failures***\n", nerrs);
-        }
-        else {
-=======
         HDprintf("===================================\n");
         if (nerrs > 0)
             HDprintf("***metadata cache image tests detected %d failures***\n", nerrs);
         else
->>>>>>> 18bbd3f0
             HDprintf("metadata cache image tests finished with no failures\n");
         HDprintf("===================================\n");
     }
