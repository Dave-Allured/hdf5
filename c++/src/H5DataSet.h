// C++ informative line for the emacs editor: -*- C++ -*-
/* * * * * * * * * * * * * * * * * * * * * * * * * * * * * * * * * * * * * * *
 * Copyright by The HDF Group.                                               *
 * Copyright by the Board of Trustees of the University of Illinois.         *
 * All rights reserved.                                                      *
 *                                                                           *
 * This file is part of HDF5.  The full HDF5 copyright notice, including     *
 * terms governing use, modification, and redistribution, is contained in    *
 * the COPYING file, which can be found at the root of the source code       *
 * distribution tree, or in https://www.hdfgroup.org/licenses.               *
 * If you do not have access to either file, you may request a copy from     *
 * help@hdfgroup.org.                                                        *
 * * * * * * * * * * * * * * * * * * * * * * * * * * * * * * * * * * * * * * */

#ifndef H5DataSet_H
#define H5DataSet_H

namespace H5 {

/*! \class DataSet
    \brief Class DataSet operates on HDF5 datasets.

    An datasets has many characteristics similar to an attribute, thus both
    Attribute and DataSet are derivatives of AbstractDs.  DataSet also
    inherits from H5Object because a dataset is an HDF5 object.
*/
//  Inheritance: multiple H5Object/AbstractDs -> H5Location -> IdComponent
class H5_DLLCPP DataSet : public H5Object, public AbstractDs {
  public:
    // Close this dataset.
    virtual void close();

    // Extends the dataset with unlimited dimension.
    void extend(const hsize_t *size) const;

    // Fills a selection in memory with a value
    void fillMemBuf(const void *fill, const DataType &fill_type, void *buf, const DataType &buf_type,
                    const DataSpace &space) const;
    // void fillMemBuf(const void *fill, DataType& fill_type, void *buf, DataType& buf_type, DataSpace&
    // space); // removed from 1.8.18 and 1.10.1

    // Fills a selection in memory with zero
    void fillMemBuf(void *buf, const DataType &buf_type, const DataSpace &space) const;
    // void fillMemBuf(void *buf, DataType& buf_type, DataSpace& space); // removed from 1.8.18 and 1.10.1

    // Gets the creation property list of this dataset.
    DSetCreatPropList getCreatePlist() const;

    // Gets the access property list of this dataset.
    DSetAccPropList getAccessPlist() const;

    // Returns the address of this dataset in the file.
    haddr_t getOffset() const;

    // Gets the dataspace of this dataset.
    virtual DataSpace getSpace() const;

    // Determines whether space has been allocated for a dataset.
    void getSpaceStatus(H5D_space_status_t &status) const;

    // Returns the amount of storage size required for this dataset.
    virtual hsize_t getStorageSize() const;

    // Returns the in memory size of this attribute's data.
    virtual size_t getInMemDataSize() const;

    // Returns the number of bytes required to store VL data.
    hsize_t getVlenBufSize(const DataType &type, const DataSpace &space) const;
    // hsize_t getVlenBufSize(DataType& type, DataSpace& space) const; // removed from 1.8.18 and 1.10.1

    // Reclaims VL datatype memory buffers.
    static void vlenReclaim(const DataType &type, const DataSpace &space,
                            const DSetMemXferPropList &xfer_plist, void *buf);
    static void vlenReclaim(void *buf, const DataType &type, const DataSpace &space = DataSpace::ALL,
                            const DSetMemXferPropList &xfer_plist = DSetMemXferPropList::DEFAULT);

    // Reads the data of this dataset and stores it in the provided buffer.
    // The memory and file dataspaces and the transferring property list
    // can be defaults.
    void read(void *buf, const DataType &mem_type, const DataSpace &mem_space = DataSpace::ALL,
              const DataSpace &          file_space = DataSpace::ALL,
              const DSetMemXferPropList &xfer_plist = DSetMemXferPropList::DEFAULT) const;
    void read(H5std_string &buf, const DataType &mem_type, const DataSpace &mem_space = DataSpace::ALL,
              const DataSpace &          file_space = DataSpace::ALL,
              const DSetMemXferPropList &xfer_plist = DSetMemXferPropList::DEFAULT) const;

    // Writes the buffered data to this dataset.
    // The memory and file dataspaces and the transferring property list
    // can be defaults.
    void write(const void *buf, const DataType &mem_type, const DataSpace &mem_space = DataSpace::ALL,
               const DataSpace &          file_space = DataSpace::ALL,
               const DSetMemXferPropList &xfer_plist = DSetMemXferPropList::DEFAULT) const;
    void write(const H5std_string &buf, const DataType &mem_type, const DataSpace &mem_space = DataSpace::ALL,
               const DataSpace &          file_space = DataSpace::ALL,
               const DSetMemXferPropList &xfer_plist = DSetMemXferPropList::DEFAULT) const;

    // Iterates the selected elements in the specified dataspace - not implemented in C++ style yet
    int iterateElems(void *buf, const DataType &type, const DataSpace &space, H5D_operator_t op,
                     void *op_data = NULL);

    ///\brief Returns this class name.
    virtual H5std_string
    fromClass() const
    {
        return ("DataSet");
    }

    // Creates a dataset by way of dereference.
    DataSet(const H5Location &loc, const void *ref, H5R_type_t ref_type = H5R_OBJECT,
            const PropList &plist = PropList::DEFAULT);
    DataSet(const Attribute &attr, const void *ref, H5R_type_t ref_type = H5R_OBJECT,
            const PropList &plist = PropList::DEFAULT);

    // Default constructor.
    DataSet();

    // Copy constructor - same as the original DataSet.
    DataSet(const DataSet &original);

<<<<<<< HEAD
=======
    // Assignment operator
    DataSet &operator=(const DataSet &original);

>>>>>>> 18bbd3f0
    // Creates a copy of an existing DataSet using its id.
    DataSet(const hid_t existing_id);

    // Gets the dataset id.
    virtual hid_t getId() const;

    // Destructor: properly terminates access to this dataset.
    virtual ~DataSet();

  protected:
#ifndef DOXYGEN_SHOULD_SKIP_THIS
    // Sets the dataset id.
    virtual void p_setId(const hid_t new_id);
#endif // DOXYGEN_SHOULD_SKIP_THIS

  private:
    hid_t id; // HDF5 dataset id

    // This function contains the common code that is used by
    // getTypeClass and various API functions getXxxType
    // defined in AbstractDs for generic datatype and specific
    // sub-types
    virtual hid_t p_get_type() const;

    // Reads variable or fixed len strings from this dataset.
    void p_read_fixed_len(const hid_t mem_type_id, const hid_t mem_space_id, const hid_t file_space_id,
                          const hid_t xfer_plist_id, H5std_string &strg) const;
    void p_read_variable_len(const hid_t mem_type_id, const hid_t mem_space_id, const hid_t file_space_id,
                             const hid_t xfer_plist_id, H5std_string &strg) const;

    // Friend function to set DataSet id.  For library use only.
    friend void f_DataSet_setId(DataSet *dset, hid_t new_id);

}; // end of DataSet
} // namespace H5

#endif // H5DataSet_H<|MERGE_RESOLUTION|>--- conflicted
+++ resolved
@@ -117,12 +117,9 @@
     // Copy constructor - same as the original DataSet.
     DataSet(const DataSet &original);
 
-<<<<<<< HEAD
-=======
     // Assignment operator
     DataSet &operator=(const DataSet &original);
 
->>>>>>> 18bbd3f0
     // Creates a copy of an existing DataSet using its id.
     DataSet(const hid_t existing_id);
 
