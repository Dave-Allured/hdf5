/* * * * * * * * * * * * * * * * * * * * * * * * * * * * * * * * * * * * * * *
 * Copyright by The HDF Group.                                               *
 * All rights reserved.                                                      *
 *                                                                           *
 * This file is part of HDF5.  The full HDF5 copyright notice, including     *
 * terms governing use, modification, and redistribution, is contained in    *
 * the COPYING file, which can be found at the root of the source code       *
 * distribution tree, or in https://www.hdfgroup.org/licenses.               *
 * If you do not have access to either file, you may request a copy from     *
 * help@hdfgroup.org.                                                        *
 * * * * * * * * * * * * * * * * * * * * * * * * * * * * * * * * * * * * * * */

/*
 * Purpose:     This is a "pass through" VOL connector, which forwards each
 *              VOL callback to an underlying connector.
 *
 *              It is designed as an example VOL connector for developers to
 *              use when creating new connectors, especially connectors that
 *              are outside of the HDF5 library.  As such, it should _NOT_
 *              include _any_ private HDF5 header files.  This connector should
 *              therefore only make public HDF5 API calls and use standard C /
 *              POSIX calls.
 *
 *              Note that the HDF5 error stack must be preserved on code paths
 *              that could be invoked when the underlying VOL connector's
 *              callback can fail.
 *
 */

/* Header files needed */
/* Do NOT include private HDF5 files here! */
#include <assert.h>
#include <stdarg.h>
#include <stdio.h>
#include <stdlib.h>
#include <string.h>

/* Public HDF5 file */
#include "hdf5.h"

/* This connector's header */
#include "H5VLpassthru.h"

/**********/
/* Macros */
/**********/

/* Whether to display log messge when callback is invoked */
/* (Uncomment to enable) */
/* #define ENABLE_PASSTHRU_LOGGING */

/* Hack for missing va_copy() in old Visual Studio editions
 * (from H5win2_defs.h - used on VS2012 and earlier)
 */
#if defined(_WIN32) && defined(_MSC_VER) && (_MSC_VER < 1800)
#define va_copy(D, S) ((D) = (S))
#endif

/************/
/* Typedefs */
/************/

/* The pass through VOL info object */
typedef struct H5VL_pass_through_t {
    hid_t under_vol_id; /* ID for underlying VOL connector */
    void *under_object; /* Info object for underlying VOL connector */
} H5VL_pass_through_t;

/* The pass through VOL wrapper context */
typedef struct H5VL_pass_through_wrap_ctx_t {
    hid_t under_vol_id;   /* VOL ID for under VOL */
    void *under_wrap_ctx; /* Object wrapping context for under VOL */
} H5VL_pass_through_wrap_ctx_t;

/********************* */
/* Function prototypes */
/********************* */

/* Helper routines */
static herr_t H5VL_pass_through_file_specific_reissue(void *obj, hid_t connector_id,
                                                      H5VL_file_specific_t specific_type, hid_t dxpl_id,
                                                      void **req, ...);
static herr_t H5VL_pass_through_request_specific_reissue(void *obj, hid_t connector_id,
                                                         H5VL_request_specific_t specific_type, ...);
static herr_t H5VL_pass_through_link_create_reissue(H5VL_link_create_type_t create_type, void *obj,
                                                    const H5VL_loc_params_t *loc_params, hid_t connector_id,
                                                    hid_t lcpl_id, hid_t lapl_id, hid_t dxpl_id, void **req,
                                                    ...);
static H5VL_pass_through_t *H5VL_pass_through_new_obj(void *under_obj, hid_t under_vol_id);
static herr_t               H5VL_pass_through_free_obj(H5VL_pass_through_t *obj);

/* "Management" callbacks */
static herr_t H5VL_pass_through_init(hid_t vipl_id);
static herr_t H5VL_pass_through_term(void);

/* VOL info callbacks */
static void * H5VL_pass_through_info_copy(const void *info);
static herr_t H5VL_pass_through_info_cmp(int *cmp_value, const void *info1, const void *info2);
static herr_t H5VL_pass_through_info_free(void *info);
static herr_t H5VL_pass_through_info_to_str(const void *info, char **str);
static herr_t H5VL_pass_through_str_to_info(const char *str, void **info);

/* VOL object wrap / retrieval callbacks */
static void * H5VL_pass_through_get_object(const void *obj);
static herr_t H5VL_pass_through_get_wrap_ctx(const void *obj, void **wrap_ctx);
static void * H5VL_pass_through_wrap_object(void *obj, H5I_type_t obj_type, void *wrap_ctx);
static void * H5VL_pass_through_unwrap_object(void *obj);
static herr_t H5VL_pass_through_free_wrap_ctx(void *obj);

/* Attribute callbacks */
static void * H5VL_pass_through_attr_create(void *obj, const H5VL_loc_params_t *loc_params, const char *name,
                                            hid_t type_id, hid_t space_id, hid_t acpl_id, hid_t aapl_id,
                                            hid_t dxpl_id, void **req);
static void * H5VL_pass_through_attr_open(void *obj, const H5VL_loc_params_t *loc_params, const char *name,
                                          hid_t aapl_id, hid_t dxpl_id, void **req);
static herr_t H5VL_pass_through_attr_read(void *attr, hid_t mem_type_id, void *buf, hid_t dxpl_id,
                                          void **req);
static herr_t H5VL_pass_through_attr_write(void *attr, hid_t mem_type_id, const void *buf, hid_t dxpl_id,
                                           void **req);
static herr_t H5VL_pass_through_attr_get(void *obj, H5VL_attr_get_t get_type, hid_t dxpl_id, void **req,
                                         va_list arguments);
static herr_t H5VL_pass_through_attr_specific(void *obj, const H5VL_loc_params_t *loc_params,
                                              H5VL_attr_specific_t specific_type, hid_t dxpl_id, void **req,
                                              va_list arguments);
static herr_t H5VL_pass_through_attr_optional(void *obj, H5VL_attr_optional_t opt_type, hid_t dxpl_id,
                                              void **req, va_list arguments);
static herr_t H5VL_pass_through_attr_close(void *attr, hid_t dxpl_id, void **req);

/* Dataset callbacks */
static void * H5VL_pass_through_dataset_create(void *obj, const H5VL_loc_params_t *loc_params,
                                               const char *name, hid_t lcpl_id, hid_t type_id, hid_t space_id,
                                               hid_t dcpl_id, hid_t dapl_id, hid_t dxpl_id, void **req);
static void * H5VL_pass_through_dataset_open(void *obj, const H5VL_loc_params_t *loc_params, const char *name,
                                             hid_t dapl_id, hid_t dxpl_id, void **req);
static herr_t H5VL_pass_through_dataset_read(void *dset, hid_t mem_type_id, hid_t mem_space_id,
                                             hid_t file_space_id, hid_t plist_id, void *buf, void **req);
static herr_t H5VL_pass_through_dataset_write(void *dset, hid_t mem_type_id, hid_t mem_space_id,
                                              hid_t file_space_id, hid_t plist_id, const void *buf,
                                              void **req);
static herr_t H5VL_pass_through_dataset_get(void *dset, H5VL_dataset_get_t get_type, hid_t dxpl_id,
                                            void **req, va_list arguments);
static herr_t H5VL_pass_through_dataset_specific(void *obj, H5VL_dataset_specific_t specific_type,
                                                 hid_t dxpl_id, void **req, va_list arguments);
static herr_t H5VL_pass_through_dataset_optional(void *obj, H5VL_dataset_optional_t opt_type, hid_t dxpl_id,
                                                 void **req, va_list arguments);
static herr_t H5VL_pass_through_dataset_close(void *dset, hid_t dxpl_id, void **req);

/* Datatype callbacks */
static void *H5VL_pass_through_datatype_commit(void *obj, const H5VL_loc_params_t *loc_params,
                                               const char *name, hid_t type_id, hid_t lcpl_id, hid_t tcpl_id,
                                               hid_t tapl_id, hid_t dxpl_id, void **req);
static void *H5VL_pass_through_datatype_open(void *obj, const H5VL_loc_params_t *loc_params, const char *name,
                                             hid_t tapl_id, hid_t dxpl_id, void **req);
static herr_t H5VL_pass_through_datatype_get(void *dt, H5VL_datatype_get_t get_type, hid_t dxpl_id,
                                             void **req, va_list arguments);
static herr_t H5VL_pass_through_datatype_specific(void *obj, H5VL_datatype_specific_t specific_type,
                                                  hid_t dxpl_id, void **req, va_list arguments);
static herr_t H5VL_pass_through_datatype_optional(void *obj, H5VL_datatype_optional_t opt_type, hid_t dxpl_id,
                                                  void **req, va_list arguments);
static herr_t H5VL_pass_through_datatype_close(void *dt, hid_t dxpl_id, void **req);

/* File callbacks */
static void * H5VL_pass_through_file_create(const char *name, unsigned flags, hid_t fcpl_id, hid_t fapl_id,
                                            hid_t dxpl_id, void **req);
static void * H5VL_pass_through_file_open(const char *name, unsigned flags, hid_t fapl_id, hid_t dxpl_id,
                                          void **req);
static herr_t H5VL_pass_through_file_get(void *file, H5VL_file_get_t get_type, hid_t dxpl_id, void **req,
                                         va_list arguments);
static herr_t H5VL_pass_through_file_specific(void *file, H5VL_file_specific_t specific_type, hid_t dxpl_id,
                                              void **req, va_list arguments);
static herr_t H5VL_pass_through_file_optional(void *file, H5VL_file_optional_t opt_type, hid_t dxpl_id,
                                              void **req, va_list arguments);
static herr_t H5VL_pass_through_file_close(void *file, hid_t dxpl_id, void **req);

/* Group callbacks */
static void * H5VL_pass_through_group_create(void *obj, const H5VL_loc_params_t *loc_params, const char *name,
                                             hid_t lcpl_id, hid_t gcpl_id, hid_t gapl_id, hid_t dxpl_id,
                                             void **req);
static void * H5VL_pass_through_group_open(void *obj, const H5VL_loc_params_t *loc_params, const char *name,
                                           hid_t gapl_id, hid_t dxpl_id, void **req);
static herr_t H5VL_pass_through_group_get(void *obj, H5VL_group_get_t get_type, hid_t dxpl_id, void **req,
                                          va_list arguments);
static herr_t H5VL_pass_through_group_specific(void *obj, H5VL_group_specific_t specific_type, hid_t dxpl_id,
                                               void **req, va_list arguments);
static herr_t H5VL_pass_through_group_optional(void *obj, H5VL_group_optional_t opt_type, hid_t dxpl_id,
                                               void **req, va_list arguments);
static herr_t H5VL_pass_through_group_close(void *grp, hid_t dxpl_id, void **req);

/* Link callbacks */
static herr_t H5VL_pass_through_link_create(H5VL_link_create_type_t create_type, void *obj,
                                            const H5VL_loc_params_t *loc_params, hid_t lcpl_id, hid_t lapl_id,
                                            hid_t dxpl_id, void **req, va_list arguments);
static herr_t H5VL_pass_through_link_copy(void *src_obj, const H5VL_loc_params_t *loc_params1, void *dst_obj,
                                          const H5VL_loc_params_t *loc_params2, hid_t lcpl_id, hid_t lapl_id,
                                          hid_t dxpl_id, void **req);
static herr_t H5VL_pass_through_link_move(void *src_obj, const H5VL_loc_params_t *loc_params1, void *dst_obj,
                                          const H5VL_loc_params_t *loc_params2, hid_t lcpl_id, hid_t lapl_id,
                                          hid_t dxpl_id, void **req);
static herr_t H5VL_pass_through_link_get(void *obj, const H5VL_loc_params_t *loc_params,
                                         H5VL_link_get_t get_type, hid_t dxpl_id, void **req,
                                         va_list arguments);
static herr_t H5VL_pass_through_link_specific(void *obj, const H5VL_loc_params_t *loc_params,
                                              H5VL_link_specific_t specific_type, hid_t dxpl_id, void **req,
                                              va_list arguments);
static herr_t H5VL_pass_through_link_optional(void *obj, H5VL_link_optional_t opt_type, hid_t dxpl_id,
                                              void **req, va_list arguments);

/* Object callbacks */
static void * H5VL_pass_through_object_open(void *obj, const H5VL_loc_params_t *loc_params,
                                            H5I_type_t *opened_type, hid_t dxpl_id, void **req);
static herr_t H5VL_pass_through_object_copy(void *src_obj, const H5VL_loc_params_t *src_loc_params,
                                            const char *src_name, void *dst_obj,
                                            const H5VL_loc_params_t *dst_loc_params, const char *dst_name,
                                            hid_t ocpypl_id, hid_t lcpl_id, hid_t dxpl_id, void **req);
static herr_t H5VL_pass_through_object_get(void *obj, const H5VL_loc_params_t *loc_params,
                                           H5VL_object_get_t get_type, hid_t dxpl_id, void **req,
                                           va_list arguments);
static herr_t H5VL_pass_through_object_specific(void *obj, const H5VL_loc_params_t *loc_params,
                                                H5VL_object_specific_t specific_type, hid_t dxpl_id,
                                                void **req, va_list arguments);
static herr_t H5VL_pass_through_object_optional(void *obj, H5VL_object_optional_t opt_type, hid_t dxpl_id,
                                                void **req, va_list arguments);

/* Container/connector introspection callbacks */
static herr_t H5VL_pass_through_introspect_get_conn_cls(void *obj, H5VL_get_conn_lvl_t lvl,
                                                        const H5VL_class_t **conn_cls);
static herr_t H5VL_pass_through_introspect_opt_query(void *obj, H5VL_subclass_t cls, int opt_type,
                                                     hbool_t *supported);

/* Async request callbacks */
static herr_t H5VL_pass_through_request_wait(void *req, uint64_t timeout, H5ES_status_t *status);
static herr_t H5VL_pass_through_request_notify(void *obj, H5VL_request_notify_t cb, void *ctx);
static herr_t H5VL_pass_through_request_cancel(void *req);
static herr_t H5VL_pass_through_request_specific(void *req, H5VL_request_specific_t specific_type,
                                                 va_list arguments);
static herr_t H5VL_pass_through_request_optional(void *req, H5VL_request_optional_t opt_type,
                                                 va_list arguments);
static herr_t H5VL_pass_through_request_free(void *req);

/* Blob callbacks */
static herr_t H5VL_pass_through_blob_put(void *obj, const void *buf, size_t size, void *blob_id, void *ctx);
static herr_t H5VL_pass_through_blob_get(void *obj, const void *blob_id, void *buf, size_t size, void *ctx);
static herr_t H5VL_pass_through_blob_specific(void *obj, void *blob_id, H5VL_blob_specific_t specific_type,
                                              va_list arguments);
static herr_t H5VL_pass_through_blob_optional(void *obj, void *blob_id, H5VL_blob_optional_t opt_type,
                                              va_list arguments);

/* Token callbacks */
static herr_t H5VL_pass_through_token_cmp(void *obj, const H5O_token_t *token1, const H5O_token_t *token2,
                                          int *cmp_value);
static herr_t H5VL_pass_through_token_to_str(void *obj, H5I_type_t obj_type, const H5O_token_t *token,
                                             char **token_str);
static herr_t H5VL_pass_through_token_from_str(void *obj, H5I_type_t obj_type, const char *token_str,
                                               H5O_token_t *token);

/* Generic optional callback */
static herr_t H5VL_pass_through_optional(void *obj, int op_type, hid_t dxpl_id, void **req,
                                         va_list arguments);

/*******************/
/* Local variables */
/*******************/

/* Pass through VOL connector class struct */
static const H5VL_class_t H5VL_pass_through_g = {
<<<<<<< HEAD
    H5VL_PASSTHRU_VERSION,                   /* version      */
=======
    H5VL_VERSION,                            /* VOL class struct version */
>>>>>>> 18bbd3f0
    (H5VL_class_value_t)H5VL_PASSTHRU_VALUE, /* value        */
    H5VL_PASSTHRU_NAME,                      /* name         */
    0,                                       /* capability flags */
    H5VL_pass_through_init,                  /* initialize   */
    H5VL_pass_through_term,                  /* terminate    */
    {
        /* info_cls */
        sizeof(H5VL_pass_through_info_t), /* size    */
        H5VL_pass_through_info_copy,      /* copy    */
        H5VL_pass_through_info_cmp,       /* compare */
        H5VL_pass_through_info_free,      /* free    */
        H5VL_pass_through_info_to_str,    /* to_str  */
        H5VL_pass_through_str_to_info     /* from_str */
    },
    {
        /* wrap_cls */
        H5VL_pass_through_get_object,    /* get_object   */
        H5VL_pass_through_get_wrap_ctx,  /* get_wrap_ctx */
        H5VL_pass_through_wrap_object,   /* wrap_object  */
        H5VL_pass_through_unwrap_object, /* unwrap_object */
        H5VL_pass_through_free_wrap_ctx  /* free_wrap_ctx */
    },
    {
        /* attribute_cls */
        H5VL_pass_through_attr_create,   /* create */
        H5VL_pass_through_attr_open,     /* open */
        H5VL_pass_through_attr_read,     /* read */
        H5VL_pass_through_attr_write,    /* write */
        H5VL_pass_through_attr_get,      /* get */
        H5VL_pass_through_attr_specific, /* specific */
        H5VL_pass_through_attr_optional, /* optional */
        H5VL_pass_through_attr_close     /* close */
    },
    {
        /* dataset_cls */
        H5VL_pass_through_dataset_create,   /* create */
        H5VL_pass_through_dataset_open,     /* open */
        H5VL_pass_through_dataset_read,     /* read */
        H5VL_pass_through_dataset_write,    /* write */
        H5VL_pass_through_dataset_get,      /* get */
        H5VL_pass_through_dataset_specific, /* specific */
        H5VL_pass_through_dataset_optional, /* optional */
        H5VL_pass_through_dataset_close     /* close */
    },
    {
        /* datatype_cls */
        H5VL_pass_through_datatype_commit,   /* commit */
        H5VL_pass_through_datatype_open,     /* open */
        H5VL_pass_through_datatype_get,      /* get_size */
        H5VL_pass_through_datatype_specific, /* specific */
        H5VL_pass_through_datatype_optional, /* optional */
        H5VL_pass_through_datatype_close     /* close */
    },
    {
        /* file_cls */
        H5VL_pass_through_file_create,   /* create */
        H5VL_pass_through_file_open,     /* open */
        H5VL_pass_through_file_get,      /* get */
        H5VL_pass_through_file_specific, /* specific */
        H5VL_pass_through_file_optional, /* optional */
        H5VL_pass_through_file_close     /* close */
    },
    {
        /* group_cls */
        H5VL_pass_through_group_create,   /* create */
        H5VL_pass_through_group_open,     /* open */
        H5VL_pass_through_group_get,      /* get */
        H5VL_pass_through_group_specific, /* specific */
        H5VL_pass_through_group_optional, /* optional */
        H5VL_pass_through_group_close     /* close */
    },
    {
        /* link_cls */
        H5VL_pass_through_link_create,   /* create */
        H5VL_pass_through_link_copy,     /* copy */
        H5VL_pass_through_link_move,     /* move */
        H5VL_pass_through_link_get,      /* get */
        H5VL_pass_through_link_specific, /* specific */
        H5VL_pass_through_link_optional  /* optional */
    },
    {
        /* object_cls */
        H5VL_pass_through_object_open,     /* open */
        H5VL_pass_through_object_copy,     /* copy */
        H5VL_pass_through_object_get,      /* get */
        H5VL_pass_through_object_specific, /* specific */
        H5VL_pass_through_object_optional  /* optional */
    },
    {
        /* introspect_cls */
        H5VL_pass_through_introspect_get_conn_cls, /* get_conn_cls */
        H5VL_pass_through_introspect_opt_query,    /* opt_query */
    },
    {
        /* request_cls */
        H5VL_pass_through_request_wait,     /* wait */
        H5VL_pass_through_request_notify,   /* notify */
        H5VL_pass_through_request_cancel,   /* cancel */
        H5VL_pass_through_request_specific, /* specific */
        H5VL_pass_through_request_optional, /* optional */
        H5VL_pass_through_request_free      /* free */
    },
    {
        /* blob_cls */
        H5VL_pass_through_blob_put,      /* put */
        H5VL_pass_through_blob_get,      /* get */
        H5VL_pass_through_blob_specific, /* specific */
        H5VL_pass_through_blob_optional  /* optional */
    },
    {
        /* token_cls */
        H5VL_pass_through_token_cmp,     /* cmp */
        H5VL_pass_through_token_to_str,  /* to_str */
        H5VL_pass_through_token_from_str /* from_str */
    },
    H5VL_pass_through_optional /* optional */
};

/* The connector identification number, initialized at runtime */
static hid_t H5VL_PASSTHRU_g = H5I_INVALID_HID;

/*-------------------------------------------------------------------------
 * Function:    H5VL__pass_through_new_obj
 *
 * Purpose:     Create a new pass through object for an underlying object
 *
 * Return:      Success:    Pointer to the new pass through object
 *              Failure:    NULL
 *
 * Programmer:  Quincey Koziol
 *              Monday, December 3, 2018
 *
 *-------------------------------------------------------------------------
 */
static H5VL_pass_through_t *
H5VL_pass_through_new_obj(void *under_obj, hid_t under_vol_id)
{
    H5VL_pass_through_t *new_obj;

    new_obj               = (H5VL_pass_through_t *)calloc(1, sizeof(H5VL_pass_through_t));
    new_obj->under_object = under_obj;
    new_obj->under_vol_id = under_vol_id;
    H5Iinc_ref(new_obj->under_vol_id);

    return new_obj;
} /* end H5VL__pass_through_new_obj() */

/*-------------------------------------------------------------------------
 * Function:    H5VL__pass_through_free_obj
 *
 * Purpose:     Release a pass through object
 *
 * Note:	Take care to preserve the current HDF5 error stack
 *		when calling HDF5 API calls.
 *
 * Return:      Success:    0
 *              Failure:    -1
 *
 * Programmer:  Quincey Koziol
 *              Monday, December 3, 2018
 *
 *-------------------------------------------------------------------------
 */
static herr_t
H5VL_pass_through_free_obj(H5VL_pass_through_t *obj)
{
    hid_t err_id;

    err_id = H5Eget_current_stack();

    H5Idec_ref(obj->under_vol_id);

    H5Eset_current_stack(err_id);

    free(obj);

    return 0;
} /* end H5VL__pass_through_free_obj() */

/*-------------------------------------------------------------------------
 * Function:    H5VL_pass_through_register
 *
 * Purpose:     Register the pass-through VOL connector and retrieve an ID
 *              for it.
 *
 * Return:      Success:    The ID for the pass-through VOL connector
 *              Failure:    -1
 *
 * Programmer:  Quincey Koziol
 *              Wednesday, November 28, 2018
 *
 *-------------------------------------------------------------------------
 */
hid_t
H5VL_pass_through_register(void)
{
    /* Singleton register the pass-through VOL connector ID */
    if (H5VL_PASSTHRU_g < 0)
        H5VL_PASSTHRU_g = H5VLregister_connector(&H5VL_pass_through_g, H5P_DEFAULT);

    return H5VL_PASSTHRU_g;
} /* end H5VL_pass_through_register() */

/*-------------------------------------------------------------------------
 * Function:    H5VL_pass_through_init
 *
 * Purpose:     Initialize this VOL connector, performing any necessary
 *              operations for the connector that will apply to all containers
 *              accessed with the connector.
 *
 * Return:      Success:    0
 *              Failure:    -1
 *
 *-------------------------------------------------------------------------
 */
static herr_t
H5VL_pass_through_init(hid_t vipl_id)
{
#ifdef ENABLE_PASSTHRU_LOGGING
    printf("------- PASS THROUGH VOL INIT\n");
#endif

    /* Shut compiler up about unused parameter */
    (void)vipl_id;

    return 0;
} /* end H5VL_pass_through_init() */

/*---------------------------------------------------------------------------
 * Function:    H5VL_pass_through_term
 *
 * Purpose:     Terminate this VOL connector, performing any necessary
 *              operations for the connector that release connector-wide
 *              resources (usually created / initialized with the 'init'
 *              callback).
 *
 * Return:      Success:    0
 *              Failure:    (Can't fail)
 *
 *---------------------------------------------------------------------------
 */
static herr_t
H5VL_pass_through_term(void)
{
#ifdef ENABLE_PASSTHRU_LOGGING
    printf("------- PASS THROUGH VOL TERM\n");
#endif

    /* Reset VOL ID */
    H5VL_PASSTHRU_g = H5I_INVALID_HID;

    return 0;
} /* end H5VL_pass_through_term() */

/*---------------------------------------------------------------------------
 * Function:    H5VL_pass_through_info_copy
 *
 * Purpose:     Duplicate the connector's info object.
 *
 * Returns:     Success:    New connector info object
 *              Failure:    NULL
 *
 *---------------------------------------------------------------------------
 */
static void *
H5VL_pass_through_info_copy(const void *_info)
{
    const H5VL_pass_through_info_t *info = (const H5VL_pass_through_info_t *)_info;
    H5VL_pass_through_info_t *      new_info;

#ifdef ENABLE_PASSTHRU_LOGGING
    printf("------- PASS THROUGH VOL INFO Copy\n");
#endif

    /* Allocate new VOL info struct for the pass through connector */
    new_info = (H5VL_pass_through_info_t *)calloc(1, sizeof(H5VL_pass_through_info_t));

    /* Increment reference count on underlying VOL ID, and copy the VOL info */
    new_info->under_vol_id = info->under_vol_id;
    H5Iinc_ref(new_info->under_vol_id);
    if (info->under_vol_info)
        H5VLcopy_connector_info(new_info->under_vol_id, &(new_info->under_vol_info), info->under_vol_info);

    return new_info;
} /* end H5VL_pass_through_info_copy() */

/*---------------------------------------------------------------------------
 * Function:    H5VL_pass_through_info_cmp
 *
 * Purpose:     Compare two of the connector's info objects, setting *cmp_value,
 *              following the same rules as strcmp().
 *
 * Return:      Success:    0
 *              Failure:    -1
 *
 *---------------------------------------------------------------------------
 */
static herr_t
H5VL_pass_through_info_cmp(int *cmp_value, const void *_info1, const void *_info2)
{
    const H5VL_pass_through_info_t *info1 = (const H5VL_pass_through_info_t *)_info1;
    const H5VL_pass_through_info_t *info2 = (const H5VL_pass_through_info_t *)_info2;

#ifdef ENABLE_PASSTHRU_LOGGING
    printf("------- PASS THROUGH VOL INFO Compare\n");
#endif

    /* Sanity checks */
    assert(info1);
    assert(info2);

    /* Initialize comparison value */
    *cmp_value = 0;

    /* Compare under VOL connector classes */
    H5VLcmp_connector_cls(cmp_value, info1->under_vol_id, info2->under_vol_id);
    if (*cmp_value != 0)
        return 0;

    /* Compare under VOL connector info objects */
    H5VLcmp_connector_info(cmp_value, info1->under_vol_id, info1->under_vol_info, info2->under_vol_info);
    if (*cmp_value != 0)
        return 0;

    return 0;
} /* end H5VL_pass_through_info_cmp() */

/*---------------------------------------------------------------------------
 * Function:    H5VL_pass_through_info_free
 *
 * Purpose:     Release an info object for the connector.
 *
 * Note:	Take care to preserve the current HDF5 error stack
 *		when calling HDF5 API calls.
 *
 * Return:      Success:    0
 *              Failure:    -1
 *
 *---------------------------------------------------------------------------
 */
static herr_t
H5VL_pass_through_info_free(void *_info)
{
    H5VL_pass_through_info_t *info = (H5VL_pass_through_info_t *)_info;
    hid_t                     err_id;

#ifdef ENABLE_PASSTHRU_LOGGING
    printf("------- PASS THROUGH VOL INFO Free\n");
#endif

    err_id = H5Eget_current_stack();

    /* Release underlying VOL ID and info */
    if (info->under_vol_info)
        H5VLfree_connector_info(info->under_vol_id, info->under_vol_info);
    H5Idec_ref(info->under_vol_id);

    H5Eset_current_stack(err_id);

    /* Free pass through info object itself */
    free(info);

    return 0;
} /* end H5VL_pass_through_info_free() */

/*---------------------------------------------------------------------------
 * Function:    H5VL_pass_through_info_to_str
 *
 * Purpose:     Serialize an info object for this connector into a string
 *
 * Return:      Success:    0
 *              Failure:    -1
 *
 *---------------------------------------------------------------------------
 */
static herr_t
H5VL_pass_through_info_to_str(const void *_info, char **str)
{
    const H5VL_pass_through_info_t *info              = (const H5VL_pass_through_info_t *)_info;
    H5VL_class_value_t              under_value       = (H5VL_class_value_t)-1;
    char *                          under_vol_string  = NULL;
    size_t                          under_vol_str_len = 0;

#ifdef ENABLE_PASSTHRU_LOGGING
    printf("------- PASS THROUGH VOL INFO To String\n");
#endif

    /* Get value and string for underlying VOL connector */
    H5VLget_value(info->under_vol_id, &under_value);
    H5VLconnector_info_to_str(info->under_vol_info, info->under_vol_id, &under_vol_string);

    /* Determine length of underlying VOL info string */
    if (under_vol_string)
        under_vol_str_len = strlen(under_vol_string);

    /* Allocate space for our info */
    *str = (char *)H5allocate_memory(32 + under_vol_str_len, (hbool_t)0);
    assert(*str);

    /* Encode our info
     * Normally we'd use snprintf() here for a little extra safety, but that
     * call had problems on Windows until recently. So, to be as platform-independent
     * as we can, we're using sprintf() instead.
     */
    sprintf(*str, "under_vol=%u;under_info={%s}", (unsigned)under_value,
            (under_vol_string ? under_vol_string : ""));

    return 0;
} /* end H5VL_pass_through_info_to_str() */

/*---------------------------------------------------------------------------
 * Function:    H5VL_pass_through_str_to_info
 *
 * Purpose:     Deserialize a string into an info object for this connector.
 *
 * Return:      Success:    0
 *              Failure:    -1
 *
 *---------------------------------------------------------------------------
 */
static herr_t
H5VL_pass_through_str_to_info(const char *str, void **_info)
{
    H5VL_pass_through_info_t *info;
    unsigned                  under_vol_value;
    const char *              under_vol_info_start, *under_vol_info_end;
    hid_t                     under_vol_id;
    void *                    under_vol_info = NULL;

#ifdef ENABLE_PASSTHRU_LOGGING
    printf("------- PASS THROUGH VOL INFO String To Info\n");
#endif

    /* Retrieve the underlying VOL connector value and info */
    sscanf(str, "under_vol=%u;", &under_vol_value);
    under_vol_id         = H5VLregister_connector_by_value((H5VL_class_value_t)under_vol_value, H5P_DEFAULT);
    under_vol_info_start = strchr(str, '{');
    under_vol_info_end   = strrchr(str, '}');
    assert(under_vol_info_end > under_vol_info_start);
    if (under_vol_info_end != (under_vol_info_start + 1)) {
        char *under_vol_info_str;

        under_vol_info_str = (char *)malloc((size_t)(under_vol_info_end - under_vol_info_start));
        memcpy(under_vol_info_str, under_vol_info_start + 1,
               (size_t)((under_vol_info_end - under_vol_info_start) - 1));
        *(under_vol_info_str + (under_vol_info_end - under_vol_info_start)) = '\0';

        H5VLconnector_str_to_info(under_vol_info_str, under_vol_id, &under_vol_info);

        free(under_vol_info_str);
    } /* end else */

    /* Allocate new pass-through VOL connector info and set its fields */
    info                 = (H5VL_pass_through_info_t *)calloc(1, sizeof(H5VL_pass_through_info_t));
    info->under_vol_id   = under_vol_id;
    info->under_vol_info = under_vol_info;

    /* Set return value */
    *_info = info;

    return 0;
} /* end H5VL_pass_through_str_to_info() */

/*---------------------------------------------------------------------------
 * Function:    H5VL_pass_through_get_object
 *
 * Purpose:     Retrieve the 'data' for a VOL object.
 *
 * Return:      Success:    0
 *              Failure:    -1
 *
 *---------------------------------------------------------------------------
 */
static void *
H5VL_pass_through_get_object(const void *obj)
{
    const H5VL_pass_through_t *o = (const H5VL_pass_through_t *)obj;

#ifdef ENABLE_PASSTHRU_LOGGING
    printf("------- PASS THROUGH VOL Get object\n");
#endif

    return H5VLget_object(o->under_object, o->under_vol_id);
} /* end H5VL_pass_through_get_object() */

/*---------------------------------------------------------------------------
 * Function:    H5VL_pass_through_get_wrap_ctx
 *
 * Purpose:     Retrieve a "wrapper context" for an object
 *
 * Return:      Success:    0
 *              Failure:    -1
 *
 *---------------------------------------------------------------------------
 */
static herr_t
H5VL_pass_through_get_wrap_ctx(const void *obj, void **wrap_ctx)
{
    const H5VL_pass_through_t *   o = (const H5VL_pass_through_t *)obj;
    H5VL_pass_through_wrap_ctx_t *new_wrap_ctx;

#ifdef ENABLE_PASSTHRU_LOGGING
    printf("------- PASS THROUGH VOL WRAP CTX Get\n");
#endif

    /* Allocate new VOL object wrapping context for the pass through connector */
    new_wrap_ctx = (H5VL_pass_through_wrap_ctx_t *)calloc(1, sizeof(H5VL_pass_through_wrap_ctx_t));

    /* Increment reference count on underlying VOL ID, and copy the VOL info */
    new_wrap_ctx->under_vol_id = o->under_vol_id;
    H5Iinc_ref(new_wrap_ctx->under_vol_id);
    H5VLget_wrap_ctx(o->under_object, o->under_vol_id, &new_wrap_ctx->under_wrap_ctx);

    /* Set wrap context to return */
    *wrap_ctx = new_wrap_ctx;

    return 0;
} /* end H5VL_pass_through_get_wrap_ctx() */

/*---------------------------------------------------------------------------
 * Function:    H5VL_pass_through_wrap_object
 *
 * Purpose:     Use a "wrapper context" to wrap a data object
 *
 * Return:      Success:    Pointer to wrapped object
 *              Failure:    NULL
 *
 *---------------------------------------------------------------------------
 */
static void *
H5VL_pass_through_wrap_object(void *obj, H5I_type_t obj_type, void *_wrap_ctx)
{
    H5VL_pass_through_wrap_ctx_t *wrap_ctx = (H5VL_pass_through_wrap_ctx_t *)_wrap_ctx;
    H5VL_pass_through_t *         new_obj;
    void *                        under;

#ifdef ENABLE_PASSTHRU_LOGGING
    printf("------- PASS THROUGH VOL WRAP Object\n");
#endif

    /* Wrap the object with the underlying VOL */
    under = H5VLwrap_object(obj, obj_type, wrap_ctx->under_vol_id, wrap_ctx->under_wrap_ctx);
    if (under)
        new_obj = H5VL_pass_through_new_obj(under, wrap_ctx->under_vol_id);
    else
        new_obj = NULL;

    return new_obj;
} /* end H5VL_pass_through_wrap_object() */

/*---------------------------------------------------------------------------
 * Function:    H5VL_pass_through_unwrap_object
 *
 * Purpose:     Unwrap a wrapped object, discarding the wrapper, but returning
 *		underlying object.
 *
 * Return:      Success:    Pointer to unwrapped object
 *              Failure:    NULL
 *
 *---------------------------------------------------------------------------
 */
static void *
H5VL_pass_through_unwrap_object(void *obj)
{
    H5VL_pass_through_t *o = (H5VL_pass_through_t *)obj;
    void *               under;

#ifdef ENABLE_PASSTHRU_LOGGING
    printf("------- PASS THROUGH VOL UNWRAP Object\n");
#endif

    /* Unrap the object with the underlying VOL */
    under = H5VLunwrap_object(o->under_object, o->under_vol_id);

    if (under)
        H5VL_pass_through_free_obj(o);

    return under;
} /* end H5VL_pass_through_unwrap_object() */

/*---------------------------------------------------------------------------
 * Function:    H5VL_pass_through_free_wrap_ctx
 *
 * Purpose:     Release a "wrapper context" for an object
 *
 * Note:	Take care to preserve the current HDF5 error stack
 *		when calling HDF5 API calls.
 *
 * Return:      Success:    0
 *              Failure:    -1
 *
 *---------------------------------------------------------------------------
 */
static herr_t
H5VL_pass_through_free_wrap_ctx(void *_wrap_ctx)
{
    H5VL_pass_through_wrap_ctx_t *wrap_ctx = (H5VL_pass_through_wrap_ctx_t *)_wrap_ctx;
    hid_t                         err_id;

#ifdef ENABLE_PASSTHRU_LOGGING
    printf("------- PASS THROUGH VOL WRAP CTX Free\n");
#endif

    err_id = H5Eget_current_stack();

    /* Release underlying VOL ID and wrap context */
    if (wrap_ctx->under_wrap_ctx)
        H5VLfree_wrap_ctx(wrap_ctx->under_wrap_ctx, wrap_ctx->under_vol_id);
    H5Idec_ref(wrap_ctx->under_vol_id);

    H5Eset_current_stack(err_id);

    /* Free pass through wrap context object itself */
    free(wrap_ctx);

    return 0;
} /* end H5VL_pass_through_free_wrap_ctx() */

/*-------------------------------------------------------------------------
 * Function:    H5VL_pass_through_attr_create
 *
 * Purpose:     Creates an attribute on an object.
 *
 * Return:      Success:    Pointer to attribute object
 *              Failure:    NULL
 *
 *-------------------------------------------------------------------------
 */
static void *
H5VL_pass_through_attr_create(void *obj, const H5VL_loc_params_t *loc_params, const char *name, hid_t type_id,
                              hid_t space_id, hid_t acpl_id, hid_t aapl_id, hid_t dxpl_id, void **req)
{
    H5VL_pass_through_t *attr;
    H5VL_pass_through_t *o = (H5VL_pass_through_t *)obj;
    void *               under;

#ifdef ENABLE_PASSTHRU_LOGGING
    printf("------- PASS THROUGH VOL ATTRIBUTE Create\n");
#endif

    under = H5VLattr_create(o->under_object, loc_params, o->under_vol_id, name, type_id, space_id, acpl_id,
                            aapl_id, dxpl_id, req);
    if (under) {
        attr = H5VL_pass_through_new_obj(under, o->under_vol_id);

        /* Check for async request */
        if (req && *req)
            *req = H5VL_pass_through_new_obj(*req, o->under_vol_id);
    } /* end if */
    else
        attr = NULL;

    return (void *)attr;
} /* end H5VL_pass_through_attr_create() */

/*-------------------------------------------------------------------------
 * Function:    H5VL_pass_through_attr_open
 *
 * Purpose:     Opens an attribute on an object.
 *
 * Return:      Success:    Pointer to attribute object
 *              Failure:    NULL
 *
 *-------------------------------------------------------------------------
 */
static void *
H5VL_pass_through_attr_open(void *obj, const H5VL_loc_params_t *loc_params, const char *name, hid_t aapl_id,
                            hid_t dxpl_id, void **req)
{
    H5VL_pass_through_t *attr;
    H5VL_pass_through_t *o = (H5VL_pass_through_t *)obj;
    void *               under;

#ifdef ENABLE_PASSTHRU_LOGGING
    printf("------- PASS THROUGH VOL ATTRIBUTE Open\n");
#endif

    under = H5VLattr_open(o->under_object, loc_params, o->under_vol_id, name, aapl_id, dxpl_id, req);
    if (under) {
        attr = H5VL_pass_through_new_obj(under, o->under_vol_id);

        /* Check for async request */
        if (req && *req)
            *req = H5VL_pass_through_new_obj(*req, o->under_vol_id);
    } /* end if */
    else
        attr = NULL;

    return (void *)attr;
} /* end H5VL_pass_through_attr_open() */

/*-------------------------------------------------------------------------
 * Function:    H5VL_pass_through_attr_read
 *
 * Purpose:     Reads data from attribute.
 *
 * Return:      Success:    0
 *              Failure:    -1
 *
 *-------------------------------------------------------------------------
 */
static herr_t
H5VL_pass_through_attr_read(void *attr, hid_t mem_type_id, void *buf, hid_t dxpl_id, void **req)
{
    H5VL_pass_through_t *o = (H5VL_pass_through_t *)attr;
    herr_t               ret_value;

#ifdef ENABLE_PASSTHRU_LOGGING
    printf("------- PASS THROUGH VOL ATTRIBUTE Read\n");
#endif

    ret_value = H5VLattr_read(o->under_object, o->under_vol_id, mem_type_id, buf, dxpl_id, req);

    /* Check for async request */
    if (req && *req)
        *req = H5VL_pass_through_new_obj(*req, o->under_vol_id);

    return ret_value;
} /* end H5VL_pass_through_attr_read() */

/*-------------------------------------------------------------------------
 * Function:    H5VL_pass_through_attr_write
 *
 * Purpose:     Writes data to attribute.
 *
 * Return:      Success:    0
 *              Failure:    -1
 *
 *-------------------------------------------------------------------------
 */
static herr_t
H5VL_pass_through_attr_write(void *attr, hid_t mem_type_id, const void *buf, hid_t dxpl_id, void **req)
{
    H5VL_pass_through_t *o = (H5VL_pass_through_t *)attr;
    herr_t               ret_value;

#ifdef ENABLE_PASSTHRU_LOGGING
    printf("------- PASS THROUGH VOL ATTRIBUTE Write\n");
#endif

    ret_value = H5VLattr_write(o->under_object, o->under_vol_id, mem_type_id, buf, dxpl_id, req);

    /* Check for async request */
    if (req && *req)
        *req = H5VL_pass_through_new_obj(*req, o->under_vol_id);

    return ret_value;
} /* end H5VL_pass_through_attr_write() */

/*-------------------------------------------------------------------------
 * Function:    H5VL_pass_through_attr_get
 *
 * Purpose:     Gets information about an attribute
 *
 * Return:      Success:    0
 *              Failure:    -1
 *
 *-------------------------------------------------------------------------
 */
static herr_t
H5VL_pass_through_attr_get(void *obj, H5VL_attr_get_t get_type, hid_t dxpl_id, void **req, va_list arguments)
{
    H5VL_pass_through_t *o = (H5VL_pass_through_t *)obj;
    herr_t               ret_value;

#ifdef ENABLE_PASSTHRU_LOGGING
    printf("------- PASS THROUGH VOL ATTRIBUTE Get\n");
#endif

    ret_value = H5VLattr_get(o->under_object, o->under_vol_id, get_type, dxpl_id, req, arguments);

    /* Check for async request */
    if (req && *req)
        *req = H5VL_pass_through_new_obj(*req, o->under_vol_id);

    return ret_value;
} /* end H5VL_pass_through_attr_get() */

/*-------------------------------------------------------------------------
 * Function:    H5VL_pass_through_attr_specific
 *
 * Purpose:     Specific operation on attribute
 *
 * Return:      Success:    0
 *              Failure:    -1
 *
 *-------------------------------------------------------------------------
 */
static herr_t
H5VL_pass_through_attr_specific(void *obj, const H5VL_loc_params_t *loc_params,
                                H5VL_attr_specific_t specific_type, hid_t dxpl_id, void **req,
                                va_list arguments)
{
    H5VL_pass_through_t *o = (H5VL_pass_through_t *)obj;
    herr_t               ret_value;

#ifdef ENABLE_PASSTHRU_LOGGING
    printf("------- PASS THROUGH VOL ATTRIBUTE Specific\n");
#endif

    ret_value = H5VLattr_specific(o->under_object, loc_params, o->under_vol_id, specific_type, dxpl_id, req,
                                  arguments);

    /* Check for async request */
    if (req && *req)
        *req = H5VL_pass_through_new_obj(*req, o->under_vol_id);

    return ret_value;
} /* end H5VL_pass_through_attr_specific() */

/*-------------------------------------------------------------------------
 * Function:    H5VL_pass_through_attr_optional
 *
 * Purpose:     Perform a connector-specific operation on an attribute
 *
 * Return:      Success:    0
 *              Failure:    -1
 *
 *-------------------------------------------------------------------------
 */
static herr_t
H5VL_pass_through_attr_optional(void *obj, H5VL_attr_optional_t opt_type, hid_t dxpl_id, void **req,
                                va_list arguments)
{
    H5VL_pass_through_t *o = (H5VL_pass_through_t *)obj;
    herr_t               ret_value;

#ifdef ENABLE_PASSTHRU_LOGGING
    printf("------- PASS THROUGH VOL ATTRIBUTE Optional\n");
#endif

    ret_value = H5VLattr_optional(o->under_object, o->under_vol_id, opt_type, dxpl_id, req, arguments);

    /* Check for async request */
    if (req && *req)
        *req = H5VL_pass_through_new_obj(*req, o->under_vol_id);

    return ret_value;
} /* end H5VL_pass_through_attr_optional() */

/*-------------------------------------------------------------------------
 * Function:    H5VL_pass_through_attr_close
 *
 * Purpose:     Closes an attribute.
 *
 * Return:      Success:    0
 *              Failure:    -1, attr not closed.
 *
 *-------------------------------------------------------------------------
 */
static herr_t
H5VL_pass_through_attr_close(void *attr, hid_t dxpl_id, void **req)
{
    H5VL_pass_through_t *o = (H5VL_pass_through_t *)attr;
    herr_t               ret_value;

#ifdef ENABLE_PASSTHRU_LOGGING
    printf("------- PASS THROUGH VOL ATTRIBUTE Close\n");
#endif

    ret_value = H5VLattr_close(o->under_object, o->under_vol_id, dxpl_id, req);

    /* Check for async request */
    if (req && *req)
        *req = H5VL_pass_through_new_obj(*req, o->under_vol_id);

    /* Release our wrapper, if underlying attribute was closed */
    if (ret_value >= 0)
        H5VL_pass_through_free_obj(o);

    return ret_value;
} /* end H5VL_pass_through_attr_close() */

/*-------------------------------------------------------------------------
 * Function:    H5VL_pass_through_dataset_create
 *
 * Purpose:     Creates a dataset in a container
 *
 * Return:      Success:    Pointer to a dataset object
 *              Failure:    NULL
 *
 *-------------------------------------------------------------------------
 */
static void *
H5VL_pass_through_dataset_create(void *obj, const H5VL_loc_params_t *loc_params, const char *name,
                                 hid_t lcpl_id, hid_t type_id, hid_t space_id, hid_t dcpl_id, hid_t dapl_id,
                                 hid_t dxpl_id, void **req)
{
    H5VL_pass_through_t *dset;
    H5VL_pass_through_t *o = (H5VL_pass_through_t *)obj;
    void *               under;

#ifdef ENABLE_PASSTHRU_LOGGING
    printf("------- PASS THROUGH VOL DATASET Create\n");
#endif

    under = H5VLdataset_create(o->under_object, loc_params, o->under_vol_id, name, lcpl_id, type_id, space_id,
                               dcpl_id, dapl_id, dxpl_id, req);
    if (under) {
        dset = H5VL_pass_through_new_obj(under, o->under_vol_id);

        /* Check for async request */
        if (req && *req)
            *req = H5VL_pass_through_new_obj(*req, o->under_vol_id);
    } /* end if */
    else
        dset = NULL;

    return (void *)dset;
} /* end H5VL_pass_through_dataset_create() */

/*-------------------------------------------------------------------------
 * Function:    H5VL_pass_through_dataset_open
 *
 * Purpose:     Opens a dataset in a container
 *
 * Return:      Success:    Pointer to a dataset object
 *              Failure:    NULL
 *
 *-------------------------------------------------------------------------
 */
static void *
H5VL_pass_through_dataset_open(void *obj, const H5VL_loc_params_t *loc_params, const char *name,
                               hid_t dapl_id, hid_t dxpl_id, void **req)
{
    H5VL_pass_through_t *dset;
    H5VL_pass_through_t *o = (H5VL_pass_through_t *)obj;
    void *               under;

#ifdef ENABLE_PASSTHRU_LOGGING
    printf("------- PASS THROUGH VOL DATASET Open\n");
#endif

    under = H5VLdataset_open(o->under_object, loc_params, o->under_vol_id, name, dapl_id, dxpl_id, req);
    if (under) {
        dset = H5VL_pass_through_new_obj(under, o->under_vol_id);

        /* Check for async request */
        if (req && *req)
            *req = H5VL_pass_through_new_obj(*req, o->under_vol_id);
    } /* end if */
    else
        dset = NULL;

    return (void *)dset;
} /* end H5VL_pass_through_dataset_open() */

/*-------------------------------------------------------------------------
 * Function:    H5VL_pass_through_dataset_read
 *
 * Purpose:     Reads data elements from a dataset into a buffer.
 *
 * Return:      Success:    0
 *              Failure:    -1
 *
 *-------------------------------------------------------------------------
 */
static herr_t
H5VL_pass_through_dataset_read(void *dset, hid_t mem_type_id, hid_t mem_space_id, hid_t file_space_id,
                               hid_t plist_id, void *buf, void **req)
{
    H5VL_pass_through_t *o = (H5VL_pass_through_t *)dset;
    herr_t               ret_value;

#ifdef ENABLE_PASSTHRU_LOGGING
    printf("------- PASS THROUGH VOL DATASET Read\n");
#endif

    ret_value = H5VLdataset_read(o->under_object, o->under_vol_id, mem_type_id, mem_space_id, file_space_id,
                                 plist_id, buf, req);

    /* Check for async request */
    if (req && *req)
        *req = H5VL_pass_through_new_obj(*req, o->under_vol_id);

    return ret_value;
} /* end H5VL_pass_through_dataset_read() */

/*-------------------------------------------------------------------------
 * Function:    H5VL_pass_through_dataset_write
 *
 * Purpose:     Writes data elements from a buffer into a dataset.
 *
 * Return:      Success:    0
 *              Failure:    -1
 *
 *-------------------------------------------------------------------------
 */
static herr_t
H5VL_pass_through_dataset_write(void *dset, hid_t mem_type_id, hid_t mem_space_id, hid_t file_space_id,
                                hid_t plist_id, const void *buf, void **req)
{
    H5VL_pass_through_t *o = (H5VL_pass_through_t *)dset;
    herr_t               ret_value;

#ifdef ENABLE_PASSTHRU_LOGGING
    printf("------- PASS THROUGH VOL DATASET Write\n");
#endif

    ret_value = H5VLdataset_write(o->under_object, o->under_vol_id, mem_type_id, mem_space_id, file_space_id,
                                  plist_id, buf, req);

    /* Check for async request */
    if (req && *req)
        *req = H5VL_pass_through_new_obj(*req, o->under_vol_id);

    return ret_value;
} /* end H5VL_pass_through_dataset_write() */

/*-------------------------------------------------------------------------
 * Function:    H5VL_pass_through_dataset_get
 *
 * Purpose:     Gets information about a dataset
 *
 * Return:      Success:    0
 *              Failure:    -1
 *
 *-------------------------------------------------------------------------
 */
static herr_t
H5VL_pass_through_dataset_get(void *dset, H5VL_dataset_get_t get_type, hid_t dxpl_id, void **req,
                              va_list arguments)
{
    H5VL_pass_through_t *o = (H5VL_pass_through_t *)dset;
    herr_t               ret_value;

#ifdef ENABLE_PASSTHRU_LOGGING
    printf("------- PASS THROUGH VOL DATASET Get\n");
#endif

    ret_value = H5VLdataset_get(o->under_object, o->under_vol_id, get_type, dxpl_id, req, arguments);

    /* Check for async request */
    if (req && *req)
        *req = H5VL_pass_through_new_obj(*req, o->under_vol_id);

    return ret_value;
} /* end H5VL_pass_through_dataset_get() */

/*-------------------------------------------------------------------------
 * Function:    H5VL_pass_through_dataset_specific
 *
 * Purpose:     Specific operation on a dataset
 *
 * Return:      Success:    0
 *              Failure:    -1
 *
 *-------------------------------------------------------------------------
 */
static herr_t
H5VL_pass_through_dataset_specific(void *obj, H5VL_dataset_specific_t specific_type, hid_t dxpl_id,
                                   void **req, va_list arguments)
{
    H5VL_pass_through_t *o = (H5VL_pass_through_t *)obj;
    hid_t                under_vol_id;
    herr_t               ret_value;

#ifdef ENABLE_PASSTHRU_LOGGING
    printf("------- PASS THROUGH VOL H5Dspecific\n");
#endif

    // Save copy of underlying VOL connector ID and prov helper, in case of
    // refresh destroying the current object
    under_vol_id = o->under_vol_id;

    ret_value =
        H5VLdataset_specific(o->under_object, o->under_vol_id, specific_type, dxpl_id, req, arguments);

    /* Check for async request */
    if (req && *req)
        *req = H5VL_pass_through_new_obj(*req, under_vol_id);

    return ret_value;
} /* end H5VL_pass_through_dataset_specific() */

/*-------------------------------------------------------------------------
 * Function:    H5VL_pass_through_dataset_optional
 *
 * Purpose:     Perform a connector-specific operation on a dataset
 *
 * Return:      Success:    0
 *              Failure:    -1
 *
 *-------------------------------------------------------------------------
 */
static herr_t
H5VL_pass_through_dataset_optional(void *obj, H5VL_dataset_optional_t opt_type, hid_t dxpl_id, void **req,
                                   va_list arguments)
{
    H5VL_pass_through_t *o = (H5VL_pass_through_t *)obj;
    herr_t               ret_value;

#ifdef ENABLE_PASSTHRU_LOGGING
    printf("------- PASS THROUGH VOL DATASET Optional\n");
#endif

    ret_value = H5VLdataset_optional(o->under_object, o->under_vol_id, opt_type, dxpl_id, req, arguments);

    /* Check for async request */
    if (req && *req)
        *req = H5VL_pass_through_new_obj(*req, o->under_vol_id);

    return ret_value;
} /* end H5VL_pass_through_dataset_optional() */

/*-------------------------------------------------------------------------
 * Function:    H5VL_pass_through_dataset_close
 *
 * Purpose:     Closes a dataset.
 *
 * Return:      Success:    0
 *              Failure:    -1, dataset not closed.
 *
 *-------------------------------------------------------------------------
 */
static herr_t
H5VL_pass_through_dataset_close(void *dset, hid_t dxpl_id, void **req)
{
    H5VL_pass_through_t *o = (H5VL_pass_through_t *)dset;
    herr_t               ret_value;

#ifdef ENABLE_PASSTHRU_LOGGING
    printf("------- PASS THROUGH VOL DATASET Close\n");
#endif

    ret_value = H5VLdataset_close(o->under_object, o->under_vol_id, dxpl_id, req);

    /* Check for async request */
    if (req && *req)
        *req = H5VL_pass_through_new_obj(*req, o->under_vol_id);

    /* Release our wrapper, if underlying dataset was closed */
    if (ret_value >= 0)
        H5VL_pass_through_free_obj(o);

    return ret_value;
} /* end H5VL_pass_through_dataset_close() */

/*-------------------------------------------------------------------------
 * Function:    H5VL_pass_through_datatype_commit
 *
 * Purpose:     Commits a datatype inside a container.
 *
 * Return:      Success:    Pointer to datatype object
 *              Failure:    NULL
 *
 *-------------------------------------------------------------------------
 */
static void *
H5VL_pass_through_datatype_commit(void *obj, const H5VL_loc_params_t *loc_params, const char *name,
                                  hid_t type_id, hid_t lcpl_id, hid_t tcpl_id, hid_t tapl_id, hid_t dxpl_id,
                                  void **req)
{
    H5VL_pass_through_t *dt;
    H5VL_pass_through_t *o = (H5VL_pass_through_t *)obj;
    void *               under;

#ifdef ENABLE_PASSTHRU_LOGGING
    printf("------- PASS THROUGH VOL DATATYPE Commit\n");
#endif

    under = H5VLdatatype_commit(o->under_object, loc_params, o->under_vol_id, name, type_id, lcpl_id, tcpl_id,
                                tapl_id, dxpl_id, req);
    if (under) {
        dt = H5VL_pass_through_new_obj(under, o->under_vol_id);

        /* Check for async request */
        if (req && *req)
            *req = H5VL_pass_through_new_obj(*req, o->under_vol_id);
    } /* end if */
    else
        dt = NULL;

    return (void *)dt;
} /* end H5VL_pass_through_datatype_commit() */

/*-------------------------------------------------------------------------
 * Function:    H5VL_pass_through_datatype_open
 *
 * Purpose:     Opens a named datatype inside a container.
 *
 * Return:      Success:    Pointer to datatype object
 *              Failure:    NULL
 *
 *-------------------------------------------------------------------------
 */
static void *
H5VL_pass_through_datatype_open(void *obj, const H5VL_loc_params_t *loc_params, const char *name,
                                hid_t tapl_id, hid_t dxpl_id, void **req)
{
    H5VL_pass_through_t *dt;
    H5VL_pass_through_t *o = (H5VL_pass_through_t *)obj;
    void *               under;

#ifdef ENABLE_PASSTHRU_LOGGING
    printf("------- PASS THROUGH VOL DATATYPE Open\n");
#endif

    under = H5VLdatatype_open(o->under_object, loc_params, o->under_vol_id, name, tapl_id, dxpl_id, req);
    if (under) {
        dt = H5VL_pass_through_new_obj(under, o->under_vol_id);

        /* Check for async request */
        if (req && *req)
            *req = H5VL_pass_through_new_obj(*req, o->under_vol_id);
    } /* end if */
    else
        dt = NULL;

    return (void *)dt;
} /* end H5VL_pass_through_datatype_open() */

/*-------------------------------------------------------------------------
 * Function:    H5VL_pass_through_datatype_get
 *
 * Purpose:     Get information about a datatype
 *
 * Return:      Success:    0
 *              Failure:    -1
 *
 *-------------------------------------------------------------------------
 */
static herr_t
H5VL_pass_through_datatype_get(void *dt, H5VL_datatype_get_t get_type, hid_t dxpl_id, void **req,
                               va_list arguments)
{
    H5VL_pass_through_t *o = (H5VL_pass_through_t *)dt;
    herr_t               ret_value;

#ifdef ENABLE_PASSTHRU_LOGGING
    printf("------- PASS THROUGH VOL DATATYPE Get\n");
#endif

    ret_value = H5VLdatatype_get(o->under_object, o->under_vol_id, get_type, dxpl_id, req, arguments);

    /* Check for async request */
    if (req && *req)
        *req = H5VL_pass_through_new_obj(*req, o->under_vol_id);

    return ret_value;
} /* end H5VL_pass_through_datatype_get() */

/*-------------------------------------------------------------------------
 * Function:    H5VL_pass_through_datatype_specific
 *
 * Purpose:     Specific operations for datatypes
 *
 * Return:      Success:    0
 *              Failure:    -1
 *
 *-------------------------------------------------------------------------
 */
static herr_t
H5VL_pass_through_datatype_specific(void *obj, H5VL_datatype_specific_t specific_type, hid_t dxpl_id,
                                    void **req, va_list arguments)
{
    H5VL_pass_through_t *o = (H5VL_pass_through_t *)obj;
    hid_t                under_vol_id;
    herr_t               ret_value;

#ifdef ENABLE_PASSTHRU_LOGGING
    printf("------- PASS THROUGH VOL DATATYPE Specific\n");
#endif

    // Save copy of underlying VOL connector ID and prov helper, in case of
    // refresh destroying the current object
    under_vol_id = o->under_vol_id;

    ret_value =
        H5VLdatatype_specific(o->under_object, o->under_vol_id, specific_type, dxpl_id, req, arguments);

    /* Check for async request */
    if (req && *req)
        *req = H5VL_pass_through_new_obj(*req, under_vol_id);

    return ret_value;
} /* end H5VL_pass_through_datatype_specific() */

/*-------------------------------------------------------------------------
 * Function:    H5VL_pass_through_datatype_optional
 *
 * Purpose:     Perform a connector-specific operation on a datatype
 *
 * Return:      Success:    0
 *              Failure:    -1
 *
 *-------------------------------------------------------------------------
 */
static herr_t
H5VL_pass_through_datatype_optional(void *obj, H5VL_datatype_optional_t opt_type, hid_t dxpl_id, void **req,
                                    va_list arguments)
{
    H5VL_pass_through_t *o = (H5VL_pass_through_t *)obj;
    herr_t               ret_value;

#ifdef ENABLE_PASSTHRU_LOGGING
    printf("------- PASS THROUGH VOL DATATYPE Optional\n");
#endif

    ret_value = H5VLdatatype_optional(o->under_object, o->under_vol_id, opt_type, dxpl_id, req, arguments);

    /* Check for async request */
    if (req && *req)
        *req = H5VL_pass_through_new_obj(*req, o->under_vol_id);

    return ret_value;
} /* end H5VL_pass_through_datatype_optional() */

/*-------------------------------------------------------------------------
 * Function:    H5VL_pass_through_datatype_close
 *
 * Purpose:     Closes a datatype.
 *
 * Return:      Success:    0
 *              Failure:    -1, datatype not closed.
 *
 *-------------------------------------------------------------------------
 */
static herr_t
H5VL_pass_through_datatype_close(void *dt, hid_t dxpl_id, void **req)
{
    H5VL_pass_through_t *o = (H5VL_pass_through_t *)dt;
    herr_t               ret_value;

#ifdef ENABLE_PASSTHRU_LOGGING
    printf("------- PASS THROUGH VOL DATATYPE Close\n");
#endif

    assert(o->under_object);

    ret_value = H5VLdatatype_close(o->under_object, o->under_vol_id, dxpl_id, req);

    /* Check for async request */
    if (req && *req)
        *req = H5VL_pass_through_new_obj(*req, o->under_vol_id);

    /* Release our wrapper, if underlying datatype was closed */
    if (ret_value >= 0)
        H5VL_pass_through_free_obj(o);

    return ret_value;
} /* end H5VL_pass_through_datatype_close() */

/*-------------------------------------------------------------------------
 * Function:    H5VL_pass_through_file_create
 *
 * Purpose:     Creates a container using this connector
 *
 * Return:      Success:    Pointer to a file object
 *              Failure:    NULL
 *
 *-------------------------------------------------------------------------
 */
static void *
H5VL_pass_through_file_create(const char *name, unsigned flags, hid_t fcpl_id, hid_t fapl_id, hid_t dxpl_id,
                              void **req)
{
    H5VL_pass_through_info_t *info;
    H5VL_pass_through_t *     file;
    hid_t                     under_fapl_id;
    void *                    under;

#ifdef ENABLE_PASSTHRU_LOGGING
    printf("------- PASS THROUGH VOL FILE Create\n");
#endif

    /* Get copy of our VOL info from FAPL */
    H5Pget_vol_info(fapl_id, (void **)&info);

    /* Make sure we have info about the underlying VOL to be used */
    if (!info)
        return NULL;

    /* Copy the FAPL */
    under_fapl_id = H5Pcopy(fapl_id);

    /* Set the VOL ID and info for the underlying FAPL */
    H5Pset_vol(under_fapl_id, info->under_vol_id, info->under_vol_info);

    /* Open the file with the underlying VOL connector */
    under = H5VLfile_create(name, flags, fcpl_id, under_fapl_id, dxpl_id, req);
    if (under) {
        file = H5VL_pass_through_new_obj(under, info->under_vol_id);

        /* Check for async request */
        if (req && *req)
            *req = H5VL_pass_through_new_obj(*req, info->under_vol_id);
    } /* end if */
    else
        file = NULL;

    /* Close underlying FAPL */
    H5Pclose(under_fapl_id);

    /* Release copy of our VOL info */
    H5VL_pass_through_info_free(info);

    return (void *)file;
} /* end H5VL_pass_through_file_create() */

/*-------------------------------------------------------------------------
 * Function:    H5VL_pass_through_file_open
 *
 * Purpose:     Opens a container created with this connector
 *
 * Return:      Success:    Pointer to a file object
 *              Failure:    NULL
 *
 *-------------------------------------------------------------------------
 */
static void *
H5VL_pass_through_file_open(const char *name, unsigned flags, hid_t fapl_id, hid_t dxpl_id, void **req)
{
    H5VL_pass_through_info_t *info;
    H5VL_pass_through_t *     file;
    hid_t                     under_fapl_id;
    void *                    under;

#ifdef ENABLE_PASSTHRU_LOGGING
    printf("------- PASS THROUGH VOL FILE Open\n");
#endif

    /* Get copy of our VOL info from FAPL */
    H5Pget_vol_info(fapl_id, (void **)&info);

    /* Make sure we have info about the underlying VOL to be used */
    if (!info)
        return NULL;

    /* Copy the FAPL */
    under_fapl_id = H5Pcopy(fapl_id);

    /* Set the VOL ID and info for the underlying FAPL */
    H5Pset_vol(under_fapl_id, info->under_vol_id, info->under_vol_info);

    /* Open the file with the underlying VOL connector */
    under = H5VLfile_open(name, flags, under_fapl_id, dxpl_id, req);
    if (under) {
        file = H5VL_pass_through_new_obj(under, info->under_vol_id);

        /* Check for async request */
        if (req && *req)
            *req = H5VL_pass_through_new_obj(*req, info->under_vol_id);
    } /* end if */
    else
        file = NULL;

    /* Close underlying FAPL */
    H5Pclose(under_fapl_id);

    /* Release copy of our VOL info */
    H5VL_pass_through_info_free(info);

    return (void *)file;
} /* end H5VL_pass_through_file_open() */

/*-------------------------------------------------------------------------
 * Function:    H5VL_pass_through_file_get
 *
 * Purpose:     Get info about a file
 *
 * Return:      Success:    0
 *              Failure:    -1
 *
 *-------------------------------------------------------------------------
 */
static herr_t
H5VL_pass_through_file_get(void *file, H5VL_file_get_t get_type, hid_t dxpl_id, void **req, va_list arguments)
{
    H5VL_pass_through_t *o = (H5VL_pass_through_t *)file;
    herr_t               ret_value;

#ifdef ENABLE_PASSTHRU_LOGGING
    printf("------- PASS THROUGH VOL FILE Get\n");
#endif

    ret_value = H5VLfile_get(o->under_object, o->under_vol_id, get_type, dxpl_id, req, arguments);

    /* Check for async request */
    if (req && *req)
        *req = H5VL_pass_through_new_obj(*req, o->under_vol_id);

    return ret_value;
} /* end H5VL_pass_through_file_get() */

/*-------------------------------------------------------------------------
 * Function:    H5VL_pass_through_file_specific_reissue
 *
 * Purpose:     Re-wrap vararg arguments into a va_list and reissue the
 *              file specific callback to the underlying VOL connector.
 *
 * Return:      Success:    0
 *              Failure:    -1
 *
 *-------------------------------------------------------------------------
 */
static herr_t
H5VL_pass_through_file_specific_reissue(void *obj, hid_t connector_id, H5VL_file_specific_t specific_type,
                                        hid_t dxpl_id, void **req, ...)
{
    va_list arguments;
    herr_t  ret_value;

    va_start(arguments, req);
    ret_value = H5VLfile_specific(obj, connector_id, specific_type, dxpl_id, req, arguments);
    va_end(arguments);

    return ret_value;
} /* end H5VL_pass_through_file_specific_reissue() */

/*-------------------------------------------------------------------------
 * Function:    H5VL_pass_through_file_specific
 *
 * Purpose:     Specific operation on file
 *
 * Return:      Success:    0
 *              Failure:    -1
 *
 *-------------------------------------------------------------------------
 */
static herr_t
H5VL_pass_through_file_specific(void *file, H5VL_file_specific_t specific_type, hid_t dxpl_id, void **req,
                                va_list arguments)
{
    H5VL_pass_through_t *o            = (H5VL_pass_through_t *)file;
    hid_t                under_vol_id = -1;
    herr_t               ret_value;

#ifdef ENABLE_PASSTHRU_LOGGING
    printf("------- PASS THROUGH VOL FILE Specific\n");
#endif

    /* Unpack arguments to get at the child file pointer when mounting a file */
    if (specific_type == H5VL_FILE_MOUNT) {
        H5I_type_t           loc_type;
        const char *         name;
        H5VL_pass_through_t *child_file;
        hid_t                plist_id;

        /* Retrieve parameters for 'mount' operation, so we can unwrap the child file */
        loc_type   = (H5I_type_t)va_arg(arguments, int); /* enum work-around */
        name       = va_arg(arguments, const char *);
        child_file = (H5VL_pass_through_t *)va_arg(arguments, void *);
        plist_id   = va_arg(arguments, hid_t);

        /* Keep the correct underlying VOL ID for possible async request token */
        under_vol_id = o->under_vol_id;

        /* Re-issue 'file specific' call, using the unwrapped pieces */
        ret_value = H5VL_pass_through_file_specific_reissue(o->under_object, o->under_vol_id, specific_type,
                                                            dxpl_id, req, (int)loc_type, name,
                                                            child_file->under_object, plist_id);
    } /* end if */
    else if (specific_type == H5VL_FILE_IS_ACCESSIBLE || specific_type == H5VL_FILE_DELETE) {
        H5VL_pass_through_info_t *info;
        hid_t                     fapl_id, under_fapl_id;
        const char *              name;
        htri_t *                  ret;

        /* Get the arguments for the 'is accessible' check */
        fapl_id = va_arg(arguments, hid_t);
        name    = va_arg(arguments, const char *);
        ret     = va_arg(arguments, htri_t *);

        /* Get copy of our VOL info from FAPL */
        H5Pget_vol_info(fapl_id, (void **)&info);

        /* Make sure we have info about the underlying VOL to be used */
        if (!info)
            return (-1);

        /* Copy the FAPL */
        under_fapl_id = H5Pcopy(fapl_id);

        /* Set the VOL ID and info for the underlying FAPL */
        H5Pset_vol(under_fapl_id, info->under_vol_id, info->under_vol_info);

        /* Keep the correct underlying VOL ID for possible async request token */
        under_vol_id = info->under_vol_id;

        /* Re-issue 'file specific' call */
        ret_value = H5VL_pass_through_file_specific_reissue(NULL, info->under_vol_id, specific_type, dxpl_id,
                                                            req, under_fapl_id, name, ret);

        /* Close underlying FAPL */
        H5Pclose(under_fapl_id);

        /* Release copy of our VOL info */
        H5VL_pass_through_info_free(info);
    } /* end else-if */
    else {
        va_list my_arguments;

        /* Make a copy of the argument list for later, if reopening */
        if (specific_type == H5VL_FILE_REOPEN)
            va_copy(my_arguments, arguments);

        /* Keep the correct underlying VOL ID for possible async request token */
        under_vol_id = o->under_vol_id;

        ret_value =
            H5VLfile_specific(o->under_object, o->under_vol_id, specific_type, dxpl_id, req, arguments);

        /* Wrap file struct pointer, if we reopened one */
        if (specific_type == H5VL_FILE_REOPEN) {
            if (ret_value >= 0) {
                void **ret = va_arg(my_arguments, void **);

                if (ret && *ret)
                    *ret = H5VL_pass_through_new_obj(*ret, o->under_vol_id);
            } /* end if */

            /* Finish use of copied vararg list */
            va_end(my_arguments);
        } /* end if */
    }     /* end else */

    /* Check for async request */
    if (req && *req)
        *req = H5VL_pass_through_new_obj(*req, under_vol_id);

    return ret_value;
} /* end H5VL_pass_through_file_specific() */

/*-------------------------------------------------------------------------
 * Function:    H5VL_pass_through_file_optional
 *
 * Purpose:     Perform a connector-specific operation on a file
 *
 * Return:      Success:    0
 *              Failure:    -1
 *
 *-------------------------------------------------------------------------
 */
static herr_t
H5VL_pass_through_file_optional(void *file, H5VL_file_optional_t opt_type, hid_t dxpl_id, void **req,
                                va_list arguments)
{
    H5VL_pass_through_t *o = (H5VL_pass_through_t *)file;
    herr_t               ret_value;

#ifdef ENABLE_PASSTHRU_LOGGING
    printf("------- PASS THROUGH VOL File Optional\n");
#endif

    ret_value = H5VLfile_optional(o->under_object, o->under_vol_id, opt_type, dxpl_id, req, arguments);

    /* Check for async request */
    if (req && *req)
        *req = H5VL_pass_through_new_obj(*req, o->under_vol_id);

    return ret_value;
} /* end H5VL_pass_through_file_optional() */

/*-------------------------------------------------------------------------
 * Function:    H5VL_pass_through_file_close
 *
 * Purpose:     Closes a file.
 *
 * Return:      Success:    0
 *              Failure:    -1, file not closed.
 *
 *-------------------------------------------------------------------------
 */
static herr_t
H5VL_pass_through_file_close(void *file, hid_t dxpl_id, void **req)
{
    H5VL_pass_through_t *o = (H5VL_pass_through_t *)file;
    herr_t               ret_value;

#ifdef ENABLE_PASSTHRU_LOGGING
    printf("------- PASS THROUGH VOL FILE Close\n");
#endif

    ret_value = H5VLfile_close(o->under_object, o->under_vol_id, dxpl_id, req);

    /* Check for async request */
    if (req && *req)
        *req = H5VL_pass_through_new_obj(*req, o->under_vol_id);

    /* Release our wrapper, if underlying file was closed */
    if (ret_value >= 0)
        H5VL_pass_through_free_obj(o);

    return ret_value;
} /* end H5VL_pass_through_file_close() */

/*-------------------------------------------------------------------------
 * Function:    H5VL_pass_through_group_create
 *
 * Purpose:     Creates a group inside a container
 *
 * Return:      Success:    Pointer to a group object
 *              Failure:    NULL
 *
 *-------------------------------------------------------------------------
 */
static void *
H5VL_pass_through_group_create(void *obj, const H5VL_loc_params_t *loc_params, const char *name,
                               hid_t lcpl_id, hid_t gcpl_id, hid_t gapl_id, hid_t dxpl_id, void **req)
{
    H5VL_pass_through_t *group;
    H5VL_pass_through_t *o = (H5VL_pass_through_t *)obj;
    void *               under;

#ifdef ENABLE_PASSTHRU_LOGGING
    printf("------- PASS THROUGH VOL GROUP Create\n");
#endif

    under = H5VLgroup_create(o->under_object, loc_params, o->under_vol_id, name, lcpl_id, gcpl_id, gapl_id,
                             dxpl_id, req);
    if (under) {
        group = H5VL_pass_through_new_obj(under, o->under_vol_id);

        /* Check for async request */
        if (req && *req)
            *req = H5VL_pass_through_new_obj(*req, o->under_vol_id);
    } /* end if */
    else
        group = NULL;

    return (void *)group;
} /* end H5VL_pass_through_group_create() */

/*-------------------------------------------------------------------------
 * Function:    H5VL_pass_through_group_open
 *
 * Purpose:     Opens a group inside a container
 *
 * Return:      Success:    Pointer to a group object
 *              Failure:    NULL
 *
 *-------------------------------------------------------------------------
 */
static void *
H5VL_pass_through_group_open(void *obj, const H5VL_loc_params_t *loc_params, const char *name, hid_t gapl_id,
                             hid_t dxpl_id, void **req)
{
    H5VL_pass_through_t *group;
    H5VL_pass_through_t *o = (H5VL_pass_through_t *)obj;
    void *               under;

#ifdef ENABLE_PASSTHRU_LOGGING
    printf("------- PASS THROUGH VOL GROUP Open\n");
#endif

    under = H5VLgroup_open(o->under_object, loc_params, o->under_vol_id, name, gapl_id, dxpl_id, req);
    if (under) {
        group = H5VL_pass_through_new_obj(under, o->under_vol_id);

        /* Check for async request */
        if (req && *req)
            *req = H5VL_pass_through_new_obj(*req, o->under_vol_id);
    } /* end if */
    else
        group = NULL;

    return (void *)group;
} /* end H5VL_pass_through_group_open() */

/*-------------------------------------------------------------------------
 * Function:    H5VL_pass_through_group_get
 *
 * Purpose:     Get info about a group
 *
 * Return:      Success:    0
 *              Failure:    -1
 *
 *-------------------------------------------------------------------------
 */
static herr_t
H5VL_pass_through_group_get(void *obj, H5VL_group_get_t get_type, hid_t dxpl_id, void **req,
                            va_list arguments)
{
    H5VL_pass_through_t *o = (H5VL_pass_through_t *)obj;
    herr_t               ret_value;

#ifdef ENABLE_PASSTHRU_LOGGING
    printf("------- PASS THROUGH VOL GROUP Get\n");
#endif

    ret_value = H5VLgroup_get(o->under_object, o->under_vol_id, get_type, dxpl_id, req, arguments);

    /* Check for async request */
    if (req && *req)
        *req = H5VL_pass_through_new_obj(*req, o->under_vol_id);

    return ret_value;
} /* end H5VL_pass_through_group_get() */

/*-------------------------------------------------------------------------
 * Function:    H5VL_pass_through_group_specific
 *
 * Purpose:     Specific operation on a group
 *
 * Return:      Success:    0
 *              Failure:    -1
 *
 *-------------------------------------------------------------------------
 */
static herr_t
H5VL_pass_through_group_specific(void *obj, H5VL_group_specific_t specific_type, hid_t dxpl_id, void **req,
                                 va_list arguments)
{
    H5VL_pass_through_t *o = (H5VL_pass_through_t *)obj;
    hid_t                under_vol_id;
    herr_t               ret_value;

#ifdef ENABLE_PASSTHRU_LOGGING
    printf("------- PASS THROUGH VOL GROUP Specific\n");
#endif

    // Save copy of underlying VOL connector ID and prov helper, in case of
    // refresh destroying the current object
    under_vol_id = o->under_vol_id;

    ret_value = H5VLgroup_specific(o->under_object, o->under_vol_id, specific_type, dxpl_id, req, arguments);

    /* Check for async request */
    if (req && *req)
        *req = H5VL_pass_through_new_obj(*req, under_vol_id);

    return ret_value;
} /* end H5VL_pass_through_group_specific() */

/*-------------------------------------------------------------------------
 * Function:    H5VL_pass_through_group_optional
 *
 * Purpose:     Perform a connector-specific operation on a group
 *
 * Return:      Success:    0
 *              Failure:    -1
 *
 *-------------------------------------------------------------------------
 */
static herr_t
H5VL_pass_through_group_optional(void *obj, H5VL_group_optional_t opt_type, hid_t dxpl_id, void **req,
                                 va_list arguments)
{
    H5VL_pass_through_t *o = (H5VL_pass_through_t *)obj;
    herr_t               ret_value;

#ifdef ENABLE_PASSTHRU_LOGGING
    printf("------- PASS THROUGH VOL GROUP Optional\n");
#endif

    ret_value = H5VLgroup_optional(o->under_object, o->under_vol_id, opt_type, dxpl_id, req, arguments);

    /* Check for async request */
    if (req && *req)
        *req = H5VL_pass_through_new_obj(*req, o->under_vol_id);

    return ret_value;
} /* end H5VL_pass_through_group_optional() */

/*-------------------------------------------------------------------------
 * Function:    H5VL_pass_through_group_close
 *
 * Purpose:     Closes a group.
 *
 * Return:      Success:    0
 *              Failure:    -1, group not closed.
 *
 *-------------------------------------------------------------------------
 */
static herr_t
H5VL_pass_through_group_close(void *grp, hid_t dxpl_id, void **req)
{
    H5VL_pass_through_t *o = (H5VL_pass_through_t *)grp;
    herr_t               ret_value;

#ifdef ENABLE_PASSTHRU_LOGGING
    printf("------- PASS THROUGH VOL H5Gclose\n");
#endif

    ret_value = H5VLgroup_close(o->under_object, o->under_vol_id, dxpl_id, req);

    /* Check for async request */
    if (req && *req)
        *req = H5VL_pass_through_new_obj(*req, o->under_vol_id);

    /* Release our wrapper, if underlying file was closed */
    if (ret_value >= 0)
        H5VL_pass_through_free_obj(o);

    return ret_value;
} /* end H5VL_pass_through_group_close() */

/*-------------------------------------------------------------------------
 * Function:    H5VL_pass_through_link_create_reissue
 *
 * Purpose:     Re-wrap vararg arguments into a va_list and reissue the
 *              link create callback to the underlying VOL connector.
 *
 * Return:      Success:    0
 *              Failure:    -1
 *
 *-------------------------------------------------------------------------
 */
static herr_t
H5VL_pass_through_link_create_reissue(H5VL_link_create_type_t create_type, void *obj,
                                      const H5VL_loc_params_t *loc_params, hid_t connector_id, hid_t lcpl_id,
                                      hid_t lapl_id, hid_t dxpl_id, void **req, ...)
{
    va_list arguments;
    herr_t  ret_value;

    va_start(arguments, req);
    ret_value = H5VLlink_create(create_type, obj, loc_params, connector_id, lcpl_id, lapl_id, dxpl_id, req,
                                arguments);
    va_end(arguments);

    return ret_value;
} /* end H5VL_pass_through_link_create_reissue() */

/*-------------------------------------------------------------------------
 * Function:    H5VL_pass_through_link_create
 *
 * Purpose:     Creates a hard / soft / UD / external link.
 *
 * Return:      Success:    0
 *              Failure:    -1
 *
 *-------------------------------------------------------------------------
 */
static herr_t
H5VL_pass_through_link_create(H5VL_link_create_type_t create_type, void *obj,
                              const H5VL_loc_params_t *loc_params, hid_t lcpl_id, hid_t lapl_id,
                              hid_t dxpl_id, void **req, va_list arguments)
{
    H5VL_pass_through_t *o            = (H5VL_pass_through_t *)obj;
    hid_t                under_vol_id = -1;
    herr_t               ret_value;

#ifdef ENABLE_PASSTHRU_LOGGING
    printf("------- PASS THROUGH VOL LINK Create\n");
#endif

    /* Try to retrieve the "under" VOL id */
    if (o)
        under_vol_id = o->under_vol_id;

    /* Fix up the link target object for hard link creation */
    if (H5VL_LINK_CREATE_HARD == create_type) {
        void *             cur_obj;
        H5VL_loc_params_t *cur_params;

        /* Retrieve the object & loc params for the link target */
        cur_obj    = va_arg(arguments, void *);
        cur_params = va_arg(arguments, H5VL_loc_params_t *);

        /* If it's a non-NULL pointer, find the 'under object' and re-set the property */
        if (cur_obj) {
            /* Check if we still need the "under" VOL ID */
            if (under_vol_id < 0)
                under_vol_id = ((H5VL_pass_through_t *)cur_obj)->under_vol_id;

            /* Set the object for the link target */
            cur_obj = ((H5VL_pass_through_t *)cur_obj)->under_object;
        } /* end if */

        /* Re-issue 'link create' call, using the unwrapped pieces */
        ret_value = H5VL_pass_through_link_create_reissue(create_type, (o ? o->under_object : NULL),
                                                          loc_params, under_vol_id, lcpl_id, lapl_id, dxpl_id,
                                                          req, cur_obj, cur_params);
    } /* end if */
    else
        ret_value = H5VLlink_create(create_type, (o ? o->under_object : NULL), loc_params, under_vol_id,
                                    lcpl_id, lapl_id, dxpl_id, req, arguments);

    /* Check for async request */
    if (req && *req)
        *req = H5VL_pass_through_new_obj(*req, under_vol_id);

    return ret_value;
} /* end H5VL_pass_through_link_create() */

/*-------------------------------------------------------------------------
 * Function:    H5VL_pass_through_link_copy
 *
 * Purpose:     Renames an object within an HDF5 container and copies it to a new
 *              group.  The original name SRC is unlinked from the group graph
 *              and then inserted with the new name DST (which can specify a
 *              new path for the object) as an atomic operation. The names
 *              are interpreted relative to SRC_LOC_ID and
 *              DST_LOC_ID, which are either file IDs or group ID.
 *
 * Return:      Success:    0
 *              Failure:    -1
 *
 *-------------------------------------------------------------------------
 */
static herr_t
H5VL_pass_through_link_copy(void *src_obj, const H5VL_loc_params_t *loc_params1, void *dst_obj,
                            const H5VL_loc_params_t *loc_params2, hid_t lcpl_id, hid_t lapl_id, hid_t dxpl_id,
                            void **req)
{
    H5VL_pass_through_t *o_src        = (H5VL_pass_through_t *)src_obj;
    H5VL_pass_through_t *o_dst        = (H5VL_pass_through_t *)dst_obj;
    hid_t                under_vol_id = -1;
    herr_t               ret_value;

#ifdef ENABLE_PASSTHRU_LOGGING
    printf("------- PASS THROUGH VOL LINK Copy\n");
#endif

    /* Retrieve the "under" VOL id */
    if (o_src)
        under_vol_id = o_src->under_vol_id;
    else if (o_dst)
        under_vol_id = o_dst->under_vol_id;
    assert(under_vol_id > 0);

    ret_value =
        H5VLlink_copy((o_src ? o_src->under_object : NULL), loc_params1, (o_dst ? o_dst->under_object : NULL),
                      loc_params2, under_vol_id, lcpl_id, lapl_id, dxpl_id, req);

    /* Check for async request */
    if (req && *req)
        *req = H5VL_pass_through_new_obj(*req, under_vol_id);

    return ret_value;
} /* end H5VL_pass_through_link_copy() */

/*-------------------------------------------------------------------------
 * Function:    H5VL_pass_through_link_move
 *
 * Purpose:     Moves a link within an HDF5 file to a new group.  The original
 *              name SRC is unlinked from the group graph
 *              and then inserted with the new name DST (which can specify a
 *              new path for the object) as an atomic operation. The names
 *              are interpreted relative to SRC_LOC_ID and
 *              DST_LOC_ID, which are either file IDs or group ID.
 *
 * Return:      Success:    0
 *              Failure:    -1
 *
 *-------------------------------------------------------------------------
 */
static herr_t
H5VL_pass_through_link_move(void *src_obj, const H5VL_loc_params_t *loc_params1, void *dst_obj,
                            const H5VL_loc_params_t *loc_params2, hid_t lcpl_id, hid_t lapl_id, hid_t dxpl_id,
                            void **req)
{
    H5VL_pass_through_t *o_src        = (H5VL_pass_through_t *)src_obj;
    H5VL_pass_through_t *o_dst        = (H5VL_pass_through_t *)dst_obj;
    hid_t                under_vol_id = -1;
    herr_t               ret_value;

#ifdef ENABLE_PASSTHRU_LOGGING
    printf("------- PASS THROUGH VOL LINK Move\n");
#endif

    /* Retrieve the "under" VOL id */
    if (o_src)
        under_vol_id = o_src->under_vol_id;
    else if (o_dst)
        under_vol_id = o_dst->under_vol_id;
    assert(under_vol_id > 0);

    ret_value =
        H5VLlink_move((o_src ? o_src->under_object : NULL), loc_params1, (o_dst ? o_dst->under_object : NULL),
                      loc_params2, under_vol_id, lcpl_id, lapl_id, dxpl_id, req);

    /* Check for async request */
    if (req && *req)
        *req = H5VL_pass_through_new_obj(*req, under_vol_id);

    return ret_value;
} /* end H5VL_pass_through_link_move() */

/*-------------------------------------------------------------------------
 * Function:    H5VL_pass_through_link_get
 *
 * Purpose:     Get info about a link
 *
 * Return:      Success:    0
 *              Failure:    -1
 *
 *-------------------------------------------------------------------------
 */
static herr_t
H5VL_pass_through_link_get(void *obj, const H5VL_loc_params_t *loc_params, H5VL_link_get_t get_type,
                           hid_t dxpl_id, void **req, va_list arguments)
{
    H5VL_pass_through_t *o = (H5VL_pass_through_t *)obj;
    herr_t               ret_value;

#ifdef ENABLE_PASSTHRU_LOGGING
    printf("------- PASS THROUGH VOL LINK Get\n");
#endif

    ret_value = H5VLlink_get(o->under_object, loc_params, o->under_vol_id, get_type, dxpl_id, req, arguments);

    /* Check for async request */
    if (req && *req)
        *req = H5VL_pass_through_new_obj(*req, o->under_vol_id);

    return ret_value;
} /* end H5VL_pass_through_link_get() */

/*-------------------------------------------------------------------------
 * Function:    H5VL_pass_through_link_specific
 *
 * Purpose:     Specific operation on a link
 *
 * Return:      Success:    0
 *              Failure:    -1
 *
 *-------------------------------------------------------------------------
 */
static herr_t
H5VL_pass_through_link_specific(void *obj, const H5VL_loc_params_t *loc_params,
                                H5VL_link_specific_t specific_type, hid_t dxpl_id, void **req,
                                va_list arguments)
{
    H5VL_pass_through_t *o = (H5VL_pass_through_t *)obj;
    herr_t               ret_value;

#ifdef ENABLE_PASSTHRU_LOGGING
    printf("------- PASS THROUGH VOL LINK Specific\n");
#endif

    ret_value = H5VLlink_specific(o->under_object, loc_params, o->under_vol_id, specific_type, dxpl_id, req,
                                  arguments);

    /* Check for async request */
    if (req && *req)
        *req = H5VL_pass_through_new_obj(*req, o->under_vol_id);

    return ret_value;
} /* end H5VL_pass_through_link_specific() */

/*-------------------------------------------------------------------------
 * Function:    H5VL_pass_through_link_optional
 *
 * Purpose:     Perform a connector-specific operation on a link
 *
 * Return:      Success:    0
 *              Failure:    -1
 *
 *-------------------------------------------------------------------------
 */
static herr_t
H5VL_pass_through_link_optional(void *obj, H5VL_link_optional_t opt_type, hid_t dxpl_id, void **req,
                                va_list arguments)
{
    H5VL_pass_through_t *o = (H5VL_pass_through_t *)obj;
    herr_t               ret_value;

#ifdef ENABLE_PASSTHRU_LOGGING
    printf("------- PASS THROUGH VOL LINK Optional\n");
#endif

    ret_value = H5VLlink_optional(o->under_object, o->under_vol_id, opt_type, dxpl_id, req, arguments);

    /* Check for async request */
    if (req && *req)
        *req = H5VL_pass_through_new_obj(*req, o->under_vol_id);

    return ret_value;
} /* end H5VL_pass_through_link_optional() */

/*-------------------------------------------------------------------------
 * Function:    H5VL_pass_through_object_open
 *
 * Purpose:     Opens an object inside a container.
 *
 * Return:      Success:    Pointer to object
 *              Failure:    NULL
 *
 *-------------------------------------------------------------------------
 */
static void *
H5VL_pass_through_object_open(void *obj, const H5VL_loc_params_t *loc_params, H5I_type_t *opened_type,
                              hid_t dxpl_id, void **req)
{
    H5VL_pass_through_t *new_obj;
    H5VL_pass_through_t *o = (H5VL_pass_through_t *)obj;
    void *               under;

#ifdef ENABLE_PASSTHRU_LOGGING
    printf("------- PASS THROUGH VOL OBJECT Open\n");
#endif

    under = H5VLobject_open(o->under_object, loc_params, o->under_vol_id, opened_type, dxpl_id, req);
    if (under) {
        new_obj = H5VL_pass_through_new_obj(under, o->under_vol_id);

        /* Check for async request */
        if (req && *req)
            *req = H5VL_pass_through_new_obj(*req, o->under_vol_id);
    } /* end if */
    else
        new_obj = NULL;

    return (void *)new_obj;
} /* end H5VL_pass_through_object_open() */

/*-------------------------------------------------------------------------
 * Function:    H5VL_pass_through_object_copy
 *
 * Purpose:     Copies an object inside a container.
 *
 * Return:      Success:    0
 *              Failure:    -1
 *
 *-------------------------------------------------------------------------
 */
static herr_t
H5VL_pass_through_object_copy(void *src_obj, const H5VL_loc_params_t *src_loc_params, const char *src_name,
                              void *dst_obj, const H5VL_loc_params_t *dst_loc_params, const char *dst_name,
                              hid_t ocpypl_id, hid_t lcpl_id, hid_t dxpl_id, void **req)
{
    H5VL_pass_through_t *o_src = (H5VL_pass_through_t *)src_obj;
    H5VL_pass_through_t *o_dst = (H5VL_pass_through_t *)dst_obj;
    herr_t               ret_value;

#ifdef ENABLE_PASSTHRU_LOGGING
    printf("------- PASS THROUGH VOL OBJECT Copy\n");
#endif

    ret_value =
        H5VLobject_copy(o_src->under_object, src_loc_params, src_name, o_dst->under_object, dst_loc_params,
                        dst_name, o_src->under_vol_id, ocpypl_id, lcpl_id, dxpl_id, req);

    /* Check for async request */
    if (req && *req)
        *req = H5VL_pass_through_new_obj(*req, o_src->under_vol_id);

    return ret_value;
} /* end H5VL_pass_through_object_copy() */

/*-------------------------------------------------------------------------
 * Function:    H5VL_pass_through_object_get
 *
 * Purpose:     Get info about an object
 *
 * Return:      Success:    0
 *              Failure:    -1
 *
 *-------------------------------------------------------------------------
 */
static herr_t
H5VL_pass_through_object_get(void *obj, const H5VL_loc_params_t *loc_params, H5VL_object_get_t get_type,
                             hid_t dxpl_id, void **req, va_list arguments)
{
    H5VL_pass_through_t *o = (H5VL_pass_through_t *)obj;
    herr_t               ret_value;

#ifdef ENABLE_PASSTHRU_LOGGING
    printf("------- PASS THROUGH VOL OBJECT Get\n");
#endif

    ret_value =
        H5VLobject_get(o->under_object, loc_params, o->under_vol_id, get_type, dxpl_id, req, arguments);

    /* Check for async request */
    if (req && *req)
        *req = H5VL_pass_through_new_obj(*req, o->under_vol_id);

    return ret_value;
} /* end H5VL_pass_through_object_get() */

/*-------------------------------------------------------------------------
 * Function:    H5VL_pass_through_object_specific
 *
 * Purpose:     Specific operation on an object
 *
 * Return:      Success:    0
 *              Failure:    -1
 *
 *-------------------------------------------------------------------------
 */
static herr_t
H5VL_pass_through_object_specific(void *obj, const H5VL_loc_params_t *loc_params,
                                  H5VL_object_specific_t specific_type, hid_t dxpl_id, void **req,
                                  va_list arguments)
{
    H5VL_pass_through_t *o = (H5VL_pass_through_t *)obj;
    hid_t                under_vol_id;
    herr_t               ret_value;

#ifdef ENABLE_PASSTHRU_LOGGING
    printf("------- PASS THROUGH VOL OBJECT Specific\n");
#endif

    // Save copy of underlying VOL connector ID and prov helper, in case of
    // refresh destroying the current object
    under_vol_id = o->under_vol_id;

    ret_value = H5VLobject_specific(o->under_object, loc_params, o->under_vol_id, specific_type, dxpl_id, req,
                                    arguments);

    /* Check for async request */
    if (req && *req)
        *req = H5VL_pass_through_new_obj(*req, under_vol_id);

    return ret_value;
} /* end H5VL_pass_through_object_specific() */

/*-------------------------------------------------------------------------
 * Function:    H5VL_pass_through_object_optional
 *
 * Purpose:     Perform a connector-specific operation for an object
 *
 * Return:      Success:    0
 *              Failure:    -1
 *
 *-------------------------------------------------------------------------
 */
static herr_t
H5VL_pass_through_object_optional(void *obj, H5VL_object_optional_t opt_type, hid_t dxpl_id, void **req,
                                  va_list arguments)
{
    H5VL_pass_through_t *o = (H5VL_pass_through_t *)obj;
    herr_t               ret_value;

#ifdef ENABLE_PASSTHRU_LOGGING
    printf("------- PASS THROUGH VOL OBJECT Optional\n");
#endif

    ret_value = H5VLobject_optional(o->under_object, o->under_vol_id, opt_type, dxpl_id, req, arguments);

    /* Check for async request */
    if (req && *req)
        *req = H5VL_pass_through_new_obj(*req, o->under_vol_id);

    return ret_value;
} /* end H5VL_pass_through_object_optional() */

/*-------------------------------------------------------------------------
 * Function:    H5VL_pass_through_introspect_get_conn_clss
 *
 * Purpose:     Query the connector class.
 *
 * Return:      SUCCEED / FAIL
 *
 *-------------------------------------------------------------------------
 */
herr_t
H5VL_pass_through_introspect_get_conn_cls(void *obj, H5VL_get_conn_lvl_t lvl, const H5VL_class_t **conn_cls)
{
    H5VL_pass_through_t *o = (H5VL_pass_through_t *)obj;
    herr_t               ret_value;

#ifdef ENABLE_PASSTHRU_LOGGING
    printf("------- PASS THROUGH VOL INTROSPECT GetConnCls\n");
#endif

    /* Check for querying this connector's class */
    if (H5VL_GET_CONN_LVL_CURR == lvl) {
        *conn_cls = &H5VL_pass_through_g;
        ret_value = 0;
    } /* end if */
    else
        ret_value = H5VLintrospect_get_conn_cls(o->under_object, o->under_vol_id, lvl, conn_cls);

    return ret_value;
} /* end H5VL_pass_through_introspect_get_conn_cls() */

/*-------------------------------------------------------------------------
 * Function:    H5VL_pass_through_introspect_opt_query
 *
 * Purpose:     Query if an optional operation is supported by this connector
 *
 * Return:      SUCCEED / FAIL
 *
 *-------------------------------------------------------------------------
 */
herr_t
H5VL_pass_through_introspect_opt_query(void *obj, H5VL_subclass_t cls, int opt_type, hbool_t *supported)
{
    H5VL_pass_through_t *o = (H5VL_pass_through_t *)obj;
    herr_t               ret_value;

#ifdef ENABLE_PASSTHRU_LOGGING
    printf("------- PASS THROUGH VOL INTROSPECT OptQuery\n");
#endif

    ret_value = H5VLintrospect_opt_query(o->under_object, o->under_vol_id, cls, opt_type, supported);

    return ret_value;
} /* end H5VL_pass_through_introspect_opt_query() */

/*-------------------------------------------------------------------------
 * Function:    H5VL_pass_through_request_wait
 *
 * Purpose:     Wait (with a timeout) for an async operation to complete
 *
 * Note:        Releases the request if the operation has completed and the
 *              connector callback succeeds
 *
 * Return:      Success:    0
 *              Failure:    -1
 *
 *-------------------------------------------------------------------------
 */
static herr_t
H5VL_pass_through_request_wait(void *obj, uint64_t timeout, H5ES_status_t *status)
{
    H5VL_pass_through_t *o = (H5VL_pass_through_t *)obj;
    herr_t               ret_value;

#ifdef ENABLE_PASSTHRU_LOGGING
    printf("------- PASS THROUGH VOL REQUEST Wait\n");
#endif

    ret_value = H5VLrequest_wait(o->under_object, o->under_vol_id, timeout, status);

    if (ret_value >= 0 && *status != H5ES_STATUS_IN_PROGRESS)
        H5VL_pass_through_free_obj(o);

    return ret_value;
} /* end H5VL_pass_through_request_wait() */

/*-------------------------------------------------------------------------
 * Function:    H5VL_pass_through_request_notify
 *
 * Purpose:     Registers a user callback to be invoked when an asynchronous
 *              operation completes
 *
 * Note:        Releases the request, if connector callback succeeds
 *
 * Return:      Success:    0
 *              Failure:    -1
 *
 *-------------------------------------------------------------------------
 */
static herr_t
H5VL_pass_through_request_notify(void *obj, H5VL_request_notify_t cb, void *ctx)
{
    H5VL_pass_through_t *o = (H5VL_pass_through_t *)obj;
    herr_t               ret_value;

#ifdef ENABLE_PASSTHRU_LOGGING
    printf("------- PASS THROUGH VOL REQUEST Notify\n");
#endif

    ret_value = H5VLrequest_notify(o->under_object, o->under_vol_id, cb, ctx);

    if (ret_value >= 0)
        H5VL_pass_through_free_obj(o);

    return ret_value;
} /* end H5VL_pass_through_request_notify() */

/*-------------------------------------------------------------------------
 * Function:    H5VL_pass_through_request_cancel
 *
 * Purpose:     Cancels an asynchronous operation
 *
 * Note:        Releases the request, if connector callback succeeds
 *
 * Return:      Success:    0
 *              Failure:    -1
 *
 *-------------------------------------------------------------------------
 */
static herr_t
H5VL_pass_through_request_cancel(void *obj)
{
    H5VL_pass_through_t *o = (H5VL_pass_through_t *)obj;
    herr_t               ret_value;

#ifdef ENABLE_PASSTHRU_LOGGING
    printf("------- PASS THROUGH VOL REQUEST Cancel\n");
#endif

    ret_value = H5VLrequest_cancel(o->under_object, o->under_vol_id);

    if (ret_value >= 0)
        H5VL_pass_through_free_obj(o);

    return ret_value;
} /* end H5VL_pass_through_request_cancel() */

/*-------------------------------------------------------------------------
 * Function:    H5VL_pass_through_request_specific_reissue
 *
 * Purpose:     Re-wrap vararg arguments into a va_list and reissue the
 *              request specific callback to the underlying VOL connector.
 *
 * Return:      Success:    0
 *              Failure:    -1
 *
 *-------------------------------------------------------------------------
 */
static herr_t
H5VL_pass_through_request_specific_reissue(void *obj, hid_t connector_id,
                                           H5VL_request_specific_t specific_type, ...)
{
    va_list arguments;
    herr_t  ret_value;

    va_start(arguments, specific_type);
    ret_value = H5VLrequest_specific(obj, connector_id, specific_type, arguments);
    va_end(arguments);

    return ret_value;
} /* end H5VL_pass_through_request_specific_reissue() */

/*-------------------------------------------------------------------------
 * Function:    H5VL_pass_through_request_specific
 *
 * Purpose:     Specific operation on a request
 *
 * Return:      Success:    0
 *              Failure:    -1
 *
 *-------------------------------------------------------------------------
 */
static herr_t
H5VL_pass_through_request_specific(void *obj, H5VL_request_specific_t specific_type, va_list arguments)
{
    herr_t ret_value = -1;

#ifdef ENABLE_PASSTHRU_LOGGING
    printf("------- PASS THROUGH VOL REQUEST Specific\n");
#endif

    if (H5VL_REQUEST_WAITANY == specific_type || H5VL_REQUEST_WAITSOME == specific_type ||
        H5VL_REQUEST_WAITALL == specific_type) {
        va_list tmp_arguments;
        size_t  req_count;

        /* Sanity check */
        assert(obj == NULL);

        /* Get enough info to call the underlying connector */
        va_copy(tmp_arguments, arguments);
        req_count = va_arg(tmp_arguments, size_t);

        /* Can only use a request to invoke the underlying VOL connector when there's >0 requests */
        if (req_count > 0) {
            void **              req_array;
            void **              under_req_array;
            uint64_t             timeout;
            H5VL_pass_through_t *o;
            size_t               u; /* Local index variable */

            /* Get the request array */
            req_array = va_arg(tmp_arguments, void **);

            /* Get a request to use for determining the underlying VOL connector */
            o = (H5VL_pass_through_t *)req_array[0];

            /* Create array of underlying VOL requests */
            under_req_array = (void **)malloc(req_count * sizeof(void **));
            for (u = 0; u < req_count; u++)
                under_req_array[u] = ((H5VL_pass_through_t *)req_array[u])->under_object;

            /* Remove the timeout value from the vararg list (it's used in all the calls below) */
            timeout = va_arg(tmp_arguments, uint64_t);

            /* Release requests that have completed */
            if (H5VL_REQUEST_WAITANY == specific_type) {
                size_t *       idx;    /* Pointer to the index of completed request */
                H5ES_status_t *status; /* Pointer to the request's status */

                /* Retrieve the remaining arguments */
                idx = va_arg(tmp_arguments, size_t *);
                assert(*idx <= req_count);
                status = va_arg(tmp_arguments, H5ES_status_t *);

                /* Reissue the WAITANY 'request specific' call */
                ret_value = H5VL_pass_through_request_specific_reissue(o->under_object, o->under_vol_id,
                                                                       specific_type, req_count,
                                                                       under_req_array, timeout, idx, status);

                /* Release the completed request, if it completed */
                if (ret_value >= 0 && *status != H5ES_STATUS_IN_PROGRESS) {
                    H5VL_pass_through_t *tmp_o;

                    tmp_o = (H5VL_pass_through_t *)req_array[*idx];
                    H5VL_pass_through_free_obj(tmp_o);
                } /* end if */
            }     /* end if */
            else if (H5VL_REQUEST_WAITSOME == specific_type) {
                size_t *       outcount;          /* # of completed requests */
                unsigned *     array_of_indices;  /* Array of indices for completed requests */
                H5ES_status_t *array_of_statuses; /* Array of statuses for completed requests */

                /* Retrieve the remaining arguments */
                outcount = va_arg(tmp_arguments, size_t *);
                assert(*outcount <= req_count);
                array_of_indices  = va_arg(tmp_arguments, unsigned *);
                array_of_statuses = va_arg(tmp_arguments, H5ES_status_t *);

                /* Reissue the WAITSOME 'request specific' call */
                ret_value = H5VL_pass_through_request_specific_reissue(
                    o->under_object, o->under_vol_id, specific_type, req_count, under_req_array, timeout,
                    outcount, array_of_indices, array_of_statuses);

                /* If any requests completed, release them */
                if (ret_value >= 0 && *outcount > 0) {
                    unsigned *idx_array; /* Array of indices of completed requests */

                    /* Retrieve the array of completed request indices */
                    idx_array = va_arg(tmp_arguments, unsigned *);

                    /* Release the completed requests */
                    for (u = 0; u < *outcount; u++) {
                        H5VL_pass_through_t *tmp_o;

                        tmp_o = (H5VL_pass_through_t *)req_array[idx_array[u]];
                        H5VL_pass_through_free_obj(tmp_o);
                    }                             /* end for */
                }                                 /* end if */
            }                                     /* end else-if */
            else {                                /* H5VL_REQUEST_WAITALL == specific_type */
                H5ES_status_t *array_of_statuses; /* Array of statuses for completed requests */

                /* Retrieve the remaining arguments */
                array_of_statuses = va_arg(tmp_arguments, H5ES_status_t *);

                /* Reissue the WAITALL 'request specific' call */
                ret_value = H5VL_pass_through_request_specific_reissue(
                    o->under_object, o->under_vol_id, specific_type, req_count, under_req_array, timeout,
                    array_of_statuses);

                /* Release the completed requests */
                if (ret_value >= 0) {
                    for (u = 0; u < req_count; u++) {
                        if (array_of_statuses[u] != H5ES_STATUS_IN_PROGRESS) {
                            H5VL_pass_through_t *tmp_o;

                            tmp_o = (H5VL_pass_through_t *)req_array[u];
                            H5VL_pass_through_free_obj(tmp_o);
                        } /* end if */
                    }     /* end for */
                }         /* end if */
            }             /* end else */

            /* Release array of requests for underlying connector */
            free(under_req_array);
        } /* end if */

        /* Finish use of copied vararg list */
        va_end(tmp_arguments);
    } /* end if */
    else {
        H5VL_pass_through_t *o = (H5VL_pass_through_t *)obj;

        ret_value = H5VLrequest_specific(o->under_object, o->under_vol_id, specific_type, arguments);
    } /* end else */

    return ret_value;
} /* end H5VL_pass_through_request_specific() */

/*-------------------------------------------------------------------------
 * Function:    H5VL_pass_through_request_optional
 *
 * Purpose:     Perform a connector-specific operation for a request
 *
 * Return:      Success:    0
 *              Failure:    -1
 *
 *-------------------------------------------------------------------------
 */
static herr_t
H5VL_pass_through_request_optional(void *obj, H5VL_request_optional_t opt_type, va_list arguments)
{
    H5VL_pass_through_t *o = (H5VL_pass_through_t *)obj;
    herr_t               ret_value;

#ifdef ENABLE_PASSTHRU_LOGGING
    printf("------- PASS THROUGH VOL REQUEST Optional\n");
#endif

    ret_value = H5VLrequest_optional(o->under_object, o->under_vol_id, opt_type, arguments);

    return ret_value;
} /* end H5VL_pass_through_request_optional() */

/*-------------------------------------------------------------------------
 * Function:    H5VL_pass_through_request_free
 *
 * Purpose:     Releases a request, allowing the operation to complete without
 *              application tracking
 *
 * Return:      Success:    0
 *              Failure:    -1
 *
 *-------------------------------------------------------------------------
 */
static herr_t
H5VL_pass_through_request_free(void *obj)
{
    H5VL_pass_through_t *o = (H5VL_pass_through_t *)obj;
    herr_t               ret_value;

#ifdef ENABLE_PASSTHRU_LOGGING
    printf("------- PASS THROUGH VOL REQUEST Free\n");
#endif

    ret_value = H5VLrequest_free(o->under_object, o->under_vol_id);

    if (ret_value >= 0)
        H5VL_pass_through_free_obj(o);

    return ret_value;
} /* end H5VL_pass_through_request_free() */

/*-------------------------------------------------------------------------
 * Function:    H5VL_pass_through_blob_put
 *
 * Purpose:     Handles the blob 'put' callback
 *
 * Return:      SUCCEED / FAIL
 *
 *-------------------------------------------------------------------------
 */
herr_t
H5VL_pass_through_blob_put(void *obj, const void *buf, size_t size, void *blob_id, void *ctx)
{
    H5VL_pass_through_t *o = (H5VL_pass_through_t *)obj;
    herr_t               ret_value;

#ifdef ENABLE_PASSTHRU_LOGGING
    printf("------- PASS THROUGH VOL BLOB Put\n");
#endif

    ret_value = H5VLblob_put(o->under_object, o->under_vol_id, buf, size, blob_id, ctx);

    return ret_value;
} /* end H5VL_pass_through_blob_put() */

/*-------------------------------------------------------------------------
 * Function:    H5VL_pass_through_blob_get
 *
 * Purpose:     Handles the blob 'get' callback
 *
 * Return:      SUCCEED / FAIL
 *
 *-------------------------------------------------------------------------
 */
herr_t
H5VL_pass_through_blob_get(void *obj, const void *blob_id, void *buf, size_t size, void *ctx)
{
    H5VL_pass_through_t *o = (H5VL_pass_through_t *)obj;
    herr_t               ret_value;

#ifdef ENABLE_PASSTHRU_LOGGING
    printf("------- PASS THROUGH VOL BLOB Get\n");
#endif

    ret_value = H5VLblob_get(o->under_object, o->under_vol_id, blob_id, buf, size, ctx);

    return ret_value;
} /* end H5VL_pass_through_blob_get() */

/*-------------------------------------------------------------------------
 * Function:    H5VL_pass_through_blob_specific
 *
 * Purpose:     Handles the blob 'specific' callback
 *
 * Return:      SUCCEED / FAIL
 *
 *-------------------------------------------------------------------------
 */
herr_t
H5VL_pass_through_blob_specific(void *obj, void *blob_id, H5VL_blob_specific_t specific_type,
                                va_list arguments)
{
    H5VL_pass_through_t *o = (H5VL_pass_through_t *)obj;
    herr_t               ret_value;

#ifdef ENABLE_PASSTHRU_LOGGING
    printf("------- PASS THROUGH VOL BLOB Specific\n");
#endif

    ret_value = H5VLblob_specific(o->under_object, o->under_vol_id, blob_id, specific_type, arguments);

    return ret_value;
} /* end H5VL_pass_through_blob_specific() */

/*-------------------------------------------------------------------------
 * Function:    H5VL_pass_through_blob_optional
 *
 * Purpose:     Handles the blob 'optional' callback
 *
 * Return:      SUCCEED / FAIL
 *
 *-------------------------------------------------------------------------
 */
herr_t
H5VL_pass_through_blob_optional(void *obj, void *blob_id, H5VL_blob_optional_t opt_type, va_list arguments)
{
    H5VL_pass_through_t *o = (H5VL_pass_through_t *)obj;
    herr_t               ret_value;

#ifdef ENABLE_PASSTHRU_LOGGING
    printf("------- PASS THROUGH VOL BLOB Optional\n");
#endif

    ret_value = H5VLblob_optional(o->under_object, o->under_vol_id, blob_id, opt_type, arguments);

    return ret_value;
} /* end H5VL_pass_through_blob_optional() */

/*---------------------------------------------------------------------------
 * Function:    H5VL_pass_through_token_cmp
 *
 * Purpose:     Compare two of the connector's object tokens, setting
 *              *cmp_value, following the same rules as strcmp().
 *
 * Return:      Success:    0
 *              Failure:    -1
 *
 *---------------------------------------------------------------------------
 */
static herr_t
H5VL_pass_through_token_cmp(void *obj, const H5O_token_t *token1, const H5O_token_t *token2, int *cmp_value)
{
    H5VL_pass_through_t *o = (H5VL_pass_through_t *)obj;
    herr_t               ret_value;

#ifdef ENABLE_PASSTHRU_LOGGING
    printf("------- PASS THROUGH VOL TOKEN Compare\n");
#endif

    /* Sanity checks */
    assert(obj);
    assert(token1);
    assert(token2);
    assert(cmp_value);

    ret_value = H5VLtoken_cmp(o->under_object, o->under_vol_id, token1, token2, cmp_value);

    return ret_value;
} /* end H5VL_pass_through_token_cmp() */

/*---------------------------------------------------------------------------
 * Function:    H5VL_pass_through_token_to_str
 *
 * Purpose:     Serialize the connector's object token into a string.
 *
 * Return:      Success:    0
 *              Failure:    -1
 *
 *---------------------------------------------------------------------------
 */
static herr_t
H5VL_pass_through_token_to_str(void *obj, H5I_type_t obj_type, const H5O_token_t *token, char **token_str)
{
    H5VL_pass_through_t *o = (H5VL_pass_through_t *)obj;
    herr_t               ret_value;

#ifdef ENABLE_PASSTHRU_LOGGING
    printf("------- PASS THROUGH VOL TOKEN To string\n");
#endif

    /* Sanity checks */
    assert(obj);
    assert(token);
    assert(token_str);

    ret_value = H5VLtoken_to_str(o->under_object, obj_type, o->under_vol_id, token, token_str);

    return ret_value;
} /* end H5VL_pass_through_token_to_str() */

/*---------------------------------------------------------------------------
 * Function:    H5VL_pass_through_token_from_str
 *
 * Purpose:     Deserialize the connector's object token from a string.
 *
 * Return:      Success:    0
 *              Failure:    -1
 *
 *---------------------------------------------------------------------------
 */
static herr_t
H5VL_pass_through_token_from_str(void *obj, H5I_type_t obj_type, const char *token_str, H5O_token_t *token)
{
    H5VL_pass_through_t *o = (H5VL_pass_through_t *)obj;
    herr_t               ret_value;

#ifdef ENABLE_PASSTHRU_LOGGING
    printf("------- PASS THROUGH VOL TOKEN From string\n");
#endif

    /* Sanity checks */
    assert(obj);
    assert(token);
    assert(token_str);

    ret_value = H5VLtoken_from_str(o->under_object, obj_type, o->under_vol_id, token_str, token);

    return ret_value;
} /* end H5VL_pass_through_token_from_str() */

/*-------------------------------------------------------------------------
 * Function:    H5VL_pass_through_optional
 *
 * Purpose:     Handles the generic 'optional' callback
 *
 * Return:      SUCCEED / FAIL
 *
 *-------------------------------------------------------------------------
 */
herr_t
H5VL_pass_through_optional(void *obj, int op_type, hid_t dxpl_id, void **req, va_list arguments)
{
    H5VL_pass_through_t *o = (H5VL_pass_through_t *)obj;
    herr_t               ret_value;

#ifdef ENABLE_PASSTHRU_LOGGING
    printf("------- PASS THROUGH VOL generic Optional\n");
#endif

    ret_value = H5VLoptional(o->under_object, o->under_vol_id, op_type, dxpl_id, req, arguments);

    return ret_value;
} /* end H5VL_pass_through_optional() */<|MERGE_RESOLUTION|>--- conflicted
+++ resolved
@@ -263,11 +263,7 @@
 
 /* Pass through VOL connector class struct */
 static const H5VL_class_t H5VL_pass_through_g = {
-<<<<<<< HEAD
-    H5VL_PASSTHRU_VERSION,                   /* version      */
-=======
     H5VL_VERSION,                            /* VOL class struct version */
->>>>>>> 18bbd3f0
     (H5VL_class_value_t)H5VL_PASSTHRU_VALUE, /* value        */
     H5VL_PASSTHRU_NAME,                      /* name         */
     0,                                       /* capability flags */
