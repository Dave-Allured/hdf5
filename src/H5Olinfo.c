/* * * * * * * * * * * * * * * * * * * * * * * * * * * * * * * * * * * * * * *
 * Copyright by The HDF Group.                                               *
 * Copyright by the Board of Trustees of the University of Illinois.         *
 * All rights reserved.                                                      *
 *                                                                           *
 * This file is part of HDF5.  The full HDF5 copyright notice, including     *
 * terms governing use, modification, and redistribution, is contained in    *
 * the COPYING file, which can be found at the root of the source code       *
 * distribution tree, or in https://www.hdfgroup.org/licenses.               *
 * If you do not have access to either file, you may request a copy from     *
 * help@hdfgroup.org.                                                        *
 * * * * * * * * * * * * * * * * * * * * * * * * * * * * * * * * * * * * * * */

/*-------------------------------------------------------------------------
 *
 * Created:             H5Olinfo.c
 *                      Aug 23 2005
 *                      Quincey Koziol
 *
 * Purpose:             Link Information messages.
 *
 *-------------------------------------------------------------------------
 */

#define H5G_FRIEND     /*suppress error about including H5Gpkg   */
#define H5L_FRIEND     /*suppress error about including H5Lpkg	  */
#include "H5Omodule.h" /* This source code file is part of the H5O module */

#include "H5private.h"   /* Generic Functions			*/
#include "H5Eprivate.h"  /* Error handling		  	*/
#include "H5FLprivate.h" /* Free lists                           */
#include "H5Gpkg.h"      /* Groups		  		*/
#include "H5Lpkg.h"      /* Links                                */
#include "H5Opkg.h"      /* Object headers			*/

/* PRIVATE PROTOTYPES */
static void * H5O__linfo_decode(H5F_t *f, H5O_t *open_oh, unsigned mesg_flags, unsigned *ioflags,
                                size_t p_size, const uint8_t *p);
<<<<<<< HEAD
static herr_t H5O_linfo_encode(H5F_t *f, hbool_t disable_shared, uint8_t *p, const void *_mesg);
static void * H5O_linfo_copy(const void *_mesg, void *_dest);
static size_t H5O_linfo_size(const H5F_t *f, hbool_t disable_shared, const void *_mesg);
=======
static herr_t H5O__linfo_encode(H5F_t *f, hbool_t disable_shared, uint8_t *p, const void *_mesg);
static void * H5O__linfo_copy(const void *_mesg, void *_dest);
static size_t H5O__linfo_size(const H5F_t *f, hbool_t disable_shared, const void *_mesg);
>>>>>>> 18bbd3f0
static herr_t H5O__linfo_free(void *_mesg);
static herr_t H5O__linfo_delete(H5F_t *f, H5O_t *open_oh, void *_mesg);
static void *H5O__linfo_copy_file(H5F_t *file_src, void *native_src, H5F_t *file_dst, hbool_t *recompute_size,
                                  unsigned *mesg_flags, H5O_copy_t *cpy_info, void *udata);
static herr_t H5O__linfo_post_copy_file(const H5O_loc_t *parent_src_oloc, const void *mesg_src,
                                        H5O_loc_t *dst_oloc, void *mesg_dst, unsigned *mesg_flags,
                                        H5O_copy_t *cpy_info);
static herr_t H5O__linfo_debug(H5F_t *f, const void *_mesg, FILE *stream, int indent, int fwidth);

/* This message derives from H5O message class */
const H5O_msg_class_t H5O_MSG_LINFO[1] = {{
    H5O_LINFO_ID,              /*message id number             */
    "linfo",                   /*message name for debugging    */
    sizeof(H5O_linfo_t),       /*native message size           */
    0,                         /* messages are sharable?       */
    H5O__linfo_decode,         /*decode message                */
<<<<<<< HEAD
    H5O_linfo_encode,          /*encode message                */
    H5O_linfo_copy,            /*copy the native value         */
    H5O_linfo_size,            /*size of symbol table entry    */
=======
    H5O__linfo_encode,         /*encode message                */
    H5O__linfo_copy,           /*copy the native value         */
    H5O__linfo_size,           /*size of symbol table entry    */
>>>>>>> 18bbd3f0
    NULL,                      /*default reset method          */
    H5O__linfo_free,           /* free method			*/
    H5O__linfo_delete,         /* file delete method		*/
    NULL,                      /* link method			*/
    NULL,                      /*set share method		*/
    NULL,                      /*can share method		*/
    NULL,                      /* pre copy native value to file */
    H5O__linfo_copy_file,      /* copy native value to file    */
    H5O__linfo_post_copy_file, /* post copy native value to file */
    NULL,                      /* get creation index		*/
    NULL,                      /* set creation index		*/
    H5O__linfo_debug           /*debug the message             */
}};

/* Current version of link info information */
#define H5O_LINFO_VERSION 0

/* Flags for link info index flag encoding */
#define H5O_LINFO_TRACK_CORDER 0x01
#define H5O_LINFO_INDEX_CORDER 0x02
#define H5O_LINFO_ALL_FLAGS    (H5O_LINFO_TRACK_CORDER | H5O_LINFO_INDEX_CORDER)

/* Data exchange structure to use when copying links from src to dst */
typedef struct {
    const H5O_loc_t *src_oloc;  /* Source object location */
    H5O_loc_t *      dst_oloc;  /* Destination object location */
    H5O_linfo_t *    dst_linfo; /* Destination object's link info message */
    H5O_copy_t *     cpy_info;  /* Information for copy operation */
} H5O_linfo_postcopy_ud_t;

/* Declare a free list to manage the H5O_linfo_t struct */
H5FL_DEFINE_STATIC(H5O_linfo_t);

/*-------------------------------------------------------------------------
 * Function:    H5O__linfo_decode
 *
 * Purpose:     Decode a message and return a pointer to a newly allocated one.
 *
 * Return:      Success:        Ptr to new message in native form.
 *              Failure:        NULL
 *
 * Programmer:  Quincey Koziol
 *              Aug 23 2005
 *
 *-------------------------------------------------------------------------
 */
static void *
H5O__linfo_decode(H5F_t *f, H5O_t H5_ATTR_UNUSED *open_oh, unsigned H5_ATTR_UNUSED mesg_flags,
                  unsigned H5_ATTR_UNUSED *ioflags, size_t H5_ATTR_UNUSED p_size, const uint8_t *p)
{
    H5O_linfo_t * linfo = NULL;     /* Link info */
    unsigned char index_flags;      /* Flags for encoding link index info */
    void *        ret_value = NULL; /* Return value */

    FUNC_ENTER_STATIC

    /* check args */
    HDassert(f);
    HDassert(p);

    /* Version of message */
    if (*p++ != H5O_LINFO_VERSION)
        HGOTO_ERROR(H5E_OHDR, H5E_CANTLOAD, NULL, "bad version number for message")

    /* Allocate space for message */
    if (NULL == (linfo = H5FL_MALLOC(H5O_linfo_t)))
        HGOTO_ERROR(H5E_RESOURCE, H5E_NOSPACE, NULL, "memory allocation failed")

    /* Get the index flags for the group */
    index_flags = *p++;
    if (index_flags & ~H5O_LINFO_ALL_FLAGS)
        HGOTO_ERROR(H5E_OHDR, H5E_CANTLOAD, NULL, "bad flag value for message")
    linfo->track_corder = (index_flags & H5O_LINFO_TRACK_CORDER) ? TRUE : FALSE;
    linfo->index_corder = (index_flags & H5O_LINFO_INDEX_CORDER) ? TRUE : FALSE;

    /* Set the number of links in the group to an invalid value, so we query it later */
    linfo->nlinks = HSIZET_MAX;

    /* Max. link creation order value for the group, if tracked */
    if (linfo->track_corder)
        INT64DECODE(p, linfo->max_corder)
    else
        linfo->max_corder = 0;

    /* Address of fractal heap to store "dense" links */
    H5F_addr_decode(f, &p, &(linfo->fheap_addr));

    /* Address of v2 B-tree to index names of links (names are always indexed) */
    H5F_addr_decode(f, &p, &(linfo->name_bt2_addr));

    /* Address of v2 B-tree to index creation order of links, if there is one */
    if (linfo->index_corder)
        H5F_addr_decode(f, &p, &(linfo->corder_bt2_addr));
    else
        linfo->corder_bt2_addr = HADDR_UNDEF;

    /* Set return value */
    ret_value = linfo;

done:
    if (ret_value == NULL)
        if (linfo != NULL)
            linfo = H5FL_FREE(H5O_linfo_t, linfo);

    FUNC_LEAVE_NOAPI(ret_value)
} /* end H5O__linfo_decode() */

/*-------------------------------------------------------------------------
 * Function:    H5O__linfo_encode
 *
 * Purpose:     Encodes a message.
 *
 * Return:      Non-negative on success/Negative on failure
 *
 * Programmer:  Quincey Koziol
 *              Aug 23 2005
 *
 *-------------------------------------------------------------------------
 */
static herr_t
H5O__linfo_encode(H5F_t *f, hbool_t H5_ATTR_UNUSED disable_shared, uint8_t *p, const void *_mesg)
{
    const H5O_linfo_t *linfo = (const H5O_linfo_t *)_mesg;
    unsigned char      index_flags; /* Flags for encoding link index info */

    FUNC_ENTER_STATIC_NOERR

    /* check args */
    HDassert(f);
    HDassert(p);
    HDassert(linfo);

    /* Message version */
    *p++ = H5O_LINFO_VERSION;

    /* The flags for the link indices */
    index_flags = (uint8_t)(linfo->track_corder ? H5O_LINFO_TRACK_CORDER : 0);
    index_flags = (uint8_t)(index_flags | (linfo->index_corder ? H5O_LINFO_INDEX_CORDER : 0));
    *p++        = index_flags;

    /* Max. link creation order value for the group, if tracked */
    if (linfo->track_corder)
        INT64ENCODE(p, linfo->max_corder)

    /* Address of fractal heap to store "dense" links */
    H5F_addr_encode(f, &p, linfo->fheap_addr);

    /* Address of v2 B-tree to index names of links */
    H5F_addr_encode(f, &p, linfo->name_bt2_addr);

    /* Address of v2 B-tree to index creation order of links, if they are indexed */
    if (linfo->index_corder)
        H5F_addr_encode(f, &p, linfo->corder_bt2_addr);
    else
        HDassert(!H5F_addr_defined(linfo->corder_bt2_addr));

    FUNC_LEAVE_NOAPI(SUCCEED)
} /* end H5O__linfo_encode() */

/*-------------------------------------------------------------------------
 * Function:    H5O__linfo_copy
 *
 * Purpose:     Copies a message from _MESG to _DEST, allocating _DEST if
 *              necessary.
 *
 * Return:      Success:        Ptr to _DEST
 *              Failure:        NULL
 *
 * Programmer:  Quincey Koziol
 *              Aug 23 2005
 *
 *-------------------------------------------------------------------------
 */
static void *
H5O__linfo_copy(const void *_mesg, void *_dest)
{
    const H5O_linfo_t *linfo     = (const H5O_linfo_t *)_mesg;
    H5O_linfo_t *      dest      = (H5O_linfo_t *)_dest;
    void *             ret_value = NULL; /* Return value */

    FUNC_ENTER_STATIC

    /* check args */
    HDassert(linfo);
    if (!dest && NULL == (dest = H5FL_MALLOC(H5O_linfo_t)))
        HGOTO_ERROR(H5E_RESOURCE, H5E_NOSPACE, NULL, "memory allocation failed")

    /* copy */
    *dest = *linfo;

    /* Set return value */
    ret_value = dest;

done:
    FUNC_LEAVE_NOAPI(ret_value)
} /* end H5O__linfo_copy() */

/*-------------------------------------------------------------------------
 * Function:    H5O__linfo_size
 *
 * Purpose:     Returns the size of the raw message in bytes not counting
 *              the message type or size fields, but only the data fields.
 *              This function doesn't take into account alignment.
 *
 * Return:      Success:        Message data size in bytes without alignment.
 *              Failure:        zero
 *
 * Programmer:  Quincey Koziol
 *              Aug 23 2005
 *
 *-------------------------------------------------------------------------
 */
static size_t
H5O__linfo_size(const H5F_t *f, hbool_t H5_ATTR_UNUSED disable_shared, const void *_mesg)
{
    const H5O_linfo_t *linfo     = (const H5O_linfo_t *)_mesg;
    size_t             ret_value = 0; /* Return value */

    FUNC_ENTER_STATIC_NOERR

    /* Set return value */
    ret_value =
        1                                       /* Version */
        + 1                                     /* Index flags */
        + (linfo->track_corder ? (size_t)8 : 0) /* Curr. max. creation order value */
        + (size_t)H5F_SIZEOF_ADDR(f)            /* Address of fractal heap to store "dense" links */
        + (size_t)H5F_SIZEOF_ADDR(f)            /* Address of v2 B-tree for indexing names of links */
        + (linfo->index_corder ? (size_t)H5F_SIZEOF_ADDR(f)
                               : 0); /* Address of v2 B-tree for indexing creation order values of links */

    FUNC_LEAVE_NOAPI(ret_value)
} /* end H5O__linfo_size() */

/*-------------------------------------------------------------------------
 * Function:	H5O__linfo_free
 *
 * Purpose:	Frees the message
 *
 * Return:	Non-negative on success/Negative on failure
 *
 * Programmer:	Quincey Koziol
 *              Tuesday, August 23, 2005
 *
 *-------------------------------------------------------------------------
 */
static herr_t
H5O__linfo_free(void *mesg)
{
    FUNC_ENTER_STATIC_NOERR

    HDassert(mesg);

    mesg = H5FL_FREE(H5O_linfo_t, mesg);

    FUNC_LEAVE_NOAPI(SUCCEED)
} /* end H5O__linfo_free() */

/*-------------------------------------------------------------------------
 * Function:    H5O__linfo_delete
 *
 * Purpose:     Free file space referenced by message
 *
 * Return:      Non-negative on success/Negative on failure
 *
 * Programmer:  Quincey Koziol
 *              Saturday, September 16, 2006
 *
 *-------------------------------------------------------------------------
 */
static herr_t
H5O__linfo_delete(H5F_t *f, H5O_t H5_ATTR_UNUSED *open_oh, void *_mesg)
{
    H5O_linfo_t *linfo     = (H5O_linfo_t *)_mesg;
    herr_t       ret_value = SUCCEED; /* Return value */

    FUNC_ENTER_STATIC

    /* check args */
    HDassert(f);
    HDassert(linfo);

    /* If the group is using "dense" link storage, delete it */
    if (H5F_addr_defined(linfo->fheap_addr))
        if (H5G__dense_delete(f, linfo, TRUE) < 0)
            HGOTO_ERROR(H5E_OHDR, H5E_CANTFREE, FAIL, "unable to free dense link storage")

done:
    FUNC_LEAVE_NOAPI(ret_value)
} /* end H5O__linfo_delete() */

/*-------------------------------------------------------------------------
 * Function:    H5O__linfo_copy_file
 *
 * Purpose:     Copies a message from _MESG to _DEST in file
 *
 * Return:      Success:        Ptr to _DEST
 *
 *              Failure:        NULL
 *
 * Programmer:  Quincey Koziol
 *              June 26, 2006
 *
 *-------------------------------------------------------------------------
 */
static void *
H5O__linfo_copy_file(H5F_t H5_ATTR_UNUSED *file_src, void *native_src, H5F_t *file_dst,
                     hbool_t H5_ATTR_UNUSED *recompute_size, unsigned H5_ATTR_UNUSED *mesg_flags,
                     H5O_copy_t *cpy_info, void *_udata)
{
    H5O_linfo_t *       linfo_src = (H5O_linfo_t *)native_src;
    H5O_linfo_t *       linfo_dst = NULL;
    H5G_copy_file_ud_t *udata     = (H5G_copy_file_ud_t *)_udata;
    void *              ret_value = NULL; /* Return value */

    FUNC_ENTER_STATIC_TAG(H5AC__COPIED_TAG)

    /* check args */
    HDassert(linfo_src);
    HDassert(cpy_info);

    /* Copy the source message */
<<<<<<< HEAD
    if (NULL == (linfo_dst = (H5O_linfo_t *)H5O_linfo_copy(linfo_src, NULL)))
=======
    if (NULL == (linfo_dst = (H5O_linfo_t *)H5O__linfo_copy(linfo_src, NULL)))
>>>>>>> 18bbd3f0
        HGOTO_ERROR(H5E_OHDR, H5E_CANTCOPY, NULL, "memory allocation failed")

    /* If we are performing a 'shallow hierarchy' copy, and the links in this
     *  group won't be included in the destination, reset the link info for
     *  this group.
     */
    if (cpy_info->max_depth >= 0 && cpy_info->curr_depth >= cpy_info->max_depth) {
        linfo_dst->nlinks          = 0;
        linfo_dst->max_corder      = 0;
        linfo_dst->fheap_addr      = HADDR_UNDEF;
        linfo_dst->name_bt2_addr   = HADDR_UNDEF;
        linfo_dst->corder_bt2_addr = HADDR_UNDEF;
    } /* end if */
    else {
        /* Create the components of the dense link storage for the destination group */
        /* (XXX: should probably get the "creation" parameters for the source group's
         *      dense link storage components and use those - QAK)
         */
        if (H5F_addr_defined(linfo_src->fheap_addr)) {
            /* Create the dense link storage */
            if (H5G__dense_create(file_dst, linfo_dst, udata->common.src_pline) < 0)
                HGOTO_ERROR(H5E_SYM, H5E_CANTINIT, NULL, "unable to create 'dense' form of new format group")
        } /* end if */
    }     /* end else */

    /* Set return value */
    ret_value = linfo_dst;

done:
    if (!ret_value)
        if (linfo_dst)
            linfo_dst = H5FL_FREE(H5O_linfo_t, linfo_dst);

    FUNC_LEAVE_NOAPI_TAG(ret_value)
} /* H5O__linfo_copy_file() */

/*-------------------------------------------------------------------------
 * Function:	H5O__linfo_post_copy_file_cb
 *
 * Purpose:	Callback routine for copying links from src to dst file
 *              during "post copy" routine
 *
 * Return:	Success:        Non-negative
 *		Failure:	Negative
 *
 * Programmer:	Quincey Koziol
 *		Sept 26 2006
 *
 *-------------------------------------------------------------------------
 */
static herr_t
H5O__linfo_post_copy_file_cb(const H5O_link_t *src_lnk, void *_udata)
{
    H5O_linfo_postcopy_ud_t *udata = (H5O_linfo_postcopy_ud_t *)_udata; /* 'User data' passed in */
    H5O_link_t               dst_lnk;                                   /* Destination link to insert */
    hbool_t                  dst_lnk_init = FALSE;        /* Whether the destination link is initialized */
    herr_t                   ret_value    = H5_ITER_CONT; /* Return value */

    FUNC_ENTER_STATIC

    /* Check arguments */
    HDassert(src_lnk);
    HDassert(udata);

    /* Copy the link (and the object it points to) */
    if (H5L__link_copy_file(udata->dst_oloc->file, src_lnk, udata->src_oloc, &dst_lnk, udata->cpy_info) < 0)
        HGOTO_ERROR(H5E_OHDR, H5E_CANTCOPY, H5_ITER_ERROR, "unable to copy link")
    dst_lnk_init = TRUE;

    /* Set metadata tag in API context */
    H5_BEGIN_TAG(H5AC__COPIED_TAG);

    /* Insert the new object in the destination file's group */
    /* (Doesn't increment the link count - that's already been taken care of for hard links) */
    if (H5G__dense_insert(udata->dst_oloc->file, udata->dst_linfo, &dst_lnk) < 0)
        HGOTO_ERROR_TAG(H5E_OHDR, H5E_CANTINSERT, H5_ITER_ERROR, "unable to insert destination link")

    /* Reset metadata tag in API context */
    H5_END_TAG

done:
    /* Check if the destination link has been initialized */
    if (dst_lnk_init)
        H5O_msg_reset(H5O_LINK_ID, &dst_lnk);

    FUNC_LEAVE_NOAPI(ret_value)
} /* end H5O__linfo_post_copy_file_cb() */

/*-------------------------------------------------------------------------
 * Function:    H5O__linfo_post_copy_file
 *
 * Purpose:     Finish copying a message from between files
 *
 * Return:      Non-negative on success/Negative on failure
 *
 * Programmer:  Quincey Koziol
 *              September 26, 2005
 *
 *-------------------------------------------------------------------------
 */
static herr_t
H5O__linfo_post_copy_file(const H5O_loc_t *src_oloc, const void *mesg_src, H5O_loc_t *dst_oloc,
                          void *mesg_dst, unsigned H5_ATTR_UNUSED *mesg_flags, H5O_copy_t *cpy_info)
{
    const H5O_linfo_t *linfo_src = (const H5O_linfo_t *)mesg_src;
    H5O_linfo_t *      linfo_dst = (H5O_linfo_t *)mesg_dst;
    herr_t             ret_value = SUCCEED; /* Return value */

    FUNC_ENTER_STATIC

    /* check args */
    HDassert(src_oloc && src_oloc->file);
    HDassert(linfo_src);
    HDassert(dst_oloc && dst_oloc->file);
    HDassert(H5F_addr_defined(dst_oloc->addr));
    HDassert(linfo_dst);
    HDassert(cpy_info);

    /* If we are performing a 'shallow hierarchy' copy, get out now */
    if (cpy_info->max_depth >= 0 && cpy_info->curr_depth >= cpy_info->max_depth)
        HGOTO_DONE(SUCCEED)

    /* Check for copying dense link storage */
    if (H5F_addr_defined(linfo_src->fheap_addr)) {
        H5O_linfo_postcopy_ud_t udata; /* User data for iteration callback */

        /* Set up dense link iteration user data */
        udata.src_oloc  = src_oloc;
        udata.dst_oloc  = dst_oloc;
        udata.dst_linfo = linfo_dst;
        udata.cpy_info  = cpy_info;

        /* Iterate over the links in the group, building a table of the link messages */
        if (H5G__dense_iterate(src_oloc->file, linfo_src, H5_INDEX_NAME, H5_ITER_NATIVE, (hsize_t)0, NULL,
                               H5O__linfo_post_copy_file_cb, &udata) < 0)
            HGOTO_ERROR(H5E_SYM, H5E_CANTNEXT, FAIL, "error iterating over links")
    } /* end if */

done:
    FUNC_LEAVE_NOAPI(ret_value)
} /* H5O__linfo_post_copy_file() */

/*-------------------------------------------------------------------------
 * Function:    H5O__linfo_debug
 *
 * Purpose:     Prints debugging info for a message.
 *
 * Return:      Non-negative on success/Negative on failure
 *
 * Programmer:  Quincey Koziol
 *              Aug 23 2005
 *
 *-------------------------------------------------------------------------
 */
static herr_t
H5O__linfo_debug(H5F_t H5_ATTR_UNUSED *f, const void *_mesg, FILE *stream, int indent, int fwidth)
{
    const H5O_linfo_t *linfo = (const H5O_linfo_t *)_mesg;

    FUNC_ENTER_STATIC_NOERR

    /* check args */
    HDassert(f);
    HDassert(linfo);
    HDassert(stream);
    HDassert(indent >= 0);
    HDassert(fwidth >= 0);

<<<<<<< HEAD
    HDfprintf(stream, "%*s%-*s %t\n", indent, "", fwidth,
              "Track creation order of links:", linfo->track_corder);
    HDfprintf(stream, "%*s%-*s %t\n", indent, "", fwidth,
              "Index creation order of links:", linfo->index_corder);
    HDfprintf(stream, "%*s%-*s %Hu\n", indent, "", fwidth, "Number of links:", linfo->nlinks);
    HDfprintf(stream, "%*s%-*s %Hd\n", indent, "", fwidth, "Max. creation order value:", linfo->max_corder);
    HDfprintf(stream, "%*s%-*s %a\n", indent, "", fwidth,
              "'Dense' link storage fractal heap address:", linfo->fheap_addr);
    HDfprintf(stream, "%*s%-*s %a\n", indent, "", fwidth,
              "'Dense' link storage name index v2 B-tree address:", linfo->name_bt2_addr);
    HDfprintf(stream, "%*s%-*s %a\n", indent, "", fwidth,
=======
    HDfprintf(stream, "%*s%-*s %s\n", indent, "", fwidth,
              "Track creation order of links:", linfo->track_corder ? "TRUE" : "FALSE");
    HDfprintf(stream, "%*s%-*s %s\n", indent, "", fwidth,
              "Index creation order of links:", linfo->index_corder ? "TRUE" : "FALSE");
    HDfprintf(stream, "%*s%-*s %" PRIuHSIZE "\n", indent, "", fwidth, "Number of links:", linfo->nlinks);
    HDfprintf(stream, "%*s%-*s %" PRId64 "\n", indent, "", fwidth,
              "Max. creation order value:", linfo->max_corder);
    HDfprintf(stream, "%*s%-*s %" PRIuHADDR "\n", indent, "", fwidth,
              "'Dense' link storage fractal heap address:", linfo->fheap_addr);
    HDfprintf(stream, "%*s%-*s %" PRIuHADDR "\n", indent, "", fwidth,
              "'Dense' link storage name index v2 B-tree address:", linfo->name_bt2_addr);
    HDfprintf(stream, "%*s%-*s %" PRIuHADDR "\n", indent, "", fwidth,
>>>>>>> 18bbd3f0
              "'Dense' link storage creation order index v2 B-tree address:", linfo->corder_bt2_addr);

    FUNC_LEAVE_NOAPI(SUCCEED)
} /* end H5O__linfo_debug() */<|MERGE_RESOLUTION|>--- conflicted
+++ resolved
@@ -36,15 +36,9 @@
 /* PRIVATE PROTOTYPES */
 static void * H5O__linfo_decode(H5F_t *f, H5O_t *open_oh, unsigned mesg_flags, unsigned *ioflags,
                                 size_t p_size, const uint8_t *p);
-<<<<<<< HEAD
-static herr_t H5O_linfo_encode(H5F_t *f, hbool_t disable_shared, uint8_t *p, const void *_mesg);
-static void * H5O_linfo_copy(const void *_mesg, void *_dest);
-static size_t H5O_linfo_size(const H5F_t *f, hbool_t disable_shared, const void *_mesg);
-=======
 static herr_t H5O__linfo_encode(H5F_t *f, hbool_t disable_shared, uint8_t *p, const void *_mesg);
 static void * H5O__linfo_copy(const void *_mesg, void *_dest);
 static size_t H5O__linfo_size(const H5F_t *f, hbool_t disable_shared, const void *_mesg);
->>>>>>> 18bbd3f0
 static herr_t H5O__linfo_free(void *_mesg);
 static herr_t H5O__linfo_delete(H5F_t *f, H5O_t *open_oh, void *_mesg);
 static void *H5O__linfo_copy_file(H5F_t *file_src, void *native_src, H5F_t *file_dst, hbool_t *recompute_size,
@@ -61,15 +55,9 @@
     sizeof(H5O_linfo_t),       /*native message size           */
     0,                         /* messages are sharable?       */
     H5O__linfo_decode,         /*decode message                */
-<<<<<<< HEAD
-    H5O_linfo_encode,          /*encode message                */
-    H5O_linfo_copy,            /*copy the native value         */
-    H5O_linfo_size,            /*size of symbol table entry    */
-=======
     H5O__linfo_encode,         /*encode message                */
     H5O__linfo_copy,           /*copy the native value         */
     H5O__linfo_size,           /*size of symbol table entry    */
->>>>>>> 18bbd3f0
     NULL,                      /*default reset method          */
     H5O__linfo_free,           /* free method			*/
     H5O__linfo_delete,         /* file delete method		*/
@@ -391,11 +379,7 @@
     HDassert(cpy_info);
 
     /* Copy the source message */
-<<<<<<< HEAD
-    if (NULL == (linfo_dst = (H5O_linfo_t *)H5O_linfo_copy(linfo_src, NULL)))
-=======
     if (NULL == (linfo_dst = (H5O_linfo_t *)H5O__linfo_copy(linfo_src, NULL)))
->>>>>>> 18bbd3f0
         HGOTO_ERROR(H5E_OHDR, H5E_CANTCOPY, NULL, "memory allocation failed")
 
     /* If we are performing a 'shallow hierarchy' copy, and the links in this
@@ -564,19 +548,6 @@
     HDassert(indent >= 0);
     HDassert(fwidth >= 0);
 
-<<<<<<< HEAD
-    HDfprintf(stream, "%*s%-*s %t\n", indent, "", fwidth,
-              "Track creation order of links:", linfo->track_corder);
-    HDfprintf(stream, "%*s%-*s %t\n", indent, "", fwidth,
-              "Index creation order of links:", linfo->index_corder);
-    HDfprintf(stream, "%*s%-*s %Hu\n", indent, "", fwidth, "Number of links:", linfo->nlinks);
-    HDfprintf(stream, "%*s%-*s %Hd\n", indent, "", fwidth, "Max. creation order value:", linfo->max_corder);
-    HDfprintf(stream, "%*s%-*s %a\n", indent, "", fwidth,
-              "'Dense' link storage fractal heap address:", linfo->fheap_addr);
-    HDfprintf(stream, "%*s%-*s %a\n", indent, "", fwidth,
-              "'Dense' link storage name index v2 B-tree address:", linfo->name_bt2_addr);
-    HDfprintf(stream, "%*s%-*s %a\n", indent, "", fwidth,
-=======
     HDfprintf(stream, "%*s%-*s %s\n", indent, "", fwidth,
               "Track creation order of links:", linfo->track_corder ? "TRUE" : "FALSE");
     HDfprintf(stream, "%*s%-*s %s\n", indent, "", fwidth,
@@ -589,7 +560,6 @@
     HDfprintf(stream, "%*s%-*s %" PRIuHADDR "\n", indent, "", fwidth,
               "'Dense' link storage name index v2 B-tree address:", linfo->name_bt2_addr);
     HDfprintf(stream, "%*s%-*s %" PRIuHADDR "\n", indent, "", fwidth,
->>>>>>> 18bbd3f0
               "'Dense' link storage creation order index v2 B-tree address:", linfo->corder_bt2_addr);
 
     FUNC_LEAVE_NOAPI(SUCCEED)
