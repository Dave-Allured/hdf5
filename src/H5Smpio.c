--- conflicted
+++ resolved
@@ -288,11 +288,7 @@
             if (MPI_SUCCESS != (mpi_code = MPI_Type_create_hindexed_block((int)bigio_count, 1,
                                                                           &disp[(hsize_t)i * bigio_count],
                                                                           elmt_type, &inner_types[i])))
-<<<<<<< HEAD
-                HMPI_GOTO_ERROR(FAIL, "MPI_Type_create_hindexed_block failed", mpi_code)
-=======
                 HMPI_GOTO_ERROR(FAIL, "MPI_Type_create_hindexed_block failed", mpi_code);
->>>>>>> 18bbd3f0
 #else
             if (MPI_SUCCESS !=
                 (mpi_code = MPI_Type_create_hindexed((int)bigio_count, blocks, &disp[i * bigio_count],
@@ -308,11 +304,7 @@
             if (MPI_SUCCESS != (mpi_code = MPI_Type_create_hindexed_block(
                                     remaining_points, 1, &disp[(hsize_t)num_big_types * bigio_count],
                                     elmt_type, &inner_types[num_big_types])))
-<<<<<<< HEAD
-                HMPI_GOTO_ERROR(FAIL, "MPI_Type_create_hindexed_block failed", mpi_code)
-=======
                 HMPI_GOTO_ERROR(FAIL, "MPI_Type_create_hindexed_block failed", mpi_code);
->>>>>>> 18bbd3f0
 #else
             if (MPI_SUCCESS != (mpi_code = MPI_Type_create_hindexed((int)remaining_points, blocks,
                                                                     &disp[num_big_types * bigio_count],
@@ -321,20 +313,12 @@
 #endif
             inner_blocks[num_big_types] = 1;
             inner_disps[num_big_types]  = 0;
-<<<<<<< HEAD
-        } /* end if */
-
-        if (MPI_SUCCESS != (mpi_code = MPI_Type_create_struct(total_types, inner_blocks, inner_disps,
-                                                              inner_types, new_type)))
-            HMPI_GOTO_ERROR(FAIL, "MPI_Type_create_struct", mpi_code)
-=======
         }
 
         if (MPI_SUCCESS != (mpi_code = MPI_Type_create_struct(total_types, inner_blocks, inner_disps,
                                                               inner_types, new_type)))
             HMPI_GOTO_ERROR(FAIL, "MPI_Type_create_struct", mpi_code);
 
->>>>>>> 18bbd3f0
         for (i = 0; i < total_types; i++)
             MPI_Type_free(&inner_types[i]);
 
@@ -713,15 +697,10 @@
 
 #ifdef H5S_DEBUG
             if (H5DEBUG(S)) {
-<<<<<<< HEAD
-                HDfprintf(H5DEBUG(S), "%s: start=%Hd  stride=%Hu  count=%Hu  block=%Hu  xtent=%Hu", FUNC,
-                          d[u].start, d[u].strid, d[u].count, d[u].block, d[u].xtent);
-=======
                 HDfprintf(H5DEBUG(S),
                           "%s: start=%" PRIdHSIZE "  stride=%" PRIuHSIZE "  count=%" PRIuHSIZE
                           "  block=%" PRIuHSIZE "  xtent=%" PRIuHSIZE,
                           FUNC, d[u].start, d[u].strid, d[u].count, d[u].block, d[u].xtent);
->>>>>>> 18bbd3f0
                 if (u == 0)
                     HDfprintf(H5DEBUG(S), "  rank=%u\n", rank);
                 else
@@ -752,15 +731,10 @@
 
 #ifdef H5S_DEBUG
             if (H5DEBUG(S)) {
-<<<<<<< HEAD
-                HDfprintf(H5DEBUG(S), "%s: start=%Hd  stride=%Hu  count=%Hu  block=%Hu  xtent=%Hu", FUNC,
-                          d[u].start, d[u].strid, d[u].count, d[u].block, d[u].xtent);
-=======
                 HDfprintf(H5DEBUG(S),
                           "%s: start=%" PRIdHSIZE "  stride=%" PRIuHSIZE "  count=%" PRIuHSIZE
                           "  block=%" PRIuHSIZE "  xtent=%" PRIuHSIZE,
                           FUNC, d[u].start, d[u].strid, d[u].count, d[u].block, d[u].xtent);
->>>>>>> 18bbd3f0
                 if (u == 0)
                     HDfprintf(H5DEBUG(S), "  rank=%u\n", rank);
                 else
@@ -784,12 +758,8 @@
 #ifdef H5S_DEBUG
     if (H5DEBUG(S)) {
         i = ((int)rank) - 1;
-<<<<<<< HEAD
-        HDfprintf(H5DEBUG(S), " offset[%2d]=%Hu; max_xtent[%2d]=%Hu\n", i, offset[i], i, max_xtent[i]);
-=======
         HDfprintf(H5DEBUG(S), " offset[%2d]=%" PRIuHSIZE "; max_xtent[%2d]=%" PRIuHSIZE "\n", i, offset[i], i,
                   max_xtent[i]);
->>>>>>> 18bbd3f0
     }
 #endif
     for (i = ((int)rank) - 2; i >= 0; --i) {
@@ -797,12 +767,8 @@
         max_xtent[i] = max_xtent[i + 1] * d[i].xtent;
 #ifdef H5S_DEBUG
         if (H5DEBUG(S))
-<<<<<<< HEAD
-            HDfprintf(H5DEBUG(S), " offset[%2d]=%Hu; max_xtent[%2d]=%Hu\n", i, offset[i], i, max_xtent[i]);
-=======
             HDfprintf(H5DEBUG(S), " offset[%2d]=%" PRIuHSIZE "; max_xtent[%2d]=%" PRIuHSIZE "\n", i,
                       offset[i], i, max_xtent[i]);
->>>>>>> 18bbd3f0
 #endif
     } /* end for */
 
@@ -817,15 +783,9 @@
  *******************************************************/
 #ifdef H5S_DEBUG
     if (H5DEBUG(S)) {
-<<<<<<< HEAD
-        HDfprintf(H5DEBUG(S), "%s: Making contig type %Zu MPI_BYTEs\n", FUNC, elmt_size);
-        for (i = ((int)rank) - 1; i >= 0; --i)
-            HDfprintf(H5DEBUG(S), "d[%d].xtent=%Hu \n", i, d[i].xtent);
-=======
         HDfprintf(H5DEBUG(S), "%s: Making contig type %zu MPI_BYTEs\n", FUNC, elmt_size);
         for (i = ((int)rank) - 1; i >= 0; --i)
             HDfprintf(H5DEBUG(S), "d[%d].xtent=%" PRIuHSIZE "\n", i, d[i].xtent);
->>>>>>> 18bbd3f0
     }
 #endif
 
@@ -855,12 +815,8 @@
         if (H5DEBUG(S))
             HDfprintf(H5DEBUG(S),
                       "%s: Dimension i=%d \n"
-<<<<<<< HEAD
-                      "start=%Hd count=%Hu block=%Hu stride=%Hu, xtent=%Hu max_xtent=%d\n",
-=======
                       "start=%" PRIdHSIZE " count=%" PRIuHSIZE " block=%" PRIuHSIZE " stride=%" PRIuHSIZE
                       ", xtent=%" PRIuHSIZE " max_xtent=%" PRIuHSIZE "\n",
->>>>>>> 18bbd3f0
                       FUNC, i, d[i].start, d[i].count, d[i].block, d[i].strid, d[i].xtent, max_xtent[i]);
 #endif
 
@@ -882,11 +838,7 @@
             MPI_Type_free(&inner_type);
             if (mpi_code != MPI_SUCCESS)
                 HMPI_GOTO_ERROR(FAIL, "couldn't create MPI vector type", mpi_code)
-<<<<<<< HEAD
-        } /* end if */
-=======
         }
->>>>>>> 18bbd3f0
         else {
             /* Things get a bit more complicated and require LARGE_DATATYPE processing
              * There are two MPI datatypes that need to be created:
@@ -909,11 +861,7 @@
                 if (H5_mpio_create_large_type(d[i].block, 0, inner_type, &block_type) < 0)
                     HGOTO_ERROR(H5E_DATASPACE, H5E_BADTYPE, FAIL,
                                 "couldn't create a large block datatype in hyper selection")
-<<<<<<< HEAD
-            } /* end if */
-=======
             }
->>>>>>> 18bbd3f0
             else if (MPI_SUCCESS !=
                      (mpi_code = MPI_Type_contiguous((int)d[i].block, inner_type, &block_type)))
                 HMPI_GOTO_ERROR(FAIL, "MPI_Type_contiguous failed", mpi_code)
@@ -935,11 +883,7 @@
                 if (H5_mpio_create_large_type(d[i].count, stride_in_bytes, block_type, &outer_type) < 0)
                     HGOTO_ERROR(H5E_DATASPACE, H5E_BADTYPE, FAIL,
                                 "couldn't create a large outer datatype in hyper selection")
-<<<<<<< HEAD
-            } /* end if */
-=======
             }
->>>>>>> 18bbd3f0
             /* otherwise a regular create_hvector will do */
             else if (MPI_SUCCESS != (mpi_code = MPI_Type_create_hvector((int)d[i].count, /* count */
                                                                         1,               /* blocklength */
@@ -1013,12 +957,8 @@
 
 #ifdef H5S_DEBUG
     if (H5DEBUG(S))
-<<<<<<< HEAD
-        HDfprintf(H5DEBUG(S), "Leave %s, count=%ld  is_derived_type=%t\n", FUNC, *count, *is_derived_type);
-=======
         HDfprintf(H5DEBUG(S), "Leave %s, count=%d  is_derived_type=%s\n", FUNC, *count,
                   (*is_derived_type) ? "TRUE" : "FALSE");
->>>>>>> 18bbd3f0
 #endif
     FUNC_LEAVE_NOAPI(ret_value)
 } /* end H5S__mpio_reg_hyper_type() */
@@ -1067,23 +1007,14 @@
     if (bigio_count >= elmt_size) {
         if (MPI_SUCCESS != (mpi_code = MPI_Type_contiguous((int)elmt_size, MPI_BYTE, &elmt_type)))
             HMPI_GOTO_ERROR(FAIL, "MPI_Type_contiguous failed", mpi_code)
-<<<<<<< HEAD
-    } /* end if */
-=======
     }
->>>>>>> 18bbd3f0
     else if (H5_mpio_create_large_type(elmt_size, 0, MPI_BYTE, &elmt_type) < 0)
         HGOTO_ERROR(H5E_DATASPACE, H5E_BADTYPE, FAIL,
                     "couldn't create a large element datatype in span_hyper selection")
     elmt_type_is_derived = TRUE;
 
     /* Compute 'down' sizes for each dimension */
-<<<<<<< HEAD
-    if (H5VM_array_down(space->extent.rank, space->extent.size, down) < 0)
-        HGOTO_ERROR(H5E_DATASPACE, H5E_CANTGETSIZE, FAIL, "couldn't compute 'down' dimension sizes")
-=======
     H5VM_array_down(space->extent.rank, space->extent.size, down);
->>>>>>> 18bbd3f0
 
     /* Acquire an operation generation value for creating MPI datatypes */
     op_gen = H5S__hyper_get_op_gen();
@@ -1181,20 +1112,6 @@
                      const MPI_Datatype *elmt_type, MPI_Datatype *span_type,
                      H5S_mpio_mpitype_list_t *type_list, unsigned op_info_i, uint64_t op_gen)
 {
-<<<<<<< HEAD
-    H5S_hyper_span_t *span;        /* Hyperslab span to iterate with */
-    hsize_t           bigio_count; /* Transition point to create derived type */
-
-    size_t        alloc_count       = 0; /* Number of span tree nodes allocated at this level */
-    size_t        outercount        = 0; /* Number of span tree nodes at this level */
-    MPI_Datatype *inner_type        = NULL;
-    hbool_t       inner_types_freed = FALSE; /* Whether the inner_type MPI datatypes have been freed */
-    int *         blocklen          = NULL;
-    MPI_Aint *    disp              = NULL;
-    size_t        u;                   /* Local index variable */
-    int           mpi_code;            /* MPI return status code */
-    herr_t        ret_value = SUCCEED; /* Return value */
-=======
     H5S_hyper_span_t *span;                  /* Hyperslab span to iterate with */
     hsize_t           bigio_count;           /* Transition point to create derived type */
     size_t            alloc_count       = 0; /* Number of span tree nodes allocated at this level */
@@ -1206,7 +1123,6 @@
     size_t            u;                   /* Local index variable */
     int               mpi_code;            /* MPI return status code */
     herr_t            ret_value = SUCCEED; /* Return value */
->>>>>>> 18bbd3f0
 
     FUNC_ENTER_STATIC
 
