--- conflicted
+++ resolved
@@ -884,9 +884,6 @@
                     HMPI_GOTO_ERROR(FAIL, "MPI_Type_contiguous failed", mpi_code)
             }
 
-<<<<<<< HEAD
-            MPI_Type_get_extent (inner_type, &lb, &inner_extent);
-=======
             /* As of version 4.0, OpenMPI now turns off MPI-1 API calls by default,
              * so we're using the MPI-2 version even though we don't need the lb
              * value.
@@ -895,7 +892,6 @@
                 MPI_Aint unused_lb_arg;
                 MPI_Type_get_extent(inner_type, &unused_lb_arg, &inner_extent);
             }
->>>>>>> 86c4e7ac
             stride_in_bytes = inner_extent * (MPI_Aint)d[i].strid;
 
             /* If the element count is larger than what a 32 bit integer can hold,
@@ -1521,9 +1517,6 @@
             }
         }
 
-<<<<<<< HEAD
-        MPI_Type_get_extent (old_type, &lb, &old_extent);
-=======
         /* As of version 4.0, OpenMPI now turns off MPI-1 API calls by default,
          * so we're using the MPI-2 version even though we don't need the lb
          * value.
@@ -1532,7 +1525,6 @@
             MPI_Aint unused_lb_arg;
             MPI_Type_get_extent(old_type, &unused_lb_arg, &old_extent);
         }
->>>>>>> 86c4e7ac
 
         /* Set up the arguments for MPI_Type_struct constructor */
         type[0] = outer_type;
