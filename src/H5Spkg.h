--- conflicted
+++ resolved
@@ -47,16 +47,6 @@
 #define H5S_HYPER_VERSION_LATEST H5S_HYPER_VERSION_3
 
 /* Versions for H5S_SEL_POINTS selection info */
-<<<<<<< HEAD
-#define H5S_POINT_VERSION_1 1
-#define H5S_POINT_VERSION_2 2
-
-/* Versions for H5S_SEL_NONE selection info */
-#define H5S_NONE_VERSION_1 1
-
-/* Versions for H5S_SEL_ALL selection info */
-#define H5S_ALL_VERSION_1 1
-=======
 #define H5S_POINT_VERSION_1      1
 #define H5S_POINT_VERSION_2      2
 #define H5S_POINT_VERSION_LATEST H5S_POINT_VERSION_2
@@ -68,7 +58,6 @@
 /* Versions for H5S_SEL_ALL selection info */
 #define H5S_ALL_VERSION_1      1
 #define H5S_ALL_VERSION_LATEST H5S_ALL_VERSION_1
->>>>>>> 18bbd3f0
 
 /* Encoded size of selection info for H5S_SEL_POINTS/H5S_SEL_HYPER */
 #define H5S_SELECT_INFO_ENC_SIZE_2 0x02 /* 2 bytes: 16 bits */
@@ -145,11 +134,6 @@
     /* The following two fields defines the bounding box of the whole set of points, relative to the offset */
     hsize_t low_bounds[H5S_MAX_RANK];  /* The smallest element selected in each dimension */
     hsize_t high_bounds[H5S_MAX_RANK]; /* The largest element selected in each dimension */
-<<<<<<< HEAD
-
-    H5S_pnt_node_t *head; /* Pointer to head of point list */
-    H5S_pnt_node_t *tail; /* Pointer to tail of point list */
-=======
 
     H5S_pnt_node_t *head; /* Pointer to head of point list */
     H5S_pnt_node_t *tail; /* Pointer to tail of point list */
@@ -158,7 +142,6 @@
     H5S_pnt_node_t *last_idx_pnt; /* Point after the last returned from H5S__get_select_elem_pointlist().
                                    * If we ever add a way to remove points or add points in the middle of
                                    * the pointlist we will need to invalidate these fields. */
->>>>>>> 18bbd3f0
 };
 
 /* Information about hyperslab spans */
@@ -434,8 +417,4 @@
 H5_DLL htri_t H5S__internal_consistency_test(hid_t space_id);
 #endif /* H5S_TESTING */
 
-<<<<<<< HEAD
-#endif /*_H5Spkg_H*/
-=======
-#endif /*H5Spkg_H*/
->>>>>>> 18bbd3f0
+#endif /*H5Spkg_H*/