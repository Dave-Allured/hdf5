/* * * * * * * * * * * * * * * * * * * * * * * * * * * * * * * * * * * * * * *
 * Copyright by The HDF Group.                                               *
 * Copyright by the Board of Trustees of the University of Illinois.         *
 * All rights reserved.                                                      *
 *                                                                           *
 * This file is part of HDF5.  The full HDF5 copyright notice, including     *
 * terms governing use, modification, and redistribution, is contained in    *
 * the COPYING file, which can be found at the root of the source code       *
 * distribution tree, or in https://www.hdfgroup.org/licenses.               *
 * If you do not have access to either file, you may request a copy from     *
 * help@hdfgroup.org.                                                        *
 * * * * * * * * * * * * * * * * * * * * * * * * * * * * * * * * * * * * * * */

/*
 * Module Info: This module contains most of the "core" functionality of
 *      the H5T interface, including the API initialization code, etc.
 *      Many routines that are infrequently used, or are specialized for
 *      one particular datatype class are in another module.
 */

/****************/
/* Module Setup */
/****************/

#include "H5Tmodule.h" /* This source code file is part of the H5T module */

/***********/
/* Headers */
/***********/
#include "H5private.h"   /* Generic Functions                        */
#include "H5ACprivate.h" /* Metadata cache                           */
#include "H5CXprivate.h" /* API Contexts                             */
#include "H5Dprivate.h"  /* Datasets                                 */
#include "H5Eprivate.h"  /* Error handling                           */
#include "H5ESprivate.h" /* Event Sets                               */
#include "H5Fprivate.h"  /* Files                                    */
#include "H5FLprivate.h" /* Free Lists                               */
#include "H5FOprivate.h" /* File objects                             */
#include "H5Gprivate.h"  /* Groups                                   */
#include "H5Iprivate.h"  /* IDs                                      */
#include "H5MMprivate.h" /* Memory management                        */
#include "H5Pprivate.h"  /* Property lists                           */
#include "H5Tpkg.h"      /* Datatypes                                */
#include "H5VLprivate.h" /* Virtual Object Layer                     */

/****************/
/* Local Macros */
/****************/

#define H5T_ENCODE_VERSION 0

/*
 * Type initialization macros
 *
 * These use the "template macro" technique to reduce the amount of gratuitous
 * duplicated code when initializing the datatypes for the library.  The main
 * template macro is the H5T_INIT_TYPE() macro below.
 *
 */

/* Define the code template for bitfields for the "GUTS" in the H5T_INIT_TYPE macro */
#define H5T_INIT_TYPE_BITFIELD_CORE                                                                          \
    {                                                                                                        \
        dt->shared->type = H5T_BITFIELD;                                                                     \
    }

#define H5T_INIT_TYPE_BITFIELD_COMMON(ENDIANNESS)                                                            \
    {                                                                                                        \
        H5T_INIT_TYPE_NUM_COMMON(ENDIANNESS)                                                                 \
        H5T_INIT_TYPE_BITFIELD_CORE;                                                                         \
    }

#define H5T_INIT_TYPE_BITFIELDLE_CORE                                                                        \
    {                                                                                                        \
        H5T_INIT_TYPE_BITFIELD_COMMON(H5T_ORDER_LE)                                                          \
    }

#define H5T_INIT_TYPE_BITFIELDBE_CORE                                                                        \
    {                                                                                                        \
        H5T_INIT_TYPE_BITFIELD_COMMON(H5T_ORDER_BE)                                                          \
    }

/* Define the code template for times for the "GUTS" in the H5T_INIT_TYPE macro */
#define H5T_INIT_TYPE_TIME_CORE                                                                              \
    {                                                                                                        \
        dt->shared->type = H5T_TIME;                                                                         \
    }

/* Define the code template for types which reset the offset for the "GUTS" in the H5T_INIT_TYPE macro */
#define H5T_INIT_TYPE_OFFSET_CORE                                                                            \
    {                                                                                                        \
        dt->shared->u.atomic.offset = 0;                                                                     \
    }

/* Define common code for all numeric types (floating-point & int, signed & unsigned) */
#define H5T_INIT_TYPE_NUM_COMMON(ENDIANNESS)                                                                 \
    {                                                                                                        \
        dt->shared->u.atomic.order   = ENDIANNESS;                                                           \
        dt->shared->u.atomic.offset  = 0;                                                                    \
        dt->shared->u.atomic.lsb_pad = H5T_PAD_ZERO;                                                         \
        dt->shared->u.atomic.msb_pad = H5T_PAD_ZERO;                                                         \
    }

/* Define the code templates for standard floats for the "GUTS" in the H5T_INIT_TYPE macro */
#define H5T_INIT_TYPE_FLOAT_COMMON(ENDIANNESS)                                                               \
    {                                                                                                        \
        H5T_INIT_TYPE_NUM_COMMON(ENDIANNESS)                                                                 \
        dt->shared->u.atomic.u.f.sign  = 31;                                                                 \
        dt->shared->u.atomic.u.f.epos  = 23;                                                                 \
        dt->shared->u.atomic.u.f.esize = 8;                                                                  \
        dt->shared->u.atomic.u.f.ebias = 0x7f;                                                               \
        dt->shared->u.atomic.u.f.mpos  = 0;                                                                  \
        dt->shared->u.atomic.u.f.msize = 23;                                                                 \
        dt->shared->u.atomic.u.f.norm  = H5T_NORM_IMPLIED;                                                   \
        dt->shared->u.atomic.u.f.pad   = H5T_PAD_ZERO;                                                       \
    }

#define H5T_INIT_TYPE_FLOATLE_CORE                                                                           \
    {                                                                                                        \
        H5T_INIT_TYPE_FLOAT_COMMON(H5T_ORDER_LE)                                                             \
    }

#define H5T_INIT_TYPE_FLOATBE_CORE                                                                           \
    {                                                                                                        \
        H5T_INIT_TYPE_FLOAT_COMMON(H5T_ORDER_BE)                                                             \
    }

/* Define the code templates for standard doubles for the "GUTS" in the H5T_INIT_TYPE macro */
#define H5T_INIT_TYPE_DOUBLE_COMMON(ENDIANNESS)                                                              \
    {                                                                                                        \
        H5T_INIT_TYPE_NUM_COMMON(ENDIANNESS)                                                                 \
        dt->shared->u.atomic.u.f.sign  = 63;                                                                 \
        dt->shared->u.atomic.u.f.epos  = 52;                                                                 \
        dt->shared->u.atomic.u.f.esize = 11;                                                                 \
        dt->shared->u.atomic.u.f.ebias = 0x03ff;                                                             \
        dt->shared->u.atomic.u.f.mpos  = 0;                                                                  \
        dt->shared->u.atomic.u.f.msize = 52;                                                                 \
        dt->shared->u.atomic.u.f.norm  = H5T_NORM_IMPLIED;                                                   \
        dt->shared->u.atomic.u.f.pad   = H5T_PAD_ZERO;                                                       \
    }

#define H5T_INIT_TYPE_DOUBLELE_CORE                                                                          \
    {                                                                                                        \
        H5T_INIT_TYPE_DOUBLE_COMMON(H5T_ORDER_LE)                                                            \
    }

#define H5T_INIT_TYPE_DOUBLEBE_CORE                                                                          \
    {                                                                                                        \
        H5T_INIT_TYPE_DOUBLE_COMMON(H5T_ORDER_BE)                                                            \
    }

/* Define the code templates for VAX float for the "GUTS" in the H5T_INIT_TYPE macro */
#define H5T_INIT_TYPE_FLOATVAX_CORE                                                                          \
    {                                                                                                        \
        H5T_INIT_TYPE_NUM_COMMON(H5T_ORDER_VAX)                                                              \
        dt->shared->u.atomic.u.f.sign  = 31;                                                                 \
        dt->shared->u.atomic.u.f.epos  = 23;                                                                 \
        dt->shared->u.atomic.u.f.esize = 8;                                                                  \
        dt->shared->u.atomic.u.f.ebias = 0x81;                                                               \
        dt->shared->u.atomic.u.f.mpos  = 0;                                                                  \
        dt->shared->u.atomic.u.f.msize = 23;                                                                 \
        dt->shared->u.atomic.u.f.norm  = H5T_NORM_IMPLIED;                                                   \
        dt->shared->u.atomic.u.f.pad   = H5T_PAD_ZERO;                                                       \
        dt->shared->version            = H5O_DTYPE_VERSION_3;                                                \
    }

/* Define the code templates for VAX double for the "GUTS" in the H5T_INIT_TYPE macro */
#define H5T_INIT_TYPE_DOUBLEVAX_CORE                                                                         \
    {                                                                                                        \
        H5T_INIT_TYPE_NUM_COMMON(H5T_ORDER_VAX)                                                              \
        dt->shared->u.atomic.u.f.sign  = 63;                                                                 \
        dt->shared->u.atomic.u.f.epos  = 52;                                                                 \
        dt->shared->u.atomic.u.f.esize = 11;                                                                 \
        dt->shared->u.atomic.u.f.ebias = 0x0401;                                                             \
        dt->shared->u.atomic.u.f.mpos  = 0;                                                                  \
        dt->shared->u.atomic.u.f.msize = 52;                                                                 \
        dt->shared->u.atomic.u.f.norm  = H5T_NORM_IMPLIED;                                                   \
        dt->shared->u.atomic.u.f.pad   = H5T_PAD_ZERO;                                                       \
        dt->shared->version            = H5O_DTYPE_VERSION_3;                                                \
    }

/* Define the code templates for standard signed integers for the "GUTS" in the H5T_INIT_TYPE macro */
#define H5T_INIT_TYPE_SINT_COMMON(ENDIANNESS)                                                                \
    {                                                                                                        \
        H5T_INIT_TYPE_NUM_COMMON(ENDIANNESS)                                                                 \
        dt->shared->u.atomic.u.i.sign = H5T_SGN_2;                                                           \
    }

#define H5T_INIT_TYPE_SINTLE_CORE                                                                            \
    {                                                                                                        \
        H5T_INIT_TYPE_SINT_COMMON(H5T_ORDER_LE)                                                              \
    }

#define H5T_INIT_TYPE_SINTBE_CORE                                                                            \
    {                                                                                                        \
        H5T_INIT_TYPE_SINT_COMMON(H5T_ORDER_BE)                                                              \
    }

/* Define the code templates for standard unsigned integers for the "GUTS" in the H5T_INIT_TYPE macro */
#define H5T_INIT_TYPE_UINT_COMMON(ENDIANNESS)                                                                \
    {                                                                                                        \
        H5T_INIT_TYPE_NUM_COMMON(ENDIANNESS)                                                                 \
        dt->shared->u.atomic.u.i.sign = H5T_SGN_NONE;                                                        \
    }

#define H5T_INIT_TYPE_UINTLE_CORE                                                                            \
    {                                                                                                        \
        H5T_INIT_TYPE_UINT_COMMON(H5T_ORDER_LE)                                                              \
    }

#define H5T_INIT_TYPE_UINTBE_CORE                                                                            \
    {                                                                                                        \
        H5T_INIT_TYPE_UINT_COMMON(H5T_ORDER_BE)                                                              \
    }

/* Define a macro for common code for all newly allocate datatypes */
#define H5T_INIT_TYPE_ALLOC_COMMON(TYPE)                                                                     \
    {                                                                                                        \
        dt->sh_loc.type  = H5O_SHARE_TYPE_UNSHARED;                                                          \
        dt->shared->type = TYPE;                                                                             \
    }

/* Define the code templates for opaque for the "GUTS" in the H5T_INIT_TYPE macro */
#define H5T_INIT_TYPE_OPAQ_CORE                                                                              \
    {                                                                                                        \
        H5T_INIT_TYPE_ALLOC_COMMON(H5T_OPAQUE)                                                               \
        dt->shared->u.opaque.tag = H5MM_xstrdup("");                                                         \
    }

/* Define the code templates for strings for the "GUTS" in the H5T_INIT_TYPE macro */
#define H5T_INIT_TYPE_STRING_COMMON                                                                          \
    {                                                                                                        \
        H5T_INIT_TYPE_ALLOC_COMMON(H5T_STRING)                                                               \
        H5T_INIT_TYPE_NUM_COMMON(H5T_ORDER_NONE)                                                             \
        dt->shared->u.atomic.u.s.cset = H5F_DEFAULT_CSET;                                                    \
    }

#define H5T_INIT_TYPE_CSTRING_CORE                                                                           \
    {                                                                                                        \
        H5T_INIT_TYPE_STRING_COMMON                                                                          \
        dt->shared->u.atomic.u.s.pad = H5T_STR_NULLTERM;                                                     \
    }

#define H5T_INIT_TYPE_FORSTRING_CORE                                                                         \
    {                                                                                                        \
        H5T_INIT_TYPE_STRING_COMMON                                                                          \
        dt->shared->u.atomic.u.s.pad = H5T_STR_SPACEPAD;                                                     \
    }

/* Define the code templates for references for the "GUTS" in the H5T_INIT_TYPE macro */
#define H5T_INIT_TYPE_REF_COMMON                                                                             \
    {                                                                                                        \
        H5T_INIT_TYPE_ALLOC_COMMON(H5T_REFERENCE)                                                            \
        H5T_INIT_TYPE_NUM_COMMON(H5T_ORDER_NONE)                                                             \
        dt->shared->force_conv        = TRUE;                                                                \
        dt->shared->u.atomic.u.r.file = NULL;                                                                \
        dt->shared->u.atomic.u.r.loc  = H5T_LOC_BADLOC;                                                      \
        dt->shared->u.atomic.u.r.cls  = NULL;                                                                \
    }

#define H5T_INIT_TYPE_OBJREF_CORE                                                                            \
    {                                                                                                        \
        H5T_INIT_TYPE_REF_COMMON                                                                             \
        dt->shared->u.atomic.u.r.rtype   = H5R_OBJECT1;                                                      \
        dt->shared->u.atomic.u.r.opaque  = FALSE;                                                            \
        dt->shared->u.atomic.u.r.version = 0;                                                                \
    }

#define H5T_INIT_TYPE_REGREF_CORE                                                                            \
    {                                                                                                        \
        H5T_INIT_TYPE_REF_COMMON                                                                             \
        dt->shared->u.atomic.u.r.rtype   = H5R_DATASET_REGION1;                                              \
        dt->shared->u.atomic.u.r.opaque  = FALSE;                                                            \
        dt->shared->u.atomic.u.r.version = 0;                                                                \
    }

/* rtype value is only used as a placeholder to differentiate the type from
 * other types, any opaque (i.e. "new") reference type could be used.
 */
#define H5T_INIT_TYPE_REF_CORE                                                                               \
    {                                                                                                        \
        H5T_INIT_TYPE_REF_COMMON                                                                             \
        dt->shared->u.atomic.u.r.rtype   = H5R_OBJECT2;                                                      \
        dt->shared->u.atomic.u.r.opaque  = TRUE;                                                             \
        dt->shared->u.atomic.u.r.version = H5R_ENCODE_VERSION;                                               \
        dt->shared->version              = H5O_DTYPE_VERSION_4;                                              \
    }

/* Define the code templates for the "SIZE_TMPL" in the H5T_INIT_TYPE macro */
#define H5T_INIT_TYPE_SET_SIZE(SIZE)                                                                         \
    {                                                                                                        \
        dt->shared->size          = SIZE;                                                                    \
        dt->shared->u.atomic.prec = 8 * (SIZE);                                                              \
    }

#define H5T_INIT_TYPE_NOSET_SIZE(SIZE)                                                                       \
    {                                                                                                        \
    }

/* Define the code templates for the "CRT_TMPL" in the H5T_INIT_TYPE macro */
#define H5T_INIT_TYPE_COPY_CREATE(BASE)                                                                      \
    {                                                                                                        \
        /* Base off of existing datatype */                                                                  \
        if (NULL == (dt = H5T_copy(BASE, H5T_COPY_TRANSIENT)))                                               \
            HGOTO_ERROR(H5E_DATATYPE, H5E_CANTCOPY, FAIL, "duplicating base type failed")                    \
    }

#define H5T_INIT_TYPE_ALLOC_CREATE(BASE)                                                                     \
    {                                                                                                        \
        /* Allocate new datatype info */                                                                     \
        if (NULL == (dt = H5T__alloc()))                                                                     \
            HGOTO_ERROR(H5E_DATATYPE, H5E_CANTALLOC, FAIL, "memory allocation failed")                       \
    }

#define H5T_INIT_TYPE(GUTS, GLOBAL, CRT_TMPL, BASE, SIZE_TMPL, SIZE)                                         \
    {                                                                                                        \
        /* Get new datatype struct */                                                                        \
        H5_GLUE3(H5T_INIT_TYPE_, CRT_TMPL, _CREATE)                                                          \
        (BASE)                                                                                               \
                                                                                                             \
            /* Adjust information for all types */                                                           \
            dt->shared->state = H5T_STATE_IMMUTABLE;                                                         \
        H5_GLUE3(H5T_INIT_TYPE_, SIZE_TMPL, _SIZE)                                                           \
        (SIZE)                                                                                               \
                                                                                                             \
            /* Adjust information for this type */                                                           \
            H5_GLUE3(H5T_INIT_TYPE_, GUTS, _CORE)                                                            \
                                                                                                             \
            /* Register result */                                                                            \
            if (((GLOBAL) = H5I_register(H5I_DATATYPE, dt, FALSE)) < 0)                                      \
                HGOTO_ERROR(H5E_DATATYPE, H5E_CANTREGISTER, FAIL, "unable to register datatype atom")        \
    }

/******************/
/* Local Typedefs */
/******************/

/* Typedef for recursive const-correct datatype copying routines */
typedef H5T_t *(*H5T_copy_func_t)(H5T_t *old_dt);

/********************/
/* Local Prototypes */
/********************/
static herr_t H5T__register_int(H5T_pers_t pers, const char *name, H5T_t *src, H5T_t *dst,
                                H5T_lib_conv_t func);
static herr_t H5T__register(H5T_pers_t pers, const char *name, H5T_t *src, H5T_t *dst, H5T_conv_func_t *conv);
static herr_t H5T__unregister(H5T_pers_t pers, const char *name, H5T_t *src, H5T_t *dst, H5T_conv_t func);
static htri_t H5T__compiler_conv(H5T_t *src, H5T_t *dst);
static herr_t H5T__set_size(H5T_t *dt, size_t size);
static herr_t H5T__close_cb(H5T_t *dt, void **request);
static H5T_path_t *H5T__path_find_real(const H5T_t *src, const H5T_t *dst, const char *name,
                                       H5T_conv_func_t *conv);
static hbool_t     H5T__detect_vlen_ref(const H5T_t *dt);
static H5T_t *     H5T__initiate_copy(const H5T_t *old_dt);
static H5T_t *     H5T__copy_transient(H5T_t *old_dt);
static H5T_t *     H5T__copy_all(H5T_t *old_dt);
static herr_t      H5T__complete_copy(H5T_t *new_dt, const H5T_t *old_dt, H5T_shared_t *reopened_fo,
                                      hbool_t set_memory_type, H5T_copy_func_t copyfn);

/*****************************/
/* Library Private Variables */
/*****************************/

/* The native endianness of the platform */
H5T_order_t H5T_native_order_g = H5T_ORDER_ERROR;

/*********************/
/* Package Variables */
/*********************/

/*
 * Predefined data types. These are initialized at runtime in H5Tinit.c and
 * by H5T_init() in this source file.
 *
 * If more of these are added, the new ones must be added to the list of
 * types to reset in H5T_term_package().
 */
hid_t H5T_IEEE_F32BE_g = FAIL;
hid_t H5T_IEEE_F32LE_g = FAIL;
hid_t H5T_IEEE_F64BE_g = FAIL;
hid_t H5T_IEEE_F64LE_g = FAIL;

hid_t H5T_VAX_F32_g = FAIL;
hid_t H5T_VAX_F64_g = FAIL;

hid_t H5T_STD_I8BE_g        = FAIL;
hid_t H5T_STD_I8LE_g        = FAIL;
hid_t H5T_STD_I16BE_g       = FAIL;
hid_t H5T_STD_I16LE_g       = FAIL;
hid_t H5T_STD_I32BE_g       = FAIL;
hid_t H5T_STD_I32LE_g       = FAIL;
hid_t H5T_STD_I64BE_g       = FAIL;
hid_t H5T_STD_I64LE_g       = FAIL;
hid_t H5T_STD_U8BE_g        = FAIL;
hid_t H5T_STD_U8LE_g        = FAIL;
hid_t H5T_STD_U16BE_g       = FAIL;
hid_t H5T_STD_U16LE_g       = FAIL;
hid_t H5T_STD_U32BE_g       = FAIL;
hid_t H5T_STD_U32LE_g       = FAIL;
hid_t H5T_STD_U64BE_g       = FAIL;
hid_t H5T_STD_U64LE_g       = FAIL;
hid_t H5T_STD_B8BE_g        = FAIL;
hid_t H5T_STD_B8LE_g        = FAIL;
hid_t H5T_STD_B16BE_g       = FAIL;
hid_t H5T_STD_B16LE_g       = FAIL;
hid_t H5T_STD_B32BE_g       = FAIL;
hid_t H5T_STD_B32LE_g       = FAIL;
hid_t H5T_STD_B64BE_g       = FAIL;
hid_t H5T_STD_B64LE_g       = FAIL;
hid_t H5T_STD_REF_OBJ_g     = FAIL;
hid_t H5T_STD_REF_DSETREG_g = FAIL;
hid_t H5T_STD_REF_g         = FAIL;

hid_t H5T_UNIX_D32BE_g = FAIL;
hid_t H5T_UNIX_D32LE_g = FAIL;
hid_t H5T_UNIX_D64BE_g = FAIL;
hid_t H5T_UNIX_D64LE_g = FAIL;

hid_t H5T_C_S1_g = FAIL;

hid_t H5T_FORTRAN_S1_g = FAIL;

hid_t H5T_NATIVE_SCHAR_g   = FAIL;
hid_t H5T_NATIVE_UCHAR_g   = FAIL;
hid_t H5T_NATIVE_SHORT_g   = FAIL;
hid_t H5T_NATIVE_USHORT_g  = FAIL;
hid_t H5T_NATIVE_INT_g     = FAIL;
hid_t H5T_NATIVE_UINT_g    = FAIL;
hid_t H5T_NATIVE_LONG_g    = FAIL;
hid_t H5T_NATIVE_ULONG_g   = FAIL;
hid_t H5T_NATIVE_LLONG_g   = FAIL;
hid_t H5T_NATIVE_ULLONG_g  = FAIL;
hid_t H5T_NATIVE_FLOAT_g   = FAIL;
hid_t H5T_NATIVE_DOUBLE_g  = FAIL;
hid_t H5T_NATIVE_LDOUBLE_g = FAIL;
hid_t H5T_NATIVE_B8_g      = FAIL;
hid_t H5T_NATIVE_B16_g     = FAIL;
hid_t H5T_NATIVE_B32_g     = FAIL;
hid_t H5T_NATIVE_B64_g     = FAIL;
hid_t H5T_NATIVE_OPAQUE_g  = FAIL;
hid_t H5T_NATIVE_HADDR_g   = FAIL;
hid_t H5T_NATIVE_HSIZE_g   = FAIL;
hid_t H5T_NATIVE_HSSIZE_g  = FAIL;
hid_t H5T_NATIVE_HERR_g    = FAIL;
hid_t H5T_NATIVE_HBOOL_g   = FAIL;

hid_t H5T_NATIVE_INT8_g        = FAIL;
hid_t H5T_NATIVE_UINT8_g       = FAIL;
hid_t H5T_NATIVE_INT_LEAST8_g  = FAIL;
hid_t H5T_NATIVE_UINT_LEAST8_g = FAIL;
hid_t H5T_NATIVE_INT_FAST8_g   = FAIL;
hid_t H5T_NATIVE_UINT_FAST8_g  = FAIL;

hid_t H5T_NATIVE_INT16_g        = FAIL;
hid_t H5T_NATIVE_UINT16_g       = FAIL;
hid_t H5T_NATIVE_INT_LEAST16_g  = FAIL;
hid_t H5T_NATIVE_UINT_LEAST16_g = FAIL;
hid_t H5T_NATIVE_INT_FAST16_g   = FAIL;
hid_t H5T_NATIVE_UINT_FAST16_g  = FAIL;

hid_t H5T_NATIVE_INT32_g        = FAIL;
hid_t H5T_NATIVE_UINT32_g       = FAIL;
hid_t H5T_NATIVE_INT_LEAST32_g  = FAIL;
hid_t H5T_NATIVE_UINT_LEAST32_g = FAIL;
hid_t H5T_NATIVE_INT_FAST32_g   = FAIL;
hid_t H5T_NATIVE_UINT_FAST32_g  = FAIL;

hid_t H5T_NATIVE_INT64_g        = FAIL;
hid_t H5T_NATIVE_UINT64_g       = FAIL;
hid_t H5T_NATIVE_INT_LEAST64_g  = FAIL;
hid_t H5T_NATIVE_UINT_LEAST64_g = FAIL;
hid_t H5T_NATIVE_INT_FAST64_g   = FAIL;
hid_t H5T_NATIVE_UINT_FAST64_g  = FAIL;

/*
 * Alignment constraints for native types. These are initialized at run time
 * in H5Tinit.c.  These alignments are mainly for offsets in HDF5 compound
 * datatype or C structures, which are different from the alignments for memory
 * address below this group of variables.
 */
size_t H5T_NATIVE_SCHAR_COMP_ALIGN_g   = 0;
size_t H5T_NATIVE_UCHAR_COMP_ALIGN_g   = 0;
size_t H5T_NATIVE_SHORT_COMP_ALIGN_g   = 0;
size_t H5T_NATIVE_USHORT_COMP_ALIGN_g  = 0;
size_t H5T_NATIVE_INT_COMP_ALIGN_g     = 0;
size_t H5T_NATIVE_UINT_COMP_ALIGN_g    = 0;
size_t H5T_NATIVE_LONG_COMP_ALIGN_g    = 0;
size_t H5T_NATIVE_ULONG_COMP_ALIGN_g   = 0;
size_t H5T_NATIVE_LLONG_COMP_ALIGN_g   = 0;
size_t H5T_NATIVE_ULLONG_COMP_ALIGN_g  = 0;
size_t H5T_NATIVE_FLOAT_COMP_ALIGN_g   = 0;
size_t H5T_NATIVE_DOUBLE_COMP_ALIGN_g  = 0;
size_t H5T_NATIVE_LDOUBLE_COMP_ALIGN_g = 0;

size_t H5T_POINTER_COMP_ALIGN_g     = 0;
size_t H5T_HVL_COMP_ALIGN_g         = 0;
size_t H5T_HOBJREF_COMP_ALIGN_g     = 0;
size_t H5T_HDSETREGREF_COMP_ALIGN_g = 0;
size_t H5T_REF_COMP_ALIGN_g         = 0;

/*
 * Alignment constraints for native types. These are initialized at run time
 * in H5Tinit.c
 */
size_t H5T_NATIVE_SCHAR_ALIGN_g   = 0;
size_t H5T_NATIVE_UCHAR_ALIGN_g   = 0;
size_t H5T_NATIVE_SHORT_ALIGN_g   = 0;
size_t H5T_NATIVE_USHORT_ALIGN_g  = 0;
size_t H5T_NATIVE_INT_ALIGN_g     = 0;
size_t H5T_NATIVE_UINT_ALIGN_g    = 0;
size_t H5T_NATIVE_LONG_ALIGN_g    = 0;
size_t H5T_NATIVE_ULONG_ALIGN_g   = 0;
size_t H5T_NATIVE_LLONG_ALIGN_g   = 0;
size_t H5T_NATIVE_ULLONG_ALIGN_g  = 0;
size_t H5T_NATIVE_FLOAT_ALIGN_g   = 0;
size_t H5T_NATIVE_DOUBLE_ALIGN_g  = 0;
size_t H5T_NATIVE_LDOUBLE_ALIGN_g = 0;

/*
 * Alignment constraints for C9x types. These are initialized at run time in
 * H5Tinit.c if the types are provided by the system. Otherwise we set their
 * values to 0 here (no alignment calculated).
 */
size_t H5T_NATIVE_INT8_ALIGN_g        = 0;
size_t H5T_NATIVE_UINT8_ALIGN_g       = 0;
size_t H5T_NATIVE_INT_LEAST8_ALIGN_g  = 0;
size_t H5T_NATIVE_UINT_LEAST8_ALIGN_g = 0;
size_t H5T_NATIVE_INT_FAST8_ALIGN_g   = 0;
size_t H5T_NATIVE_UINT_FAST8_ALIGN_g  = 0;

size_t H5T_NATIVE_INT16_ALIGN_g        = 0;
size_t H5T_NATIVE_UINT16_ALIGN_g       = 0;
size_t H5T_NATIVE_INT_LEAST16_ALIGN_g  = 0;
size_t H5T_NATIVE_UINT_LEAST16_ALIGN_g = 0;
size_t H5T_NATIVE_INT_FAST16_ALIGN_g   = 0;
size_t H5T_NATIVE_UINT_FAST16_ALIGN_g  = 0;

size_t H5T_NATIVE_INT32_ALIGN_g        = 0;
size_t H5T_NATIVE_UINT32_ALIGN_g       = 0;
size_t H5T_NATIVE_INT_LEAST32_ALIGN_g  = 0;
size_t H5T_NATIVE_UINT_LEAST32_ALIGN_g = 0;
size_t H5T_NATIVE_INT_FAST32_ALIGN_g   = 0;
size_t H5T_NATIVE_UINT_FAST32_ALIGN_g  = 0;

size_t H5T_NATIVE_INT64_ALIGN_g        = 0;
size_t H5T_NATIVE_UINT64_ALIGN_g       = 0;
size_t H5T_NATIVE_INT_LEAST64_ALIGN_g  = 0;
size_t H5T_NATIVE_UINT_LEAST64_ALIGN_g = 0;
size_t H5T_NATIVE_INT_FAST64_ALIGN_g   = 0;
size_t H5T_NATIVE_UINT_FAST64_ALIGN_g  = 0;

/* Useful floating-point values for conversion routines */
/* (+/- Inf for all floating-point types) */
float  H5T_NATIVE_FLOAT_POS_INF_g  = 0.0F;
float  H5T_NATIVE_FLOAT_NEG_INF_g  = 0.0F;
double H5T_NATIVE_DOUBLE_POS_INF_g = 0.0;
double H5T_NATIVE_DOUBLE_NEG_INF_g = 0.0;

/* Declare the free list for H5T_t's and H5T_shared_t's */
H5FL_DEFINE(H5T_t);
H5FL_DEFINE(H5T_shared_t);

/* Format version bounds for datatype */
const unsigned H5O_dtype_ver_bounds[] = {
    H5O_DTYPE_VERSION_1,     /* H5F_LIBVER_EARLIEST */
    H5O_DTYPE_VERSION_3,     /* H5F_LIBVER_V18 */
    H5O_DTYPE_VERSION_3,     /* H5F_LIBVER_V110 */
    H5O_DTYPE_VERSION_4,     /* H5F_LIBVER_V112 */
    H5O_DTYPE_VERSION_LATEST /* H5F_LIBVER_LATEST */
};

/*******************/
/* Local Variables */
/*******************/

/*
 * The path database. Each path has a source and destination data type pair
 * which is used as the key by which the `entries' array is sorted.
 */
static struct {
    int          npaths; /*number of paths defined               */
    size_t       apaths; /*number of paths allocated             */
    H5T_path_t **path;   /*sorted array of path pointers         */
    int          nsoft;  /*number of soft conversions defined    */
    size_t       asoft;  /*number of soft conversions allocated  */
    H5T_soft_t * soft;   /*unsorted array of soft conversions    */
} H5T_g;

/* Declare the free list for H5T_path_t's */
H5FL_DEFINE_STATIC(H5T_path_t);

/* Datatype ID class */
static const H5I_class_t H5I_DATATYPE_CLS[1] = {{
    H5I_DATATYPE,             /* ID class value */
    0,                        /* Class flags    */
    8,                        /* # of reserved IDs for class */
    (H5I_free_t)H5T__close_cb /* Callback routine for closing objects of this class */
}};

/*-------------------------------------------------------------------------
 * Function:    H5T__init_inf
 *
 * Purpose:    Initialize the +/- Infinity floating-poing values for type
 *              conversion.
 *
 * Return:    Success:    non-negative
 *            Failure:    negative
 *
 * Programmer:    Quincey Koziol
 *              Saturday, November 22, 2003
 *
 *-------------------------------------------------------------------------
 */
static herr_t
H5T__init_inf(void)
{
    H5T_t *       dst_p;               /* Datatype type operate on */
    H5T_atomic_t *dst;                 /* Datatype's atomic info   */
    uint8_t *     d;                   /* Pointer to value to set  */
    size_t        half_size;           /* Half the type size       */
    size_t        u;                   /* Local index value        */
    herr_t        ret_value = SUCCEED; /* Return value             */

    FUNC_ENTER_STATIC

    /* Get the float datatype */
    if (NULL == (dst_p = (H5T_t *)H5I_object(H5T_NATIVE_FLOAT_g)))
        HGOTO_ERROR(H5E_ARGS, H5E_BADTYPE, FAIL, "not a datatype")
    dst = &dst_p->shared->u.atomic;

    /* Check that we can re-order the bytes correctly */
    if (H5T_ORDER_LE != H5T_native_order_g && H5T_ORDER_BE != H5T_native_order_g)
        HGOTO_ERROR(H5E_DATATYPE, H5E_UNSUPPORTED, FAIL, "unsupported byte order")

    /* +Inf */
    d = (uint8_t *)&H5T_NATIVE_FLOAT_POS_INF_g;
    H5T__bit_set(d, dst->u.f.sign, (size_t)1, FALSE);
    H5T__bit_set(d, dst->u.f.epos, dst->u.f.esize, TRUE);
    H5T__bit_set(d, dst->u.f.mpos, dst->u.f.msize, FALSE);

    /* Swap the bytes if the machine architecture is big-endian */
    if (H5T_ORDER_BE == H5T_native_order_g) {
        half_size = dst_p->shared->size / 2;
        for (u = 0; u < half_size; u++) {
            uint8_t tmp                      = d[dst_p->shared->size - (u + 1)];
            d[dst_p->shared->size - (u + 1)] = d[u];
            d[u]                             = tmp;
        } /* end for */
    }     /* end if */

    /* -Inf */
    d = (uint8_t *)&H5T_NATIVE_FLOAT_NEG_INF_g;
    H5T__bit_set(d, dst->u.f.sign, (size_t)1, TRUE);
    H5T__bit_set(d, dst->u.f.epos, dst->u.f.esize, TRUE);
    H5T__bit_set(d, dst->u.f.mpos, dst->u.f.msize, FALSE);

    /* Swap the bytes if the machine architecture is big-endian */
    if (H5T_ORDER_BE == H5T_native_order_g) {
        half_size = dst_p->shared->size / 2;
        for (u = 0; u < half_size; u++) {
            uint8_t tmp                      = d[dst_p->shared->size - (u + 1)];
            d[dst_p->shared->size - (u + 1)] = d[u];
            d[u]                             = tmp;
        } /* end for */
    }     /* end if */

    /* Get the double datatype */
    if (NULL == (dst_p = (H5T_t *)H5I_object(H5T_NATIVE_DOUBLE_g)))
        HGOTO_ERROR(H5E_ARGS, H5E_BADTYPE, FAIL, "not a datatype")
    dst = &dst_p->shared->u.atomic;

    /* Check that we can re-order the bytes correctly */
    if (H5T_ORDER_LE != H5T_native_order_g && H5T_ORDER_BE != H5T_native_order_g)
        HGOTO_ERROR(H5E_DATATYPE, H5E_UNSUPPORTED, FAIL, "unsupported byte order")

    /* +Inf */
    d = (uint8_t *)&H5T_NATIVE_DOUBLE_POS_INF_g;
    H5T__bit_set(d, dst->u.f.sign, (size_t)1, FALSE);
    H5T__bit_set(d, dst->u.f.epos, dst->u.f.esize, TRUE);
    H5T__bit_set(d, dst->u.f.mpos, dst->u.f.msize, FALSE);

    /* Swap the bytes if the machine architecture is big-endian */
    if (H5T_ORDER_BE == H5T_native_order_g) {
        half_size = dst_p->shared->size / 2;
        for (u = 0; u < half_size; u++) {
            uint8_t tmp                      = d[dst_p->shared->size - (u + 1)];
            d[dst_p->shared->size - (u + 1)] = d[u];
            d[u]                             = tmp;
        } /* end for */
    }     /* end if */

    /* -Inf */
    d = (uint8_t *)&H5T_NATIVE_DOUBLE_NEG_INF_g;
    H5T__bit_set(d, dst->u.f.sign, (size_t)1, TRUE);
    H5T__bit_set(d, dst->u.f.epos, dst->u.f.esize, TRUE);
    H5T__bit_set(d, dst->u.f.mpos, dst->u.f.msize, FALSE);

    /* Swap the bytes if the machine architecture is big-endian */
    if (H5T_ORDER_BE == H5T_native_order_g) {
        half_size = dst_p->shared->size / 2;
        for (u = 0; u < half_size; u++) {
            uint8_t tmp                      = d[dst_p->shared->size - (u + 1)];
            d[dst_p->shared->size - (u + 1)] = d[u];
            d[u]                             = tmp;
        } /* end for */
    }     /* end if */

done:
    FUNC_LEAVE_NOAPI(ret_value)
} /* end H5T__init_inf() */

/*-------------------------------------------------------------------------
 * Function:    H5T_init
 *
 * Purpose:     Initialize the interface from some other layer.
 *
 * Return:      Success:        non-negative
 *              Failure:        negative
 *-------------------------------------------------------------------------
 */
herr_t
H5T_init(void)
{
    H5T_t * native_schar   = NULL; /* Datatype structure for native signed char */
    H5T_t * native_uchar   = NULL; /* Datatype structure for native unsigned char */
    H5T_t * native_short   = NULL; /* Datatype structure for native short */
    H5T_t * native_ushort  = NULL; /* Datatype structure for native unsigned short */
    H5T_t * native_int     = NULL; /* Datatype structure for native int */
    H5T_t * native_uint    = NULL; /* Datatype structure for native unsigned int */
    H5T_t * native_long    = NULL; /* Datatype structure for native long */
    H5T_t * native_ulong   = NULL; /* Datatype structure for native unsigned long */
    H5T_t * native_llong   = NULL; /* Datatype structure for native long long */
    H5T_t * native_ullong  = NULL; /* Datatype structure for native unsigned long long */
    H5T_t * native_float   = NULL; /* Datatype structure for native float */
    H5T_t * native_double  = NULL; /* Datatype structure for native double */
    H5T_t * native_ldouble = NULL; /* Datatype structure for native long double */
    H5T_t * std_u8le       = NULL; /* Datatype structure for unsigned 8-bit little-endian integer */
    H5T_t * std_u8be       = NULL; /* Datatype structure for unsigned 8-bit big-endian integer */
    H5T_t * std_u16le      = NULL; /* Datatype structure for unsigned 16-bit little-endian integer */
    H5T_t * std_u16be      = NULL; /* Datatype structure for unsigned 16-bit big-endian integer */
    H5T_t * std_u32le      = NULL; /* Datatype structure for unsigned 32-bit little-endian integer */
    H5T_t * std_u32be      = NULL; /* Datatype structure for unsigned 32-bit big-endian integer */
    H5T_t * std_u64le      = NULL; /* Datatype structure for unsigned 64-bit little-endian integer */
    H5T_t * std_u64be      = NULL; /* Datatype structure for unsigned 64-bit big-endian integer */
    H5T_t * dt             = NULL;
    H5T_t * fixedpt        = NULL; /* Datatype structure for native int */
    H5T_t * floatpt        = NULL; /* Datatype structure for native float */
    H5T_t * string         = NULL; /* Datatype structure for C string */
    H5T_t * bitfield       = NULL; /* Datatype structure for bitfield */
    H5T_t * compound       = NULL; /* Datatype structure for compound objects */
    H5T_t * enum_type      = NULL; /* Datatype structure for enum objects */
    H5T_t * vlen           = NULL; /* Datatype structure for vlen objects */
    H5T_t * array          = NULL; /* Datatype structure for array objects */
    H5T_t * objref         = NULL; /* Datatype structure for deprecated reference objects */
    H5T_t * regref         = NULL; /* Datatype structure for deprecated region references */
    H5T_t * ref            = NULL; /* Datatype structure for opaque references */
    hsize_t dim[1]         = {1};  /* Dimension info for array datatype */
    herr_t  status;
    hbool_t copied_dtype =
        TRUE; /* Flag to indicate whether datatype was copied or allocated (for error cleanup) */
    herr_t ret_value = SUCCEED; /* Return value */

    FUNC_ENTER_NOAPI(FAIL)

    /* Initialize the ID group for the file IDs */
    if (H5I_register_type(H5I_DATATYPE_CLS) < 0)
        HGOTO_ERROR(H5E_DATATYPE, H5E_CANTINIT, FAIL, "unable to initialize interface")

    /* Make certain there aren't too many classes of datatypes defined */
    /* Only 16 (numbered 0-15) are supported in the current file format */
    HDcompile_assert(H5T_NCLASSES < 16);

    /*
     * Initialize pre-defined native datatypes from code generated during
     * the library configuration by H5detect.
     */
    if (H5T__init_native() < 0)
        HGOTO_ERROR(H5E_DATATYPE, H5E_CANTINIT, FAIL, "unable to initialize interface")

    /* Get the atomic datatype structures needed by the initialization code below */
    if (NULL == (native_schar = (H5T_t *)H5I_object(H5T_NATIVE_SCHAR_g)))
        HGOTO_ERROR(H5E_ARGS, H5E_BADTYPE, FAIL, "not a datatype object")
    if (NULL == (native_uchar = (H5T_t *)H5I_object(H5T_NATIVE_UCHAR_g)))
        HGOTO_ERROR(H5E_ARGS, H5E_BADTYPE, FAIL, "not a datatype object")
    if (NULL == (native_short = (H5T_t *)H5I_object(H5T_NATIVE_SHORT_g)))
        HGOTO_ERROR(H5E_ARGS, H5E_BADTYPE, FAIL, "not a datatype object")
    if (NULL == (native_ushort = (H5T_t *)H5I_object(H5T_NATIVE_USHORT_g)))
        HGOTO_ERROR(H5E_ARGS, H5E_BADTYPE, FAIL, "not a datatype object")
    if (NULL == (native_int = (H5T_t *)H5I_object(H5T_NATIVE_INT_g)))
        HGOTO_ERROR(H5E_ARGS, H5E_BADTYPE, FAIL, "not a datatype object")
    if (NULL == (native_uint = (H5T_t *)H5I_object(H5T_NATIVE_UINT_g)))
        HGOTO_ERROR(H5E_ARGS, H5E_BADTYPE, FAIL, "not a datatype object")
    if (NULL == (native_long = (H5T_t *)H5I_object(H5T_NATIVE_LONG_g)))
        HGOTO_ERROR(H5E_ARGS, H5E_BADTYPE, FAIL, "not a datatype object")
    if (NULL == (native_ulong = (H5T_t *)H5I_object(H5T_NATIVE_ULONG_g)))
        HGOTO_ERROR(H5E_ARGS, H5E_BADTYPE, FAIL, "not a datatype object")
    if (NULL == (native_llong = (H5T_t *)H5I_object(H5T_NATIVE_LLONG_g)))
        HGOTO_ERROR(H5E_ARGS, H5E_BADTYPE, FAIL, "not a datatype object")
    if (NULL == (native_ullong = (H5T_t *)H5I_object(H5T_NATIVE_ULLONG_g)))
        HGOTO_ERROR(H5E_ARGS, H5E_BADTYPE, FAIL, "not a datatype object")
    if (NULL == (native_float = (H5T_t *)H5I_object(H5T_NATIVE_FLOAT_g)))
        HGOTO_ERROR(H5E_ARGS, H5E_BADTYPE, FAIL, "not a datatype object")
    if (NULL == (native_double = (H5T_t *)H5I_object(H5T_NATIVE_DOUBLE_g)))
        HGOTO_ERROR(H5E_ARGS, H5E_BADTYPE, FAIL, "not a datatype object")
    if (NULL == (native_ldouble = (H5T_t *)H5I_object(H5T_NATIVE_LDOUBLE_g)))
        HGOTO_ERROR(H5E_ARGS, H5E_BADTYPE, FAIL, "not a datatype object")

    /*------------------------------------------------------------
     * Derived native types
     *------------------------------------------------------------
     */

    /* 1-byte bit field */
    H5T_INIT_TYPE(BITFIELD, H5T_NATIVE_B8_g, COPY, native_uint, SET, 1)

    /* 2-byte bit field */
    H5T_INIT_TYPE(BITFIELD, H5T_NATIVE_B16_g, COPY, native_uint, SET, 2)

    /* 4-byte bit field */
    H5T_INIT_TYPE(BITFIELD, H5T_NATIVE_B32_g, COPY, native_uint, SET, 4)

    /* 8-byte bit field */
    H5T_INIT_TYPE(BITFIELD, H5T_NATIVE_B64_g, COPY, native_uint, SET, 8)

    /* haddr_t */
    H5T_INIT_TYPE(OFFSET, H5T_NATIVE_HADDR_g, COPY, native_uint, SET, sizeof(haddr_t))

    /* hsize_t */
    H5T_INIT_TYPE(OFFSET, H5T_NATIVE_HSIZE_g, COPY, native_uint, SET, sizeof(hsize_t))

    /* hssize_t */
    H5T_INIT_TYPE(OFFSET, H5T_NATIVE_HSSIZE_g, COPY, native_int, SET, sizeof(hssize_t))

    /* herr_t */
    H5T_INIT_TYPE(OFFSET, H5T_NATIVE_HERR_g, COPY, native_int, SET, sizeof(herr_t))

    /* hbool_t */
    H5T_INIT_TYPE(OFFSET, H5T_NATIVE_HBOOL_g, COPY, native_uint, SET, sizeof(hbool_t))

    /*------------------------------------------------------------
     * IEEE Types
     *------------------------------------------------------------
     */

    /* IEEE 4-byte little-endian float */
    H5T_INIT_TYPE(FLOATLE, H5T_IEEE_F32LE_g, COPY, native_double, SET, 4)

    /* IEEE 4-byte big-endian float */
    H5T_INIT_TYPE(FLOATBE, H5T_IEEE_F32BE_g, COPY, native_double, SET, 4)

    /* IEEE 8-byte little-endian float */
    H5T_INIT_TYPE(DOUBLELE, H5T_IEEE_F64LE_g, COPY, native_double, SET, 8)

    /* IEEE 8-byte big-endian float */
    H5T_INIT_TYPE(DOUBLEBE, H5T_IEEE_F64BE_g, COPY, native_double, SET, 8)

    /*------------------------------------------------------------
     * VAX Types
     *------------------------------------------------------------
     */

    /* VAX 4-byte float */
    H5T_INIT_TYPE(FLOATVAX, H5T_VAX_F32_g, COPY, native_double, SET, 4)

    /* VAX 8-byte double */
    H5T_INIT_TYPE(DOUBLEVAX, H5T_VAX_F64_g, COPY, native_double, SET, 8)

    /*------------------------------------------------------------
     * C99 types
     *------------------------------------------------------------
     */

    /* 1-byte little-endian (endianness is irrelevant) signed integer */
    H5T_INIT_TYPE(SINTLE, H5T_STD_I8LE_g, COPY, native_int, SET, 1)

    /* 1-byte big-endian (endianness is irrelevant) signed integer */
    H5T_INIT_TYPE(SINTBE, H5T_STD_I8BE_g, COPY, native_int, SET, 1)

    /* 2-byte little-endian signed integer */
    H5T_INIT_TYPE(SINTLE, H5T_STD_I16LE_g, COPY, native_int, SET, 2)

    /* 2-byte big-endian signed integer */
    H5T_INIT_TYPE(SINTBE, H5T_STD_I16BE_g, COPY, native_int, SET, 2)

    /* 4-byte little-endian signed integer */
    H5T_INIT_TYPE(SINTLE, H5T_STD_I32LE_g, COPY, native_int, SET, 4)

    /* 4-byte big-endian signed integer */
    H5T_INIT_TYPE(SINTBE, H5T_STD_I32BE_g, COPY, native_int, SET, 4)

    /* 8-byte little-endian signed integer */
    H5T_INIT_TYPE(SINTLE, H5T_STD_I64LE_g, COPY, native_int, SET, 8)

    /* 8-byte big-endian signed integer */
    H5T_INIT_TYPE(SINTBE, H5T_STD_I64BE_g, COPY, native_int, SET, 8)

    /* 1-byte little-endian (endianness is irrelevant) unsigned integer */
    H5T_INIT_TYPE(UINTLE, H5T_STD_U8LE_g, COPY, native_uint, SET, 1)
    std_u8le = dt; /* Keep type for later */

    /* 1-byte big-endian (endianness is irrelevant) unsigned integer */
    H5T_INIT_TYPE(UINTBE, H5T_STD_U8BE_g, COPY, native_uint, SET, 1)
    std_u8be = dt; /* Keep type for later */

    /* 2-byte little-endian unsigned integer */
    H5T_INIT_TYPE(UINTLE, H5T_STD_U16LE_g, COPY, native_uint, SET, 2)
    std_u16le = dt; /* Keep type for later */

    /* 2-byte big-endian unsigned integer */
    H5T_INIT_TYPE(UINTBE, H5T_STD_U16BE_g, COPY, native_uint, SET, 2)
    std_u16be = dt; /* Keep type for later */

    /* 4-byte little-endian unsigned integer */
    H5T_INIT_TYPE(UINTLE, H5T_STD_U32LE_g, COPY, native_uint, SET, 4)
    std_u32le = dt; /* Keep type for later */

    /* 4-byte big-endian unsigned integer */
    H5T_INIT_TYPE(UINTBE, H5T_STD_U32BE_g, COPY, native_uint, SET, 4)
    std_u32be = dt; /* Keep type for later */

    /* 8-byte little-endian unsigned integer */
    H5T_INIT_TYPE(UINTLE, H5T_STD_U64LE_g, COPY, native_uint, SET, 8)
    std_u64le = dt; /* Keep type for later */

    /* 8-byte big-endian unsigned integer */
    H5T_INIT_TYPE(UINTBE, H5T_STD_U64BE_g, COPY, native_uint, SET, 8)
    std_u64be = dt; /* Keep type for later */

    /*------------------------------------------------------------
     * Native, Little- & Big-endian bitfields
     *------------------------------------------------------------
     */

    /* little-endian (order is irrelevant) 8-bit bitfield */
    H5T_INIT_TYPE(BITFIELDLE, H5T_STD_B8LE_g, COPY, std_u8le, NOSET, -)
    bitfield = dt; /* Keep type for later */

    /* big-endian (order is irrelevant) 8-bit bitfield */
    H5T_INIT_TYPE(BITFIELDBE, H5T_STD_B8BE_g, COPY, std_u8be, NOSET, -)

    /* Little-endian 16-bit bitfield */
    H5T_INIT_TYPE(BITFIELDLE, H5T_STD_B16LE_g, COPY, std_u16le, NOSET, -)

    /* Big-endian 16-bit bitfield */
    H5T_INIT_TYPE(BITFIELDBE, H5T_STD_B16BE_g, COPY, std_u16be, NOSET, -)

    /* Little-endian 32-bit bitfield */
    H5T_INIT_TYPE(BITFIELDLE, H5T_STD_B32LE_g, COPY, std_u32le, NOSET, -)

    /* Big-endian 32-bit bitfield */
    H5T_INIT_TYPE(BITFIELDBE, H5T_STD_B32BE_g, COPY, std_u32be, NOSET, -)

    /* Little-endian 64-bit bitfield */
    H5T_INIT_TYPE(BITFIELDLE, H5T_STD_B64LE_g, COPY, std_u64le, NOSET, -)

    /* Big-endian 64-bit bitfield */
    H5T_INIT_TYPE(BITFIELDBE, H5T_STD_B64BE_g, COPY, std_u64be, NOSET, -)

    /*------------------------------------------------------------
     * The Unix architecture for dates and times.
     *------------------------------------------------------------
     */

    /* Little-endian 32-bit UNIX time_t */
    H5T_INIT_TYPE(TIME, H5T_UNIX_D32LE_g, COPY, std_u32le, NOSET, -)

    /* Big-endian 32-bit UNIX time_t */
    H5T_INIT_TYPE(TIME, H5T_UNIX_D32BE_g, COPY, std_u32be, NOSET, -)

    /* Little-endian 64-bit UNIX time_t */
    H5T_INIT_TYPE(TIME, H5T_UNIX_D64LE_g, COPY, std_u64le, NOSET, -)

    /* Big-endian 64-bit UNIX time_t */
    H5T_INIT_TYPE(TIME, H5T_UNIX_D64BE_g, COPY, std_u64be, NOSET, -)

    /* Indicate that the types that are created from here down are allocated
     * H5FL_ALLOC(), not copied with H5T_copy()
     */
    copied_dtype = FALSE;

    /* Opaque data */
    H5T_INIT_TYPE(OPAQ, H5T_NATIVE_OPAQUE_g, ALLOC, -, SET, 1)

    /*------------------------------------------------------------
     * The `C' architecture
     *------------------------------------------------------------
     */

    /* One-byte character string */
    H5T_INIT_TYPE(CSTRING, H5T_C_S1_g, ALLOC, -, SET, 1)
    string = dt; /* Keep type for later */

    /*------------------------------------------------------------
     * The `Fortran' architecture
     *------------------------------------------------------------
     */

    /* One-byte character string */
    H5T_INIT_TYPE(FORSTRING, H5T_FORTRAN_S1_g, ALLOC, -, SET, 1)

    /*------------------------------------------------------------
     * Reference types
     *------------------------------------------------------------
     */

    /* Deprecated object reference type */
    H5T_INIT_TYPE(OBJREF, H5T_STD_REF_OBJ_g, ALLOC, -, NOSET, -)
    if (H5T_set_loc(dt, NULL, H5T_LOC_MEMORY) < 0)
        HGOTO_ERROR(H5E_DATATYPE, H5E_CANTINIT, FAIL, "invalid datatype location")
    objref = dt; /* Keep type for later */

    /* Deprecated region reference type */
    H5T_INIT_TYPE(REGREF, H5T_STD_REF_DSETREG_g, ALLOC, -, NOSET, -)
    if (H5T_set_loc(dt, NULL, H5T_LOC_MEMORY) < 0)
        HGOTO_ERROR(H5E_DATATYPE, H5E_CANTINIT, FAIL, "invalid datatype location")
    regref = dt; /* Keep type for later */

    /* Opaque reference type */
    H5T_INIT_TYPE(REF, H5T_STD_REF_g, ALLOC, -, NOSET, -)
    if (H5T_set_loc(dt, NULL, H5T_LOC_MEMORY) < 0)
        HGOTO_ERROR(H5E_DATATYPE, H5E_CANTINIT, FAIL, "invalid datatype location")
    ref = dt; /* Keep type for later */

    /*
     * Register conversion functions beginning with the most general and
     * ending with the most specific.
     */
    fixedpt = native_int;
    floatpt = native_float;
    if (NULL == (compound = H5T__create(H5T_COMPOUND, (size_t)1)))
        HGOTO_ERROR(H5E_ARGS, H5E_BADTYPE, FAIL, "not a datatype")
    if (NULL == (enum_type = H5T__create(H5T_ENUM, (size_t)1)))
        HGOTO_ERROR(H5E_ARGS, H5E_BADTYPE, FAIL, "not a datatype")
    if (NULL == (vlen = H5T__vlen_create(native_int)))
        HGOTO_ERROR(H5E_ARGS, H5E_BADTYPE, FAIL, "not a datatype")
    if (NULL == (array = H5T__array_create(native_int, 1, dim)))
        HGOTO_ERROR(H5E_ARGS, H5E_BADTYPE, FAIL, "not a datatype")
    status = 0;

    status |= H5T__register_int(H5T_PERS_SOFT, "i_i", fixedpt, fixedpt, H5T__conv_i_i);
    status |= H5T__register_int(H5T_PERS_SOFT, "i_f", fixedpt, floatpt, H5T__conv_i_f);
    status |= H5T__register_int(H5T_PERS_SOFT, "f_f", floatpt, floatpt, H5T__conv_f_f);
    status |= H5T__register_int(H5T_PERS_SOFT, "f_i", floatpt, fixedpt, H5T__conv_f_i);
    status |= H5T__register_int(H5T_PERS_SOFT, "s_s", string, string, H5T__conv_s_s);
    status |= H5T__register_int(H5T_PERS_SOFT, "b_b", bitfield, bitfield, H5T__conv_b_b);
    status |= H5T__register_int(H5T_PERS_SOFT, "ibo", fixedpt, fixedpt, H5T__conv_order);
    status |= H5T__register_int(H5T_PERS_SOFT, "ibo(opt)", fixedpt, fixedpt, H5T__conv_order_opt);
    status |= H5T__register_int(H5T_PERS_SOFT, "fbo", floatpt, floatpt, H5T__conv_order);
    status |= H5T__register_int(H5T_PERS_SOFT, "fbo(opt)", floatpt, floatpt, H5T__conv_order_opt);
    status |= H5T__register_int(H5T_PERS_SOFT, "struct(no-opt)", compound, compound, H5T__conv_struct);
    status |= H5T__register_int(H5T_PERS_SOFT, "struct(opt)", compound, compound, H5T__conv_struct_opt);
    status |= H5T__register_int(H5T_PERS_SOFT, "enum", enum_type, enum_type, H5T__conv_enum);
    status |= H5T__register_int(H5T_PERS_SOFT, "enum_i", enum_type, fixedpt, H5T__conv_enum_numeric);
    status |= H5T__register_int(H5T_PERS_SOFT, "enum_f", enum_type, floatpt, H5T__conv_enum_numeric);
    status |= H5T__register_int(H5T_PERS_SOFT, "vlen", vlen, vlen, H5T__conv_vlen);
    status |= H5T__register_int(H5T_PERS_SOFT, "array", array, array, H5T__conv_array);
    status |= H5T__register_int(H5T_PERS_SOFT, "objref", objref, objref, H5T__conv_noop);
    status |= H5T__register_int(H5T_PERS_SOFT, "regref", regref, regref, H5T__conv_noop);
    status |= H5T__register_int(H5T_PERS_SOFT, "ref", ref, ref, H5T__conv_ref);
    status |= H5T__register_int(H5T_PERS_SOFT, "objref_ref", objref, ref, H5T__conv_ref);
    status |= H5T__register_int(H5T_PERS_SOFT, "regref_ref", regref, ref, H5T__conv_ref);

    /*
     * Native conversions should be listed last since we can use hardware to
     * perform the conversion.  We list the odd types like `llong', `long',
     * and `short' before the usual types like `int' and `char' so that when
     * diagnostics are printed we favor the usual names over the odd names
     * when two or more types are the same size.
     */

    /* floating point */
    status |=
        H5T__register_int(H5T_PERS_HARD, "flt_dbl", native_float, native_double, H5T__conv_float_double);
    status |=
        H5T__register_int(H5T_PERS_HARD, "dbl_flt", native_double, native_float, H5T__conv_double_float);
    status |=
        H5T__register_int(H5T_PERS_HARD, "flt_ldbl", native_float, native_ldouble, H5T__conv_float_ldouble);
    status |=
        H5T__register_int(H5T_PERS_HARD, "dbl_ldbl", native_double, native_ldouble, H5T__conv_double_ldouble);
    status |=
        H5T__register_int(H5T_PERS_HARD, "ldbl_flt", native_ldouble, native_float, H5T__conv_ldouble_float);
    status |=
        H5T__register_int(H5T_PERS_HARD, "ldbl_dbl", native_ldouble, native_double, H5T__conv_ldouble_double);

    /* from long long */
    status |=
        H5T__register_int(H5T_PERS_HARD, "llong_ullong", native_llong, native_ullong, H5T__conv_llong_ullong);
    status |=
        H5T__register_int(H5T_PERS_HARD, "ullong_llong", native_ullong, native_llong, H5T__conv_ullong_llong);
    status |= H5T__register_int(H5T_PERS_HARD, "llong_long", native_llong, native_long, H5T__conv_llong_long);
    status |=
        H5T__register_int(H5T_PERS_HARD, "llong_ulong", native_llong, native_ulong, H5T__conv_llong_ulong);
    status |=
        H5T__register_int(H5T_PERS_HARD, "ullong_long", native_ullong, native_long, H5T__conv_ullong_long);
    status |=
        H5T__register_int(H5T_PERS_HARD, "ullong_ulong", native_ullong, native_ulong, H5T__conv_ullong_ulong);
    status |=
        H5T__register_int(H5T_PERS_HARD, "llong_short", native_llong, native_short, H5T__conv_llong_short);
    status |=
        H5T__register_int(H5T_PERS_HARD, "llong_ushort", native_llong, native_ushort, H5T__conv_llong_ushort);
    status |=
        H5T__register_int(H5T_PERS_HARD, "ullong_short", native_ullong, native_short, H5T__conv_ullong_short);
    status |= H5T__register_int(H5T_PERS_HARD, "ullong_ushort", native_ullong, native_ushort,
                                H5T__conv_ullong_ushort);
    status |= H5T__register_int(H5T_PERS_HARD, "llong_int", native_llong, native_int, H5T__conv_llong_int);
    status |= H5T__register_int(H5T_PERS_HARD, "llong_uint", native_llong, native_uint, H5T__conv_llong_uint);
    status |= H5T__register_int(H5T_PERS_HARD, "ullong_int", native_ullong, native_int, H5T__conv_ullong_int);
    status |=
        H5T__register_int(H5T_PERS_HARD, "ullong_uint", native_ullong, native_uint, H5T__conv_ullong_uint);
    status |=
        H5T__register_int(H5T_PERS_HARD, "llong_schar", native_llong, native_schar, H5T__conv_llong_schar);
    status |=
        H5T__register_int(H5T_PERS_HARD, "llong_uchar", native_llong, native_uchar, H5T__conv_llong_uchar);
    status |=
        H5T__register_int(H5T_PERS_HARD, "ullong_schar", native_ullong, native_schar, H5T__conv_ullong_schar);
    status |=
        H5T__register_int(H5T_PERS_HARD, "ullong_uchar", native_ullong, native_uchar, H5T__conv_ullong_uchar);

    /* From long */
    status |= H5T__register_int(H5T_PERS_HARD, "long_llong", native_long, native_llong, H5T__conv_long_llong);
    status |=
        H5T__register_int(H5T_PERS_HARD, "long_ullong", native_long, native_ullong, H5T__conv_long_ullong);
    status |=
        H5T__register_int(H5T_PERS_HARD, "ulong_llong", native_ulong, native_llong, H5T__conv_ulong_llong);
    status |=
        H5T__register_int(H5T_PERS_HARD, "ulong_ullong", native_ulong, native_ullong, H5T__conv_ulong_ullong);
    status |= H5T__register_int(H5T_PERS_HARD, "long_ulong", native_long, native_ulong, H5T__conv_long_ulong);
    status |= H5T__register_int(H5T_PERS_HARD, "ulong_long", native_ulong, native_long, H5T__conv_ulong_long);
    status |= H5T__register_int(H5T_PERS_HARD, "long_short", native_long, native_short, H5T__conv_long_short);
    status |=
        H5T__register_int(H5T_PERS_HARD, "long_ushort", native_long, native_ushort, H5T__conv_long_ushort);
    status |=
        H5T__register_int(H5T_PERS_HARD, "ulong_short", native_ulong, native_short, H5T__conv_ulong_short);
    status |=
        H5T__register_int(H5T_PERS_HARD, "ulong_ushort", native_ulong, native_ushort, H5T__conv_ulong_ushort);
    status |= H5T__register_int(H5T_PERS_HARD, "long_int", native_long, native_int, H5T__conv_long_int);
    status |= H5T__register_int(H5T_PERS_HARD, "long_uint", native_long, native_uint, H5T__conv_long_uint);
    status |= H5T__register_int(H5T_PERS_HARD, "ulong_int", native_ulong, native_int, H5T__conv_ulong_int);
    status |= H5T__register_int(H5T_PERS_HARD, "ulong_uint", native_ulong, native_uint, H5T__conv_ulong_uint);
    status |= H5T__register_int(H5T_PERS_HARD, "long_schar", native_long, native_schar, H5T__conv_long_schar);
    status |= H5T__register_int(H5T_PERS_HARD, "long_uchar", native_long, native_uchar, H5T__conv_long_uchar);
    status |=
        H5T__register_int(H5T_PERS_HARD, "ulong_schar", native_ulong, native_schar, H5T__conv_ulong_schar);
    status |=
        H5T__register_int(H5T_PERS_HARD, "ulong_uchar", native_ulong, native_uchar, H5T__conv_ulong_uchar);

    /* From short */
    status |=
        H5T__register_int(H5T_PERS_HARD, "short_llong", native_short, native_llong, H5T__conv_short_llong);
    status |=
        H5T__register_int(H5T_PERS_HARD, "short_ullong", native_short, native_ullong, H5T__conv_short_ullong);
    status |=
        H5T__register_int(H5T_PERS_HARD, "ushort_llong", native_ushort, native_llong, H5T__conv_ushort_llong);
    status |= H5T__register_int(H5T_PERS_HARD, "ushort_ullong", native_ushort, native_ullong,
                                H5T__conv_ushort_ullong);
    status |= H5T__register_int(H5T_PERS_HARD, "short_long", native_short, native_long, H5T__conv_short_long);
    status |=
        H5T__register_int(H5T_PERS_HARD, "short_ulong", native_short, native_ulong, H5T__conv_short_ulong);
    status |=
        H5T__register_int(H5T_PERS_HARD, "ushort_long", native_ushort, native_long, H5T__conv_ushort_long);
    status |=
        H5T__register_int(H5T_PERS_HARD, "ushort_ulong", native_ushort, native_ulong, H5T__conv_ushort_ulong);
    status |=
        H5T__register_int(H5T_PERS_HARD, "short_ushort", native_short, native_ushort, H5T__conv_short_ushort);
    status |=
        H5T__register_int(H5T_PERS_HARD, "ushort_short", native_ushort, native_short, H5T__conv_ushort_short);
    status |= H5T__register_int(H5T_PERS_HARD, "short_int", native_short, native_int, H5T__conv_short_int);
    status |= H5T__register_int(H5T_PERS_HARD, "short_uint", native_short, native_uint, H5T__conv_short_uint);
    status |= H5T__register_int(H5T_PERS_HARD, "ushort_int", native_ushort, native_int, H5T__conv_ushort_int);
    status |=
        H5T__register_int(H5T_PERS_HARD, "ushort_uint", native_ushort, native_uint, H5T__conv_ushort_uint);
    status |=
        H5T__register_int(H5T_PERS_HARD, "short_schar", native_short, native_schar, H5T__conv_short_schar);
    status |=
        H5T__register_int(H5T_PERS_HARD, "short_uchar", native_short, native_uchar, H5T__conv_short_uchar);
    status |=
        H5T__register_int(H5T_PERS_HARD, "ushort_schar", native_ushort, native_schar, H5T__conv_ushort_schar);
    status |=
        H5T__register_int(H5T_PERS_HARD, "ushort_uchar", native_ushort, native_uchar, H5T__conv_ushort_uchar);

    /* From int */
    status |= H5T__register_int(H5T_PERS_HARD, "int_llong", native_int, native_llong, H5T__conv_int_llong);
    status |= H5T__register_int(H5T_PERS_HARD, "int_ullong", native_int, native_ullong, H5T__conv_int_ullong);
    status |= H5T__register_int(H5T_PERS_HARD, "uint_llong", native_uint, native_llong, H5T__conv_uint_llong);
    status |=
        H5T__register_int(H5T_PERS_HARD, "uint_ullong", native_uint, native_ullong, H5T__conv_uint_ullong);
    status |= H5T__register_int(H5T_PERS_HARD, "int_long", native_int, native_long, H5T__conv_int_long);
    status |= H5T__register_int(H5T_PERS_HARD, "int_ulong", native_int, native_ulong, H5T__conv_int_ulong);
    status |= H5T__register_int(H5T_PERS_HARD, "uint_long", native_uint, native_long, H5T__conv_uint_long);
    status |= H5T__register_int(H5T_PERS_HARD, "uint_ulong", native_uint, native_ulong, H5T__conv_uint_ulong);
    status |= H5T__register_int(H5T_PERS_HARD, "int_short", native_int, native_short, H5T__conv_int_short);
    status |= H5T__register_int(H5T_PERS_HARD, "int_ushort", native_int, native_ushort, H5T__conv_int_ushort);
    status |= H5T__register_int(H5T_PERS_HARD, "uint_short", native_uint, native_short, H5T__conv_uint_short);
    status |=
        H5T__register_int(H5T_PERS_HARD, "uint_ushort", native_uint, native_ushort, H5T__conv_uint_ushort);
    status |= H5T__register_int(H5T_PERS_HARD, "int_uint", native_int, native_uint, H5T__conv_int_uint);
    status |= H5T__register_int(H5T_PERS_HARD, "uint_int", native_uint, native_int, H5T__conv_uint_int);
    status |= H5T__register_int(H5T_PERS_HARD, "int_schar", native_int, native_schar, H5T__conv_int_schar);
    status |= H5T__register_int(H5T_PERS_HARD, "int_uchar", native_int, native_uchar, H5T__conv_int_uchar);
    status |= H5T__register_int(H5T_PERS_HARD, "uint_schar", native_uint, native_schar, H5T__conv_uint_schar);
    status |= H5T__register_int(H5T_PERS_HARD, "uint_uchar", native_uint, native_uchar, H5T__conv_uint_uchar);

    /* From char */
    status |=
        H5T__register_int(H5T_PERS_HARD, "schar_llong", native_schar, native_llong, H5T__conv_schar_llong);
    status |=
        H5T__register_int(H5T_PERS_HARD, "schar_ullong", native_schar, native_ullong, H5T__conv_schar_ullong);
    status |=
        H5T__register_int(H5T_PERS_HARD, "uchar_llong", native_uchar, native_llong, H5T__conv_uchar_llong);
    status |=
        H5T__register_int(H5T_PERS_HARD, "uchar_ullong", native_uchar, native_ullong, H5T__conv_uchar_ullong);
    status |= H5T__register_int(H5T_PERS_HARD, "schar_long", native_schar, native_long, H5T__conv_schar_long);
    status |=
        H5T__register_int(H5T_PERS_HARD, "schar_ulong", native_schar, native_ulong, H5T__conv_schar_ulong);
    status |= H5T__register_int(H5T_PERS_HARD, "uchar_long", native_uchar, native_long, H5T__conv_uchar_long);
    status |=
        H5T__register_int(H5T_PERS_HARD, "uchar_ulong", native_uchar, native_ulong, H5T__conv_uchar_ulong);
    status |=
        H5T__register_int(H5T_PERS_HARD, "schar_short", native_schar, native_short, H5T__conv_schar_short);
    status |=
        H5T__register_int(H5T_PERS_HARD, "schar_ushort", native_schar, native_ushort, H5T__conv_schar_ushort);
    status |=
        H5T__register_int(H5T_PERS_HARD, "uchar_short", native_uchar, native_short, H5T__conv_uchar_short);
    status |=
        H5T__register_int(H5T_PERS_HARD, "uchar_ushort", native_uchar, native_ushort, H5T__conv_uchar_ushort);
    status |= H5T__register_int(H5T_PERS_HARD, "schar_int", native_schar, native_int, H5T__conv_schar_int);
    status |= H5T__register_int(H5T_PERS_HARD, "schar_uint", native_schar, native_uint, H5T__conv_schar_uint);
    status |= H5T__register_int(H5T_PERS_HARD, "uchar_int", native_uchar, native_int, H5T__conv_uchar_int);
    status |= H5T__register_int(H5T_PERS_HARD, "uchar_uint", native_uchar, native_uint, H5T__conv_uchar_uint);
    status |=
        H5T__register_int(H5T_PERS_HARD, "schar_uchar", native_schar, native_uchar, H5T__conv_schar_uchar);
    status |=
        H5T__register_int(H5T_PERS_HARD, "uchar_schar", native_uchar, native_schar, H5T__conv_uchar_schar);

    /* From char to floats */
    status |=
        H5T__register_int(H5T_PERS_HARD, "schar_flt", native_schar, native_float, H5T__conv_schar_float);
    status |=
        H5T__register_int(H5T_PERS_HARD, "schar_dbl", native_schar, native_double, H5T__conv_schar_double);
    status |=
        H5T__register_int(H5T_PERS_HARD, "schar_ldbl", native_schar, native_ldouble, H5T__conv_schar_ldouble);

    /* From unsigned char to floats */
    status |=
        H5T__register_int(H5T_PERS_HARD, "uchar_flt", native_uchar, native_float, H5T__conv_uchar_float);
    status |=
        H5T__register_int(H5T_PERS_HARD, "uchar_dbl", native_uchar, native_double, H5T__conv_uchar_double);
    status |=
        H5T__register_int(H5T_PERS_HARD, "uchar_ldbl", native_uchar, native_ldouble, H5T__conv_uchar_ldouble);

    /* From short to floats */
    status |=
        H5T__register_int(H5T_PERS_HARD, "short_flt", native_short, native_float, H5T__conv_short_float);
    status |=
        H5T__register_int(H5T_PERS_HARD, "short_dbl", native_short, native_double, H5T__conv_short_double);
    status |=
        H5T__register_int(H5T_PERS_HARD, "short_ldbl", native_short, native_ldouble, H5T__conv_short_ldouble);

    /* From unsigned short to floats */
    status |=
        H5T__register_int(H5T_PERS_HARD, "ushort_flt", native_ushort, native_float, H5T__conv_ushort_float);
    status |=
        H5T__register_int(H5T_PERS_HARD, "ushort_dbl", native_ushort, native_double, H5T__conv_ushort_double);
    status |= H5T__register_int(H5T_PERS_HARD, "ushort_ldbl", native_ushort, native_ldouble,
                                H5T__conv_ushort_ldouble);

    /* From int to floats */
    status |= H5T__register_int(H5T_PERS_HARD, "int_flt", native_int, native_float, H5T__conv_int_float);
    status |= H5T__register_int(H5T_PERS_HARD, "int_dbl", native_int, native_double, H5T__conv_int_double);
    status |= H5T__register_int(H5T_PERS_HARD, "int_ldbl", native_int, native_ldouble, H5T__conv_int_ldouble);

    /* From unsigned int to floats */
    status |= H5T__register_int(H5T_PERS_HARD, "uint_flt", native_uint, native_float, H5T__conv_uint_float);
    status |= H5T__register_int(H5T_PERS_HARD, "uint_dbl", native_uint, native_double, H5T__conv_uint_double);
    status |=
        H5T__register_int(H5T_PERS_HARD, "uint_ldbl", native_uint, native_ldouble, H5T__conv_uint_ldouble);

    /* From long to floats */
    status |= H5T__register_int(H5T_PERS_HARD, "long_flt", native_long, native_float, H5T__conv_long_float);
    status |= H5T__register_int(H5T_PERS_HARD, "long_dbl", native_long, native_double, H5T__conv_long_double);
    status |=
        H5T__register_int(H5T_PERS_HARD, "long_ldbl", native_long, native_ldouble, H5T__conv_long_ldouble);

    /* From unsigned long to floats */
    status |=
        H5T__register_int(H5T_PERS_HARD, "ulong_flt", native_ulong, native_float, H5T__conv_ulong_float);
    status |=
        H5T__register_int(H5T_PERS_HARD, "ulong_dbl", native_ulong, native_double, H5T__conv_ulong_double);
    status |=
        H5T__register_int(H5T_PERS_HARD, "ulong_ldbl", native_ulong, native_ldouble, H5T__conv_ulong_ldouble);

    /* From long long to floats */
    status |=
        H5T__register_int(H5T_PERS_HARD, "llong_flt", native_llong, native_float, H5T__conv_llong_float);
    status |=
        H5T__register_int(H5T_PERS_HARD, "llong_dbl", native_llong, native_double, H5T__conv_llong_double);
#ifdef H5T_CONV_INTERNAL_LLONG_LDOUBLE
    status |=
        H5T__register_int(H5T_PERS_HARD, "llong_ldbl", native_llong, native_ldouble, H5T__conv_llong_ldouble);
#endif /* H5T_CONV_INTERNAL_LLONG_LDOUBLE */

    /* From unsigned long long to floats */
    status |=
        H5T__register_int(H5T_PERS_HARD, "ullong_flt", native_ullong, native_float, H5T__conv_ullong_float);
    status |=
        H5T__register_int(H5T_PERS_HARD, "ullong_dbl", native_ullong, native_double, H5T__conv_ullong_double);
#ifdef H5T_CONV_INTERNAL_ULLONG_LDOUBLE
    status |= H5T__register_int(H5T_PERS_HARD, "ullong_ldbl", native_ullong, native_ldouble,
                                H5T__conv_ullong_ldouble);
#endif /* H5T_CONV_INTERNAL_ULLONG_LDOUBLE */

    /* From floats to char */
    status |=
        H5T__register_int(H5T_PERS_HARD, "flt_schar", native_float, native_schar, H5T__conv_float_schar);
    status |=
        H5T__register_int(H5T_PERS_HARD, "dbl_schar", native_double, native_schar, H5T__conv_double_schar);
    status |=
        H5T__register_int(H5T_PERS_HARD, "ldbl_schar", native_ldouble, native_schar, H5T__conv_ldouble_schar);

    /* From floats to unsigned char */
    status |=
        H5T__register_int(H5T_PERS_HARD, "flt_uchar", native_float, native_uchar, H5T__conv_float_uchar);
    status |=
        H5T__register_int(H5T_PERS_HARD, "dbl_uchar", native_double, native_uchar, H5T__conv_double_uchar);
    status |=
        H5T__register_int(H5T_PERS_HARD, "ldbl_uchar", native_ldouble, native_uchar, H5T__conv_ldouble_uchar);

    /* From floats to short */
    status |=
        H5T__register_int(H5T_PERS_HARD, "flt_short", native_float, native_short, H5T__conv_float_short);
    status |=
        H5T__register_int(H5T_PERS_HARD, "dbl_short", native_double, native_short, H5T__conv_double_short);
    status |=
        H5T__register_int(H5T_PERS_HARD, "ldbl_short", native_ldouble, native_short, H5T__conv_ldouble_short);

    /* From floats to unsigned short */
    status |=
        H5T__register_int(H5T_PERS_HARD, "flt_ushort", native_float, native_ushort, H5T__conv_float_ushort);
    status |=
        H5T__register_int(H5T_PERS_HARD, "dbl_ushort", native_double, native_ushort, H5T__conv_double_ushort);
    status |= H5T__register_int(H5T_PERS_HARD, "ldbl_ushort", native_ldouble, native_ushort,
                                H5T__conv_ldouble_ushort);

    /* From floats to int */
    status |= H5T__register_int(H5T_PERS_HARD, "flt_int", native_float, native_int, H5T__conv_float_int);
    status |= H5T__register_int(H5T_PERS_HARD, "dbl_int", native_double, native_int, H5T__conv_double_int);
    status |= H5T__register_int(H5T_PERS_HARD, "ldbl_int", native_ldouble, native_int, H5T__conv_ldouble_int);

    /* From floats to unsigned int */
    status |= H5T__register_int(H5T_PERS_HARD, "flt_uint", native_float, native_uint, H5T__conv_float_uint);
    status |= H5T__register_int(H5T_PERS_HARD, "dbl_uint", native_double, native_uint, H5T__conv_double_uint);
    status |=
        H5T__register_int(H5T_PERS_HARD, "ldbl_uint", native_ldouble, native_uint, H5T__conv_ldouble_uint);

    /* From floats to long */
    status |= H5T__register_int(H5T_PERS_HARD, "flt_long", native_float, native_long, H5T__conv_float_long);
    status |= H5T__register_int(H5T_PERS_HARD, "dbl_long", native_double, native_long, H5T__conv_double_long);
    status |=
        H5T__register_int(H5T_PERS_HARD, "ldbl_long", native_ldouble, native_long, H5T__conv_ldouble_long);

    /* From floats to unsigned long */
    status |=
        H5T__register_int(H5T_PERS_HARD, "flt_ulong", native_float, native_ulong, H5T__conv_float_ulong);
    status |=
        H5T__register_int(H5T_PERS_HARD, "dbl_ulong", native_double, native_ulong, H5T__conv_double_ulong);
    status |=
        H5T__register_int(H5T_PERS_HARD, "ldbl_ulong", native_ldouble, native_ulong, H5T__conv_ldouble_ulong);

    /* From floats to long long */
    status |=
        H5T__register_int(H5T_PERS_HARD, "flt_llong", native_float, native_llong, H5T__conv_float_llong);
    status |=
        H5T__register_int(H5T_PERS_HARD, "dbl_llong", native_double, native_llong, H5T__conv_double_llong);
#ifdef H5T_CONV_INTERNAL_LDOUBLE_LLONG
    status |=
        H5T__register_int(H5T_PERS_HARD, "ldbl_llong", native_ldouble, native_llong, H5T__conv_ldouble_llong);
#endif /* H5T_CONV_INTERNAL_LDOUBLE_LLONG */

    /* From floats to unsigned long long */
    status |=
        H5T__register_int(H5T_PERS_HARD, "flt_ullong", native_float, native_ullong, H5T__conv_float_ullong);
    status |=
        H5T__register_int(H5T_PERS_HARD, "dbl_ullong", native_double, native_ullong, H5T__conv_double_ullong);
#if H5T_CONV_INTERNAL_LDOUBLE_ULLONG
    status |= H5T__register_int(H5T_PERS_HARD, "ldbl_ullong", native_ldouble, native_ullong,
                                H5T__conv_ldouble_ullong);
#endif /* H5T_CONV_INTERNAL_LDOUBLE_ULLONG */

    /*
     * The special no-op conversion is the fastest, so we list it last. The
     * data types we use are not important as long as the source and
     * destination are equal.
     */
    status |= H5T__register_int(H5T_PERS_HARD, "no-op", native_int, native_int, H5T__conv_noop);

    /* Initialize the +/- Infinity values for floating-point types */
    status |= H5T__init_inf();

    if (status < 0)
        HGOTO_ERROR(H5E_DATATYPE, H5E_CANTINIT, FAIL, "unable to register conversion function(s)")

    /* Register datatype creation property class properties here.  See similar
     * code in H5D_init(), etc. for example.
     */

    /* Only register the default property list if it hasn't been created yet */
    if (H5P_LST_DATATYPE_CREATE_ID_g == (-1)) {
        /* ========== Datatype Creation Property Class Initialization ============*/
        HDassert(H5P_CLS_DATATYPE_CREATE_g != NULL);

        /* Register the default datatype creation property list */
        if ((H5P_LST_DATATYPE_CREATE_ID_g = H5P_create_id(H5P_CLS_DATATYPE_CREATE_g, FALSE)) < 0)
            HGOTO_ERROR(H5E_PLIST, H5E_CANTREGISTER, FAIL, "can't insert property into class")
    } /* end if */

done:
    /* General cleanup */
    if (compound != NULL)
        (void)H5T_close_real(compound);
    if (enum_type != NULL)
        (void)H5T_close_real(enum_type);
    if (vlen != NULL)
        (void)H5T_close_real(vlen);
    if (array != NULL)
        (void)H5T_close_real(array);

    /* Error cleanup */
    if (ret_value < 0) {
        if (dt) {
            /* Check if we should call H5T_close_real or H5FL_FREE */
            if (copied_dtype)
                (void)H5T_close_real(dt);
            else {
                if (dt->shared->owned_vol_obj && H5VL_free_object(dt->shared->owned_vol_obj) < 0)
                    HDONE_ERROR(H5E_DATATYPE, H5E_CANTCLOSEOBJ, FAIL, "unable to close owned VOL object")
                dt->shared = H5FL_FREE(H5T_shared_t, dt->shared);
                dt         = H5FL_FREE(H5T_t, dt);
            } /* end else */
        }     /* end if */
    }         /* end if */

    FUNC_LEAVE_NOAPI(ret_value)
} /* end H5T_init() */

/*-------------------------------------------------------------------------
 * Function:   H5T__unlock_cb
 *
 * Purpose:    Clear the immutable flag for a datatype.  This function is
 *             called when the library is closing in order to unlock all
 *             registered datatypes and thus make them free-able.
 *
 * Return:     Non-negative on success/Negative on failure
 *
 * Programmer:  Robb Matzke
 *              Monday, April 27, 1998
 *
 *-------------------------------------------------------------------------
 */
static int
H5T__unlock_cb(void *_dt, hid_t H5_ATTR_UNUSED id, void *_udata)
{
    H5T_t *dt = (H5T_t *)_dt;
    int *  n  = (int *)_udata;

    FUNC_ENTER_STATIC_NOERR

    HDassert(dt);
    HDassert(dt->shared);

    if (H5T_STATE_IMMUTABLE == dt->shared->state) {
        dt->shared->state = H5T_STATE_RDONLY;
        (*n)++;
    } /* end if */

    FUNC_LEAVE_NOAPI(SUCCEED)
} /* end H5T__unlock_cb() */

/*-------------------------------------------------------------------------
 * Function:   H5T_top_term_package
 *
 * Purpose:    Close the "top" of the interface, releasing IDs, etc.
 *
 * Return:     Success:    Positive if any action might have caused a
 *                            change in some other interface; zero otherwise.
 *             Failure:    Negative
 *
 * Programmer:  Quincey Koziol
 *              Thursday, September 10, 2015
 *
 *-------------------------------------------------------------------------
 */
int
H5T_top_term_package(void)
{
    int n = 0;

    FUNC_ENTER_NOAPI_NOINIT_NOERR

    /* Unregister all conversion functions */
    if (H5T_g.path) {
        int i, nprint = 0;

        for (i = 0; i < H5T_g.npaths; i++) {
            H5T_path_t *path;

            path = H5T_g.path[i];
            HDassert(path);
            if (path->conv.u.app_func) {
                H5T__print_stats(path, &nprint /*in,out*/);
                path->cdata.command = H5T_CONV_FREE;
                if (path->conv.is_app) {
                    if ((path->conv.u.app_func)((hid_t)FAIL, (hid_t)FAIL, &(path->cdata), (size_t)0,
                                                (size_t)0, (size_t)0, NULL, NULL, H5CX_get_dxpl()) < 0) {
#ifdef H5T_DEBUG
                        if (H5DEBUG(T)) {
                            HDfprintf(H5DEBUG(T),
                                      "H5T: conversion function "
                                      "0x%08lx failed to free private data for "
                                      "%s (ignored)\n",
                                      (unsigned long)(path->conv.u.app_func), path->name);
                        } /* end if */
#endif
                        H5E_clear_stack(NULL); /*ignore the error*/
                    }                          /* end if */
                }                              /* end if */
                else {
                    if ((path->conv.u.lib_func)((hid_t)FAIL, (hid_t)FAIL, &(path->cdata), (size_t)0,
                                                (size_t)0, (size_t)0, NULL, NULL) < 0) {
#ifdef H5T_DEBUG
                        if (H5DEBUG(T)) {
                            HDfprintf(H5DEBUG(T),
                                      "H5T: conversion function "
                                      "0x%08lx failed to free private data for "
                                      "%s (ignored)\n",
                                      (unsigned long)(path->conv.u.lib_func), path->name);
                        } /* end if */
#endif
                        H5E_clear_stack(NULL); /*ignore the error*/
                    }                          /* end if */
                }                              /* end else */
            }                                  /* end if */

            if (path->src)
                (void)H5T_close_real(path->src);
            if (path->dst)
                (void)H5T_close_real(path->dst);
            path          = H5FL_FREE(H5T_path_t, path);
            H5T_g.path[i] = NULL;
        } /* end for */
<<<<<<< HEAD

        /* Clear conversion tables */
        H5T_g.path   = (H5T_path_t **)H5MM_xfree(H5T_g.path);
        H5T_g.npaths = 0;
        H5T_g.apaths = 0;
        H5T_g.soft   = (H5T_soft_t *)H5MM_xfree(H5T_g.soft);
        H5T_g.nsoft  = 0;
        H5T_g.asoft  = 0;

=======

        /* Clear conversion tables */
        H5T_g.path   = (H5T_path_t **)H5MM_xfree(H5T_g.path);
        H5T_g.npaths = 0;
        H5T_g.apaths = 0;
        H5T_g.soft   = (H5T_soft_t *)H5MM_xfree(H5T_g.soft);
        H5T_g.nsoft  = 0;
        H5T_g.asoft  = 0;

>>>>>>> 9e6de287
        n++;
    } /* end if */

    /* Unlock all datatypes, then free them */
    /* note that we are ignoring the return value from H5I_iterate() */
    /* Also note that we are incrementing 'n' in the callback */
    H5I_iterate(H5I_DATATYPE, H5T__unlock_cb, &n, FALSE);

    /* Release all datatype IDs */
    if (H5I_nmembers(H5I_DATATYPE) > 0) {
        (void)H5I_clear_type(H5I_DATATYPE, FALSE, FALSE);
        n++; /*H5I*/
    }        /* end if */

    /* Reset all the datatype IDs */
    if (H5T_IEEE_F32BE_g > 0) {
        H5T_IEEE_F32BE_g = FAIL;
        H5T_IEEE_F32LE_g = FAIL;
        H5T_IEEE_F64BE_g = FAIL;
        H5T_IEEE_F64LE_g = FAIL;

        H5T_STD_I8BE_g        = FAIL;
        H5T_STD_I8LE_g        = FAIL;
        H5T_STD_I16BE_g       = FAIL;
        H5T_STD_I16LE_g       = FAIL;
        H5T_STD_I32BE_g       = FAIL;
        H5T_STD_I32LE_g       = FAIL;
        H5T_STD_I64BE_g       = FAIL;
        H5T_STD_I64LE_g       = FAIL;
        H5T_STD_U8BE_g        = FAIL;
        H5T_STD_U8LE_g        = FAIL;
        H5T_STD_U16BE_g       = FAIL;
        H5T_STD_U16LE_g       = FAIL;
        H5T_STD_U32BE_g       = FAIL;
        H5T_STD_U32LE_g       = FAIL;
        H5T_STD_U64BE_g       = FAIL;
        H5T_STD_U64LE_g       = FAIL;
        H5T_STD_B8BE_g        = FAIL;
        H5T_STD_B8LE_g        = FAIL;
        H5T_STD_B16BE_g       = FAIL;
        H5T_STD_B16LE_g       = FAIL;
        H5T_STD_B32BE_g       = FAIL;
        H5T_STD_B32LE_g       = FAIL;
        H5T_STD_B64BE_g       = FAIL;
        H5T_STD_B64LE_g       = FAIL;
        H5T_STD_REF_OBJ_g     = FAIL;
        H5T_STD_REF_DSETREG_g = FAIL;
        H5T_STD_REF_g         = FAIL;

        H5T_UNIX_D32BE_g = FAIL;
        H5T_UNIX_D32LE_g = FAIL;
        H5T_UNIX_D64BE_g = FAIL;
        H5T_UNIX_D64LE_g = FAIL;

        H5T_C_S1_g = FAIL;

        H5T_FORTRAN_S1_g = FAIL;

        H5T_NATIVE_SCHAR_g   = FAIL;
        H5T_NATIVE_UCHAR_g   = FAIL;
        H5T_NATIVE_SHORT_g   = FAIL;
        H5T_NATIVE_USHORT_g  = FAIL;
        H5T_NATIVE_INT_g     = FAIL;
        H5T_NATIVE_UINT_g    = FAIL;
        H5T_NATIVE_LONG_g    = FAIL;
        H5T_NATIVE_ULONG_g   = FAIL;
        H5T_NATIVE_LLONG_g   = FAIL;
        H5T_NATIVE_ULLONG_g  = FAIL;
        H5T_NATIVE_FLOAT_g   = FAIL;
        H5T_NATIVE_DOUBLE_g  = FAIL;
        H5T_NATIVE_LDOUBLE_g = FAIL;
        H5T_NATIVE_B8_g      = FAIL;
        H5T_NATIVE_B16_g     = FAIL;
        H5T_NATIVE_B32_g     = FAIL;
        H5T_NATIVE_B64_g     = FAIL;
        H5T_NATIVE_OPAQUE_g  = FAIL;
        H5T_NATIVE_HADDR_g   = FAIL;
        H5T_NATIVE_HSIZE_g   = FAIL;
        H5T_NATIVE_HSSIZE_g  = FAIL;
        H5T_NATIVE_HERR_g    = FAIL;
        H5T_NATIVE_HBOOL_g   = FAIL;

        H5T_NATIVE_INT8_g        = FAIL;
        H5T_NATIVE_UINT8_g       = FAIL;
        H5T_NATIVE_INT_LEAST8_g  = FAIL;
        H5T_NATIVE_UINT_LEAST8_g = FAIL;
        H5T_NATIVE_INT_FAST8_g   = FAIL;
        H5T_NATIVE_UINT_FAST8_g  = FAIL;

        H5T_NATIVE_INT16_g        = FAIL;
        H5T_NATIVE_UINT16_g       = FAIL;
        H5T_NATIVE_INT_LEAST16_g  = FAIL;
        H5T_NATIVE_UINT_LEAST16_g = FAIL;
        H5T_NATIVE_INT_FAST16_g   = FAIL;
        H5T_NATIVE_UINT_FAST16_g  = FAIL;

        H5T_NATIVE_INT32_g        = FAIL;
        H5T_NATIVE_UINT32_g       = FAIL;
        H5T_NATIVE_INT_LEAST32_g  = FAIL;
        H5T_NATIVE_UINT_LEAST32_g = FAIL;
        H5T_NATIVE_INT_FAST32_g   = FAIL;
        H5T_NATIVE_UINT_FAST32_g  = FAIL;

        H5T_NATIVE_INT64_g        = FAIL;
        H5T_NATIVE_UINT64_g       = FAIL;
        H5T_NATIVE_INT_LEAST64_g  = FAIL;
        H5T_NATIVE_UINT_LEAST64_g = FAIL;
        H5T_NATIVE_INT_FAST64_g   = FAIL;
        H5T_NATIVE_UINT_FAST64_g  = FAIL;

        n++;
    } /* end if */

    FUNC_LEAVE_NOAPI(n)
} /* end H5T_top_term_package() */

/*-------------------------------------------------------------------------
 * Function:   H5T_term_package
 *
 * Purpose:    Close this interface.
 *
 * Note:    Finishes shutting down the interface, after
 *          H5T_top_term_package() is called
 *
 * Return:   Success:    Positive if any action might have caused a
 *                change in some other interface; zero
 *                otherwise.
 *           Failure:    Negative
 *
 * Programmer:  Robb Matzke
 *              Friday, November 20, 1998
 *
 *-------------------------------------------------------------------------
 */
int
H5T_term_package(void)
{
    int n = 0;

    FUNC_ENTER_NOAPI_NOINIT_NOERR

    /* Sanity check */
    HDassert(0 == H5I_nmembers(H5I_DATATYPE));

    /* Destroy the datatype object id group */
    n += (H5I_dec_type_ref(H5I_DATATYPE) > 0);

    FUNC_LEAVE_NOAPI(n)
} /* end H5T_term_package() */

/*-------------------------------------------------------------------------
 * Function:    H5T__close_cb
 *
 * Purpose:     Called when the ref count reaches zero on the datatype's ID
 *
 * Return:      SUCCEED/FAIL
 *
 *-------------------------------------------------------------------------
 */
static herr_t
H5T__close_cb(H5T_t *dt, void **request)
{
    herr_t ret_value = SUCCEED; /* Return value */

    FUNC_ENTER_STATIC

    /* Sanity check */
    HDassert(dt);
    HDassert(dt->shared);

    /* If this datatype is VOL-managed (i.e.: has a VOL object),
     * close it through the VOL connector.
     */
    if (NULL != dt->vol_obj) {
        /* Close the connector-managed datatype data */
        if (H5VL_datatype_close(dt->vol_obj, H5P_DATASET_XFER_DEFAULT, request) < 0)
            HGOTO_ERROR(H5E_DATATYPE, H5E_CLOSEERROR, FAIL, "unable to close datatype")

        /* Free the VOL object */
        if (H5VL_free_object(dt->vol_obj) < 0)
            HGOTO_ERROR(H5E_ATTR, H5E_CANTDEC, FAIL, "unable to free VOL object")
        dt->vol_obj = NULL;
    } /* end if */

    /* Close the datatype */
    if (H5T_close(dt) < 0)
        HGOTO_ERROR(H5E_DATATYPE, H5E_CLOSEERROR, FAIL, "unable to close datatype")

done:
    FUNC_LEAVE_NOAPI(ret_value)
} /* end H5T__close_cb() */

/*-------------------------------------------------------------------------
 * Function:   H5Tcreate
 *
 * Purpose:    Create a new type and initialize it to reasonable values.
 *             The type is a member of type class TYPE and is SIZE bytes.
 *
 * Return:    Success:    A new type identifier.
 *
 *            Failure:    Negative
 *
 * Errors:
 *        ARGS      BADVALUE    Invalid size.
 *        DATATYPE  CANTINIT    Can't create type.
 *        DATATYPE  CANTREGISTER    Can't register datatype ID.
 *
 * Programmer:    Robb Matzke
 *        Friday, December  5, 1997
 *-------------------------------------------------------------------------
 */
hid_t
H5Tcreate(H5T_class_t type, size_t size)
{
    H5T_t *dt = NULL; /* New datatype constructed */
    hid_t  ret_value; /* Return value */

    FUNC_ENTER_API(FAIL)
    H5TRACE2("i", "Ttz", type, size);

    /* check args. We support string (fixed-size or variable-length) now. */
    if (size <= 0 && size != H5T_VARIABLE)
        HGOTO_ERROR(H5E_ARGS, H5E_BADVALUE, FAIL, "size must be positive")

    /* create the type */
    if (NULL == (dt = H5T__create(type, size)))
        HGOTO_ERROR(H5E_DATATYPE, H5E_CANTINIT, FAIL, "unable to create type")

    /* Get an ID for the datatype */
    if ((ret_value = H5I_register(H5I_DATATYPE, dt, TRUE)) < 0)
        HGOTO_ERROR(H5E_DATATYPE, H5E_CANTREGISTER, FAIL, "unable to register datatype ID")

done:
    FUNC_LEAVE_API(ret_value)
} /* end H5Tcreate() */

/*-------------------------------------------------------------------------
 * Function:    H5Tcopy
 *
 * Purpose:     Copies a datatype.  The resulting datatype is not locked.
 *              The datatype should be closed when no longer needed by
 *              calling H5Tclose().
 *
 * Return:      Success:    The ID of a new datatype
 *
 *              Failure:    H5I_INVALID_HID
 *
 * Note:        The returned type is always transient and unlocked. If the
 *              TYPE_ID argument is a dataset instead of a datatype then
 *              this function returns a transient, modifiable datatype
 *              which is a copy of the dataset's datatype.
 *
 *-------------------------------------------------------------------------
 */
hid_t
H5Tcopy(hid_t obj_id)
{
    H5T_t *dt        = NULL;            /* Pointer to the datatype to copy */
    H5T_t *new_dt    = NULL;            /* Pointer to the new datatype */
    hid_t  dset_tid  = H5I_INVALID_HID; /* Datatype ID from dataset */
    hid_t  ret_value = H5I_INVALID_HID; /* Return value */

    FUNC_ENTER_API(H5I_INVALID_HID)
    H5TRACE1("i", "i", obj_id);

    switch (H5I_get_type(obj_id)) {
        case H5I_DATATYPE:
            /* The argument is a datatype handle */
            if (NULL == (dt = (H5T_t *)H5I_object(obj_id)))
                HGOTO_ERROR(H5E_ARGS, H5E_BADTYPE, H5I_INVALID_HID, "obj_id is not a datatype ID")
            break;

        case H5I_DATASET: {
            H5VL_object_t *         vol_obj;     /* Object for obj_id */
            H5VL_dataset_get_args_t vol_cb_args; /* Arguments to VOL callback */

            /* The argument is a dataset handle */
            if (NULL == (vol_obj = (H5VL_object_t *)H5I_object_verify(obj_id, H5I_DATASET)))
                HGOTO_ERROR(H5E_ARGS, H5E_BADTYPE, H5I_INVALID_HID, "type_id is not a dataset ID")

            /* Set up VOL callback arguments */
            vol_cb_args.op_type               = H5VL_DATASET_GET_TYPE;
            vol_cb_args.args.get_type.type_id = H5I_INVALID_HID;

            /* Get the datatype from the dataset
             * NOTE: This will have to be closed after we're done with it.
             */
            if (H5VL_dataset_get(vol_obj, &vol_cb_args, H5P_DATASET_XFER_DEFAULT, H5_REQUEST_NULL) < 0)
                HGOTO_ERROR(H5E_DATATYPE, H5E_CANTGET, H5I_INVALID_HID,
                            "unable to get datatype from the dataset")
            dset_tid = vol_cb_args.args.get_type.type_id;

            /* Unwrap the type ID */
            if (NULL == (dt = (H5T_t *)H5I_object(dset_tid)))
                HGOTO_ERROR(H5E_DATATYPE, H5E_BADTYPE, H5I_INVALID_HID,
                            "received invalid datatype from the dataset")
        } break;

        case H5I_UNINIT:
        case H5I_BADID:
        case H5I_FILE:
        case H5I_GROUP:
        case H5I_DATASPACE:
        case H5I_ATTR:
        case H5I_MAP:
        case H5I_VFL:
        case H5I_VOL:
        case H5I_GENPROP_CLS:
        case H5I_GENPROP_LST:
        case H5I_ERROR_CLASS:
        case H5I_ERROR_MSG:
        case H5I_ERROR_STACK:
        case H5I_SPACE_SEL_ITER:
        case H5I_EVENTSET:
        case H5I_NTYPES:
        default:
            HGOTO_ERROR(H5E_ARGS, H5E_BADTYPE, H5I_INVALID_HID, "not a datatype or dataset")
    } /* end switch */

    /* Copy datatype */
    if (NULL == (new_dt = H5T_copy(dt, H5T_COPY_TRANSIENT)))
        HGOTO_ERROR(H5E_DATATYPE, H5E_CANTINIT, H5I_INVALID_HID, "unable to copy");

    /* Get an ID for the copied datatype */
    if ((ret_value = H5I_register(H5I_DATATYPE, new_dt, TRUE)) < 0)
        HGOTO_ERROR(H5E_DATATYPE, H5E_CANTREGISTER, H5I_INVALID_HID, "unable to register datatype atom")

done:

    /* If we got a type ID from a passed-in dataset, we need to close that */
    if (dset_tid != H5I_INVALID_HID)
        if (H5I_dec_app_ref(dset_tid) < 0)
            HGOTO_ERROR(H5E_DATATYPE, H5E_BADID, FAIL, "problem freeing temporary dataset type ID")

    /* Close the new datatype on errors */
    if (H5I_INVALID_HID == ret_value)
        if (new_dt && H5T_close_real(new_dt) < 0)
            HDONE_ERROR(H5E_DATATYPE, H5E_CANTRELEASE, H5I_INVALID_HID, "unable to release datatype info")

    FUNC_LEAVE_API(ret_value)
} /* end H5Tcopy() */

/*-------------------------------------------------------------------------
 * Function:    H5Tclose
 *
 * Purpose:     Frees a datatype and all associated memory.
 *
 * Return:      Non-negative on success/Negative on failure
 *
 * Programmer:  Robb Matzke
 *              Tuesday, December  9, 1997
 *-------------------------------------------------------------------------
 */
herr_t
H5Tclose(hid_t type_id)
{
    H5T_t *dt;                  /* Pointer to datatype to close */
    herr_t ret_value = SUCCEED; /* Return value */

    FUNC_ENTER_API(FAIL)
    H5TRACE1("e", "i", type_id);

    /* Check args */
    if (NULL == (dt = (H5T_t *)H5I_object_verify(type_id, H5I_DATATYPE)))
        HGOTO_ERROR(H5E_ARGS, H5E_BADTYPE, FAIL, "not a datatype")
    if (H5T_STATE_IMMUTABLE == dt->shared->state)
        HGOTO_ERROR(H5E_ARGS, H5E_BADVALUE, FAIL, "immutable datatype")

    /* When the reference count reaches zero the resources are freed */
    if (H5I_dec_app_ref(type_id) < 0)
        HGOTO_ERROR(H5E_ID, H5E_BADID, FAIL, "problem freeing id")

done:
    FUNC_LEAVE_API(ret_value)
} /* end H5Tclose() */

/*-------------------------------------------------------------------------
 * Function:    H5Tclose_async
 *
 * Purpose:     Asynchronous version of H5Tclose.
 *
 * Return:      Non-negative on success/Negative on failure
 *
 *-------------------------------------------------------------------------
 */
herr_t
H5Tclose_async(const char *app_file, const char *app_func, unsigned app_line, hid_t type_id, hid_t es_id)
{
    H5T_t *        dt;                          /* Pointer to datatype to close */
    void *         token     = NULL;            /* Request token for async operation        */
    void **        token_ptr = H5_REQUEST_NULL; /* Pointer to request token for async operation        */
    H5VL_object_t *vol_obj   = NULL;            /* VOL object of dset_id */
    H5VL_t *       connector = NULL;            /* VOL connector */
    herr_t         ret_value = SUCCEED;         /* Return value */

    FUNC_ENTER_API(FAIL)
    H5TRACE5("e", "*s*sIuii", app_file, app_func, app_line, type_id, es_id);

    /* Check args */
    if (NULL == (dt = (H5T_t *)H5I_object_verify(type_id, H5I_DATATYPE)))
        HGOTO_ERROR(H5E_ARGS, H5E_BADTYPE, FAIL, "not a datatype")
    if (H5T_STATE_IMMUTABLE == dt->shared->state)
        HGOTO_ERROR(H5E_ARGS, H5E_BADVALUE, FAIL, "immutable datatype")

    /* Get dataset object's connector */
    if (NULL == (vol_obj = H5VL_vol_object(type_id)))
        HGOTO_ERROR(H5E_DATATYPE, H5E_CANTGET, FAIL, "can't get VOL object for dataset")

    /* Prepare for possible asynchronous operation */
    if (H5ES_NONE != es_id) {
        /* Increase connector's refcount, so it doesn't get closed if closing
         * the dataset closes the file */
        connector = vol_obj->connector;
        H5VL_conn_inc_rc(connector);

        /* Point at token for operation to set up */
        token_ptr = &token;
    } /* end if */

    /* When the reference count reaches zero the resources are freed */
    if (H5I_dec_app_ref_async(type_id, token_ptr) < 0)
        HGOTO_ERROR(H5E_ID, H5E_BADID, FAIL, "problem freeing id")

    /* If a token was created, add the token to the event set */
    if (NULL != token)
        if (H5ES_insert(es_id, vol_obj->connector, token,
                        H5ARG_TRACE5(__func__, "*s*sIuii", app_file, app_func, app_line, type_id, es_id)) < 0)
            HGOTO_ERROR(H5E_DATATYPE, H5E_CANTINSERT, FAIL, "can't insert token into event set")

done:
    if (connector && H5VL_conn_dec_rc(connector) < 0)
        HDONE_ERROR(H5E_DATATYPE, H5E_CANTDEC, FAIL, "can't decrement ref count on connector")

    FUNC_LEAVE_API(ret_value)
} /* end H5Tclose_async() */

/*-------------------------------------------------------------------------
 * Function:  H5Tequal
 *
 * Purpose:   Determines if two datatypes are equal.
 *
 * Return:    Success:    TRUE if equal, FALSE if unequal
 *
 *            Failure:    Negative
 *
 * Programmer:    Robb Matzke
 *        Wednesday, December 10, 1997
 *
 *-------------------------------------------------------------------------
 */
htri_t
H5Tequal(hid_t type1_id, hid_t type2_id)
{
    const H5T_t *dt1;       /* Pointer to first datatype */
    const H5T_t *dt2;       /* Pointer to second datatype */
    htri_t       ret_value; /* Return value */

    FUNC_ENTER_API(FAIL)
    H5TRACE2("t", "ii", type1_id, type2_id);

    /* check args */
    if (NULL == (dt1 = (H5T_t *)H5I_object_verify(type1_id, H5I_DATATYPE)))
        HGOTO_ERROR(H5E_ARGS, H5E_BADTYPE, FAIL, "not a datatype")
    if (NULL == (dt2 = (H5T_t *)H5I_object_verify(type2_id, H5I_DATATYPE)))
        HGOTO_ERROR(H5E_ARGS, H5E_BADTYPE, FAIL, "not a datatype")

    ret_value = (0 == H5T_cmp(dt1, dt2, FALSE)) ? TRUE : FALSE;

done:
    FUNC_LEAVE_API(ret_value)
} /* end H5Tequal() */

/*-------------------------------------------------------------------------
 * Function:    H5Tlock
 *
 * Purpose:    Locks a type, making it read only and non-destructable.
 *        This is normally done by the library for predefined datatypes so
 *        the application doesn't inadvertently change or delete a
 *        predefined type.
 *
 *        Once a datatype is locked it can never be unlocked unless
 *        the entire library is closed.
 *
 * Return:    Non-negative on success/Negative on failure
 *
 * Programmer:    Robb Matzke
 *        Friday, January     9, 1998
 *
 *-------------------------------------------------------------------------
 */
herr_t
H5Tlock(hid_t type_id)
{
    H5T_t *dt;                  /* Datatype to operate on */
    herr_t ret_value = SUCCEED; /* Return value */

    FUNC_ENTER_API(FAIL)
    H5TRACE1("e", "i", type_id);

    /* Check args */
    if (NULL == (dt = (H5T_t *)H5I_object_verify(type_id, H5I_DATATYPE)))
        HGOTO_ERROR(H5E_ARGS, H5E_BADTYPE, FAIL, "not a datatype")
    if (H5T_STATE_NAMED == dt->shared->state || H5T_STATE_OPEN == dt->shared->state)
        HGOTO_ERROR(H5E_ARGS, H5E_BADVALUE, FAIL, "unable to lock named datatype")

    if (H5T_lock(dt, TRUE) < 0)
        HGOTO_ERROR(H5E_DATATYPE, H5E_CANTINIT, FAIL, "unable to lock transient datatype")

done:
    FUNC_LEAVE_API(ret_value)
} /* end H5Tlock() */

/*-------------------------------------------------------------------------
 * Function:  H5Tget_class
 *
 * Purpose:   Returns the datatype class identifier for datatype TYPE_ID.
 *
 * Return:    Success:    One of the non-negative datatype class constants.
 *
 *            Failure:    H5T_NO_CLASS (Negative)
 *
 * Programmer:    Robb Matzke
 *        Monday, December  8, 1997
 *
 *-------------------------------------------------------------------------
 */
H5T_class_t
H5Tget_class(hid_t type_id)
{
    H5T_t *     dt;        /* Pointer to datatype */
    H5T_class_t ret_value; /* Return value */

    FUNC_ENTER_API(H5T_NO_CLASS)
    H5TRACE1("Tt", "i", type_id);

    /* Check args */
    if (NULL == (dt = (H5T_t *)H5I_object_verify(type_id, H5I_DATATYPE)))
        HGOTO_ERROR(H5E_ARGS, H5E_BADTYPE, H5T_NO_CLASS, "not a datatype")

    /* Set return value */
    ret_value = H5T_get_class(dt, FALSE);

done:
    FUNC_LEAVE_API(ret_value)
} /* end H5Tget_class() */

/*-------------------------------------------------------------------------
 * Function:  H5T_get_class
 *
 * Purpose:   Returns the data type class identifier for a datatype ptr.
 *
 * Return:    Success:    One of the non-negative data type class constants.
 *
 *            Failure:    H5T_NO_CLASS (Negative)
 *
 * Programmer:    Robb Matzke
 *        Monday, December  8, 1997
 *
 *-------------------------------------------------------------------------
 */
H5T_class_t
H5T_get_class(const H5T_t *dt, htri_t internal)
{
    H5T_class_t ret_value = H5T_NO_CLASS; /* Return value */

    FUNC_ENTER_NOAPI_NOERR

    HDassert(dt);

    /* Externally, a VL string is a string; internally, a VL string is a VL. */
    if (internal) {
        ret_value = dt->shared->type;
    }
    else {
        if (H5T_IS_VL_STRING(dt->shared))
            ret_value = H5T_STRING;
        else
            ret_value = dt->shared->type;
    }

    FUNC_LEAVE_NOAPI(ret_value)
} /* end H5T_get_class() */

/*-------------------------------------------------------------------------
 * Function:   H5Tdetect_class
 *
 * Purpose:    Check whether a datatype contains (or is) a certain type of
 *             datatype.
 *
 * Return:     TRUE (1) or FALSE (0) on success/Negative on failure
 *
 * Programmer:    Quincey Koziol
 *        Wednesday, November 29, 2000
 *-------------------------------------------------------------------------
 */
htri_t
H5Tdetect_class(hid_t type, H5T_class_t cls)
{
    H5T_t *dt;        /* Datatype to query */
    htri_t ret_value; /* Return value */

    FUNC_ENTER_API(FAIL)
    H5TRACE2("t", "iTt", type, cls);

    /* Check args */
    if (NULL == (dt = (H5T_t *)H5I_object_verify(type, H5I_DATATYPE)))
        HGOTO_ERROR(H5E_ARGS, H5E_BADTYPE, H5T_NO_CLASS, "not a datatype")
    if (!(cls > H5T_NO_CLASS && cls < H5T_NCLASSES))
        HGOTO_ERROR(H5E_ARGS, H5E_BADTYPE, H5T_NO_CLASS, "not a datatype class")

    /* Set return value */
    if ((ret_value = H5T_detect_class(dt, cls, TRUE)) < 0)
        HGOTO_ERROR(H5E_DATATYPE, H5E_CANTGET, H5T_NO_CLASS, "can't get datatype class")

done:
    FUNC_LEAVE_API(ret_value)
} /* end H5Tdetect_class() */

/*-------------------------------------------------------------------------
 * Function:   H5T_detect_class
 *
 * Purpose:    Check whether a datatype contains (or is) a certain type of
 *             datatype.
 *
 * Return:     TRUE (1) or FALSE (0) on success/Negative on failure
 *
 * Programmer:    Quincey Koziol
 *        Wednesday, November 29, 2000
 *
 *-------------------------------------------------------------------------
 */
htri_t
H5T_detect_class(const H5T_t *dt, H5T_class_t cls, hbool_t from_api)
{
    unsigned i;
    htri_t   ret_value = FALSE; /* Return value */

    FUNC_ENTER_NOAPI_NOERR

    HDassert(dt);
    HDassert(cls > H5T_NO_CLASS && cls < H5T_NCLASSES);

    /* Consider VL string as a string for API, as a VL for internal use. */
    /* (note that this check must be performed before checking if the VL
     *  string belongs to the H5T_VLEN class, which would otherwise return
     *  true. -QAK)
     */
    if (from_api && H5T_IS_VL_STRING(dt->shared))
        HGOTO_DONE(H5T_STRING == cls);

    /* Check if this type is the correct type */
    if (dt->shared->type == cls)
        HGOTO_DONE(TRUE);

    /* check for types that might have the correct type as a component */
    switch (dt->shared->type) {
        case H5T_COMPOUND:
            for (i = 0; i < dt->shared->u.compnd.nmembs; i++) {
                htri_t nested_ret; /* Return value from nested call */

                /* Check if this field's type is the correct type */
                if (dt->shared->u.compnd.memb[i].type->shared->type == cls)
                    HGOTO_DONE(TRUE);

                /* Recurse if it's VL, compound, enum or array */
                if (H5T_IS_COMPLEX(dt->shared->u.compnd.memb[i].type->shared->type))
                    if ((nested_ret = H5T_detect_class(dt->shared->u.compnd.memb[i].type, cls, from_api)) !=
                        FALSE)
                        HGOTO_DONE(nested_ret);
            } /* end for */
            break;

        case H5T_ARRAY:
        case H5T_VLEN:
        case H5T_ENUM:
            HGOTO_DONE(H5T_detect_class(dt->shared->parent, cls, from_api));
            break;
        case H5T_NO_CLASS:
        case H5T_INTEGER:
        case H5T_FLOAT:
        case H5T_TIME:
        case H5T_STRING:
        case H5T_BITFIELD:
        case H5T_OPAQUE:
        case H5T_REFERENCE:
        case H5T_NCLASSES:
        default:
            break;
    } /* end if */

done:
    FUNC_LEAVE_NOAPI(ret_value)
} /* end H5T_detect_class() */

/*-------------------------------------------------------------------------
 * Function:  H5Tis_variable_str
 *
 * Purpose:   Check whether a datatype is a variable-length string
 *
 * Return:    TRUE (1) or FALSE (0) on success/Negative on failure
 *
 * Programmer:    Raymond Lu
 *        November 4, 2002
 *
 *-------------------------------------------------------------------------
 */
htri_t
H5Tis_variable_str(hid_t dtype_id)
{
    H5T_t *dt;        /* Datatype to query */
    htri_t ret_value; /* Return value */

    FUNC_ENTER_API(FAIL)
    H5TRACE1("t", "i", dtype_id);

    /* Check args */
    if (NULL == (dt = (H5T_t *)H5I_object_verify(dtype_id, H5I_DATATYPE)))
        HGOTO_ERROR(H5E_ARGS, H5E_BADTYPE, FAIL, "not a datatype")

    /* Set return value */
    if ((ret_value = H5T_is_variable_str(dt)) < 0)
        HGOTO_ERROR(H5E_DATATYPE, H5E_UNSUPPORTED, FAIL, "can't determine if datatype is VL-string")

done:
    FUNC_LEAVE_API(ret_value)
} /* end H5Tis_variable_str() */

/*-------------------------------------------------------------------------
 * Function:  H5T_is_variable_str
 *
 * Purpose:   Check whether a datatype is a variable-length string
 *
 * Return:    TRUE (1) or FALSE (0) on success/Negative on failure
 *
 * Programmer:    Quincey Koziol
 *        October 17, 2007
 *
 *-------------------------------------------------------------------------
 */
htri_t
H5T_is_variable_str(const H5T_t *dt)
{
    FUNC_ENTER_NOAPI_NOINIT_NOERR

    FUNC_LEAVE_NOAPI(H5T_IS_VL_STRING(dt->shared))
} /* end H5T_is_variable_str() */

/*-------------------------------------------------------------------------
 * Function:  H5Tget_size
 *
 * Purpose:   Determines the total size of a datatype in bytes.
 *
 * Return:    Success:    Size of the datatype in bytes.     The size of
 *                datatype is the size of an instance of that
 *                datatype.
 *
 *            Failure:    0 (valid datatypes are never zero size)
 *
 * Programmer:    Robb Matzke
 *        Monday, December  8, 1997
 *
 *-------------------------------------------------------------------------
 */
size_t
H5Tget_size(hid_t type_id)
{
    H5T_t *dt;        /* Datatype to query */
    size_t ret_value; /* Return value */

    FUNC_ENTER_API(0)
    H5TRACE1("z", "i", type_id);

    /* Check args */
    if (NULL == (dt = (H5T_t *)H5I_object_verify(type_id, H5I_DATATYPE)))
        HGOTO_ERROR(H5E_ARGS, H5E_BADTYPE, 0, "not a datatype")

    /* size */
    ret_value = H5T_GET_SIZE(dt);

done:
    FUNC_LEAVE_API(ret_value)
} /* end H5Tget_size() */

/*-------------------------------------------------------------------------
 * Function:    H5Tset_size
 *
 * Purpose:    Sets the total size in bytes for a datatype (this operation
 *        is not permitted on reference datatypes).  If the size is
 *        decreased so that the significant bits of the datatype
 *        extend beyond the edge of the new size, then the `offset'
 *        property is decreased toward zero.  If the `offset' becomes
 *        zero and the significant bits of the datatype still hang
 *        over the edge of the new size, then the number of significant
 *        bits is decreased.
 *
 *        Adjusting the size of an H5T_STRING automatically sets the
 *        precision to 8*size.
 *
 *        All datatypes have a positive size.
 *
 * Return:    Non-negative on success/Negative on failure
 *
 * Programmer:    Robb Matzke
 *        Wednesday, January  7, 1998
 *
 *-------------------------------------------------------------------------
 */
herr_t
H5Tset_size(hid_t type_id, size_t size)
{
    H5T_t *dt;                  /* Datatype to modify */
    herr_t ret_value = SUCCEED; /* Return value */

    FUNC_ENTER_API(FAIL)
    H5TRACE2("e", "iz", type_id, size);

    /* Check args */
    if (NULL == (dt = (H5T_t *)H5I_object_verify(type_id, H5I_DATATYPE)))
        HGOTO_ERROR(H5E_ARGS, H5E_BADTYPE, FAIL, "not a datatype")
    if (H5T_STATE_TRANSIENT != dt->shared->state)
        HGOTO_ERROR(H5E_ARGS, H5E_CANTINIT, FAIL, "datatype is read-only")
    if (size <= 0 && size != H5T_VARIABLE)
        HGOTO_ERROR(H5E_ARGS, H5E_BADVALUE, FAIL, "size must be positive")
    if (size == H5T_VARIABLE && !H5T_IS_STRING(dt->shared))
        HGOTO_ERROR(H5E_ARGS, H5E_BADVALUE, FAIL, "only strings may be variable length")
    if (H5T_ENUM == dt->shared->type && dt->shared->u.enumer.nmembs > 0)
        HGOTO_ERROR(H5E_DATATYPE, H5E_CANTINIT, FAIL, "operation not allowed after members are defined")
    if (H5T_REFERENCE == dt->shared->type)
        HGOTO_ERROR(H5E_DATATYPE, H5E_CANTINIT, FAIL, "operation not defined for this datatype")

    /* Modify the datatype */
    if (H5T__set_size(dt, size) < 0)
        HGOTO_ERROR(H5E_DATATYPE, H5E_CANTINIT, FAIL, "unable to set size for datatype")

done:
    FUNC_LEAVE_API(ret_value)
} /* end H5Tset_size() */

/*-------------------------------------------------------------------------
 * Function:  H5Tget_super
 *
 * Purpose:   Returns the type from which TYPE is derived. In the case of
 *            an enumeration type the return value is an integer type.
 *
 * Return:    Success:    Type ID for base datatype.
 *
 *            Failure:    negative
 *
 * Programmer:    Robb Matzke
 *              Wednesday, December 23, 1998
 *-------------------------------------------------------------------------
 */
hid_t
H5Tget_super(hid_t type)
{
    H5T_t *dt;                          /* Datatype to query */
    H5T_t *super     = NULL;            /* Supertype */
    hid_t  ret_value = H5I_INVALID_HID; /* Return value */

    FUNC_ENTER_API(H5I_INVALID_HID)
    H5TRACE1("i", "i", type);

    if (NULL == (dt = (H5T_t *)H5I_object_verify(type, H5I_DATATYPE)))
        HGOTO_ERROR(H5E_ARGS, H5E_BADTYPE, H5I_INVALID_HID, "not a datatype")
    if (NULL == (super = H5T_get_super(dt)))
        HGOTO_ERROR(H5E_DATATYPE, H5E_CANTINIT, H5I_INVALID_HID, "not a datatype")
    if ((ret_value = H5I_register(H5I_DATATYPE, super, TRUE)) < 0)
        HGOTO_ERROR(H5E_DATATYPE, H5E_CANTREGISTER, H5I_INVALID_HID, "unable to register parent datatype")

done:
    if (H5I_INVALID_HID == ret_value)
        if (super && H5T_close_real(super) < 0)
            HDONE_ERROR(H5E_DATATYPE, H5E_CANTRELEASE, H5I_INVALID_HID,
                        "unable to release super datatype info")

    FUNC_LEAVE_API(ret_value)
} /* end H5Tget_super() */

/*-------------------------------------------------------------------------
 * Function:  H5T_get_super
 *
 * Purpose:   Private function for H5Tget_super.  Returns the type from
 *            which TYPE is derived. In the case of an enumeration type
 *            the return value is an integer type.
 *
 * Return:    Success:    Data type for base data type.
 *            Failure:        NULL
 *
 * Programmer:    Raymond Lu
 *                October 9, 2002
 *
 *-------------------------------------------------------------------------
 */
H5T_t *
H5T_get_super(const H5T_t *dt)
{
    H5T_t *ret_value = NULL;

    FUNC_ENTER_NOAPI(NULL)

    HDassert(dt);

    if (!dt->shared->parent)
        HGOTO_ERROR(H5E_ARGS, H5E_BADVALUE, NULL, "not a derived data type");
    if (NULL == (ret_value = H5T_copy(dt->shared->parent, H5T_COPY_ALL)))
        HGOTO_ERROR(H5E_DATATYPE, H5E_CANTINIT, NULL, "unable to copy parent data type");

done:
    FUNC_LEAVE_NOAPI(ret_value)
} /* end H5T_get_super() */

/*-------------------------------------------------------------------------
 * Function:    H5T__register_int
 *
 * Purpose:    Register a library internal datatype conversion routine.
 *
 * Return:    Non-negative on success/Negative on failure
 *
 * Programmer:  Quincey Koziol
 *              Wednesday, March 7, 1998
 *-------------------------------------------------------------------------
 */
static herr_t
H5T__register_int(H5T_pers_t pers, const char *name, H5T_t *src, H5T_t *dst, H5T_lib_conv_t func)
{
    H5T_conv_func_t conv_func;           /* Conversion function wrapper */
    herr_t          ret_value = SUCCEED; /* Return value */

    FUNC_ENTER_STATIC

    /* Check args */
    HDassert(H5T_PERS_HARD == pers || H5T_PERS_SOFT == pers);
    HDassert(name && *name);
    HDassert(src);
    HDassert(dst);
    HDassert(func);

    /* Set up conversion function wrapper */
    conv_func.is_app     = FALSE;
    conv_func.u.lib_func = func;

    /* Register conversion */
    if (H5T__register(pers, name, src, dst, &conv_func) < 0)
        HGOTO_ERROR(H5E_DATATYPE, H5E_CANTINIT, FAIL,
                    "unable to register internal datatype conversion routine")

done:
    FUNC_LEAVE_NOAPI(ret_value)
} /* end H5T__register_int() */

/*-------------------------------------------------------------------------
 * Function:    H5T__register
 *
 * Purpose:    Register a hard or soft conversion function for a data type
 *        conversion path.  The path is specified by the source and
 *        destination data types SRC_ID and DST_ID (for soft functions
 *        only the class of these types is important). If FUNC is a
 *        hard function then it replaces any previous path; if it's a
 *        soft function then it replaces all existing paths to which it
 *        applies and is used for any new path to which it applies as
 *        long as that path doesn't have a hard function.
 *
 * Return:    Non-negative on success/Negative on failure
 *
 * Programmer:    Robb Matzke
 *        Friday, January     9, 1998
 *-------------------------------------------------------------------------
 */
static herr_t
H5T__register(H5T_pers_t pers, const char *name, H5T_t *src, H5T_t *dst, H5T_conv_func_t *conv)
{
    hid_t       tmp_sid = -1, tmp_did = -1; /*temporary data type IDs    */
    H5T_path_t *old_path = NULL;            /*existing conversion path   */
    H5T_path_t *new_path = NULL;            /*new conversion path        */
    H5T_cdata_t cdata;                      /*temporary conversion data  */
    int         nprint = 0;                 /*number of paths shut down  */
    int         i;                          /*counter                    */
    herr_t      ret_value = SUCCEED;        /*return value               */

    FUNC_ENTER_STATIC

    /* Check args */
    HDassert(src);
    HDassert(dst);
    HDassert(conv);
    HDassert(H5T_PERS_HARD == pers || H5T_PERS_SOFT == pers);
    HDassert(name && *name);

    if (H5T_PERS_HARD == pers) {
        /* Only bother to register the path if it's not a no-op path (for this machine) */
        if (H5T_cmp(src, dst, FALSE)) {
            /* Locate or create a new conversion path */
            if (NULL == (new_path = H5T__path_find_real(src, dst, name, conv)))
                HGOTO_ERROR(H5E_DATATYPE, H5E_CANTINIT, FAIL, "unable to locate/allocate conversion path")

            /* Notify all other functions to recalculate private data since some
             * functions might cache a list of conversion functions.  For
             * instance, the compound type converter caches a list of conversion
             * functions for the members, so adding a new function should cause
             * the list to be recalculated to use the new function.
             */
            for (i = 0; i < H5T_g.npaths; i++)
                if (new_path != H5T_g.path[i])
                    H5T_g.path[i]->cdata.recalc = TRUE;
        } /* end if */
    }     /* end if */
    else {
        /* Add function to end of soft list */
        if ((size_t)H5T_g.nsoft >= H5T_g.asoft) {
            size_t      na = MAX(32, 2 * H5T_g.asoft);
            H5T_soft_t *x;

            if (NULL == (x = (H5T_soft_t *)H5MM_realloc(H5T_g.soft, na * sizeof(H5T_soft_t))))
                HGOTO_ERROR(H5E_RESOURCE, H5E_NOSPACE, FAIL, "memory allocation failed")
            H5T_g.asoft = na;
            H5T_g.soft  = x;
        } /* end if */
        HDstrncpy(H5T_g.soft[H5T_g.nsoft].name, name, (size_t)H5T_NAMELEN);
        H5T_g.soft[H5T_g.nsoft].name[H5T_NAMELEN - 1] = '\0';
        H5T_g.soft[H5T_g.nsoft].src                   = src->shared->type;
        H5T_g.soft[H5T_g.nsoft].dst                   = dst->shared->type;
        H5T_g.soft[H5T_g.nsoft].conv                  = *conv;
        H5T_g.nsoft++;

        /*
         * Any existing path (except the no-op path) to which this new soft
         * conversion function applies should be replaced by a new path that
         * uses this function.
         */
        for (i = 1; i < H5T_g.npaths; i++) {
            old_path = H5T_g.path[i];
            HDassert(old_path);

            /* Does the new soft conversion function apply to this path? */
            if (old_path->is_hard || old_path->src->shared->type != src->shared->type ||
                old_path->dst->shared->type != dst->shared->type)
                continue;

            if ((tmp_sid = H5I_register(H5I_DATATYPE, H5T_copy(old_path->src, H5T_COPY_ALL), FALSE)) < 0 ||
                (tmp_did = H5I_register(H5I_DATATYPE, H5T_copy(old_path->dst, H5T_COPY_ALL), FALSE)) < 0)
                HGOTO_ERROR(H5E_DATATYPE, H5E_CANTREGISTER, FAIL,
                            "unable to register data types for conv query")
            HDmemset(&cdata, 0, sizeof cdata);
            cdata.command = H5T_CONV_INIT;
            if (conv->is_app) {
                if ((conv->u.app_func)(tmp_sid, tmp_did, &cdata, (size_t)0, (size_t)0, (size_t)0, NULL, NULL,
                                       H5CX_get_dxpl()) < 0) {
                    H5I_dec_ref(tmp_sid);
                    H5I_dec_ref(tmp_did);
                    tmp_sid = tmp_did = -1;
                    H5E_clear_stack(NULL);
                    continue;
                } /* end if */
            }     /* end if */
            else if ((conv->u.lib_func)(tmp_sid, tmp_did, &cdata, (size_t)0, (size_t)0, (size_t)0, NULL,
                                        NULL) < 0) {
                H5I_dec_ref(tmp_sid);
                H5I_dec_ref(tmp_did);
                tmp_sid = tmp_did = -1;
                H5E_clear_stack(NULL);
                continue;
            } /* end if */

            /* Create a new conversion path */
            if (NULL == (new_path = H5FL_CALLOC(H5T_path_t)))
                HGOTO_ERROR(H5E_RESOURCE, H5E_NOSPACE, FAIL, "memory allocation failed")
            HDstrncpy(new_path->name, name, (size_t)H5T_NAMELEN);
            new_path->name[H5T_NAMELEN - 1] = '\0';
            if (NULL == (new_path->src = H5T_copy(old_path->src, H5T_COPY_ALL)) ||
                NULL == (new_path->dst = H5T_copy(old_path->dst, H5T_COPY_ALL)))
                HGOTO_ERROR(H5E_DATATYPE, H5E_CANTINIT, FAIL, "unable to copy data types")
            new_path->conv    = *conv;
            new_path->is_hard = FALSE;
            new_path->cdata   = cdata;

            /* Replace previous path */
            H5T_g.path[i] = new_path;
            new_path      = NULL; /*so we don't free it on error*/

            /* Free old path */
            H5T__print_stats(old_path, &nprint);
            old_path->cdata.command = H5T_CONV_FREE;
            if (old_path->conv.is_app) {
                if ((old_path->conv.u.app_func)(tmp_sid, tmp_did, &(old_path->cdata), (size_t)0, (size_t)0,
                                                (size_t)0, NULL, NULL, H5CX_get_dxpl()) < 0) {
#ifdef H5T_DEBUG
                    if (H5DEBUG(T))
                        HDfprintf(H5DEBUG(T),
                                  "H5T: conversion function 0x%08lx "
                                  "failed to free private data for %s (ignored)\n",
                                  (unsigned long)(old_path->conv.u.app_func), old_path->name);
#endif
                } /* end if */
            }     /* end if */
            else if ((old_path->conv.u.lib_func)(tmp_sid, tmp_did, &(old_path->cdata), (size_t)0, (size_t)0,
                                                 (size_t)0, NULL, NULL) < 0) {
#ifdef H5T_DEBUG
                if (H5DEBUG(T))
                    HDfprintf(H5DEBUG(T),
                              "H5T: conversion function 0x%08lx "
                              "failed to free private data for %s (ignored)\n",
                              (unsigned long)(old_path->conv.u.lib_func), old_path->name);
#endif
            } /* end if */
            (void)H5T_close_real(old_path->src);
            (void)H5T_close_real(old_path->dst);
            old_path = H5FL_FREE(H5T_path_t, old_path);

            /* Release temporary atoms */
            H5I_dec_ref(tmp_sid);
            H5I_dec_ref(tmp_did);
            tmp_sid = tmp_did = -1;

            /* We don't care about any failures during the freeing process */
            H5E_clear_stack(NULL);
        } /* end for */
    }     /* end else */

done:
    if (ret_value < 0) {
        if (new_path) {
            if (new_path->src)
                (void)H5T_close_real(new_path->src);
            if (new_path->dst)
                (void)H5T_close_real(new_path->dst);
            new_path = H5FL_FREE(H5T_path_t, new_path);
        } /* end if */
        if (tmp_sid >= 0)
            H5I_dec_ref(tmp_sid);
        if (tmp_did >= 0)
            H5I_dec_ref(tmp_did);
    } /* end if */

    FUNC_LEAVE_NOAPI(ret_value)
} /* end H5T__register() */

/*-------------------------------------------------------------------------
 * Function:    H5Tregister
 *
 * Purpose:    Register a hard or soft conversion function for a data type
 *        conversion path.  The path is specified by the source and
 *        destination data types SRC_ID and DST_ID (for soft functions
 *        only the class of these types is important). If FUNC is a
 *        hard function then it replaces any previous path; if it's a
 *        soft function then it replaces all existing paths to which it
 *        applies and is used for any new path to which it applies as
 *        long as that path doesn't have a hard function.
 *
 * Return:    Non-negative on success/Negative on failure
 *
 * Programmer:    Robb Matzke
 *        Friday, January     9, 1998
 *
 *-------------------------------------------------------------------------
 */
herr_t
H5Tregister(H5T_pers_t pers, const char *name, hid_t src_id, hid_t dst_id, H5T_conv_t func)
{
    H5T_t *         src;                 /*source data type descriptor    */
    H5T_t *         dst;                 /*destination data type desc     */
    H5T_conv_func_t conv_func;           /* Conversion function wrapper */
    herr_t          ret_value = SUCCEED; /*return value                   */

    FUNC_ENTER_API(FAIL)
    H5TRACE5("e", "Te*siiTC", pers, name, src_id, dst_id, func);

    /* Check args */
    if (H5T_PERS_HARD != pers && H5T_PERS_SOFT != pers)
        HGOTO_ERROR(H5E_ARGS, H5E_BADVALUE, FAIL, "invalid function persistence")
    if (!name || !*name)
        HGOTO_ERROR(H5E_ARGS, H5E_BADVALUE, FAIL, "conversion must have a name for debugging")
    if (NULL == (src = (H5T_t *)H5I_object_verify(src_id, H5I_DATATYPE)))
        HGOTO_ERROR(H5E_ARGS, H5E_BADTYPE, FAIL, "not a data type")
    if (NULL == (dst = (H5T_t *)H5I_object_verify(dst_id, H5I_DATATYPE)))
        HGOTO_ERROR(H5E_ARGS, H5E_BADTYPE, FAIL, "not a data type")
    if (!func)
        HGOTO_ERROR(H5E_ARGS, H5E_BADVALUE, FAIL, "no conversion function specified")

    /* Set up conversion function wrapper */
    conv_func.is_app     = TRUE;
    conv_func.u.app_func = func;

    /* Go register the function */
    if (H5T__register(pers, name, src, dst, &conv_func) < 0)
        HGOTO_ERROR(H5E_DATATYPE, H5E_CANTINIT, FAIL, "can't register conversion function")

done:
    FUNC_LEAVE_API(ret_value)
} /* end H5Tregister() */

/*-------------------------------------------------------------------------
 * Function:   H5T__unregister
 *
 * Purpose:    Removes conversion paths that match the specified criteria.
 *        All arguments are optional. Missing arguments are wild cards.
 *        The special no-op path cannot be removed.
 *
 * Return:    Succeess:    non-negative
 *            Failure:    negative
 *
 * Programmer:    Robb Matzke
 *        Tuesday, January 13, 1998
 *
 *-------------------------------------------------------------------------
 */
static herr_t
H5T__unregister(H5T_pers_t pers, const char *name, H5T_t *src, H5T_t *dst, H5T_conv_t func)
{
    H5T_path_t *path   = NULL; /*conversion path             */
    H5T_soft_t *soft   = NULL; /*soft conversion information */
    int         nprint = 0;    /*number of paths shut down   */
    int         i;             /*counter                     */

    FUNC_ENTER_STATIC_NOERR

    /* Remove matching entries from the soft list */
    if (H5T_PERS_DONTCARE == pers || H5T_PERS_SOFT == pers) {
        for (i = H5T_g.nsoft - 1; i >= 0; --i) {
            soft = H5T_g.soft + i;
            HDassert(soft);
            if (name && *name && HDstrcmp(name, soft->name) != 0)
                continue;
            if (src && src->shared->type != soft->src)
                continue;
            if (dst && dst->shared->type != soft->dst)
                continue;
            if (func && func != soft->conv.u.app_func)
                continue;

            HDmemmove(H5T_g.soft + i, H5T_g.soft + i + 1,
                      (size_t)(H5T_g.nsoft - (i + 1)) * sizeof(H5T_soft_t));
            --H5T_g.nsoft;
        } /* end for */
    }     /* end if */

    /* Remove matching conversion paths, except no-op path */
    for (i = H5T_g.npaths - 1; i > 0; --i) {
        path = H5T_g.path[i];
        HDassert(path);

        /* Not a match */
        if (((H5T_PERS_SOFT == pers && path->is_hard) || (H5T_PERS_HARD == pers && !path->is_hard)) ||
            (name && *name && HDstrcmp(name, path->name) != 0) || (src && H5T_cmp(src, path->src, FALSE)) ||
            (dst && H5T_cmp(dst, path->dst, FALSE)) || (func && func != path->conv.u.app_func)) {
            /*
             * Notify all other functions to recalculate private data since some
             * functions might cache a list of conversion functions.  For
             * instance, the compound type converter caches a list of conversion
             * functions for the members, so removing a function should cause
             * the list to be recalculated to avoid the removed function.
             */
            path->cdata.recalc = TRUE;
        } /* end if */
        else {
            /* Remove from table */
            HDmemmove(H5T_g.path + i, H5T_g.path + i + 1,
                      (size_t)(H5T_g.npaths - (i + 1)) * sizeof(H5T_path_t *));
            --H5T_g.npaths;

            /* Shut down path */
            H5T__print_stats(path, &nprint);
            path->cdata.command = H5T_CONV_FREE;
            if (path->conv.is_app) {
                if ((path->conv.u.app_func)((hid_t)FAIL, (hid_t)FAIL, &(path->cdata), (size_t)0, (size_t)0,
                                            (size_t)0, NULL, NULL, H5CX_get_dxpl()) < 0) {
#ifdef H5T_DEBUG
                    if (H5DEBUG(T))
                        HDfprintf(H5DEBUG(T),
                                  "H5T: conversion function 0x%08lx failed "
                                  "to free private data for %s (ignored)\n",
                                  (unsigned long)(path->conv.u.app_func), path->name);
#endif
                } /* end if */
            }     /* end if */
            else if ((path->conv.u.lib_func)((hid_t)FAIL, (hid_t)FAIL, &(path->cdata), (size_t)0, (size_t)0,
                                             (size_t)0, NULL, NULL) < 0) {
#ifdef H5T_DEBUG
                if (H5DEBUG(T))
                    HDfprintf(H5DEBUG(T),
                              "H5T: conversion function 0x%08lx failed "
                              "to free private data for %s (ignored)\n",
                              (unsigned long)(path->conv.u.lib_func), path->name);
#endif
            } /* end if */
            (void)H5T_close_real(path->src);
            (void)H5T_close_real(path->dst);
            path = H5FL_FREE(H5T_path_t, path);
            H5E_clear_stack(NULL); /*ignore all shutdown errors*/
        }                          /* end else */
    }                              /* end for */

    FUNC_LEAVE_NOAPI(SUCCEED)
} /* end H5T__unregister() */

/*-------------------------------------------------------------------------
 * Function:  H5Tunregister
 *
 * Purpose:   Removes conversion paths that match the specified criteria.
 *        All arguments are optional. Missing arguments are wild cards.
 *        The special no-op path cannot be removed.
 *
 * Return:    Succeess:    non-negative
 *
 *            Failure:    negative
 *
 * Programmer:    Robb Matzke
 *        Tuesday, January 13, 1998
 *
 *-------------------------------------------------------------------------
 */
herr_t
H5Tunregister(H5T_pers_t pers, const char *name, hid_t src_id, hid_t dst_id, H5T_conv_t func)
{
    H5T_t *src = NULL, *dst = NULL; /* Datatype descriptors */
    herr_t ret_value = SUCCEED;     /* Return value */

    FUNC_ENTER_API(FAIL)
    H5TRACE5("e", "Te*siiTC", pers, name, src_id, dst_id, func);

    /* Check arguments */
    if (src_id > 0 && (NULL == (src = (H5T_t *)H5I_object_verify(src_id, H5I_DATATYPE))))
        HGOTO_ERROR(H5E_ARGS, H5E_BADTYPE, FAIL, "src is not a data type")
    if (dst_id > 0 && (NULL == (dst = (H5T_t *)H5I_object_verify(dst_id, H5I_DATATYPE))))
        HGOTO_ERROR(H5E_ARGS, H5E_BADTYPE, FAIL, "dst is not a data type")

    if (H5T__unregister(pers, name, src, dst, func) < 0)
        HGOTO_ERROR(H5E_DATATYPE, H5E_CANTDELETE, FAIL, "internal unregister function failed")

done:
    FUNC_LEAVE_API(ret_value)
} /* end H5Tunregister() */

/*-------------------------------------------------------------------------
 * Function:  H5Tfind
 *
 * Purpose:   Finds a conversion function that can handle a conversion from
 *        type SRC_ID to type DST_ID.  The PCDATA argument is a pointer
 *        to a pointer to type conversion data which was created and
 *        initialized by the type conversion function of this path
 *        when the conversion function was installed on the path.
 *
 * Return:    Success:    A pointer to a suitable conversion function.
 *
 *            Failure:    NULL
 *
 * Programmer:    Robb Matzke
 *        Tuesday, January 13, 1998
 *
 *-------------------------------------------------------------------------
 */
H5T_conv_t
H5Tfind(hid_t src_id, hid_t dst_id, H5T_cdata_t **pcdata /*out*/)
{
    H5T_t *     src, *dst;
    H5T_path_t *path;
    H5T_conv_t  ret_value; /* Return value */

    FUNC_ENTER_API(NULL)
    H5TRACE3("TC", "iix", src_id, dst_id, pcdata);

    /* Check args */
    if (NULL == (src = (H5T_t *)H5I_object_verify(src_id, H5I_DATATYPE)) ||
        NULL == (dst = (H5T_t *)H5I_object_verify(dst_id, H5I_DATATYPE)))
        HGOTO_ERROR(H5E_ARGS, H5E_BADTYPE, NULL, "not a data type")
    if (!pcdata)
        HGOTO_ERROR(H5E_ARGS, H5E_BADVALUE, NULL, "no address to receive cdata pointer")

    /* Find it */
    if (NULL == (path = H5T_path_find(src, dst)))
        HGOTO_ERROR(H5E_DATATYPE, H5E_NOTFOUND, NULL, "conversion function not found")

    if (pcdata)
        *pcdata = &(path->cdata);

    /* Set return value */
    ret_value = path->conv.u.app_func;

done:
    FUNC_LEAVE_API(ret_value)
} /* end H5Tfind() */

/*-------------------------------------------------------------------------
 * Function:  H5Tcompiler_conv
 *
 * Purpose:   Finds out whether the library's conversion function from
 *            type src_id to type dst_id is a compiler (hard) conversion.
 *            A hard conversion uses compiler's casting; a soft conversion
 *            uses the library's own conversion function.
 *
 * Return:    TRUE:           hard conversion.
 *            FALSE:          soft conversion.
 *            FAIL:           failed.
 *
 * Programmer:    Raymond Lu
 *        Friday, Sept 2, 2005
 *
 *-------------------------------------------------------------------------
 */
htri_t
H5Tcompiler_conv(hid_t src_id, hid_t dst_id)
{
    H5T_t *src, *dst;
    htri_t ret_value; /* Return value */

    FUNC_ENTER_API(FAIL)
    H5TRACE2("t", "ii", src_id, dst_id);

    /* Check args */
    if (NULL == (src = (H5T_t *)H5I_object_verify(src_id, H5I_DATATYPE)) ||
        NULL == (dst = (H5T_t *)H5I_object_verify(dst_id, H5I_DATATYPE)))
        HGOTO_ERROR(H5E_ARGS, H5E_BADTYPE, FAIL, "not a data type")

    /* Find it */
    if ((ret_value = H5T__compiler_conv(src, dst)) < 0)
        HGOTO_ERROR(H5E_DATATYPE, H5E_NOTFOUND, FAIL, "conversion function not found")

done:
    FUNC_LEAVE_API(ret_value)
} /* end H5Tcompiler_conv() */

/*-------------------------------------------------------------------------
 * Function:  H5Tconvert
 *
 * Purpose:   Convert NELMTS elements from type SRC_ID to type DST_ID.  The
 *        source elements are packed in BUF and on return the
 *        destination will be packed in BUF.  That is, the conversion
 *        is performed in place.  The optional background buffer is an
 *        array of NELMTS values of destination type which are merged
 *        with the converted values to fill in cracks (for instance,
 *        BACKGROUND might be an array of structs with the `a' and `b'
 *        fields already initialized and the conversion of BUF supplies
 *        the `c' and `d' field values).  The PLIST_ID a dataset transfer
 *        property list which is passed to the conversion functions.  (It's
 *        currently only used to pass along the VL datatype custom allocation
 *        information -QAK 7/1/99)
 *
 * Return:    Non-negative on success/Negative on failure
 *
 * Programmer:    Robb Matzke
 *              Wednesday, June 10, 1998
 *
 *-------------------------------------------------------------------------
 */
herr_t
H5Tconvert(hid_t src_id, hid_t dst_id, size_t nelmts, void *buf, void *background, hid_t dxpl_id)
{
    H5T_path_t *tpath;               /* type conversion info    */
    H5T_t *     src, *dst;           /* unregistered types      */
    herr_t      ret_value = SUCCEED; /* Return value            */

    FUNC_ENTER_API(FAIL)
    H5TRACE6("e", "iiz*x*xi", src_id, dst_id, nelmts, buf, background, dxpl_id);

    /* Check args */
    if (NULL == (src = (H5T_t *)H5I_object_verify(src_id, H5I_DATATYPE)) ||
        NULL == (dst = (H5T_t *)H5I_object_verify(dst_id, H5I_DATATYPE)))
        HGOTO_ERROR(H5E_ARGS, H5E_BADTYPE, FAIL, "not a data type")
    if (H5P_DEFAULT == dxpl_id)
        dxpl_id = H5P_DATASET_XFER_DEFAULT;
    else if (TRUE != H5P_isa_class(dxpl_id, H5P_DATASET_XFER))
        HGOTO_ERROR(H5E_ARGS, H5E_BADTYPE, FAIL, "not dataset transfer property list")

    /* Set DXPL for operation */
    H5CX_set_dxpl(dxpl_id);

    /* Find the conversion function */
    if (NULL == (tpath = H5T_path_find(src, dst)))
        HGOTO_ERROR(H5E_DATATYPE, H5E_CANTINIT, FAIL, "unable to convert between src and dst data types")

    if (H5T_convert(tpath, src_id, dst_id, nelmts, (size_t)0, (size_t)0, buf, background) < 0)
        HGOTO_ERROR(H5E_DATATYPE, H5E_CANTINIT, FAIL, "data type conversion failed")

done:
    FUNC_LEAVE_API(ret_value)
} /* end H5Tconvert() */

/*-------------------------------------------------------------------------
 * Function:    H5Treclaim
 *
 * Purpose: Frees the buffers allocated for storing variable-length data
 *      in memory.  Only frees the VL data in the selection defined in the
 *      dataspace.  The dataset transfer property list is required to find the
 *      correct allocation/free methods for the VL data in the buffer.
 *
 * Return:  Non-negative on success, negative on failure
 *
 * Programmer:  Quincey Koziol
 *              Thursday, June 10, 1999
 *
 *-------------------------------------------------------------------------
 */
herr_t
H5Treclaim(hid_t type_id, hid_t space_id, hid_t dxpl_id, void *buf)
{
    H5S_t *space;     /* Dataspace for iteration */
    herr_t ret_value; /* Return value */

    FUNC_ENTER_API(FAIL)
    H5TRACE4("e", "iii*x", type_id, space_id, dxpl_id, buf);

    /* Check args */
    if (H5I_DATATYPE != H5I_get_type(type_id) || buf == NULL)
        HGOTO_ERROR(H5E_ARGS, H5E_BADVALUE, FAIL, "invalid argument")
    if (NULL == (space = (H5S_t *)H5I_object_verify(space_id, H5I_DATASPACE)))
        HGOTO_ERROR(H5E_ARGS, H5E_BADTYPE, FAIL, "invalid dataspace")
    if (!(H5S_has_extent(space)))
        HGOTO_ERROR(H5E_ARGS, H5E_BADVALUE, FAIL, "dataspace does not have extent set")

    /* Get the default dataset transfer property list if the user didn't provide one */
    if (H5P_DEFAULT == dxpl_id)
        dxpl_id = H5P_DATASET_XFER_DEFAULT;
    else if (TRUE != H5P_isa_class(dxpl_id, H5P_DATASET_XFER))
        HGOTO_ERROR(H5E_ARGS, H5E_BADTYPE, FAIL, "not xfer parms")

    /* Set DXPL for operation */
    H5CX_set_dxpl(dxpl_id);

    /* Call internal routine */
    ret_value = H5T_reclaim(type_id, space, buf);

done:
    FUNC_LEAVE_API(ret_value)
} /* end H5Treclaim() */

/*-------------------------------------------------------------------------
 * Function:  H5Tencode
 *
 * Purpose:   Given an datatype ID, converts the object description into
 *            binary in a buffer.
 *
 * Return:    Success:    non-negative
 *
 *            Failure:    negative
 *
 * Programmer:    Raymond Lu
 *              July 14, 2004
 *
 *-------------------------------------------------------------------------
 */
herr_t
H5Tencode(hid_t obj_id, void *buf, size_t *nalloc)
{
    H5T_t *dtype;
    herr_t ret_value = SUCCEED;

    FUNC_ENTER_API(FAIL)
    H5TRACE3("e", "i*x*z", obj_id, buf, nalloc);

    /* Check argument and retrieve object */
    if (NULL == (dtype = (H5T_t *)H5I_object_verify(obj_id, H5I_DATATYPE)))
        HGOTO_ERROR(H5E_ARGS, H5E_BADTYPE, FAIL, "not a datatype")
    if (nalloc == NULL)
        HGOTO_ERROR(H5E_ARGS, H5E_BADVALUE, FAIL, "NULL pointer for buffer size")

    /* Go encode the datatype */
    if (H5T_encode(dtype, (unsigned char *)buf, nalloc) < 0)
        HGOTO_ERROR(H5E_DATATYPE, H5E_CANTENCODE, FAIL, "can't encode datatype")

done:
    FUNC_LEAVE_API(ret_value)
} /* end H5Tencode() */

/*-------------------------------------------------------------------------
 * Function:  H5Tdecode
 *
 * Purpose:   Decode a binary object description and return a new object
 *            handle.
 *
 * Return:    Success:    datatype ID(non-negative)
 *
 *            Failure:    negative
 *
 * Programmer:    Raymond Lu
 *              July 14, 2004
 *
 *-------------------------------------------------------------------------
 */
hid_t
H5Tdecode(const void *buf)
{
    H5T_t *dt;
    hid_t  ret_value; /* Return value */

    FUNC_ENTER_API(FAIL)
    H5TRACE1("i", "*x", buf);

    /* Check args */
    if (buf == NULL)
        HGOTO_ERROR(H5E_ARGS, H5E_BADVALUE, FAIL, "empty buffer")

    /* Create datatype by decoding buffer
     * There is no way to get the size of the buffer, so we pass in
     * SIZE_MAX and assume the caller knows what they are doing.
     * Really fixing this will require an H5Tdecode2() call that
     * takes a size parameter.
     */
    if (NULL == (dt = H5T_decode(SIZE_MAX, (const unsigned char *)buf)))
        HGOTO_ERROR(H5E_DATATYPE, H5E_CANTDECODE, FAIL, "can't decode object")

    /* Register the type and return the ID */
    if ((ret_value = H5I_register(H5I_DATATYPE, dt, TRUE)) < 0)
        HGOTO_ERROR(H5E_DATATYPE, H5E_CANTREGISTER, FAIL, "unable to register data type")

done:
    FUNC_LEAVE_API(ret_value)
} /* end H5Tdecode() */

/*-------------------------------------------------------------------------
 * API functions are above; library-private functions are below...
 *-------------------------------------------------------------------------
 */

/*-------------------------------------------------------------------------
 * Function:  H5T_encode
 *
 * Purpose:   Private function for H5Tencode.  Converts an object
 *            description into binary in a buffer.
 *
 * Return:    Success:    non-negative
 *
 *            Failure:    negative
 *
 * Programmer:    Raymond Lu
 *              July 14, 2004
 *
 *-------------------------------------------------------------------------
 */
herr_t
H5T_encode(H5T_t *obj, unsigned char *buf, size_t *nalloc)
{
    size_t buf_size;         /* Encoded size of datatype */
    H5F_t *f         = NULL; /* Fake file structure*/
    herr_t ret_value = SUCCEED;

    FUNC_ENTER_NOAPI_NOINIT

    /* Allocate "fake" file structure */
    if (NULL == (f = H5F_fake_alloc((uint8_t)0)))
        HGOTO_ERROR(H5E_DATATYPE, H5E_CANTALLOC, FAIL, "can't allocate fake file struct")

    /* Find out the size of buffer needed */
    if ((buf_size = H5O_msg_raw_size(f, H5O_DTYPE_ID, TRUE, obj)) == 0)
        HGOTO_ERROR(H5E_DATATYPE, H5E_BADSIZE, FAIL, "can't find datatype size")

    /* Don't encode if buffer size isn't big enough or buffer is empty */
    if (!buf || *nalloc < (buf_size + 1 + 1))
        *nalloc = buf_size + 1 + 1;
    else {
        /* Encode the type of the information */
        *buf++ = H5O_DTYPE_ID;

        /* Encode the version of the dataspace information */
        *buf++ = H5T_ENCODE_VERSION;

        /* Encode into user's buffer */
        if (H5O_msg_encode(f, H5O_DTYPE_ID, TRUE, buf, obj) < 0)
            HGOTO_ERROR(H5E_DATATYPE, H5E_CANTENCODE, FAIL, "can't encode object")
    } /* end else */

done:
    /* Release fake file structure */
    if (f && H5F_fake_free(f) < 0)
        HDONE_ERROR(H5E_DATATYPE, H5E_CANTRELEASE, FAIL, "unable to release fake file struct")

    FUNC_LEAVE_NOAPI(ret_value)
} /* end H5T_encode() */

/*-------------------------------------------------------------------------
 * Function:  H5T_decode
 *
 * Purpose:   Private function for H5Tdecode.  Reconstructs a binary
 *            description of datatype and returns a new object handle.
 *
 * Return:    Success:    datatype ID(non-negative)
 *
 *            Failure:    negative
 *
 * Programmer:    Raymond Lu
 *              July 14, 2004
 *
 *-------------------------------------------------------------------------
 */
H5T_t *
H5T_decode(size_t buf_size, const unsigned char *buf)
{
    H5F_t *f         = NULL; /* Fake file structure*/
    H5T_t *ret_value = NULL; /* Return value */

    FUNC_ENTER_NOAPI_NOINIT

    /* Allocate "fake" file structure */
    if (NULL == (f = H5F_fake_alloc((uint8_t)0)))
        HGOTO_ERROR(H5E_DATATYPE, H5E_CANTALLOC, NULL, "can't allocate fake file struct")

    /* Decode the type of the information */
    if (*buf++ != H5O_DTYPE_ID)
        HGOTO_ERROR(H5E_DATATYPE, H5E_BADMESG, NULL, "not an encoded datatype")

    /* Decode the version of the datatype information */
    if (*buf++ != H5T_ENCODE_VERSION)
        HGOTO_ERROR(H5E_DATATYPE, H5E_VERSION, NULL, "unknown version of encoded datatype")

    /* Decode the serialized datatype message */
    if (NULL == (ret_value = (H5T_t *)H5O_msg_decode(f, NULL, H5O_DTYPE_ID, buf_size, buf)))
        HGOTO_ERROR(H5E_DATATYPE, H5E_CANTDECODE, NULL, "can't decode object")

    /* Mark datatype as being in memory now */
    if (H5T_set_loc(ret_value, NULL, H5T_LOC_MEMORY) < 0)
        HGOTO_ERROR(H5E_DATATYPE, H5E_CANTINIT, NULL, "invalid datatype location")

    /* No VOL object */
    ret_value->vol_obj = NULL;
done:
    /* Release fake file structure */
    if (f && H5F_fake_free(f) < 0)
        HDONE_ERROR(H5E_DATATYPE, H5E_CANTRELEASE, NULL, "unable to release fake file struct")

    FUNC_LEAVE_NOAPI(ret_value)
} /* end H5T_decode() */

/*-------------------------------------------------------------------------
 * Function:  H5T__create
 *
 * Purpose:   Creates a new data type and initializes it to reasonable
 *            values.     The new data type is SIZE bytes and an instance of
 *            the class TYPE.
 *
 * Return:    Success:    Pointer to the new type.
 *
 *            Failure:    NULL
 *
 * Programmer:    Robb Matzke
 *        Friday, December  5, 1997
 *
 *-------------------------------------------------------------------------
 */
H5T_t *
H5T__create(H5T_class_t type, size_t size)
{
    H5T_t *dt        = NULL;
    H5T_t *ret_value = NULL;

    FUNC_ENTER_PACKAGE

    switch (type) {
        case H5T_INTEGER:
        case H5T_FLOAT:
        case H5T_TIME:
        case H5T_STRING: {
            H5T_t *origin_dt = NULL;

            if (NULL == (origin_dt = (H5T_t *)H5I_object(H5T_C_S1)))
                HGOTO_ERROR(H5E_DATATYPE, H5E_BADTYPE, NULL, "can't get structure for string type")

            /* Copy the default string datatype */
            if (NULL == (dt = H5T_copy(origin_dt, H5T_COPY_TRANSIENT)))
                HGOTO_ERROR(H5E_DATATYPE, H5E_CANTINIT, NULL, "unable to copy");

            /* Modify the datatype */
            if (H5T__set_size(dt, size) < 0)
                HGOTO_ERROR(H5E_DATATYPE, H5E_CANTINIT, NULL, "unable to set size for string type")
        } break;

        case H5T_BITFIELD:
            HGOTO_ERROR(H5E_DATATYPE, H5E_UNSUPPORTED, NULL, "type class is not appropriate - use H5Tcopy()")

        case H5T_OPAQUE:
        case H5T_COMPOUND:
            if (NULL == (dt = H5T__alloc()))
                HGOTO_ERROR(H5E_RESOURCE, H5E_NOSPACE, NULL, "memory allocation failed")
            dt->shared->type = type;

            if (type == H5T_COMPOUND) {
                dt->shared->u.compnd.packed    = FALSE; /* Start out unpacked */
                dt->shared->u.compnd.memb_size = 0;
            } /* end if */
            else if (type == H5T_OPAQUE)
                /* Initialize the tag in case it's not set later.  A null tag will
                 * cause problems for later operations. */
                dt->shared->u.opaque.tag = H5MM_strdup("");
            break;

        case H5T_ENUM: {
            hid_t  subtype;
            H5T_t *sub_t_obj;

            if (sizeof(char) == size)
                subtype = H5T_NATIVE_SCHAR_g;
            else if (sizeof(short) == size)
                subtype = H5T_NATIVE_SHORT_g;
            else if (sizeof(int) == size)
                subtype = H5T_NATIVE_INT_g;
            else if (sizeof(long) == size)
                subtype = H5T_NATIVE_LONG_g;
#if H5_SIZEOF_LONG != H5_SIZEOF_LONG_LONG
            else if (sizeof(long long) == size)
                subtype = H5T_NATIVE_LLONG_g;
#endif /* H5_SIZEOF_LONG != H5_SIZEOF_LONG_LONG */
            else
                HGOTO_ERROR(H5E_DATATYPE, H5E_CANTINIT, NULL, "no applicable native integer type")
            if (NULL == (dt = H5T__alloc()))
                HGOTO_ERROR(H5E_RESOURCE, H5E_NOSPACE, NULL, "memory allocation failed")
            dt->shared->type = type;
            if (NULL == (sub_t_obj = (H5T_t *)H5I_object(subtype)))
                HGOTO_ERROR(H5E_DATATYPE, H5E_CANTGET, NULL, "unable to get datatype object")
            if (NULL == (dt->shared->parent = H5T_copy(sub_t_obj, H5T_COPY_ALL)))
                HGOTO_ERROR(H5E_DATATYPE, H5E_CANTCOPY, NULL, "unable to copy base datatype")
        } break;

        case H5T_VLEN: /* Variable length datatype */
            HGOTO_ERROR(H5E_DATATYPE, H5E_UNSUPPORTED, NULL, "base type required - use H5Tvlen_create()")

        case H5T_ARRAY: /* Array datatype */
            HGOTO_ERROR(H5E_DATATYPE, H5E_UNSUPPORTED, NULL, "base type required - use H5Tarray_create2()")

        case H5T_NO_CLASS:
        case H5T_REFERENCE:
        case H5T_NCLASSES:
        default:
            HGOTO_ERROR(H5E_DATATYPE, H5E_UNSUPPORTED, NULL, "unknown data type class")
    } /* end switch */

    /* Set the size except VL string */
    if (H5T_STRING != type || H5T_VARIABLE != size)
        dt->shared->size = size;

    /* No VOL object */
    dt->vol_obj = NULL;

    /* Set return value */
    ret_value = dt;

done:
    if (NULL == ret_value) {
        if (dt) {
            if (dt->shared->owned_vol_obj && H5VL_free_object(dt->shared->owned_vol_obj) < 0)
                HDONE_ERROR(H5E_DATATYPE, H5E_CANTCLOSEOBJ, NULL, "unable to close owned VOL object")
            dt->shared = H5FL_FREE(H5T_shared_t, dt->shared);
            dt         = H5FL_FREE(H5T_t, dt);
        }
    }

    FUNC_LEAVE_NOAPI(ret_value)
} /* end H5T__create() */

/*-------------------------------------------------------------------------
 * Function:  H5T__initiate_copy
 *
 * Purpose:   Allocates datatype structures, copies core fields, and initializes
 *            VOL fields.
 *
 * Return:    Success:    Pointer to a new copy of the OLD_DT argument.
 *            Failure:    NULL
 *
 * Note:      Common code for both H5T_copy and H5T_copy_reopen, as part of
 *            the const-correct datatype copying routines.
 *
 * Programmer:  David Young
 *              January 18, 2020
 *
 *-------------------------------------------------------------------------
 */
static H5T_t *
H5T__initiate_copy(const H5T_t *old_dt)
{
    H5T_t *new_dt    = NULL; /* Copy of datatype */
    H5T_t *ret_value = NULL; /* Return value */

    FUNC_ENTER_STATIC

    /* Allocate space */
    if (NULL == (new_dt = H5FL_MALLOC(H5T_t)))
        HGOTO_ERROR(H5E_DATATYPE, H5E_CANTALLOC, NULL, "H5T_t memory allocation failed")
    if (NULL == (new_dt->shared = H5FL_MALLOC(H5T_shared_t)))
        HGOTO_ERROR(H5E_DATATYPE, H5E_CANTALLOC, NULL, "H5T_shared_t memory allocation failed")

    /* Copy shared information */
    *(new_dt->shared) = *(old_dt->shared);

    /* Increment ref count on owned VOL object */
    if (new_dt->shared->owned_vol_obj)
        (void)H5VL_object_inc_rc(new_dt->shared->owned_vol_obj);

    /* Reset vol_obj field */
    new_dt->vol_obj = NULL;

    /* Set return value */
    ret_value = new_dt;

done:
    if (ret_value == NULL)
        if (new_dt) {
            if (new_dt->shared) {
                if (new_dt->shared->owned_vol_obj && H5VL_free_object(new_dt->shared->owned_vol_obj) < 0)
                    HDONE_ERROR(H5E_DATATYPE, H5E_CANTCLOSEOBJ, NULL, "unable to close owned VOL object")
                new_dt->shared = H5FL_FREE(H5T_shared_t, new_dt->shared);
            } /* end if */
            new_dt = H5FL_FREE(H5T_t, new_dt);
        } /* end if */

    FUNC_LEAVE_NOAPI(ret_value)
} /* end H5T__initiate_copy() */

/*-------------------------------------------------------------------------
 * Function:  H5T__copy_transient
 *
 * Purpose:   Part of recursive framework for const-correct datatype copying.
 *
 * Return:    Success:    Pointer to a new copy of the OLD_DT argument.
 *            Failure:    NULL
 *
 * Programmer:  David Young
 *              January 18, 2020
 *
 *-------------------------------------------------------------------------
 */
static H5T_t *
H5T__copy_transient(H5T_t *old_dt)
{
    H5T_t *ret_value = NULL; /* Return value */

    FUNC_ENTER_STATIC

    /* Copy datatype, with correct method */
    if (NULL == (ret_value = H5T_copy(old_dt, H5T_COPY_TRANSIENT)))
        HGOTO_ERROR(H5E_DATATYPE, H5E_CANTCOPY, NULL, "can't make 'transient' copy of datatype")

done:
    FUNC_LEAVE_NOAPI(ret_value)
} /* end H5T__copy_transient() */

/*-------------------------------------------------------------------------
 * Function:  H5T__copy_all
 *
 * Purpose:   Part of recursive framework for const-correct datatype copying.
 *
 * Return:    Success:    Pointer to a new copy of the OLD_DT argument.
 *            Failure:    NULL
 *
 * Programmer:  David Young
 *              January 18, 2020
 *
 *-------------------------------------------------------------------------
 */
static H5T_t *
H5T__copy_all(H5T_t *old_dt)
{
    H5T_t *ret_value = NULL; /* Return value */

    FUNC_ENTER_STATIC

    /* Copy datatype, with correct method */
    if (NULL == (ret_value = H5T_copy(old_dt, H5T_COPY_ALL)))
        HGOTO_ERROR(H5E_DATATYPE, H5E_CANTCOPY, NULL, "can't make 'all' copy of datatype")

done:
    FUNC_LEAVE_NOAPI(ret_value)
} /* end H5T__copy_transient() */

/*-------------------------------------------------------------------------
 * Function:  H5T__complete_copy
 *
 * Purpose:   Completes copying datatype fields, as part of the recursive
 *            const-correct datatype copy routines.
 *
 * Return:    Success:    non-negative
 *            Failure:    negative
 *
 * Note:      Common code for both H5T_copy and H5T_copy_reopen.
 *
 * Programmer:  David Young
 *              January 18, 2020
 *
 *-------------------------------------------------------------------------
 */
static herr_t
H5T__complete_copy(H5T_t *new_dt, const H5T_t *old_dt, H5T_shared_t *reopened_fo, hbool_t set_memory_type,
                   H5T_copy_func_t copyfn)
{
    H5T_t *  tmp = NULL;          /* Temporary copy of compound field's datatype */
    char *   s;                   /* Temporary copy of compound field name / enum value name */
    unsigned i;                   /* Local index variable */
    herr_t   ret_value = SUCCEED; /* Return value */

    FUNC_ENTER_STATIC

    /* Update fields in the new struct, if we aren't sharing an already opened
     * committed datatype */
    if (!reopened_fo) {
        /* Copy parent information */
        if (old_dt->shared->parent)
            if (NULL == (new_dt->shared->parent = (*copyfn)(old_dt->shared->parent)))
                HGOTO_ERROR(H5E_DATATYPE, H5E_CANTCOPY, FAIL, "can't copy datatype's parent type")

        switch (new_dt->shared->type) {
            case H5T_COMPOUND: {
                ssize_t accum_change = 0; /* Amount of change in the offset of the fields */

                /*
                 * Copy all member fields to new type, then overwrite the
                 * name and type fields of each new member with copied values.
                 * That is, H5T_copy() is a deep copy.
                 */
                /* Only malloc if space has been allocated for members - NAF */
                if (new_dt->shared->u.compnd.nalloc > 0) {
                    if (NULL == (new_dt->shared->u.compnd.memb =
                                     H5MM_malloc(new_dt->shared->u.compnd.nalloc * sizeof(H5T_cmemb_t))))
                        HGOTO_ERROR(H5E_DATATYPE, H5E_CANTALLOC, FAIL, "memory allocation failed")

                    H5MM_memcpy(new_dt->shared->u.compnd.memb, old_dt->shared->u.compnd.memb,
                                new_dt->shared->u.compnd.nmembs * sizeof(H5T_cmemb_t));
                } /* end if */

                for (i = 0; i < new_dt->shared->u.compnd.nmembs; i++) {
                    unsigned j;
                    int      old_match;

                    if (NULL == (s = H5MM_xstrdup(new_dt->shared->u.compnd.memb[i].name)))
                        HGOTO_ERROR(H5E_DATATYPE, H5E_CANTCOPY, FAIL,
                                    "can't copy string for compound field's name")
                    new_dt->shared->u.compnd.memb[i].name = s;
                    if (NULL == (tmp = (*copyfn)(old_dt->shared->u.compnd.memb[i].type)))
                        HGOTO_ERROR(H5E_DATATYPE, H5E_CANTCOPY, FAIL, "can't copy compound field's datatype")
                    new_dt->shared->u.compnd.memb[i].type = tmp;
                    HDassert(tmp != NULL);

                    /* Range check against compound member's offset */
                    if ((accum_change < 0) &&
                        ((ssize_t)new_dt->shared->u.compnd.memb[i].offset < accum_change))
                        HGOTO_ERROR(H5E_DATATYPE, H5E_BADVALUE, FAIL, "invalid field size in datatype")

                    /* Apply the accumulated size change to the offset of the field */
                    new_dt->shared->u.compnd.memb[i].offset += (size_t)accum_change;

                    if (old_dt->shared->u.compnd.sorted != H5T_SORT_VALUE) {
                        for (old_match = -1, j = 0; j < old_dt->shared->u.compnd.nmembs; j++) {
                            if (!HDstrcmp(new_dt->shared->u.compnd.memb[i].name,
                                          old_dt->shared->u.compnd.memb[j].name)) {
                                old_match = (int)j;
                                break;
                            } /* end if */
                        }     /* end for */

                        /* check if we couldn't find a match */
                        if (old_match < 0)
                            HGOTO_ERROR(H5E_DATATYPE, H5E_CANTCOPY, FAIL, "fields in datatype corrupted")
                    } /* end if */
                    else
                        old_match = (int)i;

                    /* If the field changed size, add that change to the accumulated size change */
                    if (new_dt->shared->u.compnd.memb[i].type->shared->size !=
                        old_dt->shared->u.compnd.memb[old_match].type->shared->size) {
                        /* Adjust the size of the member */
                        new_dt->shared->u.compnd.memb[i].size =
                            (old_dt->shared->u.compnd.memb[old_match].size * tmp->shared->size) /
                            old_dt->shared->u.compnd.memb[old_match].type->shared->size;

                        accum_change +=
                            (ssize_t)(new_dt->shared->u.compnd.memb[i].type->shared->size -
                                      old_dt->shared->u.compnd.memb[old_match].type->shared->size);
                    } /* end if */
                }     /* end for */

                /* Range check against datatype size */
                if ((accum_change < 0) && ((ssize_t)new_dt->shared->size < accum_change))
                    HGOTO_ERROR(H5E_DATATYPE, H5E_BADVALUE, FAIL, "invalid field size in datatype")

                /* Apply the accumulated size change to the size of the compound struct */
                new_dt->shared->size += (size_t)accum_change;
            } break;

            case H5T_ENUM:
                /*
                 * Copy all member fields to new type, then overwrite the name fields
                 * of each new member with copied values. That is, H5T_copy() is a
                 * deep copy.
                 */
                if (NULL == (new_dt->shared->u.enumer.name =
                                 H5MM_malloc(new_dt->shared->u.enumer.nalloc * sizeof(char *))))
                    HGOTO_ERROR(H5E_DATATYPE, H5E_CANTALLOC, FAIL, "enam name array memory allocation failed")
                if (NULL == (new_dt->shared->u.enumer.value =
                                 H5MM_malloc(new_dt->shared->u.enumer.nalloc * new_dt->shared->size)))
                    HGOTO_ERROR(H5E_DATATYPE, H5E_CANTALLOC, FAIL,
                                "enam value array memory allocation failed")
                H5MM_memcpy(new_dt->shared->u.enumer.value, old_dt->shared->u.enumer.value,
                            new_dt->shared->u.enumer.nmembs * new_dt->shared->size);
                for (i = 0; i < new_dt->shared->u.enumer.nmembs; i++) {
                    if (NULL == (s = H5MM_xstrdup(old_dt->shared->u.enumer.name[i])))
                        HGOTO_ERROR(H5E_DATATYPE, H5E_CANTCOPY, FAIL,
                                    "can't copy string for enum value's name")
                    new_dt->shared->u.enumer.name[i] = s;
                } /* end for */
                break;

            case H5T_VLEN:
            case H5T_REFERENCE:
                if (set_memory_type)
                    /* H5T_copy converts any type into a memory type */
                    if (H5T_set_loc(new_dt, NULL, H5T_LOC_MEMORY) < 0)
                        HGOTO_ERROR(H5E_DATATYPE, H5E_CANTINIT, FAIL, "invalid datatype location")
                break;

            case H5T_OPAQUE:
                /*
                 * Copy the tag name.
                 */
                new_dt->shared->u.opaque.tag = H5MM_xstrdup(new_dt->shared->u.opaque.tag);
                break;

            case H5T_ARRAY:
                /* Re-compute the array's size, in case it's base type changed size */
                new_dt->shared->size = new_dt->shared->u.array.nelem * new_dt->shared->parent->shared->size;
                break;

            case H5T_NO_CLASS:
            case H5T_INTEGER:
            case H5T_FLOAT:
            case H5T_TIME:
            case H5T_STRING:
            case H5T_BITFIELD:
            case H5T_NCLASSES:
            default:
                break;
        } /* end switch */
    }     /* end if */

    /* Set the cached location & name path if the original type was a named
     * type and the new type is also named.
     */
    if (H5O_loc_reset(&new_dt->oloc) < 0)
        HGOTO_ERROR(H5E_DATATYPE, H5E_CANTRESET, FAIL, "unable to initialize location")
    if (H5G_name_reset(&new_dt->path) < 0)
        HGOTO_ERROR(H5E_DATATYPE, H5E_CANTOPENOBJ, FAIL, "unable to reset path")

    if (new_dt->shared->state == H5T_STATE_NAMED || new_dt->shared->state == H5T_STATE_OPEN) {
        if (H5O_loc_copy_deep(&(new_dt->oloc), &(old_dt->oloc)) < 0)
            HGOTO_ERROR(H5E_DATATYPE, H5E_CANTCOPY, FAIL, "can't copy object location")
        if (H5G_name_copy(&(new_dt->path), &(old_dt->path), H5_COPY_DEEP) < 0)
            HGOTO_ERROR(H5E_DATATYPE, H5E_CANTOPENOBJ, FAIL, "unable to copy path")
    } /* end if */

    /* Copy shared location information if the new type is named or if it is
     * shared in the heap.
     */
    if ((old_dt->sh_loc.type == H5O_SHARE_TYPE_SOHM || old_dt->sh_loc.type == H5O_SHARE_TYPE_HERE) ||
        new_dt->shared->state == H5T_STATE_NAMED || new_dt->shared->state == H5T_STATE_OPEN) {
        if (H5O_set_shared(&(new_dt->sh_loc), &(old_dt->sh_loc)) < 0)
            HGOTO_ERROR(H5E_DATATYPE, H5E_CANTCOPY, FAIL, "can't copy shared information")
    } /* end if */
    else
        /* Reset shared component info */
        H5O_msg_reset_share(H5O_DTYPE_ID, new_dt);

done:
    FUNC_LEAVE_NOAPI(ret_value)
} /* end H5T__complete_copy() */

/*-------------------------------------------------------------------------
 * Function:  H5T_copy
 *
 * Purpose:   Copies datatype OLD_DT.     The resulting data type is not
 *            locked and is a transient type.
 *
 * Return:    Success:    Pointer to a new copy of the OLD_DT argument.
 *            Failure:    NULL
 *
 * Programmer:    Robb Matzke
 *        Thursday, December  4, 1997
 *
 *-------------------------------------------------------------------------
 */
H5T_t *
H5T_copy(const H5T_t *old_dt, H5T_copy_t method)
{
    H5T_t *         new_dt = NULL;    /* New datatype */
    H5T_copy_func_t copyfn;           /* Pointer to correct copy routine */
    H5T_t *         ret_value = NULL; /* Return value */

    FUNC_ENTER_NOAPI(NULL)

    /* check args */
    HDassert(old_dt);

    /* Allocate and copy core datatype information */
    if (NULL == (new_dt = H5T__initiate_copy(old_dt)))
        HGOTO_ERROR(H5E_DATATYPE, H5E_CANTCOPY, NULL, "can't copy core datatype info")

    /* Check what sort of copy we are making */
    switch (method) {
        case H5T_COPY_TRANSIENT:
            /*
             * Return an unlocked transient type.
             */
            new_dt->shared->state = H5T_STATE_TRANSIENT;
            copyfn                = H5T__copy_transient;
            break;

        case H5T_COPY_ALL:
            /*
             * Return a transient type (locked or unlocked) or an unopened named
             * type.  Immutable transient types are degraded to read-only.
             */
            if (H5T_STATE_OPEN == old_dt->shared->state)
                new_dt->shared->state = H5T_STATE_NAMED;
            else if (H5T_STATE_IMMUTABLE == old_dt->shared->state)
                new_dt->shared->state = H5T_STATE_RDONLY;
            copyfn = H5T__copy_all;
            break;

        default:
            HGOTO_ERROR(H5E_DATATYPE, H5E_BADTYPE, NULL, "invalid copy method type")
    } /* end switch */

    /* Finish making the copy of the datatype */
    if (H5T__complete_copy(new_dt, old_dt, NULL, (method == H5T_COPY_TRANSIENT), copyfn) < 0)
        HGOTO_ERROR(H5E_DATATYPE, H5E_CANTINIT, NULL, "can't complete datatype initialization")

    /* Set return value */
    ret_value = new_dt;

done:
    if (ret_value == NULL)
        if (new_dt) {
            HDassert(new_dt->shared);
            if (new_dt->shared->owned_vol_obj && H5VL_free_object(new_dt->shared->owned_vol_obj) < 0)
                HDONE_ERROR(H5E_DATATYPE, H5E_CANTCLOSEOBJ, NULL, "unable to close owned VOL object")
            new_dt->shared = H5FL_FREE(H5T_shared_t, new_dt->shared);
            new_dt         = H5FL_FREE(H5T_t, new_dt);
        } /* end if */

    FUNC_LEAVE_NOAPI(ret_value)
} /* end H5T_copy() */

/*-------------------------------------------------------------------------
 * Function:  H5T_copy_reopen
 *
 * Purpose:   Copy a datatype, possibly reopening a named datatype, as part
 *            the const-correct datatype copying routines.
 *
 * Return:    Success:    Pointer to a new copy of the OLD_DT argument.
 *            Failure:    NULL
 *
 * Programmer:  David Young
 *              January 18, 2020
 *
 *-------------------------------------------------------------------------
 */
H5T_t *
H5T_copy_reopen(H5T_t *old_dt)
{
    H5T_t *       new_dt      = NULL; /* New datatype */
    H5T_shared_t *reopened_fo = NULL; /* Pointer to reopened existing named datatype */
    H5T_t *       ret_value   = NULL; /* Return value */

    FUNC_ENTER_NOAPI(NULL)

    /* check args */
    HDassert(old_dt);

    /* Allocate and copy core datatype information */
    if (NULL == (new_dt = H5T__initiate_copy(old_dt)))
        HGOTO_ERROR(H5E_DATATYPE, H5E_CANTCOPY, NULL, "can't copy core datatype info")

    /*
     * Return a transient type (locked or unlocked) or an opened named
     * type.  Immutable transient types are degraded to read-only.
     */
    if (old_dt->sh_loc.type == H5O_SHARE_TYPE_COMMITTED) {
        /* Check if the object is already open */
        if (NULL ==
            (reopened_fo = (H5T_shared_t *)H5FO_opened(old_dt->sh_loc.file, old_dt->sh_loc.u.loc.oh_addr))) {
            /* Clear any errors from H5FO_opened() */
            H5E_clear_stack(NULL);

            /* Open named datatype again */
            if (H5O_open(&old_dt->oloc) < 0)
                HGOTO_ERROR(H5E_DATATYPE, H5E_CANTOPENOBJ, NULL, "unable to reopen named data type")

            /* Insert opened named datatype into opened object list for the file */
            if (H5FO_insert(old_dt->sh_loc.file, old_dt->sh_loc.u.loc.oh_addr, new_dt->shared, FALSE) < 0)
                HGOTO_ERROR(H5E_DATATYPE, H5E_CANTINSERT, NULL,
                            "can't insert datatype into list of open objects")

            /* Increment object count for the object in the top file */
            if (H5FO_top_incr(old_dt->sh_loc.file, old_dt->sh_loc.u.loc.oh_addr) < 0)
                HGOTO_ERROR(H5E_DATATYPE, H5E_CANTINC, NULL, "can't increment object count")

            new_dt->shared->fo_count = 1;
        } /* end if */
        else {
            /* The object is already open.  Free the H5T_shared_t struct
             * we had been using and use the one that already exists.
             * Not terribly efficient. */
            if (new_dt->shared->owned_vol_obj && H5VL_free_object(new_dt->shared->owned_vol_obj) < 0)
                HGOTO_ERROR(H5E_DATATYPE, H5E_CANTCLOSEOBJ, NULL, "unable to close owned VOL object")
            new_dt->shared = H5FL_FREE(H5T_shared_t, new_dt->shared);
            new_dt->shared = reopened_fo;

            reopened_fo->fo_count++;

            /* Check if the object has been opened through the top file yet */
            if (H5FO_top_count(old_dt->sh_loc.file, old_dt->sh_loc.u.loc.oh_addr) == 0) {
                /* Open the object through this top file */
                if (H5O_open(&old_dt->oloc) < 0)
                    HGOTO_ERROR(H5E_DATATYPE, H5E_CANTOPENOBJ, NULL, "unable to open object header")
            } /* end if */

            /* Increment object count for the object in the top file */
            if (H5FO_top_incr(old_dt->sh_loc.file, old_dt->sh_loc.u.loc.oh_addr) < 0)
                HGOTO_ERROR(H5E_DATATYPE, H5E_CANTINC, NULL, "can't increment object count")
        } /* end else */

        /* Set state for new datatype */
        new_dt->shared->state = H5T_STATE_OPEN;
    } /* end if */
    else
        /* Downgrade immutable datatypes to read-only */
        if (H5T_STATE_IMMUTABLE == old_dt->shared->state)
        new_dt->shared->state = H5T_STATE_RDONLY;

    /* Finish making the copy of the datatype */
    if (H5T__complete_copy(new_dt, old_dt, reopened_fo, TRUE, H5T_copy_reopen) < 0)
        HGOTO_ERROR(H5E_DATATYPE, H5E_CANTINIT, NULL, "can't complete datatype initialization")

    /* Set return value */
    ret_value = new_dt;

done:
    if (ret_value == NULL)
        if (new_dt) {
            HDassert(new_dt->shared);
            if (new_dt->shared->owned_vol_obj && H5VL_free_object(new_dt->shared->owned_vol_obj) < 0)
                HDONE_ERROR(H5E_DATATYPE, H5E_CANTCLOSEOBJ, NULL, "unable to close owned VOL object")
            new_dt->shared = H5FL_FREE(H5T_shared_t, new_dt->shared);
            new_dt         = H5FL_FREE(H5T_t, new_dt);
        } /* end if */

    FUNC_LEAVE_NOAPI(ret_value)
} /* end H5T_copy_reopen() */

/*-------------------------------------------------------------------------
 * Function:  H5T_lock
 *
 * Purpose:   Lock a transient data type making it read-only.  If IMMUTABLE
 *        is set then the type cannot be closed except when the library
 *        itself closes.
 *
 *        This function is a no-op if the type is not transient or if
 *        the type is already read-only or immutable.
 *
 * Return:    Non-negative on success/Negative on failure
 *
 * Programmer:    Robb Matzke
 *              Thursday, June  4, 1998
 *-------------------------------------------------------------------------
 */
herr_t
H5T_lock(H5T_t *dt, hbool_t immutable)
{
    herr_t ret_value = SUCCEED; /* Return value */

    FUNC_ENTER_NOAPI(FAIL)

    HDassert(dt);

    switch (dt->shared->state) {
        case H5T_STATE_TRANSIENT:
            dt->shared->state = immutable ? H5T_STATE_IMMUTABLE : H5T_STATE_RDONLY;
            break;
        case H5T_STATE_RDONLY:
            if (immutable)
                dt->shared->state = H5T_STATE_IMMUTABLE;
            break;
        case H5T_STATE_IMMUTABLE:
        case H5T_STATE_NAMED:
        case H5T_STATE_OPEN:
            /*void*/
            break;
        default:
            HGOTO_ERROR(H5E_DATATYPE, H5E_BADTYPE, FAIL, "invalid datatype state")
    }

done:
    FUNC_LEAVE_NOAPI(ret_value)
}

/*-------------------------------------------------------------------------
 * Function:  H5T__alloc
 *
 * Purpose:   Allocates a new H5T_t structure, initializing it correctly.
 *
 * Return:    Pointer to new H5T_t on success/NULL on failure
 *
 * Programmer:    Quincey Koziol
 *        Monday, August 29, 2005
 *
 *-------------------------------------------------------------------------
 */
H5T_t *
H5T__alloc(void)
{
    H5T_t *dt        = NULL; /* Pointer to datatype allocated */
    H5T_t *ret_value = NULL; /* Return value */

    FUNC_ENTER_PACKAGE

    /* Allocate & initialize datatype wrapper info */
    if (NULL == (dt = H5FL_CALLOC(H5T_t)))
        HGOTO_ERROR(H5E_RESOURCE, H5E_NOSPACE, NULL, "memory allocation failed")
    H5O_loc_reset(&(dt->oloc));
    H5G_name_reset(&(dt->path));
    H5O_msg_reset_share(H5O_DTYPE_ID, dt);

    /* Allocate & initialize shared datatype structure */
    if (NULL == (dt->shared = H5FL_CALLOC(H5T_shared_t)))
        HGOTO_ERROR(H5E_RESOURCE, H5E_NOSPACE, NULL, "memory allocation failed")
    dt->shared->version = H5O_DTYPE_VERSION_1;

    /* No VOL object initially */
    dt->vol_obj = NULL;

    /* Assign return value */
    ret_value = dt;

done:
    if (ret_value == NULL)
        if (dt) {
            if (dt->shared) {
                HDassert(!dt->shared->owned_vol_obj);
                dt->shared = H5FL_FREE(H5T_shared_t, dt->shared);
            } /* end if */
            dt = H5FL_FREE(H5T_t, dt);
        } /* end if */

    FUNC_LEAVE_NOAPI(ret_value)
} /* end H5T__alloc() */

/*-------------------------------------------------------------------------
 * Function:  H5T__free
 *
 * Purpose:   Frees all memory associated with a datatype, but does not
 *            free the H5T_t or H5T_shared_t structures (which should
 *            be done in H5T_close / H5T_close_real).
 *
 * Return:    Non-negative on success/Negative on failure
 *
 * Programmer:    Quincey Koziol
 *        Monday, January  6, 2003
 *
 *-------------------------------------------------------------------------
 */
herr_t
H5T__free(H5T_t *dt)
{
    unsigned i;
    herr_t   ret_value = SUCCEED; /* Return value */

    FUNC_ENTER_PACKAGE

    HDassert(dt && dt->shared);

    /* Free the ID to name info */
    H5G_name_free(&(dt->path));

    /* Don't free locked datatypes */
    if (H5T_STATE_IMMUTABLE == dt->shared->state)
        HGOTO_ERROR(H5E_DATATYPE, H5E_CLOSEERROR, FAIL, "unable to close immutable datatype")

    /* Close the datatype */
    switch (dt->shared->type) {
        case H5T_COMPOUND:
            for (i = 0; i < dt->shared->u.compnd.nmembs; i++) {
                dt->shared->u.compnd.memb[i].name = (char *)H5MM_xfree(dt->shared->u.compnd.memb[i].name);
                (void)H5T_close_real(dt->shared->u.compnd.memb[i].type);
            }
            dt->shared->u.compnd.memb   = (H5T_cmemb_t *)H5MM_xfree(dt->shared->u.compnd.memb);
            dt->shared->u.compnd.nmembs = 0;
            break;

        case H5T_ENUM:
            for (i = 0; i < dt->shared->u.enumer.nmembs; i++)
                dt->shared->u.enumer.name[i] = (char *)H5MM_xfree(dt->shared->u.enumer.name[i]);
            dt->shared->u.enumer.name   = (char **)H5MM_xfree(dt->shared->u.enumer.name);
            dt->shared->u.enumer.value  = (uint8_t *)H5MM_xfree(dt->shared->u.enumer.value);
            dt->shared->u.enumer.nmembs = 0;
            break;

        case H5T_OPAQUE:
            dt->shared->u.opaque.tag = (char *)H5MM_xfree(dt->shared->u.opaque.tag);
            break;

        case H5T_NO_CLASS:
        case H5T_INTEGER:
        case H5T_FLOAT:
        case H5T_TIME:
        case H5T_STRING:
        case H5T_BITFIELD:
        case H5T_REFERENCE:
        case H5T_VLEN:
        case H5T_ARRAY:
        case H5T_NCLASSES:
        default:
            break;
    } /* end switch */
    dt->shared->type = H5T_NO_CLASS;

    /* Close the parent */
    HDassert(dt->shared->parent != dt);
    if (dt->shared->parent && H5T_close_real(dt->shared->parent) < 0)
        HGOTO_ERROR(H5E_DATATYPE, H5E_CANTCLOSEOBJ, FAIL, "unable to close parent data type")
    dt->shared->parent = NULL;

    /* Close the owned VOL object */
    if (dt->shared->owned_vol_obj && H5VL_free_object(dt->shared->owned_vol_obj) < 0)
        HGOTO_ERROR(H5E_DATATYPE, H5E_CANTCLOSEOBJ, FAIL, "unable to close owned VOL object")
    dt->shared->owned_vol_obj = NULL;

done:
    FUNC_LEAVE_NOAPI(ret_value)
} /* end H5T__free() */

/*-------------------------------------------------------------------------
 * Function:  H5T_close_real
 *
 * Purpose:   Frees a datatype and all associated memory.
 *
 * Note:      Does _not_ deal with open named datatypes, etc. so this
 *            should never see a type managed by a VOL connector.
 *
 * Return:    Non-negative on success/Negative on failure
 *
 * Programmer: Quincey Koziol
 *             Monday, February 12, 2018
 *
 *-------------------------------------------------------------------------
 */
herr_t
H5T_close_real(H5T_t *dt)
{
    herr_t ret_value = SUCCEED; /* Return value */

    FUNC_ENTER_NOAPI(FAIL)

    /* Sanity check */
    HDassert(dt && dt->shared);

    /* Clean up resources, depending on shared state */
    if (dt->shared->state != H5T_STATE_OPEN) {
        if (H5T__free(dt) < 0)
            HGOTO_ERROR(H5E_DATATYPE, H5E_CANTFREE, FAIL, "unable to free datatype");

        HDassert(!dt->shared->owned_vol_obj);
        dt->shared = H5FL_FREE(H5T_shared_t, dt->shared);
    } /* end if */
    else
        /* Free the group hier. path since we're not calling H5T__free() */
        H5G_name_free(&(dt->path));

    /* Free the 'top' datatype struct */
    dt = H5FL_FREE(H5T_t, dt);

done:
    FUNC_LEAVE_NOAPI(ret_value)
} /* end H5T_close_real() */

/*-------------------------------------------------------------------------
 * Function:    H5T_close
 *
 * Purpose:     Frees a data type and all associated memory.  Deals with
 *              open named datatypes appropriately.
 *
 * Return:      Non-negative on success/Negative on failure
 *
 * Programmer:  Robb Matzke
 *              Monday, December  8, 1997
 *
 *-------------------------------------------------------------------------
 */
herr_t
H5T_close(H5T_t *dt)
{
    herr_t ret_value = SUCCEED; /* Return value */

    FUNC_ENTER_NOAPI(FAIL)

    /* Sanity check */
    HDassert(dt);
    HDassert(dt->shared);

    /* Named datatype cleanups */
    if (dt->shared->state == H5T_STATE_OPEN) {
        /* Decrement refcount count on open named datatype */
        dt->shared->fo_count--;

        /* Sanity checks */
        HDassert(dt->sh_loc.type == H5O_SHARE_TYPE_COMMITTED);
        HDassert(H5F_addr_defined(dt->sh_loc.u.loc.oh_addr));
        HDassert(H5F_addr_defined(dt->oloc.addr));

        /* If a named type is being closed then close the object header and
         * remove from the list of open objects in the file.
         */

        /* Decrement the ref. count for this object in the top file */
        if (H5FO_top_decr(dt->sh_loc.file, dt->sh_loc.u.loc.oh_addr) < 0)
            HGOTO_ERROR(H5E_DATATYPE, H5E_CANTRELEASE, FAIL, "can't decrement count for object")

        /* Close things down if this is the last reference to the open named datatype */
        if (0 == dt->shared->fo_count) {
            hbool_t corked; /* Whether the named datatype is corked or not */

            /* Uncork cache entries with object address tag for named datatype */
            if (H5AC_cork(dt->oloc.file, dt->oloc.addr, H5AC__GET_CORKED, &corked) < 0)
                HGOTO_ERROR(H5E_DATATYPE, H5E_CANTGET, FAIL, "unable to retrieve an object's cork status")
            if (corked)
                if (H5AC_cork(dt->oloc.file, dt->oloc.addr, H5AC__UNCORK, NULL) < 0)
                    HGOTO_ERROR(H5E_DATATYPE, H5E_CANTUNCORK, FAIL, "unable to uncork an object")

            /* Remove the datatype from the list of opened objects in the file */
            if (H5FO_delete(dt->sh_loc.file, dt->sh_loc.u.loc.oh_addr) < 0)
                HGOTO_ERROR(H5E_DATATYPE, H5E_CANTRELEASE, FAIL,
                            "can't remove datatype from list of open objects")
            if (H5O_close(&dt->oloc, NULL) < 0)
                HGOTO_ERROR(H5E_DATATYPE, H5E_CANTINIT, FAIL, "unable to close data type object header")

            /* Mark named datatype closed now */
            dt->shared->state = H5T_STATE_NAMED;
        } /* end if */
        else {
            /* Check reference count for this object in the top file */
            if (H5FO_top_count(dt->sh_loc.file, dt->sh_loc.u.loc.oh_addr) == 0) {
                /* Close object location for named datatype */
                if (H5O_close(&dt->oloc, NULL) < 0)
                    HGOTO_ERROR(H5E_DATATYPE, H5E_CANTINIT, FAIL, "unable to close")
            } /* end if */
            else
                /* Free object location (i.e. "unhold" the file if appropriate) */
                if (H5O_loc_free(&(dt->oloc)) < 0)
                HGOTO_ERROR(H5E_DATATYPE, H5E_CANTRELEASE, FAIL, "problem attempting to free location")
        } /* end else */
    }     /* end if */

    /* Clean up resources */
    if (H5T_close_real(dt) < 0)
        HGOTO_ERROR(H5E_DATATYPE, H5E_CANTRELEASE, FAIL, "unable to free datatype");

done:
    FUNC_LEAVE_NOAPI(ret_value)
} /* end H5T_close() */

/*-------------------------------------------------------------------------
 * Function:    H5T__set_size
 *
 * Purpose:    Sets the total size in bytes for a data type (this operation
 *        is not permitted on reference data types).  If the size is
 *        decreased so that the significant bits of the data type
 *        extend beyond the edge of the new size, then the `offset'
 *        property is decreased toward zero.  If the `offset' becomes
 *        zero and the significant bits of the data type still hang
 *        over the edge of the new size, then the number of significant
 *        bits is decreased.
 *
 *        Adjusting the size of an H5T_STRING automatically sets the
 *        precision to 8*size.
 *
 *        All data types have a positive size.
 *
 * Return:    Success:    non-negative
 *
 *            Failure:    negative
 *
 * Programmer:    Robb Matzke
 *              Tuesday, December 22, 1998
 *
 *-------------------------------------------------------------------------
 */
static herr_t
H5T__set_size(H5T_t *dt, size_t size)
{
    size_t prec, offset;
    herr_t ret_value = SUCCEED; /* Return value */

    FUNC_ENTER_STATIC

    /* Check args */
    HDassert(dt);
    HDassert(dt->shared);
    HDassert(size != 0);
    HDassert(H5T_REFERENCE != dt->shared->type);
    HDassert(!(H5T_ENUM == dt->shared->type && 0 == dt->shared->u.enumer.nmembs));

    if (dt->shared->parent) {
        if (H5T__set_size(dt->shared->parent, size) < 0)
            HGOTO_ERROR(H5E_DATATYPE, H5E_CANTINIT, FAIL, "unable to set size for parent data type");

        /* Adjust size of datatype appropriately */
        if (dt->shared->type == H5T_ARRAY)
            dt->shared->size = dt->shared->parent->shared->size * dt->shared->u.array.nelem;
        else if (dt->shared->type != H5T_VLEN)
            dt->shared->size = dt->shared->parent->shared->size;
    }
    else {
        if (H5T_IS_ATOMIC(dt->shared)) {
            offset = dt->shared->u.atomic.offset;
            prec   = dt->shared->u.atomic.prec;

            /* Decrement the offset and precision if necessary */
            if (prec > 8 * size)
                offset = 0;
            else if (offset + prec > 8 * size)
                offset = 8 * size - prec;
            if (prec > 8 * size)
                prec = 8 * size;
        }
        else
            prec = offset = 0;

        switch (dt->shared->type) {
            case H5T_INTEGER:
            case H5T_TIME:
            case H5T_BITFIELD:
            case H5T_OPAQUE:
                /* nothing to check */
                break;

            case H5T_COMPOUND:
                /* If decreasing size, check the last member isn't being cut. */
                if (size < dt->shared->size) {
                    int      num_membs = 0;
                    unsigned i, max_index            = 0;
                    size_t   memb_offset, max_offset = 0;
                    size_t   max_size;

                    if ((num_membs = H5T_get_nmembers(dt)) < 0)
                        HGOTO_ERROR(H5E_DATATYPE, H5E_CANTINIT, FAIL, "unable to get number of members");

                    if (num_membs) {
                        for (i = 0; i < (unsigned)num_membs; i++) {
                            memb_offset = H5T_get_member_offset(dt, i);
                            if (memb_offset > max_offset) {
                                max_offset = memb_offset;
                                max_index  = i;
                            } /* end if */
                        }     /* end for */

                        max_size = H5T__get_member_size(dt, max_index);

                        if (size < (max_offset + max_size))
                            HGOTO_ERROR(H5E_ARGS, H5E_BADVALUE, FAIL,
                                        "size shrinking will cut off last member ");
                    } /* end if */

                    /* Compound must not have been packed previously */
                    /* We will check if resizing changed the packed state of
                     * this type at the end of this function */
                    HDassert(!dt->shared->u.compnd.packed);
                } /* end if */

                break;

            case H5T_STRING:
                /* Convert string to variable-length datatype */
                if (size == H5T_VARIABLE) {
                    H5T_t *    base = NULL; /* base data type */
                    H5T_cset_t tmp_cset;    /* Temp. cset info */
                    H5T_str_t  tmp_strpad;  /* Temp. strpad info */

                    /* Get a copy of unsigned char type as the base/parent type */
                    if (NULL == (base = (H5T_t *)H5I_object(H5T_NATIVE_UCHAR)))
                        HGOTO_ERROR(H5E_ARGS, H5E_BADTYPE, FAIL, "invalid base datatype");
                    dt->shared->parent = H5T_copy(base, H5T_COPY_ALL);

                    /* change this datatype into a VL string */
                    dt->shared->type = H5T_VLEN;

                    /*
                     * Force conversions (i.e. memory to memory conversions
                     * should duplicate data, not point to the same VL strings)
                     */
                    dt->shared->force_conv = TRUE;

                    /* Before we mess with the info in the union, extract the
                     * values we need */
                    tmp_cset   = dt->shared->u.atomic.u.s.cset;
                    tmp_strpad = dt->shared->u.atomic.u.s.pad;

                    /* This is a string, not a sequence */
                    dt->shared->u.vlen.type = H5T_VLEN_STRING;

                    /* Set character set and padding information */
                    dt->shared->u.vlen.cset = tmp_cset;
                    dt->shared->u.vlen.pad  = tmp_strpad;

                    /* Set up VL information */
                    if (H5T_set_loc(dt, NULL, H5T_LOC_MEMORY) < 0)
                        HGOTO_ERROR(H5E_DATATYPE, H5E_CANTINIT, FAIL, "invalid datatype location");
                } /* end if */
                else {
                    prec   = 8 * size;
                    offset = 0;
                } /* end else */
                break;

            case H5T_FLOAT:
                /*
                 * The sign, mantissa, and exponent fields should be adjusted
                 * first when decreasing the size of a floating point type.
                 */
                if (dt->shared->u.atomic.u.f.sign >= prec + offset ||
                    dt->shared->u.atomic.u.f.epos + dt->shared->u.atomic.u.f.esize > prec + offset ||
                    dt->shared->u.atomic.u.f.mpos + dt->shared->u.atomic.u.f.msize > prec + offset) {
                    HGOTO_ERROR(H5E_ARGS, H5E_BADVALUE, FAIL,
                                "adjust sign, mantissa, and exponent fields first");
                }
                break;

            case H5T_ENUM:
            case H5T_VLEN:
            case H5T_ARRAY:
            case H5T_REFERENCE:
                HDassert("can't happen" && 0);
                break;

            case H5T_NO_CLASS:
            case H5T_NCLASSES:
                HDassert("invalid type" && 0);
                break;

            default:
                HDassert("not implemented yet" && 0);
                break;
        } /* end switch */

        /* Commit (if we didn't convert this type to a VL string) */
        if (dt->shared->type != H5T_VLEN) {
            dt->shared->size = size;
            if (H5T_IS_ATOMIC(dt->shared)) {
                dt->shared->u.atomic.offset = offset;
                dt->shared->u.atomic.prec   = prec;
            }
        } /* end if */

        /* Check if the new compound type is packed */
        if (dt->shared->type == H5T_COMPOUND)
            H5T__update_packed(dt);
    } /* end else */

done:
    FUNC_LEAVE_NOAPI(ret_value)
} /* end H5T__set_size() */

/*-------------------------------------------------------------------------
 * Function:  H5T_get_size
 *
 * Purpose:   Determines the total size of a data type in bytes.
 *
 * Return:    Success:    Size of the data type in bytes.     The size of
 *                the data type is the size of an instance of
 *                that data type.
 *
 *            Failure:    0 (valid data types are never zero size)
 *
 * Programmer:    Robb Matzke
 *        Tuesday, December  9, 1997
 *-------------------------------------------------------------------------
 */
size_t
H5T_get_size(const H5T_t *dt)
{
    /* Use FUNC_ENTER_NOAPI_NOINIT_NOERR here to avoid performance issues */
    FUNC_ENTER_NOAPI_NOINIT_NOERR

    /* check args */
    HDassert(dt);
    HDassert(dt->shared);

    FUNC_LEAVE_NOAPI(dt->shared->size)
} /* end H5T_get_size() */

/*-------------------------------------------------------------------------
 * Function:  H5T_get_force_conv
 *
 * Purpose:   Determines if the type has forced conversion. This will be
 *            true if and only if the type keeps a pointer to a file VOL
 *            object internally.
 *
 * Return:    TRUE/FALSE (never fails)
 *
 * Programmer:    Neil Fortner
 *        Thursday, January  21, 2021
 *-------------------------------------------------------------------------
 */
hbool_t
H5T_get_force_conv(const H5T_t *dt)
{
    /* Use FUNC_ENTER_NOAPI_NOINIT_NOERR here to avoid performance issues */
    FUNC_ENTER_NOAPI_NOINIT_NOERR

    /* check args */
    HDassert(dt);
    HDassert(dt->shared);

    FUNC_LEAVE_NOAPI(dt->shared->force_conv)
} /* end H5T_get_force_conv() */

/*-------------------------------------------------------------------------
 * Function:  H5T_cmp
 *
 * Purpose:   Compares two data types.
 *
 * Return:    Success:    0 if DT1 and DT2 are equal.
 *                       <0 if DT1 is less than DT2.
 *                       >0 if DT1 is greater than DT2.
 *
 *            Failure:    0, never fails
 *
 * Programmer:    Robb Matzke
 *        Wednesday, December 10, 1997
 *
 *-------------------------------------------------------------------------
 */
int
H5T_cmp(const H5T_t *dt1, const H5T_t *dt2, hbool_t superset)
{
    unsigned *idx1 = NULL, *idx2 = NULL;
    size_t    base_size;
    hbool_t   swapped;
    unsigned  u;
    int       tmp;
    int       ret_value = 0;

    FUNC_ENTER_NOAPI(0)

    /* Sanity check */
    HDassert(dt1);
    HDassert(dt2);

    /* the easy case */
    if (dt1 == dt2)
        HGOTO_DONE(0);

    HDassert(dt1->shared);
    HDassert(dt2->shared);

    /* compare */
    if (dt1->shared->type < dt2->shared->type)
        HGOTO_DONE(-1);
    if (dt1->shared->type > dt2->shared->type)
        HGOTO_DONE(1);

    if (dt1->shared->size < dt2->shared->size)
        HGOTO_DONE(-1);
    if (dt1->shared->size > dt2->shared->size)
        HGOTO_DONE(1);

    if (dt1->shared->parent && !dt2->shared->parent)
        HGOTO_DONE(-1);
    if (!dt1->shared->parent && dt2->shared->parent)
        HGOTO_DONE(1);
    if (dt1->shared->parent) {
        tmp = H5T_cmp(dt1->shared->parent, dt2->shared->parent, superset);
        if (tmp < 0)
            HGOTO_DONE(-1);
        if (tmp > 0)
            HGOTO_DONE(1);
    } /* end if */

    switch (dt1->shared->type) {
        case H5T_COMPOUND:
            /*
             * Compound data types...
             */
            if (dt1->shared->u.compnd.nmembs < dt2->shared->u.compnd.nmembs)
                HGOTO_DONE(-1);
            if (dt1->shared->u.compnd.nmembs > dt2->shared->u.compnd.nmembs)
                HGOTO_DONE(1);

            /* Build an index for each type so the names are sorted */
            if (NULL == (idx1 = (unsigned *)H5MM_malloc(dt1->shared->u.compnd.nmembs * sizeof(unsigned))) ||
                NULL == (idx2 = (unsigned *)H5MM_malloc(dt2->shared->u.compnd.nmembs * sizeof(unsigned))))
                HGOTO_ERROR(H5E_RESOURCE, H5E_NOSPACE, 0, "memory allocation failed");
            for (u = 0; u < dt1->shared->u.compnd.nmembs; u++)
                idx1[u] = idx2[u] = u;
            if (dt1->shared->u.enumer.nmembs > 1) {
                int i;

                for (i = (int)dt1->shared->u.compnd.nmembs - 1, swapped = TRUE; swapped && i >= 0; --i) {
                    int j;

                    for (j = 0, swapped = FALSE; j < i; j++)
                        if (HDstrcmp(dt1->shared->u.compnd.memb[idx1[j]].name,
                                     dt1->shared->u.compnd.memb[idx1[j + 1]].name) > 0) {
                            unsigned tmp_idx = idx1[j];
                            idx1[j]          = idx1[j + 1];
                            idx1[j + 1]      = tmp_idx;
                            swapped          = TRUE;
                        }
                }
                for (i = (int)dt2->shared->u.compnd.nmembs - 1, swapped = TRUE; swapped && i >= 0; --i) {
                    int j;

                    for (j = 0, swapped = FALSE; j < i; j++)
                        if (HDstrcmp(dt2->shared->u.compnd.memb[idx2[j]].name,
                                     dt2->shared->u.compnd.memb[idx2[j + 1]].name) > 0) {
                            unsigned tmp_idx = idx2[j];
                            idx2[j]          = idx2[j + 1];
                            idx2[j + 1]      = tmp_idx;
                            swapped          = TRUE;
                        }
                }
            } /* end if */

#ifdef H5T_DEBUG
            /* I don't quite trust the code above yet :-)  --RPM */
            for (u = 0; u < dt1->shared->u.compnd.nmembs - 1; u++) {
                HDassert(HDstrcmp(dt1->shared->u.compnd.memb[idx1[u]].name,
                                  dt1->shared->u.compnd.memb[idx1[u + 1]].name));
                HDassert(HDstrcmp(dt2->shared->u.compnd.memb[idx2[u]].name,
                                  dt2->shared->u.compnd.memb[idx2[u + 1]].name));
            }
#endif

            /* Compare the members */
            for (u = 0; u < dt1->shared->u.compnd.nmembs; u++) {
                tmp = HDstrcmp(dt1->shared->u.compnd.memb[idx1[u]].name,
                               dt2->shared->u.compnd.memb[idx2[u]].name);
                if (tmp < 0)
                    HGOTO_DONE(-1);
                if (tmp > 0)
                    HGOTO_DONE(1);

                if (dt1->shared->u.compnd.memb[idx1[u]].offset < dt2->shared->u.compnd.memb[idx2[u]].offset)
                    HGOTO_DONE(-1);
                if (dt1->shared->u.compnd.memb[idx1[u]].offset > dt2->shared->u.compnd.memb[idx2[u]].offset)
                    HGOTO_DONE(1);

                if (dt1->shared->u.compnd.memb[idx1[u]].size < dt2->shared->u.compnd.memb[idx2[u]].size)
                    HGOTO_DONE(-1);
                if (dt1->shared->u.compnd.memb[idx1[u]].size > dt2->shared->u.compnd.memb[idx2[u]].size)
                    HGOTO_DONE(1);

                tmp = H5T_cmp(dt1->shared->u.compnd.memb[idx1[u]].type,
                              dt2->shared->u.compnd.memb[idx2[u]].type, superset);
                if (tmp < 0)
                    HGOTO_DONE(-1);
                if (tmp > 0)
                    HGOTO_DONE(1);
            }
            break;

        case H5T_ENUM:
            /*
             * Enumeration data types...
             */

            /* If we are doing a "superset" comparison, dt2 is allowed to have
             * more members than dt1
             */
            if (superset) {
                if (dt1->shared->u.enumer.nmembs > dt2->shared->u.enumer.nmembs)
                    HGOTO_DONE(1);
            } /* end if */
            else {
                if (dt1->shared->u.enumer.nmembs < dt2->shared->u.enumer.nmembs)
                    HGOTO_DONE(-1);
                if (dt1->shared->u.enumer.nmembs > dt2->shared->u.enumer.nmembs)
                    HGOTO_DONE(1);
            } /* end else */

            /* Build an index for each type so the names are sorted */
            if (NULL == (idx1 = (unsigned *)H5MM_malloc(dt1->shared->u.enumer.nmembs * sizeof(unsigned))) ||
                NULL == (idx2 = (unsigned *)H5MM_malloc(dt2->shared->u.enumer.nmembs * sizeof(unsigned))))
                HGOTO_ERROR(H5E_RESOURCE, H5E_NOSPACE, 0, "memory allocation failed");
            for (u = 0; u < dt1->shared->u.enumer.nmembs; u++)
                idx1[u] = u;
            if (dt1->shared->u.enumer.nmembs > 1) {
                int i;
                for (i = (int)dt1->shared->u.enumer.nmembs - 1, swapped = TRUE; swapped && i >= 0; --i) {
                    int j;

                    for (j = 0, swapped = FALSE; j < i; j++)
                        if (HDstrcmp(dt1->shared->u.enumer.name[idx1[j]],
                                     dt1->shared->u.enumer.name[idx1[j + 1]]) > 0) {
                            unsigned tmp_idx = idx1[j];
                            idx1[j]          = idx1[j + 1];
                            idx1[j + 1]      = tmp_idx;
                            swapped          = TRUE;
                        }
                }
            }
            for (u = 0; u < dt2->shared->u.enumer.nmembs; u++)
                idx2[u] = u;
            if (dt2->shared->u.enumer.nmembs > 1) {
                int i;

                for (i = (int)dt2->shared->u.enumer.nmembs - 1, swapped = TRUE; swapped && i >= 0; --i) {
                    int j;

                    for (j = 0, swapped = FALSE; j < i; j++)
                        if (HDstrcmp(dt2->shared->u.enumer.name[idx2[j]],
                                     dt2->shared->u.enumer.name[idx2[j + 1]]) > 0) {
                            unsigned tmp_idx = idx2[j];
                            idx2[j]          = idx2[j + 1];
                            idx2[j + 1]      = tmp_idx;
                            swapped          = TRUE;
                        }
                }
            }

#ifdef H5T_DEBUG
            /* I don't quite trust the code above yet :-)  --RPM */
            for (u = 0; u < dt1->shared->u.enumer.nmembs - 1; u++) {
                HDassert(
                    HDstrcmp(dt1->shared->u.enumer.name[idx1[u]], dt1->shared->u.enumer.name[idx1[u + 1]]));
                HDassert(
                    HDstrcmp(dt2->shared->u.enumer.name[idx2[u]], dt2->shared->u.enumer.name[idx2[u + 1]]));
            }
#endif

            /* Compare the members */
            base_size = dt1->shared->parent->shared->size;
            for (u = 0; u < dt1->shared->u.enumer.nmembs; u++) {
                unsigned idx = 0;

                if (superset) {
                    unsigned lt  = 0, rt; /* Final, left & right key indices */
                    int      cmp = 1;     /* Key comparison value */

                    /* If a superset is allowed, dt2 may have more members
                     * than dt1, so binary search for matching member name in
                     * dt2
                     */
                    rt = dt2->shared->u.enumer.nmembs;

                    while (lt < rt && cmp) {
                        idx = (lt + rt) / 2;

                        /* compare */
                        if ((cmp = HDstrcmp(dt1->shared->u.enumer.name[idx1[u]],
                                            dt2->shared->u.enumer.name[idx2[idx]])) < 0)
                            rt = idx;
                        else
                            lt = idx + 1;
                    }
                    /* Leave, if we couldn't find match */
                    if (cmp)
                        HGOTO_DONE(-1);
                } /* end if */
                else {
                    /* Check for exact member name match when not doing
                     * "superset" comparison
                     */
                    tmp = HDstrcmp(dt1->shared->u.enumer.name[idx1[u]], dt2->shared->u.enumer.name[idx2[u]]);
                    if (tmp < 0)
                        HGOTO_DONE(-1);
                    if (tmp > 0)
                        HGOTO_DONE(1);

                    /* Set index value appropriately */
                    idx = u;
                } /* end else */

                tmp = HDmemcmp((uint8_t *)dt1->shared->u.enumer.value + idx1[u] * base_size,
                               (uint8_t *)dt2->shared->u.enumer.value + idx2[idx] * base_size, base_size);
                if (tmp < 0)
                    HGOTO_DONE(-1);
                if (tmp > 0)
                    HGOTO_DONE(1);
            }
            break;

        case H5T_VLEN:
            HDassert(dt1->shared->u.vlen.type > H5T_VLEN_BADTYPE &&
                     dt1->shared->u.vlen.type < H5T_VLEN_MAXTYPE);
            HDassert(dt2->shared->u.vlen.type > H5T_VLEN_BADTYPE &&
                     dt2->shared->u.vlen.type < H5T_VLEN_MAXTYPE);
            HDassert(dt1->shared->u.vlen.loc >= H5T_LOC_BADLOC && dt1->shared->u.vlen.loc < H5T_LOC_MAXLOC);
            HDassert(dt2->shared->u.vlen.loc >= H5T_LOC_BADLOC && dt2->shared->u.vlen.loc < H5T_LOC_MAXLOC);

            /* Arbitrarily sort sequence VL datatypes before string VL datatypes */
            if (dt1->shared->u.vlen.type == H5T_VLEN_SEQUENCE &&
                dt2->shared->u.vlen.type == H5T_VLEN_STRING) {
                HGOTO_DONE(-1);
            }
            else if (dt1->shared->u.vlen.type == H5T_VLEN_STRING &&
                     dt2->shared->u.vlen.type == H5T_VLEN_SEQUENCE) {
                HGOTO_DONE(1);
            }
            /* Arbitrarily sort VL datatypes in memory before disk */
            if (dt1->shared->u.vlen.loc == H5T_LOC_MEMORY && dt2->shared->u.vlen.loc == H5T_LOC_DISK) {
                HGOTO_DONE(-1);
            }
            else if (dt1->shared->u.vlen.loc == H5T_LOC_DISK && dt2->shared->u.vlen.loc == H5T_LOC_MEMORY) {
                HGOTO_DONE(1);
            }
            else if (dt1->shared->u.vlen.loc == H5T_LOC_BADLOC && dt2->shared->u.vlen.loc != H5T_LOC_BADLOC) {
                HGOTO_DONE(1);
            }

            /* Don't allow VL types in different files to compare as equal */
            if (dt1->shared->u.vlen.file < dt2->shared->u.vlen.file)
                HGOTO_DONE(-1);
            if (dt1->shared->u.vlen.file > dt2->shared->u.vlen.file)
                HGOTO_DONE(1);
            break;

        case H5T_OPAQUE:
            if (dt1->shared->u.opaque.tag && dt2->shared->u.opaque.tag)
                HGOTO_DONE(HDstrcmp(dt1->shared->u.opaque.tag, dt2->shared->u.opaque.tag));
            break;

        case H5T_ARRAY:
            if (dt1->shared->u.array.ndims < dt2->shared->u.array.ndims)
                HGOTO_DONE(-1);
            if (dt1->shared->u.array.ndims > dt2->shared->u.array.ndims)
                HGOTO_DONE(1);

            for (u = 0; u < dt1->shared->u.array.ndims; u++) {
                if (dt1->shared->u.array.dim[u] < dt2->shared->u.array.dim[u])
                    HGOTO_DONE(-1);
                if (dt1->shared->u.array.dim[u] > dt2->shared->u.array.dim[u])
                    HGOTO_DONE(1);
            }

            tmp = H5T_cmp(dt1->shared->parent, dt2->shared->parent, superset);
            if (tmp < 0)
                HGOTO_DONE(-1);
            if (tmp > 0)
                HGOTO_DONE(1);
            break;

        case H5T_NO_CLASS:
        case H5T_INTEGER:
        case H5T_FLOAT:
        case H5T_TIME:
        case H5T_STRING:
        case H5T_BITFIELD:
        case H5T_REFERENCE:
        case H5T_NCLASSES:
        default:
            /*
             * Atomic datatypes...
             */
            if (dt1->shared->u.atomic.order < dt2->shared->u.atomic.order)
                HGOTO_DONE(-1);
            if (dt1->shared->u.atomic.order > dt2->shared->u.atomic.order)
                HGOTO_DONE(1);

            if (dt1->shared->u.atomic.prec < dt2->shared->u.atomic.prec)
                HGOTO_DONE(-1);
            if (dt1->shared->u.atomic.prec > dt2->shared->u.atomic.prec)
                HGOTO_DONE(1);

            if (dt1->shared->u.atomic.offset < dt2->shared->u.atomic.offset)
                HGOTO_DONE(-1);
            if (dt1->shared->u.atomic.offset > dt2->shared->u.atomic.offset)
                HGOTO_DONE(1);

            if (dt1->shared->u.atomic.lsb_pad < dt2->shared->u.atomic.lsb_pad)
                HGOTO_DONE(-1);
            if (dt1->shared->u.atomic.lsb_pad > dt2->shared->u.atomic.lsb_pad)
                HGOTO_DONE(1);

            if (dt1->shared->u.atomic.msb_pad < dt2->shared->u.atomic.msb_pad)
                HGOTO_DONE(-1);
            if (dt1->shared->u.atomic.msb_pad > dt2->shared->u.atomic.msb_pad)
                HGOTO_DONE(1);

            switch (dt1->shared->type) {
                case H5T_INTEGER:
                    if (dt1->shared->u.atomic.u.i.sign < dt2->shared->u.atomic.u.i.sign)
                        HGOTO_DONE(-1);
                    if (dt1->shared->u.atomic.u.i.sign > dt2->shared->u.atomic.u.i.sign)
                        HGOTO_DONE(1);
                    break;

                case H5T_FLOAT:
                    if (dt1->shared->u.atomic.u.f.sign < dt2->shared->u.atomic.u.f.sign)
                        HGOTO_DONE(-1);
                    if (dt1->shared->u.atomic.u.f.sign > dt2->shared->u.atomic.u.f.sign)
                        HGOTO_DONE(1);

                    if (dt1->shared->u.atomic.u.f.epos < dt2->shared->u.atomic.u.f.epos)
                        HGOTO_DONE(-1);
                    if (dt1->shared->u.atomic.u.f.epos > dt2->shared->u.atomic.u.f.epos)
                        HGOTO_DONE(1);

                    if (dt1->shared->u.atomic.u.f.esize < dt2->shared->u.atomic.u.f.esize)
                        HGOTO_DONE(-1);
                    if (dt1->shared->u.atomic.u.f.esize > dt2->shared->u.atomic.u.f.esize)
                        HGOTO_DONE(1);

                    if (dt1->shared->u.atomic.u.f.ebias < dt2->shared->u.atomic.u.f.ebias)
                        HGOTO_DONE(-1);
                    if (dt1->shared->u.atomic.u.f.ebias > dt2->shared->u.atomic.u.f.ebias)
                        HGOTO_DONE(1);

                    if (dt1->shared->u.atomic.u.f.mpos < dt2->shared->u.atomic.u.f.mpos)
                        HGOTO_DONE(-1);
                    if (dt1->shared->u.atomic.u.f.mpos > dt2->shared->u.atomic.u.f.mpos)
                        HGOTO_DONE(1);

                    if (dt1->shared->u.atomic.u.f.msize < dt2->shared->u.atomic.u.f.msize)
                        HGOTO_DONE(-1);
                    if (dt1->shared->u.atomic.u.f.msize > dt2->shared->u.atomic.u.f.msize)
                        HGOTO_DONE(1);

                    if (dt1->shared->u.atomic.u.f.norm < dt2->shared->u.atomic.u.f.norm)
                        HGOTO_DONE(-1);
                    if (dt1->shared->u.atomic.u.f.norm > dt2->shared->u.atomic.u.f.norm)
                        HGOTO_DONE(1);

                    if (dt1->shared->u.atomic.u.f.pad < dt2->shared->u.atomic.u.f.pad)
                        HGOTO_DONE(-1);
                    if (dt1->shared->u.atomic.u.f.pad > dt2->shared->u.atomic.u.f.pad)
                        HGOTO_DONE(1);

                    break;

                case H5T_TIME: /* order and precision are checked above */
                    /*void */
                    break;

                case H5T_STRING:
                    if (dt1->shared->u.atomic.u.s.cset < dt2->shared->u.atomic.u.s.cset)
                        HGOTO_DONE(-1);
                    if (dt1->shared->u.atomic.u.s.cset > dt2->shared->u.atomic.u.s.cset)
                        HGOTO_DONE(1);

                    if (dt1->shared->u.atomic.u.s.pad < dt2->shared->u.atomic.u.s.pad)
                        HGOTO_DONE(-1);
                    if (dt1->shared->u.atomic.u.s.pad > dt2->shared->u.atomic.u.s.pad)
                        HGOTO_DONE(1);

                    break;

                case H5T_BITFIELD:
                    /*void */
                    break;

                case H5T_REFERENCE:
                    if (dt1->shared->u.atomic.u.r.rtype < dt2->shared->u.atomic.u.r.rtype)
                        HGOTO_DONE(-1);
                    if (dt1->shared->u.atomic.u.r.rtype > dt2->shared->u.atomic.u.r.rtype)
                        HGOTO_DONE(1);
                    if (dt1->shared->u.atomic.u.r.loc < dt2->shared->u.atomic.u.r.loc)
                        HGOTO_DONE(-1);
                    if (dt1->shared->u.atomic.u.r.loc > dt2->shared->u.atomic.u.r.loc)
                        HGOTO_DONE(1);
                    if (dt1->shared->u.atomic.u.r.file < dt2->shared->u.atomic.u.r.file)
                        HGOTO_DONE(-1);
                    if (dt1->shared->u.atomic.u.r.file > dt2->shared->u.atomic.u.r.file)
                        HGOTO_DONE(1);
                    break;

                case H5T_NO_CLASS:
                case H5T_OPAQUE:
                case H5T_COMPOUND:
                case H5T_ENUM:
                case H5T_VLEN:
                case H5T_ARRAY:
                case H5T_NCLASSES:
                default:
                    HDassert("not implemented yet" && 0);
                    break;
            }
            break;
    } /* end switch */

done:
    if (NULL != idx1)
        H5MM_xfree(idx1);
    if (NULL != idx2)
        H5MM_xfree(idx2);

    FUNC_LEAVE_NOAPI(ret_value)
} /* end H5T_cmp() */

/*-------------------------------------------------------------------------
 * Function:    H5T_path_find
 *
 * Purpose:    Library-internal wrapper to find the path which converts type
 *              SRC_ID to type DST_ID.
 *
 *              If SRC and DST are both null pointers then the special no-op
 *              conversion path is used.
 *
 * Return:    Success:    Pointer to the path, valid until the path
 *                        database is modified.
 *
 *            Failure:    NULL if the path does not exist and no
 *                        function can be found to apply to the new path.
 *
 * Programmer:  Quincey Koziol
 *              Monday, March 5, 2018
 *
 *-------------------------------------------------------------------------
 */
H5T_path_t *
H5T_path_find(const H5T_t *src, const H5T_t *dst)
{
    H5T_conv_func_t conv_func;        /* Conversion function wrapper */
    H5T_path_t *    ret_value = NULL; /* Return value */

    FUNC_ENTER_NOAPI(NULL)

    /* Sanity check */
    HDassert(src);
    HDassert(src->shared);
    HDassert(dst);
    HDassert(dst->shared);

    /* Set up conversion function wrapper */
    conv_func.is_app     = FALSE;
    conv_func.u.lib_func = NULL;

    /* Call the internal routine, with additional parameters */
    if (NULL == (ret_value = H5T__path_find_real(src, dst, NULL, &conv_func)))
        HGOTO_ERROR(H5E_DATATYPE, H5E_CANTGET, NULL, "can't find datatype conversion path")

done:
    FUNC_LEAVE_NOAPI(ret_value)
} /* end H5T_path_find() */

/*-------------------------------------------------------------------------
 * Function:    H5T__path_find_real
 *
 * Purpose:    Finds the path which converts type SRC_ID to type DST_ID,
 *        creating a new path if necessary.  If FUNC is non-zero then
 *        it is set as the hard conversion function for that path
 *        regardless of whether the path previously existed. Changing
 *        the conversion function of a path causes statistics to be
 *        reset to zero after printing them.  The NAME is used only
 *        when creating a new path and is just for debugging.
 *
 *        If SRC and DST are both null pointers then the special no-op
 *        conversion path is used.  This path is always stored as the
 *        first path in the path table.
 *
 * Return:    Success:    Pointer to the path, valid until the path
 *                        database is modified.
 *
 *            Failure:    NULL if the path does not exist and no
 *                        function can be found to apply to the new path.
 *
 * Programmer:  Robb Matzke
 *              Tuesday, January 13, 1998
 *
 *-------------------------------------------------------------------------
 */
static H5T_path_t *
H5T__path_find_real(const H5T_t *src, const H5T_t *dst, const char *name, H5T_conv_func_t *conv)
{
    int         lt, rt;                   /* left and right edges */
    int         md;                       /* middle */
    int         cmp;                      /* comparison result  */
    int         old_npaths;               /* Previous number of paths in table */
    H5T_path_t *table  = NULL;            /* path existing in the table */
    H5T_path_t *path   = NULL;            /* new path */
    hid_t       src_id = -1, dst_id = -1; /* src and dst type identifiers */
    int         i;                        /* counter */
    int         nprint    = 0;            /* lines of output printed */
    H5T_path_t *ret_value = NULL;         /* Return value */

    FUNC_ENTER_STATIC

    /* Sanity check */
    HDassert(src);
    HDassert(src->shared);
    HDassert(dst);
    HDassert(dst->shared);

    /*
     * Make sure the first entry in the table is the no-op conversion path.
     */
    if (0 == H5T_g.npaths) {
        if (NULL == (H5T_g.path = (H5T_path_t **)H5MM_malloc(128 * sizeof(H5T_path_t *))))
            HGOTO_ERROR(H5E_RESOURCE, H5E_NOSPACE, NULL,
                        "memory allocation failed for type conversion path table")
        H5T_g.apaths = 128;
        if (NULL == (H5T_g.path[0] = H5FL_CALLOC(H5T_path_t)))
            HGOTO_ERROR(H5E_RESOURCE, H5E_NOSPACE, NULL, "memory allocation failed for no-op conversion path")
        HDsnprintf(H5T_g.path[0]->name, sizeof(H5T_g.path[0]->name), "no-op");
        H5T_g.path[0]->conv.is_app     = FALSE;
        H5T_g.path[0]->conv.u.lib_func = H5T__conv_noop;
        H5T_g.path[0]->cdata.command   = H5T_CONV_INIT;
        if (H5T__conv_noop((hid_t)FAIL, (hid_t)FAIL, &(H5T_g.path[0]->cdata), (size_t)0, (size_t)0, (size_t)0,
                           NULL, NULL) < 0) {
#ifdef H5T_DEBUG
            if (H5DEBUG(T))
                HDfprintf(H5DEBUG(T), "H5T: unable to initialize no-op conversion function (ignored)\n");
#endif
            H5E_clear_stack(NULL); /*ignore the error*/
        }                          /* end if */
        H5T_g.path[0]->is_noop = TRUE;
        H5T_g.npaths           = 1;
    } /* end if */

    /* Find the conversion path.  If source and destination types are equal
     * then use entry[0], otherwise do a binary search over the
     * remaining entries.
     *
     * Quincey Koziol, 2 July, 1999
     * Only allow the no-op conversion to occur if no "force conversion" flags
     * are set
     */
    if (src->shared->force_conv == FALSE && dst->shared->force_conv == FALSE &&
        0 == H5T_cmp(src, dst, TRUE)) {
        table = H5T_g.path[0];
        cmp   = 0;
        md    = 0;
    } /* end if */
    else {
        lt = md = 1;
        rt      = H5T_g.npaths;
        cmp     = -1;

        while (cmp && lt < rt) {
            md = (lt + rt) / 2;
            HDassert(H5T_g.path[md]);
            cmp = H5T_cmp(src, H5T_g.path[md]->src, FALSE);
            if (0 == cmp)
                cmp = H5T_cmp(dst, H5T_g.path[md]->dst, FALSE);
            if (cmp < 0)
                rt = md;
            else if (cmp > 0)
                lt = md + 1;
            else
                table = H5T_g.path[md];
        } /* end while */
    }     /* end else */

    /* Keep a record of the number of paths in the table, in case one of the
     * initialization calls below (hard or soft) causes more entries to be
     * added to the table - QAK, 1/26/02
     */
    old_npaths = H5T_g.npaths;

    /* If we didn't find the path, if the caller is an API function specifying
     * a new hard conversion function, or if the caller is a private function
     * specifying a new hard conversion and the path is a soft conversion, then
     * create a new path and add the new function to the path.
     */
    if (!table || (table && conv->is_app && conv->u.app_func) ||
        (table && !table->is_hard && !conv->is_app && conv->u.lib_func)) {
        if (NULL == (path = H5FL_CALLOC(H5T_path_t)))
            HGOTO_ERROR(H5E_RESOURCE, H5E_NOSPACE, NULL, "memory allocation failed for type conversion path")
        if (name && *name) {
            HDstrncpy(path->name, name, (size_t)H5T_NAMELEN);
            path->name[H5T_NAMELEN - 1] = '\0';
        } /* end if */
        else
            HDsnprintf(path->name, sizeof(path->name), "NONAME");
        if (NULL == (path->src = H5T_copy(src, H5T_COPY_ALL)))
            HGOTO_ERROR(H5E_DATATYPE, H5E_CANTINIT, NULL, "unable to copy datatype for conversion path")
        if (NULL == (path->dst = H5T_copy(dst, H5T_COPY_ALL)))
            HGOTO_ERROR(H5E_DATATYPE, H5E_CANTINIT, NULL, "unable to copy datatype for conversion path")
    } /* end if */
    else
        path = table;

    /* If a hard conversion function is specified and none is defined for the
     * path, or the caller is an API function, or the caller is a private function but
     * the existing path is a soft function, then add the new conversion to the path
     * and initialize its conversion data.
     */
    if (conv->u.app_func &&
        (!table || (table && conv->is_app) || (table && !table->is_hard && !conv->is_app))) {
        HDassert(path != table);
        HDassert(NULL == path->conv.u.app_func);
        if (path->src && (src_id = H5I_register(H5I_DATATYPE, H5T_copy(path->src, H5T_COPY_ALL), FALSE)) < 0)
            HGOTO_ERROR(H5E_DATATYPE, H5E_CANTREGISTER, NULL,
                        "unable to register source conversion type for query")
        if (path->dst && (dst_id = H5I_register(H5I_DATATYPE, H5T_copy(path->dst, H5T_COPY_ALL), FALSE)) < 0)
            HGOTO_ERROR(H5E_DATATYPE, H5E_CANTREGISTER, NULL,
                        "unable to register destination conversion type for query")
        path->cdata.command = H5T_CONV_INIT;
        if (conv->is_app) {
            if ((conv->u.app_func)(src_id, dst_id, &(path->cdata), (size_t)0, (size_t)0, (size_t)0, NULL,
                                   NULL, H5CX_get_dxpl()) < 0)
                HGOTO_ERROR(H5E_DATATYPE, H5E_CANTINIT, NULL, "unable to initialize conversion function")
        } /* end if */
        else if ((conv->u.lib_func)(src_id, dst_id, &(path->cdata), (size_t)0, (size_t)0, (size_t)0, NULL,
                                    NULL) < 0)
            HGOTO_ERROR(H5E_DATATYPE, H5E_CANTINIT, NULL, "unable to initialize conversion function")
        if (src_id >= 0)
            H5I_dec_ref(src_id);
        if (dst_id >= 0)
            H5I_dec_ref(dst_id);
        src_id = dst_id = -1;
        path->conv      = *conv;
        path->is_hard   = TRUE;
    } /* end if */

    /*
     * If the path doesn't have a function by now (because it's a new path
     * and the caller didn't supply a hard function) then scan the soft list
     * for an applicable function and add it to the path.  This can't happen
     * for the no-op conversion path.
     */
    HDassert(path->conv.u.app_func || (src && dst));
    for (i = H5T_g.nsoft - 1; i >= 0 && !path->conv.u.app_func; --i) {
        hbool_t path_init_error = FALSE;

        if (src->shared->type != H5T_g.soft[i].src || dst->shared->type != H5T_g.soft[i].dst)
            continue;
        if ((src_id = H5I_register(H5I_DATATYPE, H5T_copy(path->src, H5T_COPY_ALL), FALSE)) < 0)
            HGOTO_ERROR(H5E_DATATYPE, H5E_CANTREGISTER, NULL,
                        "unable to register src conversion type for query")
        if ((dst_id = H5I_register(H5I_DATATYPE, H5T_copy(path->dst, H5T_COPY_ALL), FALSE)) < 0)
            HGOTO_ERROR(H5E_DATATYPE, H5E_CANTREGISTER, NULL,
                        "unable to register dst conversion type for query")
        path->cdata.command = H5T_CONV_INIT;
        if (H5T_g.soft[i].conv.is_app) {
            if ((H5T_g.soft[i].conv.u.app_func)(src_id, dst_id, &(path->cdata), (size_t)0, (size_t)0,
                                                (size_t)0, NULL, NULL, H5CX_get_dxpl()) < 0) {
                HDmemset(&(path->cdata), 0, sizeof(H5T_cdata_t));
                H5E_clear_stack(NULL); /*ignore the error*/
                path_init_error = TRUE;
            } /* end if */
        }     /* end if */
        else if ((H5T_g.soft[i].conv.u.lib_func)(src_id, dst_id, &(path->cdata), (size_t)0, (size_t)0,
                                                 (size_t)0, NULL, NULL) < 0) {
            HDmemset(&(path->cdata), 0, sizeof(H5T_cdata_t));
            H5E_clear_stack(NULL); /*ignore the error*/
            path_init_error = TRUE;
        } /* end if */

        /* Finish operation, if no error */
        if (!path_init_error) {
            HDstrncpy(path->name, H5T_g.soft[i].name, (size_t)H5T_NAMELEN);
            path->name[H5T_NAMELEN - 1] = '\0';
            path->conv                  = H5T_g.soft[i].conv;
            path->is_hard               = FALSE;
        } /* end else */
        H5I_dec_ref(src_id);
        H5I_dec_ref(dst_id);
        src_id = dst_id = -1;
    } /* end for */
    if (!path->conv.u.app_func)
        HGOTO_ERROR(H5E_DATATYPE, H5E_CANTINIT, NULL, "no appropriate function for conversion path")

    /* Check if paths were inserted into the table through a recursive call
     * and re-compute the correct location for this path if so. - QAK, 1/26/02
     */
    if (old_npaths != H5T_g.npaths) {
        lt = md = 1;
        rt      = H5T_g.npaths;
        cmp     = -1;

        while (cmp && lt < rt) {
            md = (lt + rt) / 2;
            HDassert(H5T_g.path[md]);
            cmp = H5T_cmp(src, H5T_g.path[md]->src, FALSE);
            if (0 == cmp)
                cmp = H5T_cmp(dst, H5T_g.path[md]->dst, FALSE);
            if (cmp < 0)
                rt = md;
            else if (cmp > 0)
                lt = md + 1;
            else
                table = H5T_g.path[md];
        } /* end while */
    }     /* end if */

    /* Replace an existing table entry or add a new entry */
    if (table && path != table) {
        HDassert(table == H5T_g.path[md]);
        H5T__print_stats(table, &nprint /*in,out*/);
        table->cdata.command = H5T_CONV_FREE;
        if (table->conv.is_app) {
            if ((table->conv.u.app_func)((hid_t)FAIL, (hid_t)FAIL, &(table->cdata), (size_t)0, (size_t)0,
                                         (size_t)0, NULL, NULL, H5CX_get_dxpl()) < 0) {
#ifdef H5T_DEBUG
                if (H5DEBUG(T))
                    HDfprintf(H5DEBUG(T), "H5T: conversion function 0x%08lx free failed for %s (ignored)\n",
                              (unsigned long)(path->conv.u.app_func), path->name);
#endif
                H5E_clear_stack(NULL); /*ignore the failure*/
            }                          /* end if */
        }                              /* end if */
        else if ((table->conv.u.lib_func)((hid_t)FAIL, (hid_t)FAIL, &(table->cdata), (size_t)0, (size_t)0,
                                          (size_t)0, NULL, NULL) < 0) {
#ifdef H5T_DEBUG
            if (H5DEBUG(T))
                HDfprintf(H5DEBUG(T), "H5T: conversion function 0x%08lx free failed for %s (ignored)\n",
                          (unsigned long)(path->conv.u.lib_func), path->name);
#endif
            H5E_clear_stack(NULL); /*ignore the failure*/
        }                          /* end if */
        if (table->src)
            (void)H5T_close_real(table->src);
        if (table->dst)
            (void)H5T_close_real(table->dst);
        table          = H5FL_FREE(H5T_path_t, table);
        table          = path;
        H5T_g.path[md] = path;
    } /* end if */
    else if (path != table) {
        HDassert(cmp);
        if ((size_t)H5T_g.npaths >= H5T_g.apaths) {
            size_t       na = MAX(128, 2 * H5T_g.apaths);
            H5T_path_t **x;

            if (NULL == (x = (H5T_path_t **)H5MM_realloc(H5T_g.path, na * sizeof(H5T_path_t *))))
                HGOTO_ERROR(H5E_RESOURCE, H5E_NOSPACE, NULL, "memory allocation failed")
            H5T_g.apaths = na;
            H5T_g.path   = x;
        } /* end if */
        if (cmp > 0)
            md++;
        HDmemmove(H5T_g.path + md + 1, H5T_g.path + md, (size_t)(H5T_g.npaths - md) * sizeof(H5T_path_t *));
        H5T_g.npaths++;
        H5T_g.path[md] = path;
        table          = path;
    } /* end else-if */

    /* Set the flag to indicate both source and destination types are compound types
     * for the optimization of data reading (in H5Dio.c).
     * Make sure that path->are_compounds is only TRUE for compound types.
     */
    path->are_compounds = FALSE;
    if (H5T_COMPOUND == H5T_get_class(src, TRUE) && H5T_COMPOUND == H5T_get_class(dst, TRUE))
        path->are_compounds = TRUE;

    /* Set return value */
    ret_value = path;

done:
    if (!ret_value && path && path != table) {
        if (path->src)
            (void)H5T_close_real(path->src);
        if (path->dst)
            (void)H5T_close_real(path->dst);
        path = H5FL_FREE(H5T_path_t, path);
    } /* end if */
    if (src_id >= 0)
        H5I_dec_ref(src_id);
    if (dst_id >= 0)
        H5I_dec_ref(dst_id);

    FUNC_LEAVE_NOAPI(ret_value)
} /* end H5T__path_find_real() */

/*-------------------------------------------------------------------------
 * Function:  H5T_path_noop
 *
 * Purpose:   Is the path the special no-op path? The no-op function can be
 *            set by the application and there might be more than one no-op
 *            path in a multi-threaded application if one thread is using
 *            the no-op path when some other thread changes its definition.
 *
 * Return:    TRUE/FALSE (can't fail)
 *
 * Programmer:    Quincey Koziol
 *        Thursday, May  8, 2003
 *-------------------------------------------------------------------------
 */
hbool_t
H5T_path_noop(const H5T_path_t *p)
{
    FUNC_ENTER_NOAPI_NOINIT_NOERR

    HDassert(p);

    FUNC_LEAVE_NOAPI(p->is_noop || (p->is_hard && 0 == H5T_cmp(p->src, p->dst, FALSE)))
} /* end H5T_path_noop() */

/*-------------------------------------------------------------------------
 * Function:  H5T_path_compound_subset
 *
 * Purpose:   Checks if the source and destination types are both compound.
 *            Tells whether whether the source members are a subset of
 *            destination, and the order is the same, and no conversion
 *            is needed.  For example:
 *                  struct source {            struct destination {
 *                      TYPE1 A;      -->          TYPE1 A;
 *                      TYPE2 B;      -->          TYPE2 B;
 *                      TYPE3 C;      -->          TYPE3 C;
 *                  };                             TYPE4 D;
 *                                                 TYPE5 E;
 *                                             };
 *
 * Return:    A pointer to the subset info struct in p, or NULL if there are
 *            no compounds.  Points directly into the H5T_path_t structure.
 *
 * Programmer:    Raymond Lu
 *        8 June 2007
 *
 *-------------------------------------------------------------------------
 */
H5T_subset_info_t *
H5T_path_compound_subset(const H5T_path_t *p)
{
    H5T_subset_info_t *ret_value = NULL;

    FUNC_ENTER_NOAPI_NOINIT_NOERR

    HDassert(p);

    if (p->are_compounds)
        ret_value = H5T__conv_struct_subset(&(p->cdata));

    FUNC_LEAVE_NOAPI(ret_value)
} /* end H5T_path_compound_subset */

/*-------------------------------------------------------------------------
 * Function:  H5T_path_bkg
 *
 * Purpose:   Get the "background" flag for the conversion path.
 *
 * Return:    Background flag (can't fail)
 *
 * Programmer:    Quincey Koziol
 *        Thursday, May  8, 2003
 *-------------------------------------------------------------------------
 */
H5T_bkg_t
H5T_path_bkg(const H5T_path_t *p)
{
    FUNC_ENTER_NOAPI_NOINIT_NOERR

    HDassert(p);

    FUNC_LEAVE_NOAPI(p->cdata.need_bkg)
} /* end H5T_path_bkg() */

/*-------------------------------------------------------------------------
 * Function:  H5T__compiler_conv
 *
 * Purpose:   Private function for H5Tcompiler_conv.  Finds out whether the
 *            library's conversion function from type SRC to type DST
 *            is a hard conversion.
 *
 * Return:    TRUE:           hard conversion.
 *            FALSE:          soft conversion.
 *            FAIL:           function failed.
 *
 * Programmer:    Raymond Lu
 *        Friday, Sept 2, 2005
 *-------------------------------------------------------------------------
 */
static htri_t
H5T__compiler_conv(H5T_t *src, H5T_t *dst)
{
    H5T_path_t *path;
    htri_t      ret_value = FAIL; /* Return value */

    FUNC_ENTER_STATIC

    /* Find it */
    if (NULL == (path = H5T_path_find(src, dst)))
        HGOTO_ERROR(H5E_DATATYPE, H5E_NOTFOUND, FAIL, "conversion function not found")

    ret_value = (htri_t)path->is_hard;

done:
    FUNC_LEAVE_NOAPI(ret_value)
} /* end H5T__compiler_conv() */

/*-------------------------------------------------------------------------
 * Function:  H5T_convert
 *
 * Purpose:   Call a conversion function to convert from source to
 *            destination data type and accumulate timing statistics.
 *
 * Return:    Success:    non-negative
 *
 *            Failure:    negative
 *
 * Programmer:    Robb Matzke
 *              Tuesday, December 15, 1998
 *
 *-------------------------------------------------------------------------
 */
herr_t
H5T_convert(H5T_path_t *tpath, hid_t src_id, hid_t dst_id, size_t nelmts, size_t buf_stride,
            size_t bkg_stride, void *buf, void *bkg)
{
#ifdef H5T_DEBUG
    H5_timer_t timer; /* Timer for conversion */
#endif
    herr_t ret_value = SUCCEED; /* Return value */

    FUNC_ENTER_NOAPI(FAIL)

#ifdef H5T_DEBUG
    if (H5DEBUG(T)) {
        /* Initialize and start timer */
        H5_timer_init(&timer);
        H5_timer_start(&timer);
    } /* end if */
#endif

    /* Call the appropriate conversion callback */
    tpath->cdata.command = H5T_CONV_CONV;
    if (tpath->conv.is_app) {
        if ((tpath->conv.u.app_func)(src_id, dst_id, &(tpath->cdata), nelmts, buf_stride, bkg_stride, buf,
                                     bkg, H5CX_get_dxpl()) < 0)
            HGOTO_ERROR(H5E_DATATYPE, H5E_CANTCONVERT, FAIL, "datatype conversion failed")
    } /* end if */
    else if ((tpath->conv.u.lib_func)(src_id, dst_id, &(tpath->cdata), nelmts, buf_stride, bkg_stride, buf,
                                      bkg) < 0)
        HGOTO_ERROR(H5E_DATATYPE, H5E_CANTCONVERT, FAIL, "datatype conversion failed")
#ifdef H5T_DEBUG
    if (H5DEBUG(T)) {
        /* Stop timer */
        H5_timer_stop(&timer);

        /* Record elapsed timer info */
        H5_timer_get_times(timer, &tpath->stats.times);

        /* Increment # of calls and # of elements converted */
        tpath->stats.ncalls++;
        tpath->stats.nelmts += nelmts;
    } /* end if */
#endif

done:
    FUNC_LEAVE_NOAPI(ret_value)
} /* end H5T_convert() */

/*-------------------------------------------------------------------------
 * Function:  H5T_oloc
 *
 * Purpose:   Returns a pointer to the object location for a named datatype.
 *
 * Return:    Success:    Ptr directly into named datatype
 *            Failure:    NULL
 *
 * Programmer:    Robb Matzke
 *              Friday, June  5, 1998
 *
 *-------------------------------------------------------------------------
 */
H5O_loc_t *
H5T_oloc(H5T_t *dt)
{
    H5O_loc_t *ret_value = NULL;

    FUNC_ENTER_NOAPI(NULL)

    HDassert(dt);

    switch (dt->shared->state) {
        case H5T_STATE_TRANSIENT:
        case H5T_STATE_RDONLY:
        case H5T_STATE_IMMUTABLE:
            HGOTO_ERROR(H5E_DATATYPE, H5E_CANTINIT, NULL, "not a named datatype")
        case H5T_STATE_NAMED:
        case H5T_STATE_OPEN:
            HDassert(dt->sh_loc.type == H5O_SHARE_TYPE_COMMITTED);
            ret_value = &dt->oloc;
            break;
        default:
            HGOTO_ERROR(H5E_DATATYPE, H5E_BADTYPE, NULL, "invalid datatype state")
    } /* end switch */

done:
    FUNC_LEAVE_NOAPI(ret_value)
} /* end H5T_oloc() */

/*-------------------------------------------------------------------------
 * Function:  H5T_nameof
 *
 * Purpose:   Returns a pointer to the path for a named datatype.
 *
 * Return:    Success:    Ptr directly into named datatype
 *            Failure:    NULL
 *
 * Programmer:    Quincey Koziol
 *              Monday, September 12, 2005
 *
 *-------------------------------------------------------------------------
 */
H5G_name_t *
H5T_nameof(const H5T_t *dt)
{
    H5G_name_t *ret_value = NULL;

    FUNC_ENTER_NOAPI(NULL)

    HDassert(dt);

    switch (dt->shared->state) {
        case H5T_STATE_TRANSIENT:
        case H5T_STATE_RDONLY:
        case H5T_STATE_IMMUTABLE:
            HGOTO_ERROR(H5E_DATATYPE, H5E_CANTINIT, NULL, "not a named datatype")
        case H5T_STATE_NAMED:
        case H5T_STATE_OPEN:
            ret_value = &(dt->path);
            break;
        default:
            HGOTO_ERROR(H5E_DATATYPE, H5E_BADTYPE, NULL, "invalid datatype state")
    } /* end switch */

done:
    FUNC_LEAVE_NOAPI(ret_value)
} /* end H5T_nameof() */

/*-------------------------------------------------------------------------
 * Function:    H5T_is_immutable
 *
 * Purpose:     Check if a datatype is immutable.
 *
 * Return:      TRUE
 *
 *              FALSE
 *
 * Programmer:  Raymond Lu
 *              Friday, Dec 7, 2001
 *-------------------------------------------------------------------------
 */
htri_t
H5T_is_immutable(const H5T_t *dt)
{
    htri_t ret_value = FALSE;

    FUNC_ENTER_NOAPI_NOERR

    HDassert(dt);

    if (dt->shared->state == H5T_STATE_IMMUTABLE)
        ret_value = TRUE;

    FUNC_LEAVE_NOAPI(ret_value)
}

/*-------------------------------------------------------------------------
 * Function:    H5T_is_named
 *
 * Purpose:     Check if a datatype is named/committed.
 *
 * Return:      TRUE/FALSE/FAIL
 *
 *-------------------------------------------------------------------------
 */
htri_t
H5T_is_named(const H5T_t *dt)
{
    htri_t ret_value = FALSE;

    FUNC_ENTER_NOAPI_NOERR

    HDassert(dt);

    if (dt->vol_obj)
        ret_value = TRUE;
    else
        ret_value = (H5T_STATE_OPEN == dt->shared->state || H5T_STATE_NAMED == dt->shared->state);

    FUNC_LEAVE_NOAPI(ret_value)
}

/*-------------------------------------------------------------------------
 * Function:    H5T_convert_committed_datatype
 *
 * Purpose:     To convert the committed datatype "dt" to a transient embedded
 *        type if the file location associated with the committed datatype is
 *        different from the parameter "f".
 *        "f" is the file location where the dataset or attribute will be created.
 *
 * Notes:       See HDFFV-9940
 *
 * Return:      Success:        non-negative
 *              Failure:        negative
 *
 * Programmer:  Vailin Choi; June 2016
 *
 *-------------------------------------------------------------------------
 */
herr_t
H5T_convert_committed_datatype(H5T_t *dt, H5F_t *f)
{
    herr_t ret_value = SUCCEED; /* Return value */

    FUNC_ENTER_NOAPI(FAIL)

    HDassert(dt);
    HDassert(f);

    if (H5T_is_named(dt) && (dt->sh_loc.file != f)) {
        HDassert(dt->sh_loc.type == H5O_SHARE_TYPE_COMMITTED);

        H5O_msg_reset_share(H5O_DTYPE_ID, dt);
        if (H5O_loc_free(&dt->oloc) < 0)
            HGOTO_ERROR(H5E_DATATYPE, H5E_CANTRESET, FAIL, "unable to initialize location")
        if (H5G_name_free(&dt->path) < 0)
            HGOTO_ERROR(H5E_DATATYPE, H5E_CANTOPENOBJ, FAIL, "unable to reset path")

        /* If the datatype is committed through the VOL, close it */
        if (NULL != dt->vol_obj) {
            H5VL_object_t *vol_obj = dt->vol_obj;

            /* Close the datatype through the VOL*/
            if (H5VL_datatype_close(vol_obj, H5P_DATASET_XFER_DEFAULT, H5_REQUEST_NULL) < 0)
                HGOTO_ERROR(H5E_DATATYPE, H5E_CLOSEERROR, FAIL, "unable to close datatype")

            /* Free the datatype and set the VOL object pointer to NULL */
            if (H5VL_free_object(vol_obj) < 0)
                HGOTO_ERROR(H5E_ATTR, H5E_CANTDEC, FAIL, "unable to free VOL object")
            dt->vol_obj = NULL;
        } /* end if */

        dt->shared->state = H5T_STATE_TRANSIENT;
    } /* end if */

done:
    FUNC_LEAVE_NOAPI(ret_value)
} /* end H5T_convert_committed_datatype() */

/*--------------------------------------------------------------------------
 * Function:    H5T_get_ref_type
 *
 * Purpose:     Retrieves the type of reference for a datatype
 *              H5T_t *dt;  IN: datatype pointer for the reference datatype
 *
 * Return:      Success:        A reference type defined in H5Rpublic.h
 *              Failure:        H5R_BADTYPE
 * Notes:       Given a reference datatype object, this function returns the reference type
 *              of the datatype.
 *--------------------------------------------------------------------------
 */
H5R_type_t
H5T_get_ref_type(const H5T_t *dt)
{
    H5R_type_t ret_value = H5R_BADTYPE;

    FUNC_ENTER_NOAPI_NOERR

    HDassert(dt);

    if (dt->shared->type == H5T_REFERENCE)
        ret_value = dt->shared->u.atomic.u.r.rtype;

    FUNC_LEAVE_NOAPI(ret_value)
} /* end H5T_get_ref_type() */

/*-------------------------------------------------------------------------
 * Function:  H5T_is_sensible
 *
 * Purpose:   Determines if a data type is sensible to store on disk
 *            (i.e. not partially initialized)
 *
 * Return:    Success:    TRUE, FALSE
 *
 *            Failure:    Negative
 *
 * Programmer:    Quincey Koziol
 *        Tuesday, June 11, 2002
 *-------------------------------------------------------------------------
 */
htri_t
H5T_is_sensible(const H5T_t *dt)
{
    htri_t ret_value = FAIL; /* Return value */

    FUNC_ENTER_NOAPI_NOERR

    HDassert(dt);

    switch (dt->shared->type) {
        case H5T_COMPOUND:
            /* Only allow compound datatypes with at least one member to be stored on disk */
            if (dt->shared->u.compnd.nmembs > 0)
                ret_value = TRUE;
            else
                ret_value = FALSE;
            break;

        case H5T_ENUM:
            /* Only allow enum datatypes with at least one member to be stored on disk */
            if (dt->shared->u.enumer.nmembs > 0)
                ret_value = TRUE;
            else
                ret_value = FALSE;
            break;

        case H5T_NO_CLASS:
        case H5T_INTEGER:
        case H5T_FLOAT:
        case H5T_TIME:
        case H5T_STRING:
        case H5T_BITFIELD:
        case H5T_OPAQUE:
        case H5T_REFERENCE:
        case H5T_VLEN:
        case H5T_ARRAY:
        case H5T_NCLASSES:
        default:
            /* Assume all other datatype are sensible to store on disk */
            ret_value = TRUE;
            break;
    } /* end switch */

    FUNC_LEAVE_NOAPI(ret_value)
}

/*--------------------------------------------------------------------------
 NAME
    H5T_set_loc
 PURPOSE
    Recursively mark any datatypes as on disk/in memory
 USAGE
    htri_t H5T_set_loc(dt,f,loc)
        H5T_t *dt;              IN/OUT: Pointer to the datatype to mark
        H5F_t *f;               IN: Pointer to the file the datatype is in
        H5T_loc_t loc           IN: location of type

 RETURNS
    One of two values on success:
        TRUE - If the location of any vlen types changed
        FALSE - If the location of any vlen types is the same
    <0 is returned on failure
 DESCRIPTION
    Recursively descends any VL or compound datatypes to mark all VL datatypes
    as either on disk or in memory.
 --------------------------------------------------------------------------
 */
htri_t
H5T_set_loc(H5T_t *dt, H5VL_object_t *file, H5T_loc_t loc)
{
    htri_t   changed;       /* Whether H5T_set_loc changed the type (even if the size didn't change) */
    htri_t   ret_value = 0; /* Indicate that success, but no location change */
    unsigned i;             /* Local index variable */
    size_t   old_size;      /* Previous size of a field */

    FUNC_ENTER_NOAPI(FAIL)

    HDassert(dt);
    HDassert(loc >= H5T_LOC_BADLOC && loc < H5T_LOC_MAXLOC);

    /* Datatypes can't change in size if the force_conv flag is not set */
    if (dt->shared->force_conv) {
        /* Check the datatype of this element */
        switch (dt->shared->type) {
            case H5T_ARRAY: /* Recurse on VL, compound and array base element type */
                /* Recurse if it's VL, compound, enum or array */
                /* (If the force_conv flag is _not_ set, the type cannot change in size, so don't recurse) */
                if (dt->shared->parent->shared->force_conv &&
                    H5T_IS_COMPLEX(dt->shared->parent->shared->type)) {
                    /* Keep the old base element size for later */
                    old_size = dt->shared->parent->shared->size;

                    /* Mark the VL, compound or array type */
                    if ((changed = H5T_set_loc(dt->shared->parent, file, loc)) < 0)
                        HGOTO_ERROR(H5E_DATATYPE, H5E_CANTINIT, FAIL, "Unable to set VL location")
                    if (changed > 0)
                        ret_value = changed;

                    /* Check if the field changed size */
                    if (old_size != dt->shared->parent->shared->size) {
                        /* Adjust the size of the array */
                        dt->shared->size = dt->shared->u.array.nelem * dt->shared->parent->shared->size;
                    } /* end if */
                }     /* end if */
                break;

            case H5T_COMPOUND: /* Check each field and recurse on VL, compound and array type */
            {
                ssize_t accum_change = 0; /* Amount of change in the offset of the fields */

                /* Sort the fields based on offsets */
                H5T__sort_value(dt, NULL);

                for (i = 0; i < dt->shared->u.compnd.nmembs; i++) {
                    H5T_t *memb_type; /* Member's datatype pointer */

                    /* Range check against compound member's offset */
                    if ((accum_change < 0) && ((ssize_t)dt->shared->u.compnd.memb[i].offset < accum_change))
                        HGOTO_ERROR(H5E_DATATYPE, H5E_BADVALUE, FAIL, "invalid field size in datatype");

                    /* Apply the accumulated size change to the offset of the field */
                    dt->shared->u.compnd.memb[i].offset += (size_t)accum_change;

                    /* Set the member type pointer (for convenience) */
                    memb_type = dt->shared->u.compnd.memb[i].type;

                    /* Recurse if it's VL, compound, enum or array */
                    /* (If the force_conv flag is _not_ set, the type cannot change in size, so don't recurse)
                     */
                    if (memb_type->shared->force_conv && H5T_IS_COMPLEX(memb_type->shared->type)) {
                        /* Keep the old field size for later */
                        old_size = memb_type->shared->size;

                        /* Mark the VL, compound, enum or array type */
                        if ((changed = H5T_set_loc(memb_type, file, loc)) < 0)
                            HGOTO_ERROR(H5E_DATATYPE, H5E_CANTINIT, FAIL, "Unable to set VL location");
                        if (changed > 0)
                            ret_value = changed;

                        /* Check if the field changed size */
                        if (old_size != memb_type->shared->size) {

                            /* Fail if the old_size is zero */
                            if (0 == old_size)
                                HGOTO_ERROR(H5E_DATATYPE, H5E_BADVALUE, FAIL,
                                            "old_size of zero would cause division by zero");

                            /* Adjust the size of the member */
                            dt->shared->u.compnd.memb[i].size =
                                (dt->shared->u.compnd.memb[i].size * memb_type->shared->size) / old_size;

                            /* Add that change to the accumulated size change */
                            accum_change += (ssize_t)(memb_type->shared->size - old_size);
                        } /* end if */
                    }     /* end if */
                }         /* end for */

                /* Range check against datatype size */
                if ((accum_change < 0) && ((ssize_t)dt->shared->size < accum_change))
                    HGOTO_ERROR(H5E_DATATYPE, H5E_BADVALUE, FAIL, "invalid field size in datatype");

                /* Apply the accumulated size change to the datatype */
                dt->shared->size += (size_t)accum_change;
            } break;

            case H5T_VLEN: /* Recurse on the VL information if it's VL, compound or array, then free VL
                              sequence */
                /* Recurse if it's VL, compound, enum or array (ignore references here so that we can encode
                 * them as part of the same blob)*/
                /* (If the force_conv flag is _not_ set, the type cannot change in size, so don't recurse) */
                if (dt->shared->parent->shared->force_conv &&
                    H5T_IS_COMPLEX(dt->shared->parent->shared->type) &&
                    (dt->shared->parent->shared->type != H5T_REFERENCE)) {
                    if ((changed = H5T_set_loc(dt->shared->parent, file, loc)) < 0)
                        HGOTO_ERROR(H5E_DATATYPE, H5E_CANTINIT, FAIL, "Unable to set VL location");
                    if (changed > 0)
                        ret_value = changed;
                } /* end if */

                /* Mark this VL sequence */
                if ((changed = H5T__vlen_set_loc(dt, file, loc)) < 0)
                    HGOTO_ERROR(H5E_DATATYPE, H5E_CANTINIT, FAIL, "Unable to set VL location");
                if (changed > 0)
                    ret_value = changed;
                break;

            case H5T_REFERENCE:
                /* Reference types go through type conversion */
                if ((ret_value = H5T__ref_set_loc(dt, file, loc)) < 0)
                    HGOTO_ERROR(H5E_DATATYPE, H5E_CANTSET, FAIL, "Unable to set reference location");
                break;

            case H5T_NO_CLASS:
            case H5T_INTEGER:
            case H5T_FLOAT:
            case H5T_TIME:
            case H5T_STRING:
            case H5T_BITFIELD:
            case H5T_OPAQUE:
            case H5T_ENUM:
            case H5T_NCLASSES:
            default:
                break;
        } /* end switch */
    }     /* end if */

done:
    FUNC_LEAVE_NOAPI(ret_value)
} /* end H5T_set_loc() */

/*-------------------------------------------------------------------------
 * Function:    H5T_is_relocatable
 *
 * Purpose:     Check if a datatype will change between disk and memory.
 *
 * Notes:       Currently, only variable-length and references change
 *              between disk & memory (see cases where things are changed in
 *              the H5T_set_loc() code above).
 *
 * Return:
 *  One of two values on success:
 *      TRUE - If the location of any vlen types changed
 *      FALSE - If the location of any vlen types is the same
 *  <0 is returned on failure
 *
 * Programmer:  Quincey Koziol
 *              Thursday, June 24, 2004
 *
 *-------------------------------------------------------------------------
 */
htri_t
H5T_is_relocatable(const H5T_t *dt)
{
    htri_t ret_value = FALSE;

    FUNC_ENTER_NOAPI_NOERR

    /* Sanity check */
    HDassert(dt);

    /* VL and reference datatypes are relocatable */
    if (H5T_detect_class(dt, H5T_VLEN, FALSE) || H5T_detect_class(dt, H5T_REFERENCE, FALSE))
        ret_value = TRUE;

    FUNC_LEAVE_NOAPI(ret_value)
} /* end H5T_is_relocatable() */

/*-------------------------------------------------------------------------
 * Function:   H5T__detect_vlen_ref
 *
 * Purpose:    Check whether a datatype contains (or is) a vlen reference
 *             datatype.
 *
 * Return:      TRUE (1) or FALSE (0) on success
 *        (Can't fail)
 *
 * Programmer:  Quincey Koziol
 *              Saturday, January 5, 2019
 *
 *-------------------------------------------------------------------------
 */
static hbool_t
H5T__detect_vlen_ref(const H5T_t *dt)
{
    unsigned u;                 /* Local index variable */
    hbool_t  ret_value = FALSE; /* Return value */

    FUNC_ENTER_STATIC_NOERR

    /* Sanity checks */
    HDassert(dt);

    /* Check if this datatype is a vlen reference */
    /* TODO currently H5T_STD_REF is always considered as a vlen type */
    if (H5T_REFERENCE == dt->shared->type && !dt->shared->u.atomic.u.r.opaque)
        HGOTO_DONE(TRUE);

    /* Check for types that might have the correct type as a component */
    switch (dt->shared->type) {
        case H5T_COMPOUND:
            /* Iterate over all the compound datatype's fields */
            for (u = 0; u < dt->shared->u.compnd.nmembs; u++)
                /* Recurse on field's datatype */
                if (H5T__detect_vlen_ref(dt->shared->u.compnd.memb[u].type))
                    HGOTO_DONE(TRUE);
            break;

        case H5T_ARRAY:
        case H5T_VLEN:
        case H5T_ENUM:
            HGOTO_DONE(H5T__detect_vlen_ref(dt->shared->parent));
            break;

        case H5T_NO_CLASS:
        case H5T_INTEGER:
        case H5T_FLOAT:
        case H5T_TIME:
        case H5T_STRING:
        case H5T_BITFIELD:
        case H5T_OPAQUE:
        case H5T_REFERENCE:
        case H5T_NCLASSES:
        default:
            break;
    } /* end if */

done:
    FUNC_LEAVE_NOAPI(ret_value)
} /* end H5T__detect_vlen_ref() */

/*-------------------------------------------------------------------------
 * Function:    H5T_is_vl_storage
 *
 * Purpose:     Check if a datatype will be stored in a variable-length form.
 *
 * Notes:       Currently, only variable-length string & sequences and region
 *              references are stored in a variable-length form.
 *
 * Return:
 *  One of two values on success:
 *      TRUE - If the datatype will be stored in a variable-length form
 *      FALSE - If the datatype will NOT be stored in a variable-length form
 *  <0 is returned on failure
 *
 * Programmer:  Quincey Koziol
 *              Saturday, January 5, 2019
 *
 *-------------------------------------------------------------------------
 */
htri_t
H5T_is_vl_storage(const H5T_t *dt)
{
    htri_t ret_value = FALSE;

    FUNC_ENTER_NOAPI_NOERR

    /* Sanity check */
    HDassert(dt);

    /* VL and region reference datatypes are stored in variable-length form */
    if (H5T_detect_class(dt, H5T_VLEN, FALSE))
        ret_value = TRUE;
    else if (H5T_detect_class(dt, H5T_REFERENCE, FALSE))
        ret_value = H5T__detect_vlen_ref(dt);
    else
        ret_value = FALSE;

    FUNC_LEAVE_NOAPI(ret_value)
} /* end H5T_is_vl_storage() */

/*-------------------------------------------------------------------------
 * Function:    H5T__upgrade_version_cb
 *
 * Purpose:     H5T__visit callback to Upgrade the version of a datatype
 *              (if there's any benefit to doing so)
 *
 * Note:        The behavior below is tightly coupled with the "better"
 *              encodings for datatype messages in the datatype message
 *              encoding routine.
 *
 * Return:      Non-negative on success/Negative on failure
 *
 * Programmer:  Quincey Koziol
 *              Thursday, July 19, 2007
 *
 *-------------------------------------------------------------------------
 */
static herr_t
H5T__upgrade_version_cb(H5T_t *dt, void *op_value)
{
    FUNC_ENTER_STATIC_NOERR

    /* Sanity check */
    HDassert(dt);
    HDassert(op_value);

    /* Special behavior for each type of datatype */
    switch (dt->shared->type) {
        case H5T_COMPOUND:
        case H5T_ARRAY:
        case H5T_ENUM:
            /* These types benefit from "upgrading" their version */
            if (*(unsigned *)op_value > dt->shared->version)
                dt->shared->version = *(unsigned *)op_value;
            break;

        case H5T_VLEN:
            if (dt->shared->parent->shared->version > dt->shared->version)
                dt->shared->version = dt->shared->parent->shared->version;
            break;

        case H5T_NO_CLASS:
        case H5T_INTEGER:
        case H5T_FLOAT:
        case H5T_TIME:
        case H5T_STRING:
        case H5T_BITFIELD:
        case H5T_OPAQUE:
        case H5T_REFERENCE:
        case H5T_NCLASSES:
        default:
            break;
    } /* end switch */

    FUNC_LEAVE_NOAPI(SUCCEED)
} /* end H5T__upgrade_version_cb() */

/*-------------------------------------------------------------------------
 * Function:    H5T__upgrade_version
 *
 * Purpose:     Upgrade the version of a datatype (if there's any benefit to
 *              doing so) and recursively apply to compound members and/or
 *              parent datatypes.
 *
 * Return:      Non-negative on success/Negative on failure
 *
 * Programmer:  Quincey Koziol
 *              Thursday, July 19, 2007
 *
 *-------------------------------------------------------------------------
 */
herr_t
H5T__upgrade_version(H5T_t *dt, unsigned new_version)
{
    herr_t ret_value = SUCCEED; /* Return value */

    FUNC_ENTER_PACKAGE

    /* Sanity check */
    HDassert(dt);

    /* Iterate over entire datatype, upgrading the version of components, if it's useful */
    if (H5T__visit(dt, (H5T_VISIT_SIMPLE | H5T_VISIT_COMPLEX_LAST), H5T__upgrade_version_cb, &new_version) <
        0)
        HGOTO_ERROR(H5E_DATATYPE, H5E_BADITER, FAIL, "iteration to upgrade datatype encoding version failed")

done:
    FUNC_LEAVE_NOAPI(ret_value)
} /* end H5T__upgrade_version() */

/*-------------------------------------------------------------------------
 * Function:    H5T_set_version
 *
 * Purpose:     Set the encoding for a datatype to the version indicated by
 *              the file's low bound if that is higher than the datatype's
 *              version.
 *
 * Return:      Non-negative on success/Negative on failure
 *
 * Programmer:  Vailin Choi; December 2017
 *
 *-------------------------------------------------------------------------
 */
herr_t
H5T_set_version(H5F_t *f, H5T_t *dt)
{
    unsigned vers;                /* The version */
    herr_t   ret_value = SUCCEED; /* Return value */

    FUNC_ENTER_NOAPI(FAIL)

    /* Sanity check */
    HDassert(f);
    HDassert(dt);

    vers = H5O_dtype_ver_bounds[H5F_LOW_BOUND(f)];
    if (vers > dt->shared->version) {
        /* Upgrade the format version for the datatype */
        if (H5T__upgrade_version(dt, vers) < 0)
            HGOTO_ERROR(H5E_DATATYPE, H5E_CANTSET, FAIL, "can't upgrade datatype encoding")
    }

    /* Version bounds check */
    if (dt->shared->version > H5O_dtype_ver_bounds[H5F_HIGH_BOUND(f)])
        HGOTO_ERROR(H5E_DATATYPE, H5E_BADRANGE, FAIL, "Datatype version out of bounds")

done:
    FUNC_LEAVE_NOAPI(ret_value)
} /* end H5T_set_version() */

/*-------------------------------------------------------------------------
 * Function:    H5T_patch_file
 *
 * Purpose:     Patch the top-level file pointers contained in dt to point
 *              to f, if dt is a committed type.  This is possible because
 *              the top-level file pointer can be closed out from under
 *              dt while dt is contained in the shared file's cache.
 *
 * Return:      SUCCEED
 *
 * Programmer:  Neil Fortner
 *              Thursday, July 14, 2011
 *
 *-------------------------------------------------------------------------
 */
herr_t
H5T_patch_file(H5T_t *dt, H5F_t *f)
{
    herr_t ret_value = SUCCEED;

    FUNC_ENTER_NOAPI_NOERR

    /* Sanity check */
    HDassert(dt);
    HDassert(f);

    if (H5T_STATE_OPEN == dt->shared->state || H5T_STATE_NAMED == dt->shared->state) {
        dt->oloc.file   = f;
        dt->sh_loc.file = f;
    } /* end if */

    FUNC_LEAVE_NOAPI(ret_value)
} /* end H5T_patch_file() */

/*-------------------------------------------------------------------------
 * Function:    H5T_patch_vlen_file
 *
 * Purpose:     Patch the top-level file pointer contained in (dt->shared->u.vlen.file)
 *              to point to file.  This is possible because
 *              the top-level file pointer can be closed out from under
 *              dt while dt is contained in the shared file's cache.
 *
 * Return:      SUCCEED
 *
 *-------------------------------------------------------------------------
 */
herr_t
H5T_patch_vlen_file(H5T_t *dt, H5VL_object_t *file)
{
    FUNC_ENTER_NOAPI_NOINIT_NOERR

    /* Sanity check */
    HDassert(dt);
    HDassert(dt->shared);
    HDassert(file);

    if ((dt->shared->type == H5T_VLEN) && dt->shared->u.vlen.file != file)
        dt->shared->u.vlen.file = file;

    FUNC_LEAVE_NOAPI(SUCCEED)
} /* end H5T_patch_vlen_file() */

/*-------------------------------------------------------------------------
 * Function:    H5T_own_vol_obj
 *
 * Purpose:     Transfers ownership of the supplied VOL object to the
 *              datatype, the VOL object will be freed when the datatype
 *              is closed.
 *
 * Return:      Non-negative on success/Negative on failure
 *
 *-------------------------------------------------------------------------
 */
herr_t
H5T_own_vol_obj(H5T_t *dt, H5VL_object_t *vol_obj)
{
    herr_t ret_value = SUCCEED;

    FUNC_ENTER_NOAPI(FAIL)

    /* Sanity check */
    HDassert(dt);
    HDassert(dt->shared);
    HDassert(vol_obj);

    /* Currently no support for owning multiple VOL objects, free the previous
     * owned object.  Currently this is only used for holding open VOL objects
     * used in the "loc" for vlens and references, so if this is being
     * overwritten we don't need the old one anyways. */
    if (dt->shared->owned_vol_obj && H5VL_free_object(dt->shared->owned_vol_obj) < 0)
        HGOTO_ERROR(H5E_DATATYPE, H5E_CANTCLOSEOBJ, FAIL, "unable to close owned VOL object")

    /* Take ownership */
    dt->shared->owned_vol_obj = vol_obj;
    (void)H5VL_object_inc_rc(vol_obj);

done:
    FUNC_LEAVE_NOAPI(ret_value)
} /* end H5T_own_vol_obj() */<|MERGE_RESOLUTION|>--- conflicted
+++ resolved
@@ -1547,7 +1547,6 @@
             path          = H5FL_FREE(H5T_path_t, path);
             H5T_g.path[i] = NULL;
         } /* end for */
-<<<<<<< HEAD
 
         /* Clear conversion tables */
         H5T_g.path   = (H5T_path_t **)H5MM_xfree(H5T_g.path);
@@ -1557,17 +1556,6 @@
         H5T_g.nsoft  = 0;
         H5T_g.asoft  = 0;
 
-=======
-
-        /* Clear conversion tables */
-        H5T_g.path   = (H5T_path_t **)H5MM_xfree(H5T_g.path);
-        H5T_g.npaths = 0;
-        H5T_g.apaths = 0;
-        H5T_g.soft   = (H5T_soft_t *)H5MM_xfree(H5T_g.soft);
-        H5T_g.nsoft  = 0;
-        H5T_g.asoft  = 0;
-
->>>>>>> 9e6de287
         n++;
     } /* end if */
 
