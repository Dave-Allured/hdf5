/* * * * * * * * * * * * * * * * * * * * * * * * * * * * * * * * * * * * * * *
 * Copyright by The HDF Group.                                               *
 * Copyright by the Board of Trustees of the University of Illinois.         *
 * All rights reserved.                                                      *
 *                                                                           *
 * This file is part of HDF5.  The full HDF5 copyright notice, including     *
 * terms governing use, modification, and redistribution, is contained in    *
 * the COPYING file, which can be found at the root of the source code       *
 * distribution tree, or in https://www.hdfgroup.org/licenses.               *
 * If you do not have access to either file, you may request a copy from     *
 * help@hdfgroup.org.                                                        *
 * * * * * * * * * * * * * * * * * * * * * * * * * * * * * * * * * * * * * * */

/*-------------------------------------------------------------------------
 *
 * Created:		H5Gobj.c
 *			Sep  5 2005
 *			Quincey Koziol
 *
 * Purpose:		Functions for abstract handling of objects in groups.
 *
 *-------------------------------------------------------------------------
 */

/****************/
/* Module Setup */
/****************/

#include "H5Gmodule.h" /* This source code file is part of the H5G module */

/***********/
/* Headers */
/***********/
#include "H5private.h"   /* Generic Functions			*/
#include "H5Eprivate.h"  /* Error handling		  	*/
#include "H5Fprivate.h"  /* File access				*/
#include "H5Gpkg.h"      /* Groups		  		*/
#include "H5Iprivate.h"  /* IDs			  		*/
#include "H5Lprivate.h"  /* Links			  	*/
#include "H5MMprivate.h" /* Memory management			*/
#include "H5Pprivate.h"  /* Property Lists			*/

/****************/
/* Local Macros */
/****************/

/******************/
/* Local Typedefs */
/******************/

/* User data for object header iterator when converting link messages to dense
 * link storage
 */
typedef struct {
    H5F_t *      f;       /* Pointer to file for insertion */
    haddr_t      oh_addr; /* Address of the object header */
    H5O_linfo_t *linfo;   /* Pointer to link info */
} H5G_obj_oh_it_ud1_t;

/* User data for link iterator when converting dense link storage to link
 * messages
 */
typedef struct {
    H5O_link_t *lnk_table;   /* Array of links to convert */
    size_t      nlinks;      /* Number of links converted */
    size_t      alloc_links; /* Size of link table        */
} H5G_obj_lnk_it_ud1_t;

/* User data for symbol table iterator when converting old-format group to
 * a new-format group
 */
typedef struct {
    const H5O_loc_t *grp_oloc; /* Pointer to group for insertion */
} H5G_obj_stab_it_ud1_t;

/********************/
/* Package Typedefs */
/********************/

/********************/
/* Local Prototypes */
/********************/
<<<<<<< HEAD
static herr_t H5G_obj_compact_to_dense_cb(const void *_mesg, unsigned idx, void *_udata);
=======
static herr_t H5G__obj_compact_to_dense_cb(const void *_mesg, unsigned idx, void *_udata);
>>>>>>> 18bbd3f0
static herr_t H5G__obj_remove_update_linfo(const H5O_loc_t *oloc, H5O_linfo_t *linfo);

/*********************/
/* Package Variables */
/*********************/

/*****************************/
/* Library Private Variables */
/*****************************/

/*******************/
/* Local Variables */
/*******************/

/*-------------------------------------------------------------------------
 * Function:    H5G__obj_create
 *
 * Purpose:     Create an object header for a group and update object location info
 *
 * Return:      Non-negative on success/Negative on failure
 *
 * Programmer:  Quincey Koziol
 *              Sep 29 2005
 *
 *-------------------------------------------------------------------------
 */
herr_t
H5G__obj_create(H5F_t *f, H5G_obj_create_t *gcrt_info, H5O_loc_t *oloc /*out*/)
{
    H5P_genplist_t *gc_plist;            /* Group creation property list */
    H5O_ginfo_t     ginfo;               /* Group info */
    H5O_linfo_t     linfo;               /* Link info */
    H5O_pline_t     pline;               /* Pipeline */
    herr_t          ret_value = SUCCEED; /* Return value */

    FUNC_ENTER_PACKAGE

    /*
     * Check arguments.
     */
    HDassert(f);
    HDassert(oloc);

    /* Get the property list */
    if (NULL == (gc_plist = (H5P_genplist_t *)H5I_object(gcrt_info->gcpl_id)))
        HGOTO_ERROR(H5E_SYM, H5E_BADTYPE, FAIL, "not a property list")

    /* Get the group info property */
    if (H5P_get(gc_plist, H5G_CRT_GROUP_INFO_NAME, &ginfo) < 0)
        HGOTO_ERROR(H5E_SYM, H5E_CANTGET, FAIL, "can't get group info")

    /* Get the link info property */
    if (H5P_get(gc_plist, H5G_CRT_LINK_INFO_NAME, &linfo) < 0)
        HGOTO_ERROR(H5E_SYM, H5E_CANTGET, FAIL, "can't get group info")

    /* Get the pipeline property */
    if (H5P_peek(gc_plist, H5O_CRT_PIPELINE_NAME, &pline) < 0)
        HGOTO_ERROR(H5E_SYM, H5E_CANTGET, FAIL, "can't get group info")

    /* Call the "real" group creation routine now */
    if (H5G__obj_create_real(f, &ginfo, &linfo, &pline, gcrt_info, oloc) < 0)
        HGOTO_ERROR(H5E_SYM, H5E_CANTCREATE, FAIL, "unable to create group")

done:
    FUNC_LEAVE_NOAPI(ret_value)
} /* end H5G__obj_create() */

/*-------------------------------------------------------------------------
 * Function:    H5G__obj_create_real
 *
 * Purpose:     Create an object header for a group and update object location info
 *
 * Return:      Non-negative on success/Negative on failure
 *
 * Programmer:  Quincey Koziol
 *              Sep 29 2005
 *
 *-------------------------------------------------------------------------
 */
herr_t
H5G__obj_create_real(H5F_t *f, const H5O_ginfo_t *ginfo, const H5O_linfo_t *linfo, const H5O_pline_t *pline,
                     H5G_obj_create_t *gcrt_info, H5O_loc_t *oloc /*out*/)
{
    size_t  hdr_size;                       /* Size of object header to request */
    hbool_t use_at_least_v18;               /* Flag indicating the new group format should be used */
    hid_t   gcpl_id   = gcrt_info->gcpl_id; /* Group creation property list ID */
    herr_t  ret_value = SUCCEED;            /* Return value */

    FUNC_ENTER_PACKAGE

    /*
     * Check arguments.
     */
    HDassert(f);
    HDassert(ginfo);
    HDassert(linfo);
    HDassert(pline);
    HDassert(oloc);

    /* Check for invalid access request */
    if (0 == (H5F_INTENT(f) & H5F_ACC_RDWR))
        HGOTO_ERROR(H5E_CACHE, H5E_BADVALUE, FAIL, "no write intent on file")

    /* Check for using the latest version of the group format which is introduced in v18 */
    /* (add more checks for creating "new format" groups when needed) */
    if ((H5F_LOW_BOUND(f) >= H5F_LIBVER_V18) || linfo->track_corder || (pline && pline->nused))
        use_at_least_v18 = TRUE;
    else
        use_at_least_v18 = FALSE;

    /* Make certain that the creation order is being tracked if an index is
     *  going to be built on it.
     */
    if (linfo->index_corder && !linfo->track_corder)
        HGOTO_ERROR(H5E_SYM, H5E_BADVALUE, FAIL, "must track creation order to create index for it")

    /* Check if we should be using the latest version of the group format */
    if (use_at_least_v18) {
        H5O_link_t lnk;              /* Temporary link message info for computing message size */
        char       null_char = '\0'; /* Character for creating null string */
        size_t     ginfo_size;       /* Size of the group info message */
        size_t     linfo_size;       /* Size of the link info message */
        size_t     pline_size = 0;   /* Size of the pipeline message */
        size_t     link_size;        /* Size of a link message */

        /* Calculate message size information, for creating group's object header */
        linfo_size = H5O_msg_size_f(f, gcpl_id, H5O_LINFO_ID, linfo, (size_t)0);
        HDassert(linfo_size);

        ginfo_size = H5O_msg_size_f(f, gcpl_id, H5O_GINFO_ID, ginfo, (size_t)0);
        HDassert(ginfo_size);

        if (pline && pline->nused) {
            pline_size = H5O_msg_size_f(f, gcpl_id, H5O_PLINE_ID, pline, (size_t)0);
            HDassert(pline_size);
        } /* end if */

        lnk.type         = H5L_TYPE_HARD;
        lnk.corder       = 0;
        lnk.corder_valid = linfo->track_corder;
        lnk.cset         = H5T_CSET_ASCII;
        lnk.name         = &null_char;
        link_size        = H5O_msg_size_f(f, gcpl_id, H5O_LINK_ID, &lnk, (size_t)ginfo->est_name_len);
        HDassert(link_size);

        /* Compute size of header to use for creation */
        hdr_size = linfo_size + ginfo_size + pline_size + (ginfo->est_num_entries * link_size);
    } /* end if */
    else
        hdr_size = (size_t)(4 + 2 * H5F_SIZEOF_ADDR(f));

    /*
     * Create group's object header.  It has a zero link count
     * since nothing refers to it yet.	The link count will be
     * incremented if the object is added to the group directed graph.
     */
    if (H5O_create(f, hdr_size, (size_t)1, gcpl_id, oloc /*out*/) < 0)
        HGOTO_ERROR(H5E_SYM, H5E_CANTINIT, FAIL, "can't create header")

    /* Check for format of group to create */
    if (use_at_least_v18) {
        /* Insert link info message */
        /* (Casting away const OK - QAK) */
        if (H5O_msg_create(oloc, H5O_LINFO_ID, 0, H5O_UPDATE_TIME, (void *)linfo) < 0)
            HGOTO_ERROR(H5E_SYM, H5E_CANTINIT, FAIL, "can't create message")

        /* Insert group info message */
        /* (Casting away const OK - QAK) */
        if (H5O_msg_create(oloc, H5O_GINFO_ID, H5O_MSG_FLAG_CONSTANT, 0, (void *)ginfo) < 0)
            HGOTO_ERROR(H5E_SYM, H5E_CANTINIT, FAIL, "can't create message")

        /* Insert pipeline message */
        if (pline && pline->nused)
            /* (Casting away const OK - QAK) */
            if (H5O_msg_create(oloc, H5O_PLINE_ID, H5O_MSG_FLAG_CONSTANT, 0, (void *)pline) < 0)
                HGOTO_ERROR(H5E_SYM, H5E_CANTINIT, FAIL, "can't create message")
    } /* end if */
    else {
        H5O_stab_t stab; /* Symbol table message	*/

        /* The group doesn't currently have a 'stab' message, go create one */
        if (H5G__stab_create(oloc, ginfo, &stab) < 0)
            HGOTO_ERROR(H5E_SYM, H5E_CANTINIT, FAIL, "unable to create symbol table")

        /* Cache the symbol table information */
        gcrt_info->cache_type            = H5G_CACHED_STAB;
        gcrt_info->cache.stab.btree_addr = stab.btree_addr;
        gcrt_info->cache.stab.heap_addr  = stab.heap_addr;
    } /* end else */

done:
    FUNC_LEAVE_NOAPI(ret_value)
} /* end H5G__obj_create_real() */

/*-------------------------------------------------------------------------
 * Function:    H5G__obj_get_linfo
 *
 * Purpose:     Retrieves the "link info" message for an object.  Also
 *              sets the number of links correctly, if it isn't set up yet.
 *
 * Return:	Success:	TRUE/FALSE whether message was found & retrieved
 *              Failure:        FAIL if error occurred
 *
 * Programmer:  Quincey Koziol
 *              Mar 11 2007
 *
 *-------------------------------------------------------------------------
 */
htri_t
H5G__obj_get_linfo(const H5O_loc_t *grp_oloc, H5O_linfo_t *linfo)
{
    H5B2_t *bt2_name  = NULL; /* v2 B-tree handle for name index */
    htri_t  ret_value = FAIL; /* Return value */

    FUNC_ENTER_PACKAGE_TAG(grp_oloc->addr)

    /* check arguments */
    HDassert(grp_oloc);
    HDassert(linfo);

    /* Check for the group having a link info message */
    if ((ret_value = H5O_msg_exists(grp_oloc, H5O_LINFO_ID)) < 0)
        HGOTO_ERROR(H5E_SYM, H5E_CANTGET, FAIL, "unable to read object header")
    if (ret_value) {
        /* Retrieve the "link info" structure */
        if (NULL == H5O_msg_read(grp_oloc, H5O_LINFO_ID, linfo))
            HGOTO_ERROR(H5E_SYM, H5E_CANTGET, FAIL, "link info message not present")

        /* Check if we don't know how many links there are */
        if (linfo->nlinks == HSIZET_MAX) {
            /* Check if we are using "dense" link storage */
            if (H5F_addr_defined(linfo->fheap_addr)) {
                /* Open the name index v2 B-tree */
                if (NULL == (bt2_name = H5B2_open(grp_oloc->file, linfo->name_bt2_addr, NULL)))
                    HGOTO_ERROR(H5E_SYM, H5E_CANTOPENOBJ, FAIL, "unable to open v2 B-tree for name index")

                /* Retrieve # of records in "name" B-tree */
                /* (should be same # of records in all indices) */
                if (H5B2_get_nrec(bt2_name, &linfo->nlinks) < 0)
                    HGOTO_ERROR(H5E_SYM, H5E_CANTGET, FAIL, "can't retrieve # of records in index")
            } /* end if */
            else {
                /* Retrieve # of links from object header */
                if (H5O_get_nlinks(grp_oloc, &linfo->nlinks) < 0)
                    HGOTO_ERROR(H5E_SYM, H5E_CANTGET, FAIL, "can't retrieve # of links for object")
            } /* end if */
        }     /* end if */
    }         /* end if */

done:
    /* Release resources */
    if (bt2_name && H5B2_close(bt2_name) < 0)
        HDONE_ERROR(H5E_SYM, H5E_CLOSEERROR, FAIL, "can't close v2 B-tree for name index")

    FUNC_LEAVE_NOAPI_TAG(ret_value)
} /* end H5G__obj_get_linfo() */

/*-------------------------------------------------------------------------
 * Function:	H5G__obj_compact_to_dense_cb
 *
 * Purpose:	Callback routine for converting "compact" to "dense"
 *              link storage form.
 *
 * Return:	Non-negative on success/Negative on failure
 *
 * Programmer:	Quincey Koziol
 *		Aug 30 2005
 *
 *-------------------------------------------------------------------------
 */
static herr_t
H5G__obj_compact_to_dense_cb(const void *_mesg, unsigned H5_ATTR_UNUSED idx, void *_udata)
{
    const H5O_link_t *   lnk       = (const H5O_link_t *)_mesg;     /* Pointer to link */
    H5G_obj_oh_it_ud1_t *udata     = (H5G_obj_oh_it_ud1_t *)_udata; /* 'User data' passed in */
    herr_t               ret_value = H5_ITER_CONT;                  /* Return value */

    FUNC_ENTER_STATIC

    /* check arguments */
    HDassert(lnk);
    HDassert(udata);

    /* Insert link into dense link storage */
    if (H5G__dense_insert(udata->f, udata->linfo, lnk) < 0)
        HGOTO_ERROR(H5E_SYM, H5E_CANTINSERT, FAIL, "unable to insert link into dense storage")

done:
    FUNC_LEAVE_NOAPI(ret_value)
} /* end H5G__obj_compact_to_dense_cb() */

/*-------------------------------------------------------------------------
 * Function:	H5G__obj_stab_to_new_cb
 *
 * Purpose:	Callback routine for converting "symbol table" link storage to
 *              "new format" storage (either "compact" or "dense" storage).
 *
 * Return:	Non-negative on success/Negative on failure
 *
 * Programmer:	Quincey Koziol
 *		Sept 16 2006
 *
 *-------------------------------------------------------------------------
 */
static herr_t
H5G__obj_stab_to_new_cb(const H5O_link_t *lnk, void *_udata)
{
    H5G_obj_stab_it_ud1_t *udata     = (H5G_obj_stab_it_ud1_t *)_udata; /* 'User data' passed in */
    herr_t                 ret_value = H5_ITER_CONT;                    /* Return value */

    FUNC_ENTER_STATIC

    /* check arguments */
    HDassert(lnk);
    HDassert(udata);

    /* Insert link into group */
    /* (Casting away const OK - QAK) */
    if (H5G_obj_insert(udata->grp_oloc, lnk->name, (H5O_link_t *)lnk, FALSE, H5O_TYPE_UNKNOWN, NULL) < 0)
        HGOTO_ERROR(H5E_SYM, H5E_CANTINSERT, H5_ITER_ERROR, "can't insert link into group")

done:
    FUNC_LEAVE_NOAPI(ret_value)
} /* end H5G__obj_stab_to_new_cb() */

/*-------------------------------------------------------------------------
 * Function:	H5G_obj_insert
 *
 * Purpose:	Insert a new symbol into the group described by GRP_OLOC.
 *		file F.	 The name of the new symbol is NAME and its symbol
 *		table entry is OBJ_LNK.  Increment the reference
 *              count for the object the link points if OBJ_LNK is a hard link
 *              and ADJ_LINK is true.
 *
 * Return:	Non-negative on success/Negative on failure
 *
 * Programmer:	Quincey Koziol
 *		Sep  6 2005
 *
 *-------------------------------------------------------------------------
 */
herr_t
H5G_obj_insert(const H5O_loc_t *grp_oloc, const char *name, H5O_link_t *obj_lnk, hbool_t adj_link,
               H5O_type_t obj_type, const void *crt_info)
{
    H5O_pline_t  tmp_pline;             /* Pipeline message */
    H5O_pline_t *pline = NULL;          /* Pointer to pipeline message */
    H5O_linfo_t  linfo;                 /* Link info message */
    htri_t       linfo_exists;          /* Whether the link info message exists */
    hbool_t      use_old_format;        /* Whether to use 'old format' (symbol table) for insertions or not */
    hbool_t      use_new_dense = FALSE; /* Whether to use "dense" form of 'new format' group */
    herr_t       ret_value     = SUCCEED; /* Return value */

    FUNC_ENTER_NOAPI_TAG(grp_oloc->addr, FAIL)

    /* check arguments */
    HDassert(grp_oloc && grp_oloc->file);
    HDassert(name && *name);
    HDassert(obj_lnk);

    /* Check if we have information about the number of objects in this group */
    /* (by attempting to get the link info message for this group) */
    if ((linfo_exists = H5G__obj_get_linfo(grp_oloc, &linfo)) < 0)
        HGOTO_ERROR(H5E_SYM, H5E_CANTGET, FAIL, "can't check for link info message")
    if (linfo_exists) {
        H5O_ginfo_t ginfo;         /* Group info message */
        size_t      link_msg_size; /* Size of new link message in the file */

        /* Using the new format for groups */
        use_old_format = FALSE;

        /* Check for tracking creation order on this group's links */
        if (linfo.track_corder) {
            /* Set the creation order for the new link & indicate that it's valid */
            obj_lnk->corder       = linfo.max_corder;
            obj_lnk->corder_valid = TRUE;

            /* Increment the max. creation order used in the group */
            linfo.max_corder++;
        } /* end if */

        /* Get the link's message size */
        if ((link_msg_size = H5O_msg_raw_size(grp_oloc->file, H5O_LINK_ID, FALSE, obj_lnk)) == 0)
            HGOTO_ERROR(H5E_SYM, H5E_CANTGETSIZE, FAIL, "can't get link size")

        /* Get the group info */
        if (NULL == H5O_msg_read(grp_oloc, H5O_GINFO_ID, &ginfo))
            HGOTO_ERROR(H5E_SYM, H5E_BADMESG, FAIL, "can't get group info")

        /* If there's still a small enough number of links, use the 'link' message */
        /* (If the encoded form of the link is too large to fit into an object
         *  header message, convert to using dense link storage instead of link messages)
         */
        if (H5F_addr_defined(linfo.fheap_addr))
            use_new_dense = TRUE;
        else if (linfo.nlinks < ginfo.max_compact && link_msg_size < H5O_MESG_MAX_SIZE)
            use_new_dense = FALSE;
        else {
            htri_t              pline_exists; /* Whether the pipeline message exists */
            H5G_obj_oh_it_ud1_t udata;        /* User data for iteration */
            H5O_mesg_operator_t op;           /* Message operator */

            /* Get the pipeline message, if it exists */
            if ((pline_exists = H5O_msg_exists(grp_oloc, H5O_PLINE_ID)) < 0)
                HGOTO_ERROR(H5E_SYM, H5E_CANTGET, FAIL, "unable to read object header")
            if (pline_exists) {
                if (NULL == H5O_msg_read(grp_oloc, H5O_PLINE_ID, &tmp_pline))
                    HGOTO_ERROR(H5E_SYM, H5E_BADMESG, FAIL, "can't get link pipeline")
                pline = &tmp_pline;
            } /* end if */

            /* The group doesn't currently have "dense" storage for links */
            if (H5G__dense_create(grp_oloc->file, &linfo, pline) < 0)
                HGOTO_ERROR(H5E_SYM, H5E_CANTINIT, FAIL, "unable to create 'dense' form of new format group")

            /* Set up user data for object header message iteration */
            udata.f       = grp_oloc->file;
            udata.oh_addr = grp_oloc->addr;
            udata.linfo   = &linfo;

            /* Iterate over the 'link' messages, inserting them into the dense link storage  */
            op.op_type  = H5O_MESG_OP_APP;
<<<<<<< HEAD
            op.u.app_op = H5G_obj_compact_to_dense_cb;
=======
            op.u.app_op = H5G__obj_compact_to_dense_cb;
>>>>>>> 18bbd3f0
            if (H5O_msg_iterate(grp_oloc, H5O_LINK_ID, &op, &udata) < 0)
                HGOTO_ERROR(H5E_SYM, H5E_NOTFOUND, FAIL, "error iterating over links")

            /* Remove all the 'link' messages */
            if (H5O_msg_remove(grp_oloc, H5O_LINK_ID, H5O_ALL, FALSE) < 0)
                HGOTO_ERROR(H5E_SYM, H5E_CANTDELETE, FAIL, "unable to delete link messages")

            use_new_dense = TRUE;
        } /* end else */
    }     /* end if */
    else {
        /* Check for new-style link information */
        if (obj_lnk->cset != H5T_CSET_ASCII || obj_lnk->type > H5L_TYPE_BUILTIN_MAX) {
            H5O_linfo_t           new_linfo = H5G_CRT_LINK_INFO_DEF;  /* Link information */
            H5O_ginfo_t           new_ginfo = H5G_CRT_GROUP_INFO_DEF; /* Group information */
            H5G_obj_stab_it_ud1_t udata;                              /* User data for iteration */

            /* Convert group to "new format" group, in order to hold the information */

            /* Insert link info message */
            if (H5O_msg_create(grp_oloc, H5O_LINFO_ID, 0, 0, &new_linfo) < 0)
                HGOTO_ERROR(H5E_SYM, H5E_CANTINIT, FAIL, "can't create message")

            /* Insert group info message */
            if (H5O_msg_create(grp_oloc, H5O_GINFO_ID, H5O_MSG_FLAG_CONSTANT, H5O_UPDATE_TIME, &new_ginfo) <
                0)
                HGOTO_ERROR(H5E_SYM, H5E_CANTINIT, FAIL, "can't create message")

            /* Set up user data for iteration */
            udata.grp_oloc = grp_oloc;

            /* Iterate through all links in "old format" group and insert them into new format */
<<<<<<< HEAD
            if (H5G__stab_iterate(grp_oloc, H5_ITER_NATIVE, (hsize_t)0, NULL, H5G_obj_stab_to_new_cb,
=======
            if (H5G__stab_iterate(grp_oloc, H5_ITER_NATIVE, (hsize_t)0, NULL, H5G__obj_stab_to_new_cb,
>>>>>>> 18bbd3f0
                                  &udata) < 0)
                HGOTO_ERROR(H5E_SYM, H5E_CANTNEXT, FAIL, "error iterating over old format links")

            /* Remove the symbol table message from the group */
            if (H5O_msg_remove(grp_oloc, H5O_STAB_ID, 0, FALSE) < 0)
                HGOTO_ERROR(H5E_SYM, H5E_CANTDELETE, FAIL, "unable to delete old format link storage")

            /* Recursively call this routine to insert the new link, since the
             *  group is in the "new format" now and the link info should be
             *  set up, etc.
             */
            if (H5G_obj_insert(grp_oloc, name, obj_lnk, adj_link, obj_type, crt_info) < 0)
                HGOTO_ERROR(H5E_SYM, H5E_CANTINSERT, FAIL, "unable to insert link into group")

            /* Done with insertion now */
            HGOTO_DONE(SUCCEED)
        } /* end if */
        else
            use_old_format = TRUE;
    } /* end if */

    /* Insert into symbol table or "dense" storage */
    if (use_old_format) {
        /* Insert into symbol table */
        if (H5G__stab_insert(grp_oloc, name, obj_lnk, obj_type, crt_info) < 0)
            HGOTO_ERROR(H5E_SYM, H5E_CANTINSERT, FAIL, "unable to insert entry into symbol table")
    } /* end if */
    else {
        if (use_new_dense) {
            /* Insert into dense link storage */
            if (H5G__dense_insert(grp_oloc->file, &linfo, obj_lnk) < 0)
                HGOTO_ERROR(H5E_SYM, H5E_CANTINSERT, FAIL, "unable to insert link into dense storage")
        } /* end if */
        else {
            /* Insert with link message */
            if (H5G__compact_insert(grp_oloc, obj_lnk) < 0)
                HGOTO_ERROR(H5E_SYM, H5E_CANTINSERT, FAIL, "unable to insert link as link message")
        } /* end else */
    }     /* end else */

    /* Increment the number of objects in this group */
    if (!use_old_format) {
        linfo.nlinks++;
        if (H5O_msg_write(grp_oloc, H5O_LINFO_ID, 0, H5O_UPDATE_TIME, &linfo) < 0)
            HGOTO_ERROR(H5E_DATASPACE, H5E_CANTINIT, FAIL, "can't update link info message")
    } /* end if */

    /* Increment link count on object, if requested and it's a hard link */
    if (adj_link && obj_lnk->type == H5L_TYPE_HARD) {
        H5O_loc_t obj_oloc; /* Object location */
        H5O_loc_reset(&obj_oloc);

        /* Create temporary object location */
        obj_oloc.file = grp_oloc->file;
        obj_oloc.addr = obj_lnk->u.hard.addr;

        /* Increment reference count for object */
        if (H5O_link(&obj_oloc, 1) < 0)
            HGOTO_ERROR(H5E_SYM, H5E_LINKCOUNT, FAIL, "unable to increment hard link count")
    } /* end if */

done:
    /* Free any space used by the pipeline message */
    if (pline && H5O_msg_reset(H5O_PLINE_ID, pline) < 0)
        HDONE_ERROR(H5E_SYM, H5E_CANTFREE, FAIL, "can't release pipeline")

    FUNC_LEAVE_NOAPI_TAG(ret_value)
} /* end H5G_obj_insert() */

/*-------------------------------------------------------------------------
 * Function:	H5G__obj_iterate
 *
 * Purpose:     Private function for H5Giterate.
 *              Iterates over objects in a group
 *
 * Return:	Success:        Non-negative
 *
 *		Failure:	Negative
 *
 * Programmer:	Quincey Koziol
 *	        Oct  3, 2005
 *
 *-------------------------------------------------------------------------
 */
herr_t
H5G__obj_iterate(const H5O_loc_t *grp_oloc, H5_index_t idx_type, H5_iter_order_t order, hsize_t skip,
                 hsize_t *last_lnk, H5G_lib_iterate_t op, void *op_data)
{
    H5O_linfo_t linfo;            /* Link info message */
    htri_t      linfo_exists;     /* Whether the link info message exists */
    herr_t      ret_value = FAIL; /* Return value */

    FUNC_ENTER_PACKAGE_TAG(grp_oloc->addr)

    /* Sanity check */
    HDassert(grp_oloc);
    HDassert(op);

    /* Attempt to get the link info for this group */
    if ((linfo_exists = H5G__obj_get_linfo(grp_oloc, &linfo)) < 0)
        HGOTO_ERROR(H5E_SYM, H5E_CANTGET, FAIL, "can't check for link info message")
    if (linfo_exists) {
        /* Check for going out of bounds */
        if (skip > 0 && (size_t)skip >= linfo.nlinks)
            HGOTO_ERROR(H5E_ARGS, H5E_BADVALUE, FAIL, "index out of bound")

        /* Check for creation order tracking, if creation order index lookup requested */
        if (idx_type == H5_INDEX_CRT_ORDER) {
            /* Check if creation order is tracked */
            if (!linfo.track_corder)
                HGOTO_ERROR(H5E_SYM, H5E_NOTFOUND, FAIL, "creation order not tracked for links in group")
        } /* end if */

        if (H5F_addr_defined(linfo.fheap_addr)) {
            /* Iterate over the links in the group, building a table of the link messages */
            if ((ret_value = H5G__dense_iterate(grp_oloc->file, &linfo, idx_type, order, skip, last_lnk, op,
                                                op_data)) < 0)
                HGOTO_ERROR(H5E_SYM, H5E_BADITER, FAIL, "can't iterate over dense links")
        } /* end if */
        else {
            /* Get the object's name from the link messages */
            if ((ret_value = H5G__compact_iterate(grp_oloc, &linfo, idx_type, order, skip, last_lnk, op,
                                                  op_data)) < 0)
                HGOTO_ERROR(H5E_SYM, H5E_BADITER, FAIL, "can't iterate over compact links")
        } /* end else */
    }     /* end if */
    else {
        /* Can only perform name lookups on groups with symbol tables */
        if (idx_type != H5_INDEX_NAME)
            HGOTO_ERROR(H5E_SYM, H5E_BADVALUE, FAIL, "no creation order index to query")

        /* Iterate over symbol table */
        if ((ret_value = H5G__stab_iterate(grp_oloc, order, skip, last_lnk, op, op_data)) < 0)
            HGOTO_ERROR(H5E_SYM, H5E_BADITER, FAIL, "can't iterate over symbol table")
    } /* end else */

done:
    FUNC_LEAVE_NOAPI_TAG(ret_value)
} /* end H5G__obj_iterate() */

/*-------------------------------------------------------------------------
 * Function:	H5G__obj_info
 *
 * Purpose:	Retrieve information about a group
 *
 * Return:	Non-negative on success/Negative on failure
 *
 * Programmer:	Quincey Koziol
 *		Nov 27 2006
 *
 *-------------------------------------------------------------------------
 */
herr_t
H5G__obj_info(const H5O_loc_t *oloc, H5G_info_t *grp_info)
{
    H5G_t *     grp = NULL;          /* Group to query */
    H5G_loc_t   grp_loc;             /* Entry of group to be queried */
    H5G_name_t  grp_path;            /* Group hier. path */
    H5O_loc_t   grp_oloc;            /* Group object location */
    H5O_linfo_t linfo;               /* Link info message */
    htri_t      linfo_exists;        /* Whether the link info message exists */
    herr_t      ret_value = SUCCEED; /* Return value */

    FUNC_ENTER_PACKAGE

    /* Sanity check */
    HDassert(oloc);
    HDassert(grp_info);

    /* Set up group location to fill in */
    grp_loc.oloc = &grp_oloc;
    grp_loc.path = &grp_path;
    H5G_loc_reset(&grp_loc);

    /* Deep copy (duplicate) of the group location object */
    if (H5O_loc_copy_deep(&grp_oloc, oloc) < 0)
        HGOTO_ERROR(H5E_SYM, H5E_CANTCOPY, FAIL, "can't copy object location")

    /* Open the group */
    if (NULL == (grp = H5G_open(&grp_loc)))
        HGOTO_ERROR(H5E_FILE, H5E_MOUNT, FAIL, "mount point not found")

    /* Get information from the group */
    grp_info->mounted = H5G_MOUNTED(grp);

    /* Attempt to get the link info for this group */
    if ((linfo_exists = H5G__obj_get_linfo(oloc, &linfo)) < 0)
        HGOTO_ERROR(H5E_SYM, H5E_CANTGET, FAIL, "can't check for link info message")
    if (linfo_exists) {
        /* Retrieve the information about the links */
        grp_info->nlinks     = linfo.nlinks;
        grp_info->max_corder = linfo.max_corder;

        /* Check if the group is using compact or dense storage for its links */
        if (H5F_addr_defined(linfo.fheap_addr))
            grp_info->storage_type = H5G_STORAGE_TYPE_DENSE;
        else
            grp_info->storage_type = H5G_STORAGE_TYPE_COMPACT;
    } /* end if */
    else {
        /* Get the number of objects in this group by iterating over symbol table */
        if (H5G__stab_count(oloc, &grp_info->nlinks) < 0)
            HGOTO_ERROR(H5E_SYM, H5E_CANTCOUNT, FAIL, "can't count objects")

        /* Set the other information about the group */
        grp_info->storage_type = H5G_STORAGE_TYPE_SYMBOL_TABLE;
        grp_info->max_corder   = 0;
    } /* end else */

done:
    /* Clean up resources */
    if (grp && H5G_close(grp) < 0)
        HDONE_ERROR(H5E_SYM, H5E_CANTCLOSEOBJ, FAIL, "unable to close queried group")

    FUNC_LEAVE_NOAPI(ret_value)
} /* end H5G__obj_info() */

/*-------------------------------------------------------------------------
 * Function:	H5G_obj_get_name_by_idx
 *
 * Purpose:     Returns the name of link in a group by giving index.
 *
 * Return:	Success:        Non-negative, length of name
 *		Failure:	Negative
 *
 * Programmer:	Raymond Lu
 *	        Nov 20, 2002
 *
 *-------------------------------------------------------------------------
 */
ssize_t
H5G_obj_get_name_by_idx(const H5O_loc_t *oloc, H5_index_t idx_type, H5_iter_order_t order, hsize_t n,
                        char *name, size_t size)
{
    H5O_linfo_t linfo;          /* Link info message */
    htri_t      linfo_exists;   /* Whether the link info message exists */
    ssize_t     ret_value = -1; /* Return value */

    FUNC_ENTER_NOAPI_TAG(oloc->addr, FAIL)

    /* Sanity check */
    HDassert(oloc && oloc->file);

    /* Attempt to get the link info for this group */
    if ((linfo_exists = H5G__obj_get_linfo(oloc, &linfo)) < 0)
        HGOTO_ERROR(H5E_SYM, H5E_CANTGET, FAIL, "can't check for link info message")
    if (linfo_exists) {
        /* Check for creation order tracking, if creation order index lookup requested */
        if (idx_type == H5_INDEX_CRT_ORDER) {
            /* Check if creation order is tracked */
            if (!linfo.track_corder)
                HGOTO_ERROR(H5E_SYM, H5E_NOTFOUND, FAIL, "creation order not tracked for links in group")
        } /* end if */

        /* Check for dense link storage */
        if (H5F_addr_defined(linfo.fheap_addr)) {
            /* Get the object's name from the dense link storage */
            if ((ret_value = H5G__dense_get_name_by_idx(oloc->file, &linfo, idx_type, order, n, name, size)) <
                0)
                HGOTO_ERROR(H5E_SYM, H5E_NOTFOUND, FAIL, "can't locate name")
        } /* end if */
        else {
            /* Get the object's name from the link messages */
            if ((ret_value = H5G__compact_get_name_by_idx(oloc, &linfo, idx_type, order, n, name, size)) < 0)
                HGOTO_ERROR(H5E_SYM, H5E_NOTFOUND, FAIL, "can't locate name")
        } /* end else */
    }     /* end if */
    else {
        /* Can only perform name lookups on groups with symbol tables */
        if (idx_type != H5_INDEX_NAME)
            HGOTO_ERROR(H5E_SYM, H5E_BADVALUE, FAIL, "no creation order index to query")

        /* Get the object's name from the symbol table */
        if ((ret_value = H5G__stab_get_name_by_idx(oloc, order, n, name, size)) < 0)
            HGOTO_ERROR(H5E_SYM, H5E_NOTFOUND, FAIL, "can't locate name")
    } /* end else */

done:
    FUNC_LEAVE_NOAPI_TAG(ret_value)
} /* end H5G_obj_get_name_by_idx() */

/*-------------------------------------------------------------------------
 * Function:	H5G__obj_remove_update_linfo
 *
 * Purpose:     Update the link info after removing a link from a group
 *
 * Return:	Success:        Non-negative
 *		Failure:	Negative
 *
 * Programmer:	Quincey Koziol
 *	        Nov 14, 2006
 *
 *-------------------------------------------------------------------------
 */
static herr_t
H5G__obj_remove_update_linfo(const H5O_loc_t *oloc, H5O_linfo_t *linfo)
{
    herr_t ret_value = SUCCEED; /* Return value */

    FUNC_ENTER_STATIC

    /* Sanity check */
    HDassert(oloc);
    HDassert(linfo);

    /* Decrement # of links in group */
    linfo->nlinks--;

    /* Reset the creation order min/max if there's no more links in group */
    if (linfo->nlinks == 0)
        linfo->max_corder = 0;

    /* Check for transitioning out of dense storage, if we are using it */
    if (H5F_addr_defined(linfo->fheap_addr)) {
        /* Check if there's no more links */
        if (linfo->nlinks == 0) {
            /* Delete the dense storage */
            if (H5G__dense_delete(oloc->file, linfo, FALSE) < 0)
                HGOTO_ERROR(H5E_SYM, H5E_CANTDELETE, FAIL, "unable to delete dense link storage")
        } /* end if */
        /* Check for switching back to compact storage */
        else {
            H5O_ginfo_t ginfo; /* Group info message            */

            /* Get the group info */
            if (NULL == H5O_msg_read(oloc, H5O_GINFO_ID, &ginfo))
                HGOTO_ERROR(H5E_SYM, H5E_BADMESG, FAIL, "can't get group info")

            /* Check if we should switch from dense storage back to link messages */
            if (linfo->nlinks < ginfo.min_dense) {
                struct H5O_t *   oh = NULL;          /* Pointer to group's object header */
                H5G_link_table_t ltable;             /* Table of links */
                hbool_t          can_convert = TRUE; /* Whether converting to link messages is possible */
                size_t           u;                  /* Local index */

                /* Build the table of links for this group */
                if (H5G__dense_build_table(oloc->file, linfo, H5_INDEX_NAME, H5_ITER_NATIVE, &ltable) < 0)
                    HGOTO_ERROR(H5E_SYM, H5E_CANTNEXT, FAIL, "error iterating over links")

                /* Pin the object header */
                if (NULL == (oh = H5O_pin(oloc)))
                    HGOTO_ERROR(H5E_SYM, H5E_CANTPIN, FAIL, "unable to pin group object header")

                /* Inspect links in table for ones that can't be converted back
                 * into link message form (currently only links which can't fit
                 * into an object header message)
                 */
                for (u = 0; u < linfo->nlinks; u++)
                    if (H5O_msg_size_oh(oloc->file, oh, H5O_LINK_ID, &(ltable.lnks[u]), (size_t)0) >=
                        H5O_MESG_MAX_SIZE) {
                        can_convert = FALSE;
                        break;
                    } /* end if */

                /* If ok, insert links as link messages */
                if (can_convert) {
                    /* Insert link messages into group */
                    for (u = 0; u < linfo->nlinks; u++)
                        if (H5O_msg_append_oh(oloc->file, oh, H5O_LINK_ID, 0, H5O_UPDATE_TIME,
                                              &(ltable.lnks[u])) < 0) {
                            /* Release object header */
                            if (H5O_unpin(oh) < 0)
                                HDONE_ERROR(H5E_SYM, H5E_CANTUNPIN, FAIL,
                                            "unable to unpin group object header")

                            HGOTO_ERROR(H5E_SYM, H5E_CANTINIT, FAIL, "can't create message")
                        } /* end if */

                    /* Remove the dense storage */
                    if (H5G__dense_delete(oloc->file, linfo, FALSE) < 0)
                        HGOTO_ERROR(H5E_SYM, H5E_CANTDELETE, FAIL, "unable to delete dense link storage")
                } /* end if */

                /* Release object header */
                if (H5O_unpin(oh) < 0)
                    HGOTO_ERROR(H5E_SYM, H5E_CANTUNPIN, FAIL, "unable to unpin group object header")

                /* Free link table information */
                if (H5G__link_release_table(&ltable) < 0)
                    HGOTO_ERROR(H5E_SYM, H5E_CANTFREE, FAIL, "unable to release link table")
            } /* end if */
        }     /* end else */
    }         /* end if */

    /* Update link info in the object header */
    if (H5O_msg_write(oloc, H5O_LINFO_ID, 0, H5O_UPDATE_TIME, linfo) < 0)
        HGOTO_ERROR(H5E_DATASPACE, H5E_CANTINIT, FAIL, "can't update link info message")

done:
    FUNC_LEAVE_NOAPI(ret_value)
} /* end H5G__obj_remove_update_linfo() */

/*-------------------------------------------------------------------------
 * Function:	H5G_obj_remove
 *
 * Purpose:     Remove a link from a group.
 *
 * Return:	Success:        Non-negative
 *		Failure:	Negative
 *
 * Programmer:	Quincey Koziol
 *	        Sep 19, 2005
 *
 *-------------------------------------------------------------------------
 */
herr_t
H5G_obj_remove(const H5O_loc_t *oloc, H5RS_str_t *grp_full_path_r, const char *name)
{
    H5O_linfo_t linfo;               /* Link info message            */
    htri_t      linfo_exists;        /* Whether the link info message exists */
    hbool_t     use_old_format;      /* Whether to use 'old format' (symbol table) for deletion or not */
    herr_t      ret_value = SUCCEED; /* Return value */

    FUNC_ENTER_NOAPI_TAG(oloc->addr, FAIL)

    /* Sanity check */
    HDassert(oloc);
    HDassert(name && *name);

    /* Attempt to get the link info for this group */
    if ((linfo_exists = H5G__obj_get_linfo(oloc, &linfo)) < 0)
        HGOTO_ERROR(H5E_SYM, H5E_CANTGET, FAIL, "can't check for link info message")
    if (linfo_exists) {
        /* Using the new format for groups */
        use_old_format = FALSE;

        /* Check for dense or compact storage */
        if (H5F_addr_defined(linfo.fheap_addr)) {
            /* Remove object from the dense link storage */
            if (H5G__dense_remove(oloc->file, &linfo, grp_full_path_r, name) < 0)
                HGOTO_ERROR(H5E_SYM, H5E_NOTFOUND, FAIL, "can't remove object")
        } /* end if */
        else
            /* Remove object from the link messages */
            if (H5G__compact_remove(oloc, grp_full_path_r, name) < 0)
            HGOTO_ERROR(H5E_SYM, H5E_NOTFOUND, FAIL, "can't remove object")
    } /* end if */
    else {
        /* Using the old format for groups */
        use_old_format = TRUE;

        /* Remove object from the symbol table */
        if (H5G__stab_remove(oloc, grp_full_path_r, name) < 0)
            HGOTO_ERROR(H5E_SYM, H5E_NOTFOUND, FAIL, "can't remove object")
    } /* end else */

    /* Update link info for a new-style group */
    if (!use_old_format)
        if (H5G__obj_remove_update_linfo(oloc, &linfo) < 0)
            HGOTO_ERROR(H5E_SYM, H5E_CANTUPDATE, FAIL, "unable to update link info")

done:
    FUNC_LEAVE_NOAPI_TAG(ret_value)
} /* end H5G_obj_remove() */

/*-------------------------------------------------------------------------
 * Function:	H5G_obj_remove_by_idx
 *
 * Purpose:     Remove a link from a group, according to the order within an index.
 *
 * Return:	Success:        Non-negative
 *		Failure:	Negative
 *
 * Programmer:	Quincey Koziol
 *	        Nov 14, 2006
 *
 *-------------------------------------------------------------------------
 */
herr_t
H5G_obj_remove_by_idx(const H5O_loc_t *grp_oloc, H5RS_str_t *grp_full_path_r, H5_index_t idx_type,
                      H5_iter_order_t order, hsize_t n)
{
    H5O_linfo_t linfo;               /* Link info message            */
    htri_t      linfo_exists;        /* Whether the link info message exists */
    hbool_t     use_old_format;      /* Whether to use 'old format' (symbol table) for deletion or not */
    herr_t      ret_value = SUCCEED; /* Return value */

    FUNC_ENTER_NOAPI(FAIL)

    /* Sanity check */
    HDassert(grp_oloc && grp_oloc->file);

    /* Attempt to get the link info for this group */
    if ((linfo_exists = H5G__obj_get_linfo(grp_oloc, &linfo)) < 0)
        HGOTO_ERROR(H5E_SYM, H5E_CANTGET, FAIL, "can't check for link info message")
    if (linfo_exists) {
        /* Check for creation order tracking, if creation order index lookup requested */
        if (idx_type == H5_INDEX_CRT_ORDER) {
            /* Check if creation order is tracked */
            if (!linfo.track_corder)
                HGOTO_ERROR(H5E_SYM, H5E_NOTFOUND, FAIL, "creation order not tracked for links in group")
        } /* end if */

        /* Using the new format for groups */
        use_old_format = FALSE;

        /* Check for dense or compact storage */
        if (H5F_addr_defined(linfo.fheap_addr)) {
            /* Remove object from the dense link storage */
            if (H5G__dense_remove_by_idx(grp_oloc->file, &linfo, grp_full_path_r, idx_type, order, n) < 0)
                HGOTO_ERROR(H5E_SYM, H5E_NOTFOUND, FAIL, "can't remove object")
        } /* end if */
        else {
            /* Remove object from compact link storage */
            if (H5G__compact_remove_by_idx(grp_oloc, &linfo, grp_full_path_r, idx_type, order, n) < 0)
                HGOTO_ERROR(H5E_SYM, H5E_NOTFOUND, FAIL, "can't remove object")
        } /* end else */
    }     /* end if */
    else {
        /* Can only perform name lookups on groups with symbol tables */
        if (idx_type != H5_INDEX_NAME)
            HGOTO_ERROR(H5E_SYM, H5E_BADVALUE, FAIL, "no creation order index to query")

        /* Using the old format for groups */
        use_old_format = TRUE;

        /* Remove object from the symbol table */
        if (H5G__stab_remove_by_idx(grp_oloc, grp_full_path_r, order, n) < 0)
            HGOTO_ERROR(H5E_SYM, H5E_NOTFOUND, FAIL, "can't remove object")
    } /* end else */

    /* Update link info for a new-style group */
    if (!use_old_format)
        if (H5G__obj_remove_update_linfo(grp_oloc, &linfo) < 0)
            HGOTO_ERROR(H5E_SYM, H5E_CANTUPDATE, FAIL, "unable to update link info")

done:
    FUNC_LEAVE_NOAPI(ret_value)
} /* end H5G_obj_remove() */

/*-------------------------------------------------------------------------
 * Function:	H5G__obj_lookup
 *
 * Purpose:	Look up a link in a group, using the name as the key.
 *
 * Return:	Non-negative on success/Negative on failure
 *
 * Programmer:	Quincey Koziol
 *		Sep 26 2005
 *
 *-------------------------------------------------------------------------
 */
htri_t
H5G__obj_lookup(const H5O_loc_t *grp_oloc, const char *name, H5O_link_t *lnk)
{
    H5O_linfo_t linfo;             /* Link info message */
    htri_t      linfo_exists;      /* Whether the link info message exists */
    htri_t      ret_value = FALSE; /* Return value */

    FUNC_ENTER_PACKAGE_TAG(grp_oloc->addr)

    /* check arguments */
    HDassert(grp_oloc && grp_oloc->file);
    HDassert(name && *name);

    /* Attempt to get the link info message for this group */
    if ((linfo_exists = H5G__obj_get_linfo(grp_oloc, &linfo)) < 0)
        HGOTO_ERROR(H5E_SYM, H5E_CANTGET, FAIL, "can't check for link info message")
    if (linfo_exists) {
        /* Check for dense link storage */
        if (H5F_addr_defined(linfo.fheap_addr)) {
            /* Get the object's info from the dense link storage */
            if ((ret_value = H5G__dense_lookup(grp_oloc->file, &linfo, name, lnk)) < 0)
                HGOTO_ERROR(H5E_SYM, H5E_NOTFOUND, FAIL, "can't locate object")
        } /* end if */
        else {
            /* Get the object's info from the link messages */
            if ((ret_value = H5G__compact_lookup(grp_oloc, name, lnk)) < 0)
                HGOTO_ERROR(H5E_SYM, H5E_NOTFOUND, FAIL, "can't locate object")
        } /* end else */
    }     /* end if */
    else
        /* Get the object's info from the symbol table */
        if ((ret_value = H5G__stab_lookup(grp_oloc, name, lnk)) < 0)
        HGOTO_ERROR(H5E_SYM, H5E_NOTFOUND, FAIL, "can't locate object")

done:
    FUNC_LEAVE_NOAPI_TAG(ret_value)
} /* end H5G__obj_lookup() */

/*-------------------------------------------------------------------------
 * Function:	H5G_obj_lookup_by_idx
 *
 * Purpose:	Look up link info in a group, according to an order within an
 *              index.
 *
 * Return:	Non-negative on success/Negative on failure
 *
 * Programmer:	Quincey Koziol
 *		Nov  6 2006
 *
 *-------------------------------------------------------------------------
 */
herr_t
H5G_obj_lookup_by_idx(const H5O_loc_t *grp_oloc, H5_index_t idx_type, H5_iter_order_t order, hsize_t n,
                      H5O_link_t *lnk)
{
    H5O_linfo_t linfo;               /* Link info message */
    htri_t      linfo_exists;        /* Whether the link info message exists */
    herr_t      ret_value = SUCCEED; /* Return value */

    FUNC_ENTER_NOAPI_TAG(grp_oloc->addr, FAIL)

    /* check arguments */
    HDassert(grp_oloc && grp_oloc->file);

    /* Attempt to get the link info message for this group */
    if ((linfo_exists = H5G__obj_get_linfo(grp_oloc, &linfo)) < 0)
        HGOTO_ERROR(H5E_SYM, H5E_CANTGET, FAIL, "can't check for link info message")
    if (linfo_exists) {
        /* Check for creation order tracking, if creation order index lookup requested */
        if (idx_type == H5_INDEX_CRT_ORDER) {
            /* Check if creation order is tracked */
            if (!linfo.track_corder)
                HGOTO_ERROR(H5E_SYM, H5E_NOTFOUND, FAIL, "creation order not tracked for links in group")
        } /* end if */

        /* Check for dense link storage */
        if (H5F_addr_defined(linfo.fheap_addr)) {
            /* Get the link from the dense storage */
            if (H5G__dense_lookup_by_idx(grp_oloc->file, &linfo, idx_type, order, n, lnk) < 0)
                HGOTO_ERROR(H5E_SYM, H5E_NOTFOUND, FAIL, "can't locate object")
        } /* end if */
        else {
            /* Get the link from the link messages */
            if (H5G__compact_lookup_by_idx(grp_oloc, &linfo, idx_type, order, n, lnk) < 0)
                HGOTO_ERROR(H5E_SYM, H5E_NOTFOUND, FAIL, "can't locate object")
        } /* end else */
    }     /* end if */
    else {
        /* Can only perform name lookups on groups with symbol tables */
        if (idx_type != H5_INDEX_NAME)
            HGOTO_ERROR(H5E_SYM, H5E_BADVALUE, FAIL, "no creation order index to query")

        /* Get the object's info from the symbol table */
        if (H5G__stab_lookup_by_idx(grp_oloc, order, n, lnk) < 0)
            HGOTO_ERROR(H5E_SYM, H5E_NOTFOUND, FAIL, "can't locate object")
    } /* end else */

done:
    FUNC_LEAVE_NOAPI_TAG(ret_value)
} /* end H5G_obj_lookup_by_idx() */<|MERGE_RESOLUTION|>--- conflicted
+++ resolved
@@ -80,11 +80,7 @@
 /********************/
 /* Local Prototypes */
 /********************/
-<<<<<<< HEAD
-static herr_t H5G_obj_compact_to_dense_cb(const void *_mesg, unsigned idx, void *_udata);
-=======
 static herr_t H5G__obj_compact_to_dense_cb(const void *_mesg, unsigned idx, void *_udata);
->>>>>>> 18bbd3f0
 static herr_t H5G__obj_remove_update_linfo(const H5O_loc_t *oloc, H5O_linfo_t *linfo);
 
 /*********************/
@@ -507,11 +503,7 @@
 
             /* Iterate over the 'link' messages, inserting them into the dense link storage  */
             op.op_type  = H5O_MESG_OP_APP;
-<<<<<<< HEAD
-            op.u.app_op = H5G_obj_compact_to_dense_cb;
-=======
             op.u.app_op = H5G__obj_compact_to_dense_cb;
->>>>>>> 18bbd3f0
             if (H5O_msg_iterate(grp_oloc, H5O_LINK_ID, &op, &udata) < 0)
                 HGOTO_ERROR(H5E_SYM, H5E_NOTFOUND, FAIL, "error iterating over links")
 
@@ -544,11 +536,7 @@
             udata.grp_oloc = grp_oloc;
 
             /* Iterate through all links in "old format" group and insert them into new format */
-<<<<<<< HEAD
-            if (H5G__stab_iterate(grp_oloc, H5_ITER_NATIVE, (hsize_t)0, NULL, H5G_obj_stab_to_new_cb,
-=======
             if (H5G__stab_iterate(grp_oloc, H5_ITER_NATIVE, (hsize_t)0, NULL, H5G__obj_stab_to_new_cb,
->>>>>>> 18bbd3f0
                                   &udata) < 0)
                 HGOTO_ERROR(H5E_SYM, H5E_CANTNEXT, FAIL, "error iterating over old format links")
 
