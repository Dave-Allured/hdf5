/* * * * * * * * * * * * * * * * * * * * * * * * * * * * * * * * * * * * * * *
 * Copyright by The HDF Group.                                               *
 * Copyright by the Board of Trustees of the University of Illinois.         *
 * All rights reserved.                                                      *
 *                                                                           *
 * This file is part of HDF5.  The full HDF5 copyright notice, including     *
 * terms governing use, modification, and redistribution, is contained in    *
 * the COPYING file, which can be found at the root of the source code       *
 * distribution tree, or in https://support.hdfgroup.org/ftp/HDF5/releases.  *
 * If you do not have access to either file, you may request a copy from     *
 * help@hdfgroup.org.                                                        *
 * * * * * * * * * * * * * * * * * * * * * * * * * * * * * * * * * * * * * * */

/*-------------------------------------------------------------------------
 *
 * Created:		H5Gobj.c
 *			Sep  5 2005
 *			Quincey Koziol <koziol@ncsa.uiuc.edu>
 *
 * Purpose:		Functions for abstract handling of objects in groups.
 *
 *-------------------------------------------------------------------------
 */

/****************/
/* Module Setup */
/****************/

#include "H5Gmodule.h"          /* This source code file is part of the H5G module */


/***********/
/* Headers */
/***********/
#include "H5private.h"		/* Generic Functions			*/
#include "H5Eprivate.h"		/* Error handling		  	*/
#include "H5Fprivate.h"		/* File access				*/
#include "H5Gpkg.h"		/* Groups		  		*/
#include "H5HLprivate.h"	/* Local Heaps				*/
#include "H5Iprivate.h"		/* IDs			  		*/
#include "H5Lprivate.h"         /* Links			  	*/
#include "H5MMprivate.h"	/* Memory management			*/
#include "H5Pprivate.h"         /* Property Lists			*/


/****************/
/* Local Macros */
/****************/


/******************/
/* Local Typedefs */
/******************/

/* User data for object header iterator when converting link messages to dense
 * link storage
 */
typedef struct {
    H5F_t      *f;              /* Pointer to file for insertion */
    haddr_t     oh_addr;        /* Address of the object header */
    H5O_linfo_t *linfo;         /* Pointer to link info */
} H5G_obj_oh_it_ud1_t;

/* User data for link iterator when converting dense link storage to link
 * messages
 */
typedef struct {
    H5O_link_t *lnk_table;              /* Array of links to convert */
    size_t nlinks;                      /* Number of links converted */
    size_t alloc_links;                 /* Size of link table        */
} H5G_obj_lnk_it_ud1_t;

/* User data for symbol table iterator when converting old-format group to
 * a new-format group
 */
typedef struct {
    const H5O_loc_t   *grp_oloc;              /* Pointer to group for insertion */
} H5G_obj_stab_it_ud1_t;


/********************/
/* Package Typedefs */
/********************/


/********************/
/* Local Prototypes */
/********************/
static herr_t H5G_obj_compact_to_dense_cb(const void *_mesg, unsigned idx,
    void *_udata);
static herr_t H5G__obj_remove_update_linfo(const H5O_loc_t *oloc, H5O_linfo_t *linfo);


/*********************/
/* Package Variables */
/*********************/


/*****************************/
/* Library Private Variables */
/*****************************/


/*******************/
/* Local Variables */
/*******************/



/*-------------------------------------------------------------------------
 * Function:    H5G__obj_create
 *
 * Purpose:     Create an object header for a group and update object location info
 *
 * Return:      Non-negative on success/Negative on failure
 *
 * Programmer:  Quincey Koziol
 *              koziol@ncsa.uiuc.edu
 *              Sep 29 2005
 *
 *-------------------------------------------------------------------------
 */
herr_t
H5G__obj_create(H5F_t *f, H5G_obj_create_t *gcrt_info, H5O_loc_t *oloc/*out*/)
{
    H5P_genplist_t  *gc_plist;          /* Group creation property list */
    H5O_ginfo_t ginfo;                  /* Group info */
    H5O_linfo_t linfo;                  /* Link info */
    H5O_pline_t pline;                  /* Pipeline */
    herr_t ret_value = SUCCEED;         /* Return value */

    FUNC_ENTER_PACKAGE

    /*
     * Check arguments.
     */
    HDassert(f);
    HDassert(oloc);

    /* Get the property list */
    if(NULL == (gc_plist = (H5P_genplist_t *)H5I_object(gcrt_info->gcpl_id)))
        HGOTO_ERROR(H5E_SYM, H5E_BADTYPE, FAIL, "not a property list")

    /* Get the group info property */
    if(H5P_get(gc_plist, H5G_CRT_GROUP_INFO_NAME, &ginfo) < 0)
        HGOTO_ERROR(H5E_SYM, H5E_CANTGET, FAIL, "can't get group info")

    /* Get the link info property */
    if(H5P_get(gc_plist, H5G_CRT_LINK_INFO_NAME, &linfo) < 0)
        HGOTO_ERROR(H5E_SYM, H5E_CANTGET, FAIL, "can't get group info")

    /* Get the pipeline property */
    if(H5P_peek(gc_plist, H5O_CRT_PIPELINE_NAME, &pline) < 0)
        HGOTO_ERROR(H5E_SYM, H5E_CANTGET, FAIL, "can't get group info")

    /* Call the "real" group creation routine now */
    if(H5G__obj_create_real(f, &ginfo, &linfo, &pline, gcrt_info, oloc) < 0)
        HGOTO_ERROR(H5E_SYM, H5E_CANTCREATE, FAIL, "unable to create group")

done:
    FUNC_LEAVE_NOAPI(ret_value)
} /* end H5G__obj_create() */


/*-------------------------------------------------------------------------
 * Function:    H5G__obj_create_real
 *
 * Purpose:     Create an object header for a group and update object location info
 *
 * Return:      Non-negative on success/Negative on failure
 *
 * Programmer:  Quincey Koziol
 *              koziol@ncsa.uiuc.edu
 *              Sep 29 2005
 *
 *-------------------------------------------------------------------------
 */
herr_t
H5G__obj_create_real(H5F_t *f, const H5O_ginfo_t *ginfo,
    const H5O_linfo_t *linfo, const H5O_pline_t *pline,
    H5G_obj_create_t *gcrt_info, H5O_loc_t *oloc/*out*/)
{
    size_t hdr_size;                    /* Size of object header to request */
    hbool_t use_at_least_v18;           /* Flag indicating the new group format should be used */
    hid_t gcpl_id = gcrt_info->gcpl_id; /* Group creation property list ID */
    herr_t ret_value = SUCCEED;         /* Return value */

    FUNC_ENTER_PACKAGE

    /*
     * Check arguments.
     */
    HDassert(f);
    HDassert(ginfo);
    HDassert(linfo);
    HDassert(pline);
    HDassert(oloc);

    /* Check for invalid access request */
    if(0 == (H5F_INTENT(f) & H5F_ACC_RDWR))
        HGOTO_ERROR(H5E_CACHE, H5E_BADVALUE, FAIL, "no write intent on file")

    /* Check for using the latest version of the group format which is introduced in v18 */
    /* (add more checks for creating "new format" groups when needed) */
    if((H5F_LOW_BOUND(f) >= H5F_LIBVER_V18) || linfo->track_corder || (pline && pline->nused))
        use_at_least_v18 = TRUE;
    else
        use_at_least_v18 = FALSE;

    /* Make certain that the creation order is being tracked if an index is
     *  going to be built on it.
     */
    if(linfo->index_corder && !linfo->track_corder)
        HGOTO_ERROR(H5E_SYM, H5E_BADVALUE, FAIL, "must track creation order to create index for it")

    /* Check if we should be using the latest version of the group format */
    if(use_at_least_v18) {
        H5O_link_t lnk;                     /* Temporary link message info for computing message size */
        char null_char = '\0';              /* Character for creating null string */
        size_t ginfo_size;                  /* Size of the group info message */
        size_t linfo_size;                  /* Size of the link info message */
        size_t pline_size = 0;              /* Size of the pipeline message */
        size_t link_size;                   /* Size of a link message */

        /* Calculate message size infomation, for creating group's object header */
        linfo_size = H5O_msg_size_f(f, gcpl_id, H5O_LINFO_ID, linfo, (size_t)0);
        HDassert(linfo_size);

        ginfo_size = H5O_msg_size_f(f, gcpl_id, H5O_GINFO_ID, ginfo, (size_t)0);
        HDassert(ginfo_size);

        if(pline && pline->nused) {
            pline_size = H5O_msg_size_f(f, gcpl_id, H5O_PLINE_ID, pline, (size_t)0);
            HDassert(pline_size);
        } /* end if */

        lnk.type = H5L_TYPE_HARD;
        lnk.corder = 0;
        lnk.corder_valid = linfo->track_corder;
        lnk.cset = H5T_CSET_ASCII;
        lnk.name = &null_char;
        link_size = H5O_msg_size_f(f, gcpl_id, H5O_LINK_ID, &lnk, (size_t)ginfo->est_name_len);
        HDassert(link_size);

        /* Compute size of header to use for creation */
        hdr_size = linfo_size +
                    ginfo_size +
                    pline_size +
                    (ginfo->est_num_entries * link_size);
    } /* end if */
    else
        hdr_size = (size_t)(4 + 2 * H5F_SIZEOF_ADDR(f));

    /*
     * Create group's object header.  It has a zero link count
     * since nothing refers to it yet.	The link count will be
     * incremented if the object is added to the group directed graph.
     */
<<<<<<< HEAD
    if(H5O_create(f, hdr_size, (size_t)1, gcpl_id, oloc/*out*/) < 0)
	HGOTO_ERROR(H5E_SYM, H5E_CANTINIT, FAIL, "can't create header")
=======
    if(H5O_create(f, dxpl_id, hdr_size, (size_t)1, gcpl_id, oloc/*out*/) < 0)
        HGOTO_ERROR(H5E_SYM, H5E_CANTINIT, FAIL, "can't create header")
>>>>>>> 7aa4eb1b

    /* Check for format of group to create */
    if(use_at_least_v18) {
        /* Insert link info message */
        /* (Casting away const OK - QAK) */
        if(H5O_msg_create(oloc, H5O_LINFO_ID, 0, H5O_UPDATE_TIME, (void *)linfo) < 0)
            HGOTO_ERROR(H5E_SYM, H5E_CANTINIT, FAIL, "can't create message")

        /* Insert group info message */
        /* (Casting away const OK - QAK) */
        if(H5O_msg_create(oloc, H5O_GINFO_ID, H5O_MSG_FLAG_CONSTANT, 0, (void *)ginfo) < 0)
            HGOTO_ERROR(H5E_SYM, H5E_CANTINIT, FAIL, "can't create message")

        /* Insert pipeline message */
        if(pline && pline->nused)
            /* (Casting away const OK - QAK) */
            if(H5O_msg_create(oloc, H5O_PLINE_ID, H5O_MSG_FLAG_CONSTANT, 0, (void *)pline) < 0)
                HGOTO_ERROR(H5E_SYM, H5E_CANTINIT, FAIL, "can't create message")
    } /* end if */
    else {
        H5O_stab_t	stab;		/* Symbol table message	*/

        /* The group doesn't currently have a 'stab' message, go create one */
        if(H5G__stab_create(oloc, ginfo, &stab) < 0)
            HGOTO_ERROR(H5E_SYM, H5E_CANTINIT, FAIL, "unable to create symbol table")

        /* Cache the symbol table information */
        gcrt_info->cache_type = H5G_CACHED_STAB;
        gcrt_info->cache.stab.btree_addr = stab.btree_addr;
        gcrt_info->cache.stab.heap_addr = stab.heap_addr;
    } /* end else */

done:
    FUNC_LEAVE_NOAPI(ret_value)
} /* end H5G__obj_create_real() */


/*-------------------------------------------------------------------------
 * Function:    H5G__obj_get_linfo
 *
 * Purpose:     Retrieves the "link info" message for an object.  Also
 *              sets the number of links correctly, if it isn't set up yet.
 *
 * Return:	Success:	TRUE/FALSE whether message was found & retrieved
 *              Failure:        FAIL if error occurred
 *
 * Programmer:  Quincey Koziol
 *              koziol@hdfgroup.org
 *              Mar 11 2007
 *
 *-------------------------------------------------------------------------
 */
htri_t
H5G__obj_get_linfo(const H5O_loc_t *grp_oloc, H5O_linfo_t *linfo)
{
    H5B2_t *bt2_name = NULL;    /* v2 B-tree handle for name index */
    htri_t ret_value = FAIL;    /* Return value */

    FUNC_ENTER_PACKAGE_TAG(grp_oloc->addr)

    /* check arguments */
    HDassert(grp_oloc);
    HDassert(linfo);

    /* Check for the group having a link info message */
    if((ret_value = H5O_msg_exists(grp_oloc, H5O_LINFO_ID)) < 0)
	HGOTO_ERROR(H5E_SYM, H5E_CANTGET, FAIL, "unable to read object header")
    if(ret_value) {
        /* Retrieve the "link info" structure */
        if(NULL == H5O_msg_read(grp_oloc, H5O_LINFO_ID, linfo))
            HGOTO_ERROR(H5E_SYM, H5E_CANTGET, FAIL, "link info message not present")

        /* Check if we don't know how many links there are */
        if(linfo->nlinks == HSIZET_MAX) {
            /* Check if we are using "dense" link storage */
            if(H5F_addr_defined(linfo->fheap_addr)) {
                /* Open the name index v2 B-tree */
                if(NULL == (bt2_name = H5B2_open(grp_oloc->file, linfo->name_bt2_addr, NULL)))
                    HGOTO_ERROR(H5E_SYM, H5E_CANTOPENOBJ, FAIL, "unable to open v2 B-tree for name index")

                /* Retrieve # of records in "name" B-tree */
                /* (should be same # of records in all indices) */
                if(H5B2_get_nrec(bt2_name, &linfo->nlinks) < 0)
                    HGOTO_ERROR(H5E_SYM, H5E_CANTGET, FAIL, "can't retrieve # of records in index")
            } /* end if */
            else {
                /* Retrieve # of links from object header */
                if(H5O_get_nlinks(grp_oloc, &linfo->nlinks) < 0)
                    HGOTO_ERROR(H5E_SYM, H5E_CANTGET, FAIL, "can't retrieve # of links for object")
            } /* end if */
        } /* end if */
    } /* end if */

done:
    /* Release resources */
    if(bt2_name && H5B2_close(bt2_name) < 0)
        HDONE_ERROR(H5E_SYM, H5E_CLOSEERROR, FAIL, "can't close v2 B-tree for name index")

    FUNC_LEAVE_NOAPI_TAG(ret_value)
} /* end H5G__obj_get_linfo() */


/*-------------------------------------------------------------------------
 * Function:	H5G_obj_compact_to_dense_cb
 *
 * Purpose:	Callback routine for converting "compact" to "dense"
 *              link storage form.
 *
 * Return:	Non-negative on success/Negative on failure
 *
 * Programmer:	Quincey Koziol
 *		koziol@ncsa.uiuc.edu
 *		Aug 30 2005
 *
 *-------------------------------------------------------------------------
 */
static herr_t
H5G_obj_compact_to_dense_cb(const void *_mesg, unsigned H5_ATTR_UNUSED idx, void *_udata)
{
    const H5O_link_t *lnk = (const H5O_link_t *)_mesg;  /* Pointer to link */
    H5G_obj_oh_it_ud1_t *udata = (H5G_obj_oh_it_ud1_t *)_udata;     /* 'User data' passed in */
    herr_t ret_value = H5_ITER_CONT;   /* Return value */

    FUNC_ENTER_NOAPI_NOINIT_TAG(udata->oh_addr)

    /* check arguments */
    HDassert(lnk);
    HDassert(udata);

    /* Insert link into dense link storage */
    if(H5G__dense_insert(udata->f, udata->linfo, lnk) < 0)
        HGOTO_ERROR(H5E_SYM, H5E_CANTINSERT, FAIL, "unable to insert link into dense storage")

done:
    FUNC_LEAVE_NOAPI_TAG(ret_value)
} /* end H5G_obj_compact_to_dense_cb() */


/*-------------------------------------------------------------------------
 * Function:	H5G_obj_stab_to_new_cb
 *
 * Purpose:	Callback routine for converting "symbol table" link storage to
 *              "new format" storage (either "compact" or "dense" storage).
 *
 * Return:	Non-negative on success/Negative on failure
 *
 * Programmer:	Quincey Koziol
 *		koziol@hdfgroup.org
 *		Sept 16 2006
 *
 *-------------------------------------------------------------------------
 */
static herr_t
H5G_obj_stab_to_new_cb(const H5O_link_t *lnk, void *_udata)
{
    H5G_obj_stab_it_ud1_t *udata = (H5G_obj_stab_it_ud1_t *)_udata;     /* 'User data' passed in */
    herr_t ret_value = H5_ITER_CONT;   /* Return value */

    FUNC_ENTER_NOAPI_NOINIT

    /* check arguments */
    HDassert(lnk);
    HDassert(udata);

    /* Insert link into group */
    /* (Casting away const OK - QAK) */
    if(H5G_obj_insert(udata->grp_oloc, lnk->name, (H5O_link_t *)lnk, FALSE, H5O_TYPE_UNKNOWN, NULL) < 0)
        HGOTO_ERROR(H5E_SYM, H5E_CANTINSERT, H5_ITER_ERROR, "can't insert link into group")

done:
    FUNC_LEAVE_NOAPI(ret_value)
} /* end H5G_obj_stab_to_new_cb() */


/*-------------------------------------------------------------------------
 * Function:	H5G_obj_insert
 *
 * Purpose:	Insert a new symbol into the group described by GRP_OLOC.
 *		file F.	 The name of the new symbol is NAME and its symbol
 *		table entry is OBJ_LNK.  Increment the reference
 *              count for the object the link points if OBJ_LNK is a hard link
 *              and ADJ_LINK is true.
 *
 * Return:	Non-negative on success/Negative on failure
 *
 * Programmer:	Quincey Koziol
 *		koziol@ncsa.uiuc.edu
 *		Sep  6 2005
 *
 *-------------------------------------------------------------------------
 */
herr_t
H5G_obj_insert(const H5O_loc_t *grp_oloc, const char *name, H5O_link_t *obj_lnk,
    hbool_t adj_link, H5O_type_t obj_type, const void *crt_info)
{
    H5O_pline_t tmp_pline;      /* Pipeline message */
    H5O_pline_t *pline = NULL;  /* Pointer to pipeline message */
    H5O_linfo_t linfo;		/* Link info message */
    htri_t linfo_exists;        /* Whether the link info message exists */
    hbool_t use_old_format;     /* Whether to use 'old format' (symbol table) for insertions or not */
    hbool_t use_new_dense = FALSE;      /* Whether to use "dense" form of 'new format' group */
    herr_t ret_value = SUCCEED; /* Return value */

    FUNC_ENTER_NOAPI_TAG(grp_oloc->addr, FAIL)

    /* check arguments */
    HDassert(grp_oloc && grp_oloc->file);
    HDassert(name && *name);
    HDassert(obj_lnk);

    /* Check if we have information about the number of objects in this group */
    /* (by attempting to get the link info message for this group) */
    if((linfo_exists = H5G__obj_get_linfo(grp_oloc, &linfo)) < 0)
        HGOTO_ERROR(H5E_SYM, H5E_CANTGET, FAIL, "can't check for link info message")
    if(linfo_exists) {
        H5O_ginfo_t ginfo;	/* Group info message */
        size_t link_msg_size;   /* Size of new link message in the file */

        /* Using the new format for groups */
        use_old_format = FALSE;

        /* Check for tracking creation order on this group's links */
        if(linfo.track_corder) {
            /* Set the creation order for the new link & indicate that it's valid */
            obj_lnk->corder = linfo.max_corder;
            obj_lnk->corder_valid = TRUE;

            /* Increment the max. creation order used in the group */
            linfo.max_corder++;
        } /* end if */

        /* Get the link's message size */
        if((link_msg_size = H5O_msg_raw_size(grp_oloc->file, H5O_LINK_ID, FALSE, obj_lnk)) == 0)
            HGOTO_ERROR(H5E_SYM, H5E_CANTGETSIZE, FAIL, "can't get link size")

        /* Get the group info */
        if(NULL == H5O_msg_read(grp_oloc, H5O_GINFO_ID, &ginfo))
            HGOTO_ERROR(H5E_SYM, H5E_BADMESG, FAIL, "can't get group info")

        /* If there's still a small enough number of links, use the 'link' message */
        /* (If the encoded form of the link is too large to fit into an object
         *  header message, convert to using dense link storage instead of link messages)
         */
        if(H5F_addr_defined(linfo.fheap_addr))
            use_new_dense = TRUE;
        else if(linfo.nlinks < ginfo.max_compact && link_msg_size < H5O_MESG_MAX_SIZE)
            use_new_dense = FALSE;
        else {
            htri_t              pline_exists;   /* Whether the pipeline message exists */
            H5G_obj_oh_it_ud1_t	udata;          /* User data for iteration */
            H5O_mesg_operator_t op;             /* Message operator */

            /* Get the pipeline message, if it exists */
            if((pline_exists = H5O_msg_exists(grp_oloc, H5O_PLINE_ID)) < 0)
                HGOTO_ERROR(H5E_SYM, H5E_CANTGET, FAIL, "unable to read object header")
            if(pline_exists) {
                if(NULL == H5O_msg_read(grp_oloc, H5O_PLINE_ID, &tmp_pline))
                    HGOTO_ERROR(H5E_SYM, H5E_BADMESG, FAIL, "can't get link pipeline")
                pline = &tmp_pline;
            } /* end if */

            /* The group doesn't currently have "dense" storage for links */
            if(H5G__dense_create(grp_oloc->file, &linfo, pline) < 0)
                HGOTO_ERROR(H5E_SYM, H5E_CANTINIT, FAIL, "unable to create 'dense' form of new format group")

            /* Set up user data for object header message iteration */
            udata.f = grp_oloc->file;
            udata.oh_addr = grp_oloc->addr;
            udata.linfo = &linfo;

            /* Iterate over the 'link' messages, inserting them into the dense link storage  */
            op.op_type = H5O_MESG_OP_APP;
            op.u.app_op = H5G_obj_compact_to_dense_cb;
            if(H5O_msg_iterate(grp_oloc, H5O_LINK_ID, &op, &udata) < 0)
                HGOTO_ERROR(H5E_SYM, H5E_NOTFOUND, FAIL, "error iterating over links")

            /* Remove all the 'link' messages */
            if(H5O_msg_remove(grp_oloc, H5O_LINK_ID, H5O_ALL, FALSE) < 0)
                HGOTO_ERROR(H5E_SYM, H5E_CANTDELETE, FAIL, "unable to delete link messages")

            use_new_dense = TRUE;
        } /* end else */
    } /* end if */
    else {
        /* Check for new-style link information */
        if(obj_lnk->cset != H5T_CSET_ASCII || obj_lnk->type > H5L_TYPE_BUILTIN_MAX) {
            H5O_linfo_t new_linfo = H5G_CRT_LINK_INFO_DEF;  /* Link information */
            H5O_ginfo_t new_ginfo = H5G_CRT_GROUP_INFO_DEF; /* Group information */
            H5G_obj_stab_it_ud1_t udata;        /* User data for iteration */

            /* Convert group to "new format" group, in order to hold the information */

            /* Insert link info message */
            if(H5O_msg_create(grp_oloc, H5O_LINFO_ID, 0, 0, &new_linfo) < 0)
                HGOTO_ERROR(H5E_SYM, H5E_CANTINIT, FAIL, "can't create message")

            /* Insert group info message */
            if(H5O_msg_create(grp_oloc, H5O_GINFO_ID, H5O_MSG_FLAG_CONSTANT, H5O_UPDATE_TIME, &new_ginfo) < 0)
                HGOTO_ERROR(H5E_SYM, H5E_CANTINIT, FAIL, "can't create message")

            /* Set up user data for iteration */
            udata.grp_oloc = grp_oloc;

            /* Iterate through all links in "old format" group and insert them into new format */
            if(H5G__stab_iterate(grp_oloc, H5_ITER_NATIVE, (hsize_t)0, NULL, H5G_obj_stab_to_new_cb, &udata) < 0)
                HGOTO_ERROR(H5E_SYM, H5E_CANTNEXT, FAIL, "error iterating over old format links")

            /* Remove the symbol table message from the group */
            if(H5O_msg_remove(grp_oloc, H5O_STAB_ID, 0, FALSE) < 0)
                HGOTO_ERROR(H5E_SYM, H5E_CANTDELETE, FAIL, "unable to delete old format link storage")

            /* Recursively call this routine to insert the new link, since the
             *  group is in the "new format" now and the link info should be
             *  set up, etc.
             */
            if(H5G_obj_insert(grp_oloc, name, obj_lnk, adj_link, obj_type, crt_info) < 0)
                HGOTO_ERROR(H5E_SYM, H5E_CANTINSERT, FAIL, "unable to insert link into group")

            /* Done with insertion now */
            HGOTO_DONE(SUCCEED)
        } /* end if */
        else
            use_old_format = TRUE;
    } /* end if */

    /* Insert into symbol table or "dense" storage */
    if(use_old_format) {
        /* Insert into symbol table */
        if(H5G__stab_insert(grp_oloc, name, obj_lnk, obj_type, crt_info) < 0)
            HGOTO_ERROR(H5E_SYM, H5E_CANTINSERT, FAIL, "unable to insert entry into symbol table")
    } /* end if */
    else {
        if(use_new_dense) {
            /* Insert into dense link storage */
            if(H5G__dense_insert(grp_oloc->file, &linfo, obj_lnk) < 0)
                HGOTO_ERROR(H5E_SYM, H5E_CANTINSERT, FAIL, "unable to insert link into dense storage")
        } /* end if */
        else {
            /* Insert with link message */
            if(H5G__compact_insert(grp_oloc, obj_lnk) < 0)
                HGOTO_ERROR(H5E_SYM, H5E_CANTINSERT, FAIL, "unable to insert link as link message")
        } /* end else */
    } /* end else */

    /* Increment the number of objects in this group */
    if(!use_old_format) {
        linfo.nlinks++;
        if(H5O_msg_write(grp_oloc, H5O_LINFO_ID, 0, H5O_UPDATE_TIME, &linfo) < 0)
            HGOTO_ERROR(H5E_DATASPACE, H5E_CANTINIT, FAIL, "can't update link info message")
    } /* end if */

    /* Increment link count on object, if requested and it's a hard link */
    if(adj_link && obj_lnk->type == H5L_TYPE_HARD) {
        H5O_loc_t obj_oloc;             /* Object location */
        H5O_loc_reset(&obj_oloc);

        /* Create temporary object location */
        obj_oloc.file = grp_oloc->file;
        obj_oloc.addr = obj_lnk->u.hard.addr;

        /* Increment reference count for object */
        if(H5O_link(&obj_oloc, 1) < 0)
            HGOTO_ERROR(H5E_SYM, H5E_LINKCOUNT, FAIL, "unable to increment hard link count")
    } /* end if */

done:
    /* Free any space used by the pipeline message */
    if(pline && H5O_msg_reset(H5O_PLINE_ID, pline) < 0)
        HDONE_ERROR(H5E_SYM, H5E_CANTFREE, FAIL, "can't release pipeline")

    FUNC_LEAVE_NOAPI_TAG(ret_value)
} /* end H5G_obj_insert() */


/*-------------------------------------------------------------------------
 * Function:	H5G__obj_iterate
 *
 * Purpose:     Private function for H5Giterate.
 *              Iterates over objects in a group
 *
 * Return:	Success:        Non-negative
 *
 *		Failure:	Negative
 *
 * Programmer:	Quincey Koziol
 *	        Oct  3, 2005
 *
 *-------------------------------------------------------------------------
 */
herr_t
H5G__obj_iterate(const H5O_loc_t *grp_oloc, H5_index_t idx_type,
    H5_iter_order_t order, hsize_t skip, hsize_t *last_lnk, H5G_lib_iterate_t op,
    void *op_data)
{
    H5O_linfo_t	linfo;		/* Link info message */
    htri_t linfo_exists;        /* Whether the link info message exists */
    herr_t ret_value = FAIL;    /* Return value */

    FUNC_ENTER_PACKAGE_TAG(grp_oloc->addr)

    /* Sanity check */
    HDassert(grp_oloc);
    HDassert(op);

    /* Attempt to get the link info for this group */
    if((linfo_exists = H5G__obj_get_linfo(grp_oloc, &linfo)) < 0)
        HGOTO_ERROR(H5E_SYM, H5E_CANTGET, FAIL, "can't check for link info message")
    if(linfo_exists) {
        /* Check for going out of bounds */
        if(skip > 0 && (size_t)skip >= linfo.nlinks)
            HGOTO_ERROR(H5E_ARGS, H5E_BADVALUE, FAIL, "index out of bound")

        /* Check for creation order tracking, if creation order index lookup requested */
        if(idx_type == H5_INDEX_CRT_ORDER) {
            /* Check if creation order is tracked */
            if(!linfo.track_corder)
                HGOTO_ERROR(H5E_SYM, H5E_NOTFOUND, FAIL, "creation order not tracked for links in group")
        } /* end if */

        if(H5F_addr_defined(linfo.fheap_addr)) {
            /* Iterate over the links in the group, building a table of the link messages */
            if((ret_value = H5G__dense_iterate(grp_oloc->file, &linfo, idx_type, order, skip, last_lnk, op, op_data)) < 0)
                HGOTO_ERROR(H5E_SYM, H5E_BADITER, FAIL, "can't iterate over dense links")
        } /* end if */
        else {
            /* Get the object's name from the link messages */
            if((ret_value = H5G__compact_iterate(grp_oloc, &linfo, idx_type, order, skip, last_lnk, op, op_data)) < 0)
                HGOTO_ERROR(H5E_SYM, H5E_BADITER, FAIL, "can't iterate over compact links")
        } /* end else */
    } /* end if */
    else {
        /* Can only perform name lookups on groups with symbol tables */
        if(idx_type != H5_INDEX_NAME)
            HGOTO_ERROR(H5E_SYM, H5E_BADVALUE, FAIL, "no creation order index to query")

        /* Iterate over symbol table */
        if((ret_value = H5G__stab_iterate(grp_oloc, order, skip, last_lnk, op, op_data)) < 0)
            HGOTO_ERROR(H5E_SYM, H5E_BADITER, FAIL, "can't iterate over symbol table")
    } /* end else */

done:
    FUNC_LEAVE_NOAPI_TAG(ret_value)
} /* end H5G__obj_iterate() */


/*-------------------------------------------------------------------------
 * Function:	H5G__obj_info
 *
 * Purpose:	Retrieve information about a group
 *
 * Return:	Non-negative on success/Negative on failure
 *
 * Programmer:	Quincey Koziol
 *		koziol@hdfgroup.org
 *		Nov 27 2006
 *
 *-------------------------------------------------------------------------
 */
herr_t
H5G__obj_info(const H5O_loc_t *oloc, H5G_info_t *grp_info)
{
    H5G_t *grp = NULL;                  /* Group to query */
    H5G_loc_t   grp_loc;                /* Entry of group to be queried */
    H5G_name_t  grp_path;            	/* Group hier. path */
    H5O_loc_t   grp_oloc;            	/* Group object location */
    H5O_linfo_t	linfo;		        /* Link info message */
    htri_t linfo_exists;                /* Whether the link info message exists */
    herr_t ret_value = SUCCEED;         /* Return value */

    FUNC_ENTER_PACKAGE

    /* Sanity check */
    HDassert(oloc);
    HDassert(grp_info);

    /* Set up group location to fill in */
    grp_loc.oloc = &grp_oloc;
    grp_loc.path = &grp_path;
    H5G_loc_reset(&grp_loc);

    /* Deep copy (duplicate) of the group location object */
    if(H5O_loc_copy(&grp_oloc, (H5O_loc_t *)oloc, H5_COPY_DEEP) < 0)    /* (Casting away const OK - QAK) */
        HGOTO_ERROR(H5E_SYM, H5E_CANTCOPY, FAIL, "can't copy object location")

    /* Open the group */
    if(NULL == (grp = H5G_open(&grp_loc)))
        HGOTO_ERROR(H5E_FILE, H5E_MOUNT, FAIL, "mount point not found")

    /* Get information from the group */
    grp_info->mounted = H5G_MOUNTED(grp);

    /* Attempt to get the link info for this group */
    if((linfo_exists = H5G__obj_get_linfo(oloc, &linfo)) < 0)
        HGOTO_ERROR(H5E_SYM, H5E_CANTGET, FAIL, "can't check for link info message")
    if(linfo_exists) {
        /* Retrieve the information about the links */
        grp_info->nlinks = linfo.nlinks;
        grp_info->max_corder = linfo.max_corder;

        /* Check if the group is using compact or dense storage for its links */
        if(H5F_addr_defined(linfo.fheap_addr))
            grp_info->storage_type = H5G_STORAGE_TYPE_DENSE;
        else
            grp_info->storage_type = H5G_STORAGE_TYPE_COMPACT;
    } /* end if */
    else {
        /* Get the number of objects in this group by iterating over symbol table */
        if(H5G__stab_count(oloc, &grp_info->nlinks) < 0)
            HGOTO_ERROR(H5E_SYM, H5E_CANTCOUNT, FAIL, "can't count objects")

        /* Set the other information about the group */
        grp_info->storage_type = H5G_STORAGE_TYPE_SYMBOL_TABLE;
        grp_info->max_corder = 0;
    } /* end else */

done:
    /* Clean up resources */
    if(grp && H5G_close(grp) < 0)
        HDONE_ERROR(H5E_SYM, H5E_CANTCLOSEOBJ, FAIL, "unable to close queried group")

    FUNC_LEAVE_NOAPI(ret_value)
} /* end H5G__obj_info() */


/*-------------------------------------------------------------------------
 * Function:	H5G_obj_get_name_by_idx
 *
 * Purpose:     Returns the name of link in a group by giving index.
 *
 * Return:	Success:        Non-negative, length of name
 *		Failure:	Negative
 *
 * Programmer:	Raymond Lu
 *	        Nov 20, 2002
 *
 *-------------------------------------------------------------------------
 */
ssize_t
H5G_obj_get_name_by_idx(const H5O_loc_t *oloc, H5_index_t idx_type,
    H5_iter_order_t order, hsize_t n, char* name, size_t size)
{
    H5O_linfo_t	linfo;		/* Link info message */
    htri_t linfo_exists;        /* Whether the link info message exists */
    ssize_t ret_value = -1;     /* Return value */

    FUNC_ENTER_NOAPI_TAG(oloc->addr, FAIL)

    /* Sanity check */
    HDassert(oloc && oloc->file);

    /* Attempt to get the link info for this group */
    if((linfo_exists = H5G__obj_get_linfo(oloc, &linfo)) < 0)
        HGOTO_ERROR(H5E_SYM, H5E_CANTGET, FAIL, "can't check for link info message")
    if(linfo_exists) {
        /* Check for creation order tracking, if creation order index lookup requested */
        if(idx_type == H5_INDEX_CRT_ORDER) {
            /* Check if creation order is tracked */
            if(!linfo.track_corder)
                HGOTO_ERROR(H5E_SYM, H5E_NOTFOUND, FAIL, "creation order not tracked for links in group")
        } /* end if */

        /* Check for dense link storage */
        if(H5F_addr_defined(linfo.fheap_addr)) {
            /* Get the object's name from the dense link storage */
            if((ret_value = H5G__dense_get_name_by_idx(oloc->file, &linfo, idx_type, order, n, name, size)) < 0)
                HGOTO_ERROR(H5E_SYM, H5E_NOTFOUND, FAIL, "can't locate name")
        } /* end if */
        else {
            /* Get the object's name from the link messages */
            if((ret_value = H5G__compact_get_name_by_idx(oloc, &linfo, idx_type, order, n, name, size)) < 0)
                HGOTO_ERROR(H5E_SYM, H5E_NOTFOUND, FAIL, "can't locate name")
        } /* end else */
    } /* end if */
    else {
        /* Can only perform name lookups on groups with symbol tables */
        if(idx_type != H5_INDEX_NAME)
            HGOTO_ERROR(H5E_SYM, H5E_BADVALUE, FAIL, "no creation order index to query")

        /* Get the object's name from the symbol table */
        if((ret_value = H5G__stab_get_name_by_idx(oloc, order, n, name, size)) < 0)
            HGOTO_ERROR(H5E_SYM, H5E_NOTFOUND, FAIL, "can't locate name")
    } /* end else */

done:
    FUNC_LEAVE_NOAPI_TAG(ret_value)
} /* end H5G_obj_get_name_by_idx() */


/*-------------------------------------------------------------------------
 * Function:	H5G__obj_remove_update_linfo
 *
 * Purpose:     Update the link info after removing a link from a group
 *
 * Return:	Success:        Non-negative
 *		Failure:	Negative
 *
 * Programmer:	Quincey Koziol
 *	        Nov 14, 2006
 *
 *-------------------------------------------------------------------------
 */
static herr_t
H5G__obj_remove_update_linfo(const H5O_loc_t *oloc, H5O_linfo_t *linfo)
{
    herr_t	ret_value = SUCCEED;    /* Return value */

    FUNC_ENTER_STATIC

    /* Sanity check */
    HDassert(oloc);
    HDassert(linfo);

    /* Decrement # of links in group */
    linfo->nlinks--;

    /* Reset the creation order min/max if there's no more links in group */
    if(linfo->nlinks == 0)
        linfo->max_corder = 0;

    /* Check for transitioning out of dense storage, if we are using it */
    if(H5F_addr_defined(linfo->fheap_addr)) {
        /* Check if there's no more links */
        if(linfo->nlinks == 0) {
            /* Delete the dense storage */
            if(H5G__dense_delete(oloc->file, linfo, FALSE) < 0)
                HGOTO_ERROR(H5E_SYM, H5E_CANTDELETE, FAIL, "unable to delete dense link storage")
        } /* end if */
        /* Check for switching back to compact storage */
        else {
            H5O_ginfo_t ginfo;		/* Group info message            */

            /* Get the group info */
            if(NULL == H5O_msg_read(oloc, H5O_GINFO_ID, &ginfo))
                HGOTO_ERROR(H5E_SYM, H5E_BADMESG, FAIL, "can't get group info")

            /* Check if we should switch from dense storage back to link messages */
            if(linfo->nlinks < ginfo.min_dense) {
                struct H5O_t *oh = NULL;      /* Pointer to group's object header */
                H5G_link_table_t ltable;        /* Table of links */
                hbool_t can_convert = TRUE;     /* Whether converting to link messages is possible */
                size_t u;                       /* Local index */

                /* Build the table of links for this group */
                if(H5G__dense_build_table(oloc->file, linfo, H5_INDEX_NAME, H5_ITER_NATIVE, &ltable) < 0)
                    HGOTO_ERROR(H5E_SYM, H5E_CANTNEXT, FAIL, "error iterating over links")

                /* Pin the object header */
                if(NULL == (oh = H5O_pin(oloc)))
                    HGOTO_ERROR(H5E_SYM, H5E_CANTPIN, FAIL, "unable to pin group object header")

                /* Inspect links in table for ones that can't be converted back
                 * into link message form (currently only links which can't fit
                 * into an object header message)
                 */
                for(u = 0; u < linfo->nlinks; u++)
                    if(H5O_msg_size_oh(oloc->file, oh, H5O_LINK_ID, &(ltable.lnks[u]), (size_t)0) >= H5O_MESG_MAX_SIZE) {
                        can_convert = FALSE;
                        break;
                    } /* end if */

                /* If ok, insert links as link messages */
                if(can_convert) {
                    /* Insert link messages into group */
                    for(u = 0; u < linfo->nlinks; u++)
                        if(H5O_msg_append_oh(oloc->file, oh, H5O_LINK_ID, 0, H5O_UPDATE_TIME, &(ltable.lnks[u])) < 0) {
                            /* Release object header */
                            if(H5O_unpin(oh) < 0)
                                HDONE_ERROR(H5E_SYM, H5E_CANTUNPIN, FAIL, "unable to unpin group object header")

                            HGOTO_ERROR(H5E_SYM, H5E_CANTINIT, FAIL, "can't create message")
                        } /* end if */

                    /* Remove the dense storage */
                    if(H5G__dense_delete(oloc->file, linfo, FALSE) < 0)
                        HGOTO_ERROR(H5E_SYM, H5E_CANTDELETE, FAIL, "unable to delete dense link storage")
                } /* end if */

                /* Release object header */
                if(H5O_unpin(oh) < 0)
                    HGOTO_ERROR(H5E_SYM, H5E_CANTUNPIN, FAIL, "unable to unpin group object header")

                /* Free link table information */
                if(H5G__link_release_table(&ltable) < 0)
                    HGOTO_ERROR(H5E_SYM, H5E_CANTFREE, FAIL, "unable to release link table")
            } /* end if */
        } /* end else */
    } /* end if */

    /* Update link info in the object header */
    if(H5O_msg_write(oloc, H5O_LINFO_ID, 0, H5O_UPDATE_TIME, linfo) < 0)
        HGOTO_ERROR(H5E_DATASPACE, H5E_CANTINIT, FAIL, "can't update link info message")

done:
    FUNC_LEAVE_NOAPI(ret_value)
} /* end H5G__obj_remove_update_linfo() */


/*-------------------------------------------------------------------------
 * Function:	H5G_obj_remove
 *
 * Purpose:     Remove a link from a group.
 *
 * Return:	Success:        Non-negative
 *		Failure:	Negative
 *
 * Programmer:	Quincey Koziol
 *	        Sep 19, 2005
 *
 *-------------------------------------------------------------------------
 */
herr_t
H5G_obj_remove(const H5O_loc_t *oloc, H5RS_str_t *grp_full_path_r, const char *name)
{
    H5O_linfo_t	linfo;		/* Link info message            */
    htri_t linfo_exists;        /* Whether the link info message exists */
    hbool_t     use_old_format; /* Whether to use 'old format' (symbol table) for deletion or not */
    herr_t	ret_value = SUCCEED;    /* Return value */

    FUNC_ENTER_NOAPI_TAG(oloc->addr, FAIL)

    /* Sanity check */
    HDassert(oloc);
    HDassert(name && *name);

    /* Attempt to get the link info for this group */
    if((linfo_exists = H5G__obj_get_linfo(oloc, &linfo)) < 0)
        HGOTO_ERROR(H5E_SYM, H5E_CANTGET, FAIL, "can't check for link info message")
    if(linfo_exists) {
        /* Using the new format for groups */
        use_old_format = FALSE;

        /* Check for dense or compact storage */
        if(H5F_addr_defined(linfo.fheap_addr)) {
            /* Remove object from the dense link storage */
            if(H5G__dense_remove(oloc->file, &linfo, grp_full_path_r, name) < 0)
                HGOTO_ERROR(H5E_SYM, H5E_NOTFOUND, FAIL, "can't remove object")
        } /* end if */
        else
            /* Remove object from the link messages */
            if(H5G__compact_remove(oloc, grp_full_path_r, name) < 0)
                HGOTO_ERROR(H5E_SYM, H5E_NOTFOUND, FAIL, "can't remove object")
    } /* end if */
    else {
        /* Using the old format for groups */
        use_old_format = TRUE;

        /* Remove object from the symbol table */
        if(H5G__stab_remove(oloc, grp_full_path_r, name) < 0)
            HGOTO_ERROR(H5E_SYM, H5E_NOTFOUND, FAIL, "can't remove object")
    } /* end else */

    /* Update link info for a new-style group */
    if(!use_old_format)
        if(H5G__obj_remove_update_linfo(oloc, &linfo) < 0)
            HGOTO_ERROR(H5E_SYM, H5E_CANTUPDATE, FAIL, "unable to update link info")

done:
    FUNC_LEAVE_NOAPI_TAG(ret_value)
} /* end H5G_obj_remove() */


/*-------------------------------------------------------------------------
 * Function:	H5G_obj_remove_by_idx
 *
 * Purpose:     Remove a link from a group, according to the order within an index.
 *
 * Return:	Success:        Non-negative
 *		Failure:	Negative
 *
 * Programmer:	Quincey Koziol
 *	        Nov 14, 2006
 *
 *-------------------------------------------------------------------------
 */
herr_t
H5G_obj_remove_by_idx(const H5O_loc_t *grp_oloc, H5RS_str_t *grp_full_path_r,
    H5_index_t idx_type, H5_iter_order_t order, hsize_t n)
{
    H5O_linfo_t	linfo;		/* Link info message            */
    htri_t linfo_exists;        /* Whether the link info message exists */
    hbool_t     use_old_format; /* Whether to use 'old format' (symbol table) for deletion or not */
    herr_t	ret_value = SUCCEED;    /* Return value */

    FUNC_ENTER_NOAPI_TAG(grp_oloc->addr, FAIL)

    /* Sanity check */
    HDassert(grp_oloc && grp_oloc->file);

    /* Attempt to get the link info for this group */
    if((linfo_exists = H5G__obj_get_linfo(grp_oloc, &linfo)) < 0)
        HGOTO_ERROR(H5E_SYM, H5E_CANTGET, FAIL, "can't check for link info message")
    if(linfo_exists) {
        /* Check for creation order tracking, if creation order index lookup requested */
        if(idx_type == H5_INDEX_CRT_ORDER) {
            /* Check if creation order is tracked */
            if(!linfo.track_corder)
                HGOTO_ERROR(H5E_SYM, H5E_NOTFOUND, FAIL, "creation order not tracked for links in group")
        } /* end if */

        /* Using the new format for groups */
        use_old_format = FALSE;

        /* Check for dense or compact storage */
        if(H5F_addr_defined(linfo.fheap_addr)) {
            /* Remove object from the dense link storage */
            if(H5G__dense_remove_by_idx(grp_oloc->file, &linfo, grp_full_path_r, idx_type, order, n) < 0)
                HGOTO_ERROR(H5E_SYM, H5E_NOTFOUND, FAIL, "can't remove object")
        } /* end if */
        else {
            /* Remove object from compact link storage */
            if(H5G__compact_remove_by_idx(grp_oloc, &linfo, grp_full_path_r, idx_type, order, n) < 0)
                HGOTO_ERROR(H5E_SYM, H5E_NOTFOUND, FAIL, "can't remove object")
        } /* end else */
    } /* end if */
    else {
        /* Can only perform name lookups on groups with symbol tables */
        if(idx_type != H5_INDEX_NAME)
            HGOTO_ERROR(H5E_SYM, H5E_BADVALUE, FAIL, "no creation order index to query")

        /* Using the old format for groups */
        use_old_format = TRUE;

        /* Remove object from the symbol table */
        if(H5G__stab_remove_by_idx(grp_oloc, grp_full_path_r, order, n) < 0)
            HGOTO_ERROR(H5E_SYM, H5E_NOTFOUND, FAIL, "can't remove object")
    } /* end else */

    /* Update link info for a new-style group */
    if(!use_old_format)
        if(H5G__obj_remove_update_linfo(grp_oloc, &linfo) < 0)
            HGOTO_ERROR(H5E_SYM, H5E_CANTUPDATE, FAIL, "unable to update link info")

done:
    FUNC_LEAVE_NOAPI_TAG(ret_value)
} /* end H5G_obj_remove() */


/*-------------------------------------------------------------------------
 * Function:	H5G__obj_lookup
 *
 * Purpose:	Look up a link in a group, using the name as the key.
 *
 * Return:	Non-negative on success/Negative on failure
 *
 * Programmer:	Quincey Koziol
 *		koziol@ncsa.uiuc.edu
 *		Sep 26 2005
 *
 *-------------------------------------------------------------------------
 */
htri_t
H5G__obj_lookup(const H5O_loc_t *grp_oloc, const char *name, H5O_link_t *lnk)
{
    H5O_linfo_t linfo;		        /* Link info message */
    htri_t linfo_exists;                /* Whether the link info message exists */
    htri_t     ret_value = FALSE;       /* Return value */

    FUNC_ENTER_PACKAGE_TAG(grp_oloc->addr)

    /* check arguments */
    HDassert(grp_oloc && grp_oloc->file);
    HDassert(name && *name);

    /* Attempt to get the link info message for this group */
    if((linfo_exists = H5G__obj_get_linfo(grp_oloc, &linfo)) < 0)
        HGOTO_ERROR(H5E_SYM, H5E_CANTGET, FAIL, "can't check for link info message")
    if(linfo_exists) {
        /* Check for dense link storage */
        if(H5F_addr_defined(linfo.fheap_addr)) {
            /* Get the object's info from the dense link storage */
            if((ret_value = H5G__dense_lookup(grp_oloc->file, &linfo, name, lnk)) < 0)
                HGOTO_ERROR(H5E_SYM, H5E_NOTFOUND, FAIL, "can't locate object")
        } /* end if */
        else {
            /* Get the object's info from the link messages */
            if((ret_value = H5G__compact_lookup(grp_oloc, name, lnk)) < 0)
                HGOTO_ERROR(H5E_SYM, H5E_NOTFOUND, FAIL, "can't locate object")
        } /* end else */
    } /* end if */
    else
        /* Get the object's info from the symbol table */
        if((ret_value = H5G__stab_lookup(grp_oloc, name, lnk)) < 0)
            HGOTO_ERROR(H5E_SYM, H5E_NOTFOUND, FAIL, "can't locate object")

done:
    FUNC_LEAVE_NOAPI_TAG(ret_value)
} /* end H5G__obj_lookup() */


/*-------------------------------------------------------------------------
 * Function:	H5G_obj_lookup_by_idx
 *
 * Purpose:	Look up link info in a group, according to an order within an
 *              index.
 *
 * Return:	Non-negative on success/Negative on failure
 *
 * Programmer:	Quincey Koziol
 *		koziol@hdfgroup.org
 *		Nov  6 2006
 *
 *-------------------------------------------------------------------------
 */
herr_t
H5G_obj_lookup_by_idx(const H5O_loc_t *grp_oloc, H5_index_t idx_type,
    H5_iter_order_t order, hsize_t n, H5O_link_t *lnk)
{
    H5O_linfo_t linfo;		        /* Link info message */
    htri_t linfo_exists;                /* Whether the link info message exists */
    herr_t     ret_value = SUCCEED;     /* Return value */

    FUNC_ENTER_NOAPI_TAG(grp_oloc->addr, FAIL)

    /* check arguments */
    HDassert(grp_oloc && grp_oloc->file);

    /* Attempt to get the link info message for this group */
    if((linfo_exists = H5G__obj_get_linfo(grp_oloc, &linfo)) < 0)
        HGOTO_ERROR(H5E_SYM, H5E_CANTGET, FAIL, "can't check for link info message")
    if(linfo_exists) {
        /* Check for creation order tracking, if creation order index lookup requested */
        if(idx_type == H5_INDEX_CRT_ORDER) {
            /* Check if creation order is tracked */
            if(!linfo.track_corder)
                HGOTO_ERROR(H5E_SYM, H5E_NOTFOUND, FAIL, "creation order not tracked for links in group")
        } /* end if */

        /* Check for dense link storage */
        if(H5F_addr_defined(linfo.fheap_addr)) {
            /* Get the link from the dense storage */
            if(H5G__dense_lookup_by_idx(grp_oloc->file, &linfo, idx_type, order, n, lnk) < 0)
                HGOTO_ERROR(H5E_SYM, H5E_NOTFOUND, FAIL, "can't locate object")
        } /* end if */
        else {
            /* Get the link from the link messages */
            if(H5G__compact_lookup_by_idx(grp_oloc, &linfo, idx_type, order, n, lnk) < 0)
                HGOTO_ERROR(H5E_SYM, H5E_NOTFOUND, FAIL, "can't locate object")
        } /* end else */
    } /* end if */
    else {
        /* Can only perform name lookups on groups with symbol tables */
        if(idx_type != H5_INDEX_NAME)
            HGOTO_ERROR(H5E_SYM, H5E_BADVALUE, FAIL, "no creation order index to query")

        /* Get the object's info from the symbol table */
        if(H5G__stab_lookup_by_idx(grp_oloc, order, n, lnk) < 0)
            HGOTO_ERROR(H5E_SYM, H5E_NOTFOUND, FAIL, "can't locate object")
    } /* end else */

done:
    FUNC_LEAVE_NOAPI_TAG(ret_value)
} /* end H5G_obj_lookup_by_idx() */
<|MERGE_RESOLUTION|>--- conflicted
+++ resolved
@@ -258,13 +258,8 @@
      * since nothing refers to it yet.	The link count will be
      * incremented if the object is added to the group directed graph.
      */
-<<<<<<< HEAD
     if(H5O_create(f, hdr_size, (size_t)1, gcpl_id, oloc/*out*/) < 0)
 	HGOTO_ERROR(H5E_SYM, H5E_CANTINIT, FAIL, "can't create header")
-=======
-    if(H5O_create(f, dxpl_id, hdr_size, (size_t)1, gcpl_id, oloc/*out*/) < 0)
-        HGOTO_ERROR(H5E_SYM, H5E_CANTINIT, FAIL, "can't create header")
->>>>>>> 7aa4eb1b
 
     /* Check for format of group to create */
     if(use_at_least_v18) {
