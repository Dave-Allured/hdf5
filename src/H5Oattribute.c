--- conflicted
+++ resolved
@@ -661,11 +661,7 @@
 
 done:
     if(oh && H5AC_unprotect(loc->file, H5AC_ind_dxpl_id, H5AC_OHDR, loc->addr, oh, H5AC__NO_FLAGS_SET) < 0)
-<<<<<<< HEAD
-	HDONE_ERROR(H5E_ATTR, H5E_PROTECT, NULL, "unable to release object header")
-=======
-        HDONE_ERROR(H5E_ATTR, H5E_CANTUNPROTECT, NULL, "unable to release object header")
->>>>>>> 77038a81
+	HDONE_ERROR(H5E_ATTR, H5E_CANTUNPROTECT, NULL, "unable to release object header")
 
     FUNC_LEAVE_NOAPI(ret_value)
 } /* end H5O_attr_open_by_idx() */
@@ -1422,12 +1418,7 @@
                 /* Insert attribute message into object header (Will increment
                    reference count on shared attributes) */
                 /* Find out whether the attribute has been opened */
-<<<<<<< HEAD
-                if((found_open_attr = H5O_attr_find_opened_attr(loc, &exist_attr,
-                        (atable.attrs[u])->shared->name)) < 0)
-=======
                 if((found_open_attr = H5O_attr_find_opened_attr(loc, &exist_attr, (atable.attrs[u])->shared->name)) < 0)
->>>>>>> 77038a81
                     HGOTO_ERROR(H5E_ATTR, H5E_CANTGET, FAIL, "failed in finding opened attribute")
 
                 /* If found the attribute is already opened, use the opened message to insert.
