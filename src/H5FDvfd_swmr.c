/* * * * * * * * * * * * * * * * * * * * * * * * * * * * * * * * * * * * * * *
 * Copyright by Akadio, Inc.                                                 *
 * All rights reserved.                                                      *
 *                                                                           *
 * This file is part of HDF5.  The full HDF5 copyright notice, including     *
 * terms governing use, modification, and redistribution, is contained in    *
 * the COPYING file, which can be found at the root of the source code       *
 * distribution tree, or in https://www.hdfgroup.org/licenses.               *
 * If you do not have access to either file, you may request a copy from     *
 * help@hdfgroup.org.                                                        *
 * * * * * * * * * * * * * * * * * * * * * * * * * * * * * * * * * * * * * * */

/*
 * Purpose:  VFD SWMR driver for the reader
 */

#include "H5FDdrvr_module.h" /* This source code file is part of the H5FD driver module */
#define H5F_FRIEND           /* Suppress error about including H5Fpkg            */

#include "H5Eprivate.h"      /* Error handling           */
#include "H5Fpkg.h"          /* Files                    */
#include "H5FDprivate.h"     /* File drivers             */
#include "H5FDvfd_swmr.h"    /* VFD SWMR file driver     */
#include "H5FLprivate.h"     /* Free Lists               */
#include "H5Iprivate.h"      /* IDs                      */
#include "H5MMprivate.h"     /* Memory management        */
#include "H5Pprivate.h"      /* Property lists           */
#include "H5retry_private.h" /* Retry loops.		     */

/* The driver identification number, initialized at runtime */
static hid_t H5FD_VFD_SWMR_g = 0;

/* The description of a file belonging to this driver */
typedef struct H5FD_vfd_swmr_t {
    H5FD_t pub; /* public stuff, must be first      */

    /* HDF5 file */
    char    hdf5_filename[H5FD_MAX_FILENAME_LEN]; /* Name of the HDF5 file from open */
    H5FD_t *hdf5_file_lf;                         /* Driver info for the HDF5 file */

    /* Metadata file */
    int                     md_fd;             /* File descriptor for the metadata file */
    uint32_t                md_pages_reserved; /* # of pages reserved at the head of the metadata file */
    char                    md_file_path_name[H5FD_MAX_FILENAME_LEN + 1]; /* Name of the metadate file */
    H5FD_vfd_swmr_md_header md_header;                                    /* Metadata file header */
    H5FD_vfd_swmr_md_index  md_index;                                     /* Metadata file index */

    /* Histogram of ticks elapsed inside the API (reader only).
     * api_elapsed_ticks[elapsed] is the number of times
     * `elapsed' ticks passed during an API call in the
     * program's lifetime.
     */
    uint64_t *api_elapsed_ticks;    /* Array of histogram buckets */
    uint32_t  api_elapsed_nbuckets; /* Number of histogram buckets. */

    hbool_t               pb_configured; /* Sanity-checking flag set when page buffer is configured */
    H5F_vfd_swmr_config_t config;        /* VFD SWMR configuration */

    /* Flag set if the file is a SWMR writer.
     * All methods on a write-mode SWMR VFD instance are passed
     * to the lower VFD instance.
     */
    hbool_t writer;
    /*
     * Indicate whether we are in make_believe state or not
     */
    hbool_t make_believe;

} H5FD_vfd_swmr_t;

#define MAXADDR            (((haddr_t)1 << (8 * sizeof(HDoff_t) - 1)) - 1)
#define VFD_SWMR_MD_SUFFIX ".md"

/* Prototypes */
static herr_t  H5FD__vfd_swmr_term(void);
static H5FD_t *H5FD__vfd_swmr_open(const char *name, unsigned flags, hid_t fapl_id, haddr_t maxaddr);
static herr_t  H5FD__vfd_swmr_close(H5FD_t *_file);
static int     H5FD__vfd_swmr_cmp(const H5FD_t *_f1, const H5FD_t *_f2);
static herr_t  H5FD__vfd_swmr_query(const H5FD_t *_f1, unsigned long *flags);
static haddr_t H5FD__vfd_swmr_get_eoa(const H5FD_t *_file, H5FD_mem_t type);
static herr_t  H5FD__vfd_swmr_set_eoa(H5FD_t *_file, H5FD_mem_t type, haddr_t addr);
static haddr_t H5FD__vfd_swmr_get_eof(const H5FD_t *_file, H5FD_mem_t type);
static herr_t  H5FD__vfd_swmr_get_handle(H5FD_t *_file, hid_t fapl, void **file_handle);
static herr_t  H5FD__vfd_swmr_read(H5FD_t *_file, H5FD_mem_t type, hid_t fapl_id, haddr_t addr, size_t size,
                                   void *buf);
static herr_t  H5FD__vfd_swmr_write(H5FD_t *_file, H5FD_mem_t type, hid_t fapl_id, haddr_t addr, size_t size,
                                    const void *buf);
static herr_t  H5FD__vfd_swmr_truncate(H5FD_t *_file, hid_t dxpl_id, hbool_t closing);
static herr_t  H5FD__vfd_swmr_lock(H5FD_t *_file, hbool_t rw);
static herr_t  H5FD__vfd_swmr_unlock(H5FD_t *_file);

/* VFD SWMR */
static htri_t H5FD__vfd_swmr_header_deserialize(H5FD_vfd_swmr_t *, H5FD_vfd_swmr_md_header *);
static htri_t H5FD__vfd_swmr_index_deserialize(const H5FD_vfd_swmr_t *file, H5FD_vfd_swmr_md_index *md_index,
                                               const H5FD_vfd_swmr_md_header *md_header);
static herr_t H5FD__vfd_swmr_load_hdr_and_idx(H5FD_vfd_swmr_t *, hbool_t);

static const H5FD_class_t H5FD_vfd_swmr_g = {
    H5FD_VFD_SWMR_VALUE,       /* value                */
    "vfd_swmr",                /* name                 */
    MAXADDR,                   /* maxaddr              */
    H5F_CLOSE_WEAK,            /* fc_degree            */
    H5FD__vfd_swmr_term,       /* terminate            */
    NULL,                      /* sb_size              */
    NULL,                      /* sb_encode            */
    NULL,                      /* sb_decode            */
    0,                         /* fapl_size            */
    NULL,                      /* fapl_get             */
    NULL,                      /* fapl_copy            */
    NULL,                      /* fapl_free            */
    0,                         /* dxpl_size            */
    NULL,                      /* dxpl_copy            */
    NULL,                      /* dxpl_free            */
    H5FD__vfd_swmr_open,       /* open                 */
    H5FD__vfd_swmr_close,      /* close                */
    H5FD__vfd_swmr_cmp,        /* cmp                  */
    H5FD__vfd_swmr_query,      /* query                */
    NULL,                      /* get_type_map         */
    NULL,                      /* alloc                */
    NULL,                      /* free                 */
    H5FD__vfd_swmr_get_eoa,    /* get_eoa              */
    H5FD__vfd_swmr_set_eoa,    /* set_eoa              */
    H5FD__vfd_swmr_get_eof,    /* get_eof              */
    H5FD__vfd_swmr_get_handle, /* get_handle           */
    H5FD__vfd_swmr_read,       /* read                 */
    H5FD__vfd_swmr_write,      /* write                */
    NULL,                      /* flush                */
    H5FD__vfd_swmr_truncate,   /* truncate             */
    H5FD__vfd_swmr_lock,       /* lock                 */
    H5FD__vfd_swmr_unlock,     /* unlock               */
    NULL,                      /* del                  */
    NULL,                      /* ctl                  */
    H5FD_FLMAP_DICHOTOMY       /* fl_map               */
};

/* Declare a free list to manage the H5FD_vfd_swmr_t struct */
H5FL_DEFINE_STATIC(H5FD_vfd_swmr_t);

/* Declare a free list to manage the H5FD_vfd_swmr_idx_entry_t sequence information */
H5FL_SEQ_DEFINE(H5FD_vfd_swmr_idx_entry_t);

/*-------------------------------------------------------------------------
 * Function:    H5FD_vfd_swmr_init
 *
 * Purpose:     Initialize this driver by registering the driver with the
 *              library.
 *
 * Return:      Success:    The driver ID for the VFD SWMR driver.
 *              Failure:    Negative
 *
 *-------------------------------------------------------------------------
 */
hid_t
H5FD_vfd_swmr_init(void)
{
    hid_t ret_value = H5I_INVALID_HID; /* Return value */

    FUNC_ENTER_NOAPI_NOERR

    if (H5I_VFL != H5I_get_type(H5FD_VFD_SWMR_g))
        H5FD_VFD_SWMR_g = H5FD_register(&H5FD_vfd_swmr_g, sizeof(H5FD_class_t), FALSE);

    /* Set return value */
    ret_value = H5FD_VFD_SWMR_g;

    FUNC_LEAVE_NOAPI(ret_value)
} /* end H5FD_vfd_swmr_init() */

/*---------------------------------------------------------------------------
 * Function:    H5FD__vfd_swmr_term
 *
 * Purpose:     Shut down the VFD
 *
 * Returns:     SUCCEED (Can't fail)
 *
 *---------------------------------------------------------------------------
 */
static herr_t
H5FD__vfd_swmr_term(void)
{
    FUNC_ENTER_PACKAGE_NOERR

    /* Reset VFL ID */
    H5FD_VFD_SWMR_g = 0;

    FUNC_LEAVE_NOAPI(SUCCEED)
} /* end H5FD__vfd_swmr_term() */

/*-------------------------------------------------------------------------
 * Function:    H5Pset_fapl_vfd_swmr (Not yet)
 *
 * Purpose:     Modify the file access property list to use the H5FD_SWMR
 *              driver
 *
 * Return:      SUCCEED/FAIL
 *
 *-------------------------------------------------------------------------
 */
herr_t
H5Pset_fapl_vfd_swmr(hid_t fapl_id)
{
    H5P_genplist_t *plist; /* Property list pointer */
    herr_t          ret_value;

    FUNC_ENTER_API(FAIL)
    H5TRACE1("e", "i", fapl_id);

    if (NULL == (plist = H5P_object_verify(fapl_id, H5P_FILE_ACCESS)))
        HGOTO_ERROR(H5E_ARGS, H5E_BADTYPE, FAIL, "not a file access property list")

    ret_value = H5P_set_driver(plist, H5FD_VFD_SWMR, NULL, NULL);

done:
    FUNC_LEAVE_API(ret_value)
} /* end H5Pset_fapl_vfd_swmr() */

/*-------------------------------------------------------------------------
 * Function:    H5FD__swmr_reader_open
 *
 * Purpose:     Perform the reader-only aspects of opening in VFD SWMR mode:
 *              initialize histogram of ticks spent in API calls, wait for
 *              the shadow file to appear, load the header and index.
 *
 * Return:      SUCCEED/FAIL
 *
 * Modifications:
 *  Vailin Choi: 2/18/2022
 *  VDS changes: Try opening metadata file and loading header/index if make_believe is FALSE.
 *
 *-------------------------------------------------------------------------
 */
static herr_t
H5FD__swmr_reader_open(H5FD_vfd_swmr_t *file)
{
    h5_retry_t retry;
    hbool_t    do_try; /* more tries remain */
    herr_t     ret_value = SUCCEED;

    FUNC_ENTER_PACKAGE

    file->api_elapsed_nbuckets = file->config.max_lag + 1;

    file->api_elapsed_ticks = H5MM_calloc(file->api_elapsed_nbuckets * sizeof(*file->api_elapsed_ticks));

    if (file->api_elapsed_ticks == NULL)
        HGOTO_ERROR(H5E_VFL, H5E_CANTALLOC, FAIL, "could not allocate API elapsed ticks")

    if (!file->make_believe) {
        /* Retry on opening the metadata file */
        for (do_try         = H5_retry_init(&retry, H5FD_VFD_SWMR_MD_FILE_RETRY_MAX, H5_RETRY_DEFAULT_MINIVAL,
                                    H5_RETRY_DEFAULT_MAXIVAL);
             do_try; do_try = H5_retry_next(&retry)) {
            if ((file->md_fd = HDopen(file->md_file_path_name, O_RDONLY)) >= 0)
                break;
        }

        /* Exhaust all retries for opening the md file */
        if (!do_try)
            HGOTO_ERROR(H5E_VFL, H5E_OPENERROR, FAIL,
                        "unable to open the metadata file after all retry attempts");

        /* Retry on loading and decoding the header and index in the
         *  metadata file
         */
        if (H5FD__vfd_swmr_load_hdr_and_idx(file, TRUE) < 0)
            HGOTO_ERROR(H5E_VFL, H5E_CANTGET, FAIL, "unable to load/decode the md file header/index");
    }

done:
    FUNC_LEAVE_NOAPI(ret_value)
} /* end H5FD__swmr_reader_open() */

/*-------------------------------------------------------------------------
 *
 * Function:    H5FD__vfd_swmr_build_md_path_name
 *
 * Purpose:     To construct the metadata file's full name based on config's
 *              md_file_path and md_file_name.  See RFC for details.
 *
 *
 * Return:      Success:        SUCCEED
 *              Failure:        FAIL
 *
 * Programmer:  Vailin Choi -- 1/13/2022
 *
 *-------------------------------------------------------------------------
 */
<<<<<<< HEAD
static herr_t 
H5FD__vfd_swmr_build_md_path_name(H5F_vfd_swmr_config_t *config, const char *hdf5_filename, char *name /*out*/)
=======
static herr_t
H5FD_vfd_swmr_build_md_path_name(H5F_vfd_swmr_config_t *config, const char *hdf5_filename, char *name /*out*/)
>>>>>>> 3ed0a0ee
{
    size_t tot_len   = 0;
    size_t tmp_len   = 0;
    herr_t ret_value = SUCCEED; /* Return value */

    FUNC_ENTER_PACKAGE

    if ((tot_len = HDstrlen(config->md_file_path)) != 0) {

        /* md_file_path + '/' */
        if (++tot_len > H5F__MAX_VFD_SWMR_FILE_NAME_LEN)
            HGOTO_ERROR(H5E_FILE, H5E_CANTCOPY, FAIL, "md_file_path and md_file_name exceeds maximum");
        HDstrcat(name, config->md_file_path);
        HDstrcat(name, "/");
    }

<<<<<<< HEAD
    if((tmp_len = HDstrlen(config->md_file_name)) != 0) {
        if((tot_len += tmp_len) > H5F__MAX_VFD_SWMR_FILE_NAME_LEN)
            HGOTO_ERROR(H5E_FILE, H5E_CANTCOPY, FAIL, "md_file_path and md_file_name exceeds maximum");
=======
    if ((tmp_len = HDstrlen(config->md_file_name)) != 0) {
        if ((tot_len += tmp_len) > H5F__MAX_VFD_SWMR_FILE_NAME_LEN)
            HGOTO_ERROR(H5E_FILE, H5E_CANTCOPY, FAIL, "md_file_path and md_file_name exceeds maxiumum");
>>>>>>> 3ed0a0ee
        HDstrcat(name, config->md_file_name);
    }
    else {
        /* Automatic generation of metadata file name based on hdf5_filename + '.md' */
<<<<<<< HEAD
        if((tot_len += (HDstrlen(hdf5_filename) + 3)) > H5F__MAX_VFD_SWMR_FILE_NAME_LEN)
            HGOTO_ERROR(H5E_FILE, H5E_CANTCOPY, FAIL, "md_file_path and md_file_name maximum");
=======
        if ((tot_len += (HDstrlen(hdf5_filename) + 3)) > H5F__MAX_VFD_SWMR_FILE_NAME_LEN)
            HGOTO_ERROR(H5E_FILE, H5E_CANTCOPY, FAIL, "md_file_path and md_file_name maxiumum");
>>>>>>> 3ed0a0ee

        HDstrcat(name, hdf5_filename);
        HDstrcat(name, VFD_SWMR_MD_SUFFIX);
    }

done:

    FUNC_LEAVE_NOAPI(ret_value)

} /* H5FD__vfd_swmr_build_md_path_name() */

/*-------------------------------------------------------------------------
 * Function:    H5FD__vfd_swmr_create_make_believe_data
 *
 * Purpose:     Set up pretend data when make_believe is true
 *
 * Return:      VOID
 *
 * Programmer:  Vailin Choi -- 1/13/2022
 *
 *-------------------------------------------------------------------------
 */
static void
H5FD__vfd_swmr_create_make_believe_data(H5FD_vfd_swmr_t *_file)
{
    H5FD_vfd_swmr_t *file = (H5FD_vfd_swmr_t *)_file;

    FUNC_ENTER_PACKAGE_NOERR

    HDassert(file->make_believe);

    /* Create make_believe data: empty header and index */
    file->md_header.fs_page_size = 0;
    file->md_header.tick_num     = 0;
    file->md_header.index_offset = H5FD_MD_HEADER_SIZE;
    file->md_header.index_length = H5FD_MD_INDEX_SIZE(0);

    file->md_index.tick_num    = 0;
    file->md_index.num_entries = 0;

    FUNC_LEAVE_NOAPI_VOID

<<<<<<< HEAD
}  /* H5FD__vfd_swmr_create_make_believe_data() */
=======
} /* H5FD_vfd_swmr_create_make_believe_data() */
>>>>>>> 3ed0a0ee

/*-------------------------------------------------------------------------
 * Function:    H5FD__vfd_swmr_open
 *
 * Purpose:     Open the metadata file and the underlying HDF5 file
 *
 * Return:      Success:    A pointer to a new file data structure. The
 *                          public fields will be initialized by the
 *                          caller, which is always H5FD_open().
 *              Failure:    NULL
 *
 * Modifications:
 *  Vailin Choi: 2/18/2022
 *  VDS changes: --Build metadata file name
 *               --Determine make_believe or not
 *
 *-------------------------------------------------------------------------
 */
static H5FD_t *
H5FD__vfd_swmr_open(const char *name, unsigned flags, hid_t fapl_id, haddr_t maxaddr)
{
    H5FD_vfd_swmr_t *      file = NULL;
    size_t                 page_buf_size;
    H5P_genplist_t *       plist;
    H5F_vfd_swmr_config_t *vfd_swmr_config;
    H5FD_t *               ret_value = NULL; /* Return value     */
    htri_t                 is_hdf5;

    FUNC_ENTER_PACKAGE

    /* Get file access property list */
    if (NULL == (plist = (H5P_genplist_t *)H5I_object(fapl_id)))
        HGOTO_ERROR(H5E_ARGS, H5E_BADTYPE, NULL, "not a file access property list")

    if (H5P_get(plist, H5F_ACS_PAGE_BUFFER_SIZE_NAME, &page_buf_size) < 0)
        HGOTO_ERROR(H5E_VFL, H5E_CANTGET, NULL, "can't get page buffer size");

    /* Paged allocation, too, has to be enabled, but the page buffer
     * initialization (H5PB_create) will detect a conflicting configuration
     * and return an error.
     */
    if (page_buf_size == 0)
        HGOTO_ERROR(H5E_VFL, H5E_CANTGET, NULL, "page buffering must be enabled")

    /* Create the new driver struct */
    if (NULL == (file = H5FL_CALLOC(H5FD_vfd_swmr_t)))
        HGOTO_ERROR(H5E_VFL, H5E_NOSPACE, NULL, "unable to allocate file struct")

    vfd_swmr_config = &file->config;

    /* Get VFD SWMR configuration */
    if (H5P_get(plist, H5F_ACS_VFD_SWMR_CONFIG_NAME, vfd_swmr_config) < 0)
        HGOTO_ERROR(H5E_VFL, H5E_CANTGET, NULL, "can't get VFD SWMR config info")

    file->md_fd             = -1;
    file->hdf5_file_lf      = NULL;
    file->md_pages_reserved = vfd_swmr_config->md_pages_reserved;

    /* Retain a copy of the name used to open the HDF5 file */
    HDstrncpy(file->hdf5_filename, name, sizeof(file->hdf5_filename));
    file->hdf5_filename[sizeof(file->hdf5_filename) - 1] = '\0';

    /* Retain a copy of the metadata file name */
<<<<<<< HEAD
    if(H5FD__vfd_swmr_build_md_path_name(vfd_swmr_config, name, file->md_file_path_name) < 0)
=======
    if (H5FD_vfd_swmr_build_md_path_name(vfd_swmr_config, name, file->md_file_path_name) < 0)
>>>>>>> 3ed0a0ee
        HGOTO_ERROR(H5E_VFL, H5E_OPENERROR, NULL, "building md_file_path and md_file_name failed")

    file->md_file_path_name[sizeof(file->md_file_path_name) - 1] = '\0';

    file->writer = vfd_swmr_config->writer;

    /* Make sure the hdf5 file exists and is valid */
    is_hdf5 = H5F__is_hdf5(name, H5P_FILE_ACCESS_DEFAULT);

    /* Ensure reader */
    if (!vfd_swmr_config->writer) {
        /* Metadata file does not exist, presume_posix is true, HDF5 file exist */
        if (HDaccess(file->md_file_path_name, F_OK) < 0 && vfd_swmr_config->presume_posix_semantics &&
            is_hdf5 == TRUE) {

            file->make_believe = TRUE;
            H5FD__vfd_swmr_create_make_believe_data(file);
        }
        if (H5FD__swmr_reader_open(file) < 0)
            HGOTO_ERROR(H5E_VFL, H5E_OPENERROR, NULL, "perform reader-specific opening steps failed")
    }

    /* Hard-wired to open the underlying HDF5 file with SEC2 */
    /* H5FD_SEC2 is the default driver for H5P_FILE_ACCESS_DEFAULT except when
       the environment variable HDF5_DRIVER is set to otherwise */
    if ((file->hdf5_file_lf = H5FD_open(name, flags, H5P_FILE_ACCESS_DEFAULT, maxaddr)) == NULL)
        HGOTO_ERROR(H5E_VFL, H5E_CANTOPENFILE, NULL, "can't set driver info");

    file->hdf5_file_lf->exc_owner = &file->pub;

    /* set pb_configured to FALSE.  This field should not exist, but
     * until we modify the file open procedure to create the page buffer
     * before there is any file I/O when opening a file VFD SWMR reader,
     * we need to be able to turn off sanity checking in the read function
     * until the page buffer is enabled.  This field exists for this
     * purpose, and should be removed when it is no longer necessary.
     *
     *                                            JRM -- 1/29/19
     */
    file->pb_configured = FALSE;

    /* Set return value */
    ret_value = &file->pub;

done:
    /* Handle closing if error */
    if (NULL == ret_value && file)
        if (H5FD__vfd_swmr_close(&file->pub) < 0)
            HDONE_ERROR(H5E_VFL, H5E_CANTCLOSEFILE, NULL, "error from closing")

    FUNC_LEAVE_NOAPI(ret_value)
} /* end H5FD__vfd_swmr_open() */

/*-------------------------------------------------------------------------
 * Function:    H5FD__swmr_reader_close
 *
 * Purpose:     Perform the reader-only aspects of closing in VFD SWMR mode:
 *              optionally log and always release the histogram of ticks spent
 *              in API calls, close the shadow file, release the shadow index.
 *
 * Return:      void
 *
 *-------------------------------------------------------------------------
 */
static herr_t
H5FD__swmr_reader_close(H5FD_vfd_swmr_t *file)
{
    herr_t ret_value = SUCCEED; /* Return value */

    FUNC_ENTER_PACKAGE

    if (file->api_elapsed_ticks != NULL)
        H5MM_xfree(file->api_elapsed_ticks);

    /* Close the metadata file */
    if (file->md_fd >= 0 && HDclose(file->md_fd) < 0)
        /* Push error, but keep going */
        HDONE_ERROR(H5E_VFL, H5E_CANTCLOSEFILE, FAIL, "unable to close the metadata file");

    /* Free the index entries */
    if (file->md_index.num_entries && file->md_index.entries)
        file->md_index.entries = H5FL_SEQ_FREE(H5FD_vfd_swmr_idx_entry_t, file->md_index.entries);

    FUNC_LEAVE_NOAPI(ret_value)

} /* end H5FD__swmr_reader_close() */

/*-------------------------------------------------------------------------
 * Function:    H5FD__vfd_swmr_close
 *
 * Purpose:     Handle closing for VFD SWMR driver
 *              --close the underlying HDF5 file
 *              --close the metadata file if open
 *              --free the index entries if available
 *
 * Return:      Success:    SUCCEED
 *              Failure:    FAIL
 *
 *-------------------------------------------------------------------------
 */
static herr_t
H5FD__vfd_swmr_close(H5FD_t *_file)
{
    H5FD_vfd_swmr_t *file      = (H5FD_vfd_swmr_t *)_file;
    herr_t           ret_value = SUCCEED; /* Return value */

    FUNC_ENTER_PACKAGE

    if (file->hdf5_file_lf != NULL) {
        if (file->hdf5_file_lf->exc_owner != NULL) {
            HDassert(file->hdf5_file_lf->exc_owner == &file->pub);
            file->hdf5_file_lf->exc_owner = NULL;
        }

        /* Close the underlying file */
        if (H5FD_close(file->hdf5_file_lf) < 0)
            /* Push error, but keep going */
            HDONE_ERROR(H5E_VFL, H5E_CANTCLOSEFILE, FAIL, "unable to close the HDF5 file")
    }

    if (!file->writer)
        H5FD__swmr_reader_close(file);

    /* Release the driver info */
    file = H5FL_FREE(H5FD_vfd_swmr_t, file);

    FUNC_LEAVE_NOAPI(ret_value)

} /* end H5FD__vfd_swmr_close() */

/*-------------------------------------------------------------------------
 * Function:    H5FD__vfd_swmr_cmp
 *
 * Purpose:     Compares two files belonging to this driver using an
 *              arbitrary (but consistent) ordering.
 *
 * Return:      Success:    A value like strcmp()
 *              Failure:    never fails (arguments were checked by the
 *                          caller).
 *
 *-------------------------------------------------------------------------
 */
static int
H5FD__vfd_swmr_cmp(const H5FD_t *_f1, const H5FD_t *_f2)
{
    const H5FD_vfd_swmr_t *f1        = (const H5FD_vfd_swmr_t *)_f1;
    const H5FD_vfd_swmr_t *f2        = (const H5FD_vfd_swmr_t *)_f2;
    int                    ret_value = 0;

    FUNC_ENTER_PACKAGE_NOERR

    ret_value = H5FD_cmp(f1->hdf5_file_lf, f2->hdf5_file_lf);

    FUNC_LEAVE_NOAPI(ret_value)
} /* end H5FD__vfd__swmr_cmp() */

/*-------------------------------------------------------------------------
 * Function:    H5FD_vfd_swmr_dedup (original description with H5P_FILE_ACCESS_ANY_VFD)
 *
 * Purpose:     Compare the already-opened VFD instance `_self` with the
 *              VFD instance `_other` newly-opened with file-access properties
 *              `fapl_id` and indicate whether the instances duplicate each
 *              other, if they conflict with each other, or if they are
 *              dissimilar.
 *
 *              If `_self` duplicates `_other`, return `_self`.
 *
 *              Return NULL on error, or if `_other` and `_self` refer to the
 *              same file but the file-access properties, `fapl_id`, conflict
 *              with the properties of `_self`.
 *
 *              If `_other` neither duplicates nor conflicts with `_self`,
 *              then return `_other`.
 *
 * NOTE:        Judging duplicate/conflicting/dissimilar VFD instances
 *
 *              `_self` DUPLICATES `_other` if `_other` is also an instance
 *              of SWMR class, the instances' lower files are equal under
 *              `H5FD_cmp()`, and the file-access properties of `_self` match
 *              `fapl_id`. The wildcard `fapl_id` value,
 *              `H5P_FILE_ACCESS_ANY_VFD`, matches all.
 *
 *              `_self` also DUPLICATES `_other` if `_other` is not a SWMR
 *              instance, but it equals the lower file of `_self` under
 *              `H5FD_cmp()`, and `fapl_id` is `H5P_FILE_ACCESS_ANY_VFD`.
 *
 *              `_self` and `_other` CONFLICT if both are SWMR instances
 *              referring to the same lower file, and their file-access
 *              properties differ.
 *
 *              `_self` and `_other` CONFLICT if `_other` is not a SWMR
 *              instance, it equals the lower file of `_self`, and `fapl_id`
 *              is not equal to `H5P_FILE_ACCESS_ANY_VFD`.
 *
 * Return:      Success:    `_self' or `_other', as described above
 *              Failure:    NULL
 *-------------------------------------------------------------------------
 */
/*-------------------------------------------------------------------------
 * Function:    H5FD_vfd_swmr_dedup (modified version without H5P_FILE_ACCESS_ANY_VFD)
 *
 * Purpose:     Compare the already-opened VFD instance `_self` with the
 *              VFD instance `_other` newly-opened with file-access properties
 *              `fapl_id` and indicate whether the instances duplicate each
 *              other, if they conflict with each other, or if they are
 *              dissimilar.
 *
 *              If `_self` duplicates `_other`, return `_self`.
 *
 *              Return NULL on error, or if `_other` and `_self` refer to the
 *              same file but the file-access properties, `fapl_id`, conflict
 *              with the properties of `_self`.
 *
 *              If `_other` neither duplicates nor conflicts with `_self`,
 *              then return `_other`.
 *
 * NOTE:        Judging duplicate/conflicting/dissimilar VFD instances
 *
 *              `_self` DUPLICATES `_other` if `_other` is also an instance
 *              of SWMR class, the instances' lower files are equal under
 *              `H5FD_cmp()`, and the file-access properties of `_self` match
 *              `fapl_id`.
 *
 *              `_self` and `_other` CONFLICT if both are SWMR instances
 *              referring to the same lower file, and their file-access
 *              properties differ.
 *
 *              `_self` and `_other` CONFLICT if `_other` is not a SWMR
 *              instance, it equals the lower file of `_self`.
 *
 * Return:      Success:    `_self' or `_other', as described above
 *              Failure:    NULL
 *-------------------------------------------------------------------------
 */
H5FD_t *
H5FD_vfd_swmr_dedup(H5FD_t *_self, H5FD_t *_other, hid_t fapl_id)
{
    H5FD_vfd_swmr_t *self      = (H5FD_vfd_swmr_t *)_self;
    H5FD_t *         ret_value = NULL;

    FUNC_ENTER_NOAPI(NULL);

    /* Not VFD SWMR */
    if (_self->driver_id != H5FD_VFD_SWMR_g) {
        if (H5FD_cmp(_self, _other) == 0)
            HGOTO_DONE(_self)
        else
            HGOTO_DONE(_other)
    }

    /* VFD SWMR */
    if (_self->cls == _other->cls) {
        H5FD_vfd_swmr_t *      other = (H5FD_vfd_swmr_t *)_other;
        H5P_genplist_t *       plist;
        H5F_vfd_swmr_config_t *config;
        hbool_t                equal_configs;

        if (H5FD_cmp(self->hdf5_file_lf, other->hdf5_file_lf) != 0)
            HGOTO_DONE(_other)

        /* If fapl_id != _ANY_VFD, then we have either a duplicate or
         * a conflict.  If the VFD SWMR parameters match, then
         * return `self` to indicate a duplicate.  Otherwise, return
         * NULL to indicate a mismatch.
         */
        if (NULL == (plist = H5I_object(fapl_id)))
            HGOTO_ERROR(H5E_VFL, H5E_CANTGET, NULL, "could not get fapl")

        if ((config = H5MM_malloc(sizeof(*config))) == NULL)
            HGOTO_ERROR(H5E_VFL, H5E_BADTYPE, NULL, "could not allocate config")
        if (H5P_get(plist, H5F_ACS_VFD_SWMR_CONFIG_NAME, config) < 0)
            HGOTO_ERROR(H5E_VFL, H5E_CANTGET, NULL, "cannot get VFD SWMR config")

        equal_configs = HDmemcmp(&self->config, config, sizeof(*config)) == 0;

        H5MM_xfree(config);

        if (equal_configs)
            HGOTO_DONE(_self)

        HGOTO_ERROR(H5E_VFL, H5E_CANTGET, NULL, "inconsistent VFD SWMR config")
    }
    else if (H5FD_cmp(self->hdf5_file_lf, _other) == 0)
        ret_value = NULL;
    else
        ret_value = _other;

done:
    FUNC_LEAVE_NOAPI(ret_value);
} /* end H5FD_vfd_swmr_dedup() */

/*-------------------------------------------------------------------------
 * Function:    H5FD__vfd_swmr_query
 *
 * Purpose:     Set the flags that this VFL driver is capable of supporting.
 *              (listed in H5FDpublic.h)
 *
 * Return:      SUCCEED (Can't fail)
 *
 *-------------------------------------------------------------------------
 */
static herr_t
H5FD__vfd_swmr_query(const H5FD_t H5_ATTR_UNUSED *_file, unsigned long *flags /* out */)
{
    FUNC_ENTER_PACKAGE_NOERR

    /* Set the VFL feature flags that this driver supports */
    if (flags) {
        *flags = 0;

        /* OK to aggregate metadata allocations */
        *flags |= H5FD_FEAT_AGGREGATE_METADATA;

        /* OK to accumulate metadata for faster writes */
        *flags |= H5FD_FEAT_ACCUMULATE_METADATA;

        /* OK to perform data sieving for faster raw data reads & writes */
        *flags |= H5FD_FEAT_DATA_SIEVE;

        /* OK to aggregate "small" raw data allocations */
        *flags |= H5FD_FEAT_AGGREGATE_SMALLDATA;

        /* get_handle callback returns a POSIX file descriptor */
        *flags |= H5FD_FEAT_POSIX_COMPAT_HANDLE;

        /* VFD supports the single-writer / multiple readers (SWMR) pattern */
        *flags |= H5FD_FEAT_SUPPORTS_SWMR_IO;

        /* VFD creates a file that can be opened with the default VFD
         *
         * NOTE: When this VFD becomes a true passthrough, this flag will
         *       probably need to go away.
         */
        *flags |= H5FD_FEAT_DEFAULT_VFD_COMPATIBLE;
    }

    FUNC_LEAVE_NOAPI(SUCCEED)
} /* end H5FD__vfd_swmr_query() */

/*-------------------------------------------------------------------------
 * Function:    H5FD__vfd_swmr_get_eoa
 *
 * Purpose:     Gets the end-of-address marker for the file for the
 *              underlying HDF5 file. The EOA marker is the first address
 *              past the last byte allocated in the format address space.
 *
 * Return:      The end-of-address marker.
 *
 *-------------------------------------------------------------------------
 */
static haddr_t
H5FD__vfd_swmr_get_eoa(const H5FD_t *_file, H5FD_mem_t type)
{
    const H5FD_vfd_swmr_t *file      = (const H5FD_vfd_swmr_t *)_file;
    haddr_t                ret_value = HADDR_UNDEF;

    FUNC_ENTER_PACKAGE

    if ((ret_value = H5FD_get_eoa(file->hdf5_file_lf, type)) == HADDR_UNDEF)
        HGOTO_ERROR(H5E_VFL, H5E_CANTINIT, HADDR_UNDEF, "unable to get HDF5 file eoa")

done:
    FUNC_LEAVE_NOAPI(ret_value)
} /* end H5FD__vfd_swmr_get_eoa() */

/*-------------------------------------------------------------------------
 * Function:    H5FD__vfd_swmr_set_eoa
 *
 * Purpose:     Set the end-of-address marker for the underlying HDF5 file.
 *              This function is called shortly after an existing HDF5 file
 *              is opened in order to tell the driver where the end of the
 *              HDF5 data is located.
 *
 * Return:      SUCCEED/FAIL
 *
 *-------------------------------------------------------------------------
 */
static herr_t
H5FD__vfd_swmr_set_eoa(H5FD_t *_file, H5FD_mem_t type, haddr_t addr)
{
    H5FD_vfd_swmr_t *file      = (H5FD_vfd_swmr_t *)_file;
    herr_t           ret_value = SUCCEED;

    FUNC_ENTER_PACKAGE

    if (H5FD_set_eoa(file->hdf5_file_lf, type, addr) < 0)
        HGOTO_ERROR(H5E_VFL, H5E_CANTINIT, FAIL, "unable to set HDF5 file eoa")

done:
    FUNC_LEAVE_NOAPI(ret_value)
} /* end H5FD__vfd_swmr_set_eoa() */

/*-------------------------------------------------------------------------
 * Function:    H5FD__vfd_swmr_get_eof
 *
 * Purpose:     Returns the end-of-file marker, which is the greater of
 *              either the filesystem end-of-file or the HDF5 end-of-address
 *              markers for the underlying HDF5 file
 *
 * Return:      End of file address, the first address past the end of the
 *              "file", either the filesystem file or the HDF5 file.
 *
 *-------------------------------------------------------------------------
 */
static haddr_t
H5FD__vfd_swmr_get_eof(const H5FD_t *_file, H5FD_mem_t type)
{
    const H5FD_vfd_swmr_t *file      = (const H5FD_vfd_swmr_t *)_file;
    haddr_t                ret_value = HADDR_UNDEF;

    FUNC_ENTER_PACKAGE

    /* LATER: need to determine the metadata file or underlying HDF5 file ? */
    if ((ret_value = H5FD_get_eof(file->hdf5_file_lf, type)) == HADDR_UNDEF)
        HGOTO_ERROR(H5E_VFL, H5E_CANTINIT, HADDR_UNDEF, "unable to set file eoa")

done:
    FUNC_LEAVE_NOAPI(ret_value)
} /* end H5FD__vfd_swmr_get_eof() */

/*-------------------------------------------------------------------------
 * Function:    H5FD__vfd_swmr_get_handle
 *
 * Purpose:     Returns the file handle for the underling HDF5 file
 *
 * Returns:     SUCCEED/FAIL
 *
 *-------------------------------------------------------------------------
 */
static herr_t
H5FD__vfd_swmr_get_handle(H5FD_t *_file, hid_t fapl, void **file_handle)
{
    H5FD_vfd_swmr_t *file      = (H5FD_vfd_swmr_t *)_file;
    herr_t           ret_value = SUCCEED;

    FUNC_ENTER_PACKAGE

    if (!file_handle)
        HGOTO_ERROR(H5E_ARGS, H5E_BADVALUE, FAIL, "file handle not valid")

    /* LATER? H5P_get(plist, H5F_ACS_SWMR_FILE_NAME, &type) */

    if ((ret_value = H5FD_get_vfd_handle(file->hdf5_file_lf, fapl, file_handle)) < 0)

        HGOTO_ERROR(H5E_VFL, H5E_BADVALUE, FAIL, "unable to get handle for HDF5 file")

done:
    FUNC_LEAVE_NOAPI(ret_value)
} /* end H5FD__vfd_swmr_get_handle() */

/*-------------------------------------------------------------------------
 * Function:    H5FD__vfd_swmr_read
 *
 * Purpose:     If the target page or multi-page metadata entry is
 *              defined in the current metadata file index, satisfy
 *              the read from the metadata file.  Otherwise, pass the
 *              read through to the underlying VFD.
 *
 *              Under normal operating conditions, the size of the
 *              read must always match the size supplied in the
 *              metadata file index.  However, until we modify the
 *              file open process for VFD SWMR readers to create the
 *              page buffer before any reads, we must allow non
 *              full page / non full multi-page metadata entry reads
 *              until the page buffer is created.
 *
 *              This is tracked by the pb_configured flag in
 *              H5FD_vfd_swmr_t.  If this field is FALSE, the function
 *              must allow reads smaller than the size listed in the
 *              index, and possibly starting anywhere in the page.
 *              Note, however, that these reads must not cross page
 *              boundaries.
 *
 *              Once we modify the file open code to start up the
 *              page buffer before we attempt any reads, this exception
 *              will not longer be necessary, and should be removed.
 *
 *                                            JRM -- 1/29/19
 *
 * Return:      Success:    SUCCEED. Result is stored in caller-supplied
 *                          buffer BUF.
 *              Failure:    FAIL, Contents of buffer BUF are undefined.
 *
 * Modifications:
 *  Vailin Choi: 2/18/2022
 *  VDS changes: If fs_page_size is 0, i.e. in make_believe state,
 *               read from the underlying HDF5 file
 *
 *-------------------------------------------------------------------------
 */
static herr_t
H5FD__vfd_swmr_read(H5FD_t *_file, H5FD_mem_t type, hid_t H5_ATTR_UNUSED dxpl_id, const haddr_t addr,
                    size_t size, void *const buf /*out*/)
{
    const size_t               init_size = size;
    haddr_t                    target_page;
    haddr_t                    page_offset;
    H5FD_vfd_swmr_t *          file = (H5FD_vfd_swmr_t *)_file;
    H5FD_vfd_swmr_idx_entry_t *index, *entry;
    uint32_t                   num_entries = 0;
    uint32_t                   fs_page_size;
    herr_t                     ret_value = SUCCEED;
    char *                     p         = buf;

    if (file->writer)
        return H5FD_read(file->hdf5_file_lf, type, addr, size, buf);

    FUNC_ENTER_PACKAGE

    HDassert(file && file->pub.cls);
    HDassert(buf);

    index        = file->md_index.entries;
    num_entries  = file->md_index.num_entries;
    fs_page_size = file->md_header.fs_page_size;

    if (!fs_page_size) {
        HDassert(!num_entries);
        HDassert(file->make_believe);
        entry = NULL;
    }
    else {
        /* Try finding the addr from the index */
        target_page = addr / fs_page_size;

        entry = H5FD_vfd_swmr_pageno_to_mdf_idx_entry(index, num_entries, target_page, FALSE);
    }

    if (entry == NULL) {
        /* Cannot find addr in index, read from the underlying hdf5 file */
        if (H5FD_read(file->hdf5_file_lf, type, addr, size, buf) < 0)
            HGOTO_ERROR(H5E_VFL, H5E_READERROR, FAIL, "file read request failed")

        HGOTO_DONE(SUCCEED);
    }

    /* Found in index, read from the metadata file */
    HDassert(addr >= target_page * fs_page_size);

    page_offset = addr - (target_page * fs_page_size);

    HDassert((page_offset == 0) || ((!file->pb_configured) && (page_offset + size <= fs_page_size)));

    HDassert(entry->hdf5_page_offset * fs_page_size <= addr);
    HDassert(addr < (entry->hdf5_page_offset + 1) * fs_page_size);
    HDassert(page_offset + init_size <= entry->length);

    if (HDlseek(file->md_fd, (HDoff_t)((entry->md_file_page_offset * fs_page_size) + page_offset), SEEK_SET) <
        0)
        HGOTO_ERROR(H5E_VFL, H5E_SEEKERROR, FAIL, "unable to seek in metadata file")

    /* Coding borrowed from sec2 read */
    while (size > 0) {

        h5_posix_io_t     bytes_in;   /* # of bytes to read */
        h5_posix_io_ret_t bytes_read; /* # of bytes actually read */

        /* Trying to read more bytes than the return type can handle is
         * undefined behavior in POSIX.
         */
        if (size > H5_POSIX_MAX_IO_BYTES)
            bytes_in = MIN(H5_POSIX_MAX_IO_BYTES, size);
        else
            bytes_in = (h5_posix_io_t)size;

        do {
            bytes_read = HDread(file->md_fd, p, bytes_in);
        } while (-1 == bytes_read && EINTR == errno);

        if (-1 == bytes_read)
            HGOTO_ERROR(H5E_VFL, H5E_READERROR, FAIL,
                        "error reading the page/multi-page entry from the md file")

        HDassert(0 <= bytes_read && (size_t)bytes_read <= size);

        size -= (size_t)bytes_read;
        p += bytes_read;
    }

    /* Verify stored and computed checksums are equal.
     *
     * Ignore the checksum if the buffer (buf, size) is not large enough
     * to hold the entire shadow image.  Assume that the caller will
     * read the entry fully, later.
     *
     * Ignore checksum if the page buffer is not configured---this
     * is John's hack to allow the library to find the superblock
     * signature.
     */
    if (file->pb_configured && entry->length == init_size &&
        H5_checksum_metadata(buf, entry->length, 0) != entry->checksum) {
        H5FD_vfd_swmr_md_header tmp_header;

        if (H5FD__vfd_swmr_header_deserialize(file, &tmp_header) != TRUE)
            HGOTO_ERROR(H5E_VFL, H5E_CANTLOAD, FAIL,
                        "checksum error in shadow file entry; could not load header")

        HGOTO_ERROR(H5E_VFL, H5E_CANTLOAD, FAIL, "checksum error in shadow file entry")
    }

done:
    FUNC_LEAVE_NOAPI(ret_value)
} /* end H5FD__vfd_swmr_read() */

/*-------------------------------------------------------------------------
 * Function:    H5FD__vfd_swmr_write
 *
 * Purpose:     Writes SIZE bytes of data to FILE beginning at address ADDR
 *              from buffer BUF according to data transfer properties in
 *              DXPL_ID.
 *
 * Return:      SUCCEED/FAIL
 *-------------------------------------------------------------------------
 */
static herr_t
H5FD__vfd_swmr_write(H5FD_t *_file, H5FD_mem_t type, hid_t H5_ATTR_UNUSED dxpl_id, haddr_t addr, size_t size,
                     const void *buf)
{
    H5FD_vfd_swmr_t *file = (H5FD_vfd_swmr_t *)_file;

    /* This routine should only be called if the VFD instance is opened
     * for writing.
     */
    HDassert(file->writer);

    return H5FD_write(file->hdf5_file_lf, type, addr, size, buf);
} /* end H5FD__vfd_swmr_write() */

/*-------------------------------------------------------------------------
 * Function:    H5FD_vfd_swmr_truncate
 *
 * Purpose:     Makes sure that the true file size is the same (or larger)
 *              than the end-of-address for the underlying HDF5 file
 *
 * Return:      SUCCEED/FAIL
 *
 *-------------------------------------------------------------------------
 */
static herr_t
H5FD__vfd_swmr_truncate(H5FD_t *_file, hid_t H5_ATTR_UNUSED dxpl_id, hbool_t closing)
{
    H5FD_vfd_swmr_t *file = (H5FD_vfd_swmr_t *)_file; /* VFD SWMR file struct */

    FUNC_ENTER_PACKAGE_NOERR

    /* This routine should only be called if the VFD instance is opened
     * for writing.
     */
    HDassert(file->writer);

    FUNC_LEAVE_NOAPI(H5FD_truncate(file->hdf5_file_lf, closing))
}

/*-------------------------------------------------------------------------
 * Function:    H5FD__vfd_swmr_lock
 *
 * Purpose:     To place an advisory lock on the underlying HDF5 file.
 *
 * Return:      SUCCEED/FAIL
 *
 *-------------------------------------------------------------------------
 */
static herr_t
H5FD__vfd_swmr_lock(H5FD_t *_file, hbool_t rw)
{
    H5FD_vfd_swmr_t *file      = (H5FD_vfd_swmr_t *)_file; /* VFD SWMR file struct */
    herr_t           ret_value = SUCCEED;                  /* Return value  */

    FUNC_ENTER_PACKAGE

    HDassert(file);

    if (H5FD_lock(file->hdf5_file_lf, rw) < 0)
        HGOTO_ERROR(H5E_VFL, H5E_CANTLOCK, FAIL, "unable to lock the HDF5 file")

done:
    FUNC_LEAVE_NOAPI(ret_value)
} /* end H5FD__vfd_swmr_lock() */

/*-------------------------------------------------------------------------
 * Function:    H5FD__vfd_swmr_unlock
 *
 * Purpose:     To remove the existing lock on the underlying HDF5 file
 *
 * Return:      SUCCEED/FAIL
 *
 *-------------------------------------------------------------------------
 */
static herr_t
H5FD__vfd_swmr_unlock(H5FD_t *_file)
{
    H5FD_vfd_swmr_t *file      = (H5FD_vfd_swmr_t *)_file; /* VFD SWMR file struct */
    herr_t           ret_value = SUCCEED;                  /* Return value */

    FUNC_ENTER_PACKAGE

    HDassert(file);

    if (H5FD_unlock(file->hdf5_file_lf) < 0)
        HGOTO_ERROR(H5E_VFL, H5E_CANTUNLOCK, FAIL, "unable to unlock the HDF5 file")

done:

    FUNC_LEAVE_NOAPI(ret_value)

} /* end H5FD__vfd_swmr_unlock() */

/*-------------------------------------------------------------------------
 * Function:    H5FD__vfd_swmr_load_hdr_and_idx()
 *
 * Purpose:     Load and decode the header and index in the metadata file
 *
 * In H5FD__vfd_swmr_load_hdr_and_idx(), we follow this protocol for reading
 * the shadow file:
 *
 * 0 If the maximum number of retries have been attempted, then exit
 *   with an error.
 *
 * 1 Try to read the shadow file *header*.  If successful, continue to 2.
 *
 *   If there is a hard failure, then return an error.  If there is a failure
 *   that may be transient, then sleep and retry at 0.
 *
 * 2 If the tick number in the header is less than the tick last read by the
 *   VFD, then return an error.
 *
 * 3 If the tick number in the header is equal to the last tick read by the
 *   VFD, then exit without doing anything.
 *
 * 4 Try to read the shadow file *index*.  If successful, continue to 5.
 *
 *   If there is a hard failure, then return an error.  If there is a failure
 *   that may be transient, then sleep and retry at 0.
 *
 * 5 If a different tick number was read from the index than from the index,
 *   then continue at 0.
 *
 * 6 Try to *re-read* the shadow file *header*.  If successful, continue to 7.
 *
 *   If there is a hard failure, then return an error.  If there is a failure
 *   that may be transient, then sleep and retry at 0.
 *
 * 7 Compare the header that was read previously with the new header.  If
 *   the new header is different than the old, then we may not have read
 *   the index at the right shadow-file offset, or the index may have been
 *   read in an inconsistent state, so sleep and retry at 0.  Otherwise,
 *   return success.
 *
 * Return:      Success:    SUCCEED
 *              Failure:    FAIL
 *
 * Modifications:
 *  Vailin Choi: 2/18/2022
 *  VDS changes: Update the header's fs_page size if it is still 0
 *
 *-------------------------------------------------------------------------
 */
static herr_t
H5FD__vfd_swmr_load_hdr_and_idx(H5FD_vfd_swmr_t *file, hbool_t open)
{
    hbool_t                 do_try;
    h5_retry_t              retry;
    H5FD_vfd_swmr_md_header md_header;     /* Metadata file header, take 1 */
    H5FD_vfd_swmr_md_header md_header_two; /* Metadata file header, take 2 */
    H5FD_vfd_swmr_md_index  md_index;      /* Metadata file index           */
    htri_t                  rc;
    static uint64_t         last_index_offset = 0;
    herr_t                  ret_value         = SUCCEED; /* Return value */

    FUNC_ENTER_PACKAGE

    for (do_try         = H5_retry_init(&retry, H5FD_VFD_SWMR_MD_LOAD_RETRY_MAX, H5_RETRY_ONE_SECOND / 10,
                                H5_RETRY_ONE_SECOND);
         do_try; do_try = H5_retry_next(&retry)) {

        /* Load and decode the header.  Go around again on a temporary
         * failure (FALSE).  Bail on an irrecoverable failure (FAIL).
         */
        rc = H5FD__vfd_swmr_header_deserialize(file, &md_header);

        /* Temporary failure, try again. */
        if (rc == FALSE)
            continue;

        if (rc != TRUE)
            HGOTO_ERROR(H5E_VFL, H5E_BADVALUE, FAIL, "could not read header")

        if (md_header.index_offset != last_index_offset)
            last_index_offset = md_header.index_offset;

        if (open)
            ; // ignore tick number on open
        else if (md_header.tick_num == file->md_header.tick_num) {
            /* If the tick number in the header hasn't increased since last
             * time, then there is not a complete new index to read, so
             * get out.
             */
            HGOTO_DONE(SUCCEED)
        }
        else if (md_header.tick_num < file->md_header.tick_num)
            /* The tick number must not move backward. */
            HGOTO_ERROR(H5E_VFL, H5E_BADVALUE, FAIL, "tick number in header moved backwards")

        HDassert(md_header.tick_num > file->md_header.tick_num || open);

        /* Load and decode the index.  Go around again on a temporary
         * failure (FALSE).  Bail on an irrecoverable failure (FAIL).
         */
        rc = H5FD__vfd_swmr_index_deserialize(file, &md_index, &md_header);

        if (rc == FALSE)
            continue;

        if (rc != TRUE)
            HGOTO_ERROR(H5E_VFL, H5E_BADVALUE, FAIL, "could not read index")

        /* If the tick_num is the same in both header and index,
         * and the header reads the same the second time as the first time,
         * then we should have a consistent picture of the index.
         */
        if (md_header.tick_num == md_index.tick_num &&
            (rc = H5FD__vfd_swmr_header_deserialize(file, &md_header_two)) == TRUE &&
            md_header.tick_num == md_header_two.tick_num &&
            md_header.index_length == md_header_two.index_length &&
            md_header.index_offset == md_header_two.index_offset)
            break;

        if (md_index.entries != NULL) {

            HDassert(md_index.num_entries);
            md_index.entries =
                (H5FD_vfd_swmr_idx_entry_t *)H5FL_SEQ_FREE(H5FD_vfd_swmr_idx_entry_t, md_index.entries);
        }

        if (rc == FAIL)
            HGOTO_ERROR(H5E_VFL, H5E_BADVALUE, FAIL, "could not re-read header")
    }

    /* Exhaust all retries for loading and decoding the md file header
     * and index
     */
    if (!do_try)
        HGOTO_ERROR(H5E_VFL, H5E_CANTLOAD, FAIL,
                    "error in loading/decoding the metadata file header and index")

    /* Free VFD local entries */
    if (file->md_index.entries != NULL) {

        HDassert(file->md_index.num_entries);

        file->md_index.entries =
            (H5FD_vfd_swmr_idx_entry_t *)H5FL_SEQ_FREE(H5FD_vfd_swmr_idx_entry_t, file->md_index.entries);
    }

    /* Copy header and index to VFD */
    file->md_header  = md_header;
    file->md_index   = md_index;
    md_index.entries = NULL;

done:
    /* Need to update the header's fs_page_size if it is still 0
       because it is possible that md_header.tick_num == file->md_header.tick_num
       and the loading is not done */
    if (ret_value == SUCCEED && !file->md_header.fs_page_size) {
        HDassert(md_header.fs_page_size);
        HDassert(file->make_believe);
        file->md_header.fs_page_size = md_header.fs_page_size;
    }

    FUNC_LEAVE_NOAPI(ret_value)

} /* H5FD__vfd_swmr_load_hdr_and_idx() */

/*-------------------------------------------------------------------------
 * Function:    H5FD__vfd_swmr_header_deserialize()
 *
 * Purpose:     To load and decode the header in the metadata file
 *              --Retry to get a file with size at least the size of the header
 *              --Retry on loading the valid magic and checksum for the header
 *              --Decode the header
 *
 * Return:      Success:    SUCCEED
 *              Failure:    FAIL
 *
 * Programmer:  Vailin Choi
 *
 *-------------------------------------------------------------------------
 */
static htri_t
H5FD__vfd_swmr_header_deserialize(H5FD_vfd_swmr_t *file, H5FD_vfd_swmr_md_header *md_header)
{
    uint8_t  image[H5FD_MD_HEADER_SIZE]; /* Buffer for element data */
    uint32_t stored_chksum;              /* Stored metadata checksum */
    uint32_t computed_chksum;            /* Computed metadata checksum */
    uint8_t *p;
    htri_t   ret_value = FAIL;
    uint64_t index_length;
    ssize_t  nread;

    FUNC_ENTER_PACKAGE

    /* Set file pointer to the beginning the file */
    if (HDlseek(file->md_fd, H5FD_MD_HEADER_OFF, SEEK_SET) < 0)
        HGOTO_ERROR(H5E_VFL, H5E_SEEKERROR, FAIL, "unable to seek in metadata file")

    /* Read the header */
    nread = HDread(file->md_fd, image, H5FD_MD_HEADER_SIZE);

    /* Try again if a signal interrupted the read. */
    if (nread == -1 && errno == EINTR)
        HGOTO_DONE(FALSE)

    /* We cannot recover from any other error by trying again,
     * so bail out.
     */
    if (nread == -1)
        HGOTO_ERROR(H5E_VFL, H5E_READERROR, FAIL, "error in reading the shadow header")

    if ((uint64_t)nread < H5FD_MD_HEADER_SIZE)
        HGOTO_DONE(FALSE)

    /* Verify magic number */
    if (HDmemcmp(image, H5FD_MD_HEADER_MAGIC, H5_SIZEOF_MAGIC) != 0)
        HGOTO_DONE(FALSE)

    /* Verify stored and computed checksums are equal */
    H5F_get_checksums(image, H5FD_MD_HEADER_SIZE, &stored_chksum, &computed_chksum);

    if (stored_chksum != computed_chksum)
        HGOTO_DONE(FALSE);

    /* Header magic is already valid */
    p = image + H5_SIZEOF_MAGIC;

    /* Deserialize page size, tick number, index offset, index length */
    UINT32DECODE(p, md_header->fs_page_size);
    UINT64DECODE(p, md_header->tick_num);
    UINT64DECODE(p, md_header->index_offset);
    UINT64DECODE(p, index_length);
    if (index_length > SIZE_MAX)
        HGOTO_ERROR(H5E_VFL, H5E_BADVALUE, FAIL, "index is too large to hold in core")

    md_header->index_length = (size_t)index_length;

    /* Checksum is already valid */
    UINT32DECODE(p, stored_chksum);

    /* Sanity check */
    HDassert((size_t)(p - image) <= H5FD_MD_HEADER_SIZE);

    ret_value = TRUE;

done:

    FUNC_LEAVE_NOAPI(ret_value)

} /* H5FD__vfd_swmr_header_deserialize() */

/*-------------------------------------------------------------------------
 * Function:    H5FD__vfd_swmr_index_deserialize()
 *
 * Purpose:     Load and decode the index in the metadata file
 *              --Retry to get a file with size at least the size of the
 *                (header+index)
 *              --Retry on loading the valid magic and checksum for the index
 *              --Decode the index
 *              --Decode the index entries if the tick number in the header and
 *                the index match
 *
 * Return:      TRUE/FALSE/FAIL
 *-------------------------------------------------------------------------
 */
static htri_t
H5FD__vfd_swmr_index_deserialize(const H5FD_vfd_swmr_t *file, H5FD_vfd_swmr_md_index *md_index,
                                 const H5FD_vfd_swmr_md_header *md_header)
{
    uint8_t *image;           /* Buffer */
    uint8_t *p = NULL;        /* Pointer to buffer */
    uint32_t stored_chksum;   /* Stored metadata checksum value */
    uint32_t computed_chksum; /* Computed metadata checksum value */
    unsigned i;               /* Local index variable */
    htri_t   ret_value = TRUE;
    ssize_t  nread;

    FUNC_ENTER_PACKAGE

    /* Allocate buffer for reading index */
    if (NULL == (image = H5MM_malloc(md_header->index_length)))
        HGOTO_ERROR(H5E_VFL, H5E_CANTALLOC, FAIL, "memory allocation failed for index's on disk image buffer")

    /* We may seek past EOF.  That's ok, the read(2) will catch that. */
    if (HDlseek(file->md_fd, (HDoff_t)md_header->index_offset, SEEK_SET) < 0)
        HGOTO_ERROR(H5E_VFL, H5E_SEEKERROR, FAIL, "unable to seek in metadata file")

    nread = HDread(file->md_fd, image, md_header->index_length);

    /* Try again if a signal interrupted the read. */
    if (nread == -1 && errno == EINTR)
        HGOTO_DONE(FALSE)

    /* We cannot recover from any other error by trying again,
     * so bail out.
     */
    if (nread == -1)
        HGOTO_ERROR(H5E_VFL, H5E_READERROR, FAIL, "error in reading the header in metadata file")

    /* Try again if the read was not full.
     *
     * XXX XXX XXX
     * A short read should not be possible under the protocol that
     * I intend to adopt: the writer will write(2) the new index.
     * In a second write(2), the header describing that index
     * will be written.  POSIX will guarantee that the former
     * write is visible before the latter.  Under the protocol,
     * there should always be `index_length` bytes available to
     * read at `index_offset`.  If not, the reader should treat it
     * like an unrecoverable error instead of retrying.
     */
    if ((size_t)nread < md_header->index_length)
        HGOTO_DONE(FALSE)

    /* If the index magic is incorrect, then assume that is a
     * temporary error and try again.
     *
     * XXX XXX XXX
     * Under the new protocol, where the index is written in
     * one write(2), and the header is written in a distinct
     * second write(2), and the header and index are read in
     * the reverse order, the index magic usually will be intact.
     *
     * It is possible under the new protocol that we read
     * the header on tick `t`, then an arbitrary delay
     * occurs (the user taps Control-Z, say), and then we
     * read the index on tick `t + max_lag + 1` or later.
     * In the mean time, the index may have moved, and its
     * storage may have been reused.  In that case, we could
     * read bad magic.  It's possible to recover by
     * re-reading the header.
     */
    if (HDmemcmp(image, H5FD_MD_INDEX_MAGIC, H5_SIZEOF_MAGIC) != 0)
        HGOTO_DONE(FALSE)

    /* Verify stored and computed checksums are equal */
    H5F_get_checksums(image, md_header->index_length, &stored_chksum, &computed_chksum);

    if (stored_chksum != computed_chksum)
        HGOTO_DONE(FALSE);

    p = image + H5_SIZEOF_MAGIC;

    /* Deserialize the index info: tick number, number of entries, entries,
     * checksum
     */
    UINT64DECODE(p, md_index->tick_num);
    UINT32DECODE(p, md_index->num_entries);

    /* Read index entries */
    if (md_index->num_entries) {
        /* Allocate memory for index entries */
        md_index->entries = H5FL_SEQ_CALLOC(H5FD_vfd_swmr_idx_entry_t, md_index->num_entries);
        if (NULL == md_index->entries)
            HGOTO_ERROR(H5E_VFL, H5E_CANTALLOC, FAIL, "memory allocation failed for index entries")

        /* Decode index entries */
        for (i = 0; i < md_index->num_entries; i++) {
            UINT32DECODE(p, md_index->entries[i].hdf5_page_offset);
            UINT32DECODE(p, md_index->entries[i].md_file_page_offset);
            UINT32DECODE(p, md_index->entries[i].length);
            UINT32DECODE(p, md_index->entries[i].checksum);
        }
    }
    else
        md_index->entries = NULL;

    /* Checksum is already valid */
    UINT32DECODE(p, stored_chksum);

    /* Sanity check */
    HDassert((size_t)(p - image) <= md_header->index_length);

done:
    if (image != NULL)
        image = H5MM_xfree(image);

    if (ret_value == FAIL && md_index->entries != NULL) {

        HDassert(md_index->num_entries != 0);

        md_index->entries = H5FL_SEQ_FREE(H5FD_vfd_swmr_idx_entry_t, md_index->entries);
    }

    FUNC_LEAVE_NOAPI(ret_value)

} /* H5FD__vfd_swmr_index_deserialize() */

/*-------------------------------------------------------------------------
 * Function:    H5FD_vfd_swmr_get_tick_and_idx()
 *
 * Purpose:     Retrieve tick_num, num_entries and index from the metadata
 *              file
 *
 *              --If the parameter "reload_hdr_and_index" is true, load and
 *                decode the header and index via
 *                H5FD__vfd_swmr_load_hdr_and_idx(), which may replace the
 *                VFD's local copies of header and index with the
 *                latest info read.
 *
 *              --Return tick_num, num_entries and index from the VFD's
 *                local copies.
 *
 * Return:      SUCCEED/FAIL
 *
 * Programmer:  Vailin Choi
 *
 *-------------------------------------------------------------------------
 */
herr_t
H5FD_vfd_swmr_get_tick_and_idx(H5FD_t *_file, hbool_t reload_hdr_and_index, uint64_t *tick_ptr,
                               uint32_t *num_entries_ptr, H5FD_vfd_swmr_idx_entry_t index[])
{
    H5FD_vfd_swmr_t *file      = (H5FD_vfd_swmr_t *)_file; /* VFD SWMR file struct */
    herr_t           ret_value = SUCCEED;                  /* Return value  */

    HDassert(index == NULL || num_entries_ptr != NULL);

    FUNC_ENTER_NOAPI(FAIL)

    /* Load and decode the header and index as indicated */
    if (reload_hdr_and_index && H5FD__vfd_swmr_load_hdr_and_idx(file, FALSE) < 0)
        HGOTO_ERROR(H5E_VFL, H5E_CANTLOAD, FAIL, "unable to load/decode md header and index")

    /* Return tick_num */
    if (tick_ptr != NULL)
        *tick_ptr = file->md_header.tick_num;

    if (index != NULL) {

        if (*num_entries_ptr < file->md_index.num_entries)
            HGOTO_ERROR(H5E_VFL, H5E_CANTLOAD, FAIL, "not enough space to copy index")

        HDmemcpy(index, file->md_index.entries,
                 (file->md_index.num_entries * sizeof(file->md_index.entries[0])));
    }

    if (num_entries_ptr != NULL)
        *num_entries_ptr = file->md_index.num_entries;

done:

    FUNC_LEAVE_NOAPI(ret_value)

} /* H5FD_vfd_swmr_get_tick_and_idx() */

/*-------------------------------------------------------------------------
 * Function:    H5FD_vfd_swmr_dump_status
 *
 * Purpose:     Dump a variety of information about the vfd swmr reader
 *              vfd to stderr for debugging purposes.
 *
 * Return:      SUCCEED/FAIL
 *
 *-------------------------------------------------------------------------
 */
void
H5FD_vfd_swmr_dump_status(H5FD_t *_file, uint64_t page)
{
    hbool_t                    in_index = FALSE;
    int                        i        = 0;
    uint32_t                   num_entries;
    H5FD_vfd_swmr_idx_entry_t *index;
    H5FD_vfd_swmr_t *          file = (H5FD_vfd_swmr_t *)_file; /* VFD SWMR file struct */

    FUNC_ENTER_NOAPI_NOINIT_NOERR

    HDassert(file);

    index       = file->md_index.entries;
    num_entries = file->md_index.num_entries;

    while ((!in_index) && (i < (int)num_entries)) {

        if (index[i].hdf5_page_offset == page)
            in_index = TRUE;

        HDassert((i == 0) || (index[i - 1].hdf5_page_offset < index[i].hdf5_page_offset));

        i++;
    }

    HDfprintf(stderr, "fd: tick = %" PRIu64 ", index_len = %" PRIu32 ", page %" PRIu64 " in index = %s.\n",
              file->md_index.tick_num, num_entries, page, in_index ? "true" : "false");

    FUNC_LEAVE_NOAPI_VOID

} /* H5FD_vfd_swmr_dump_status() */

/*-------------------------------------------------------------------------
 * Function:    H5FD_vfd_swmr_set_pb_configured
 *
 * Purpose:     Set the pb_configured field.
 *
 *              This notifies the VFD that the page buffer is configured,
 *              and that therefore all reads to the metadata file should
 *              read complete pages or multi-page metadata entries.
 *
 *              This function in necessary because we haven't modified
 *              the file open code to configure the page buffer prior
 *              to any file I/O when opening a file VFD SWMR reader.
 *              Once this is done, this function should be removed.
 *
 * Return:      VOID
 *
 * Programmer:  JRM -- 1/29/19
 *
 *-------------------------------------------------------------------------
 */
void
H5FD_vfd_swmr_set_pb_configured(H5FD_t *_file)
{
    H5FD_vfd_swmr_t *file = (H5FD_vfd_swmr_t *)_file; /* VFD SWMR file struct */

    FUNC_ENTER_NOAPI_NOINIT_NOERR

    HDassert(file);

    file->pb_configured = TRUE;

    FUNC_LEAVE_NOAPI_VOID

} /* H5FD_vfd_swmr_set_pb_configured() */

/*-------------------------------------------------------------------------
 * Function:    H5FD_vfd_swmr_record_elapsed_ticks
 *
 * Purpose:     In the histogram of ticks spent in API calls, increase
 *              the bucket for `elapsed` ticks by one.
 *
 * Return:      VOID
 *
 * Programmer:  JRM -- 1/29/19
 *
 *-------------------------------------------------------------------------
 */
void
H5FD_vfd_swmr_record_elapsed_ticks(H5FD_t *_file, uint64_t elapsed)
{
    FUNC_ENTER_NOAPI_NOINIT_NOERR

    H5FD_vfd_swmr_t *file = (H5FD_vfd_swmr_t *)_file;

    uint32_t elapsed_idx = MIN(elapsed, file->api_elapsed_nbuckets);

    file->api_elapsed_ticks[elapsed_idx]++;

    FUNC_LEAVE_NOAPI_VOID
} /* end H5FD_vfd_swmr_record_elapsed_ticks() */

/*-------------------------------------------------------------------------
 * Function:    H5FD_vfd_swmr_get_md_name
 *
 * Purpose:     To retrieve the metadata file's full name
 *
 * Return:      VOID
 *
 * Programmer:  Vailin Choi; 02/18/2022
 *
 *-------------------------------------------------------------------------
 *
 */
void
H5FD_vfd_swmr_get_md_path_name(H5FD_t *_file, char **name)
{
    FUNC_ENTER_NOAPI_NOINIT_NOERR

    H5FD_vfd_swmr_t *file = (H5FD_vfd_swmr_t *)_file;

    *name = H5MM_xstrdup(file->md_file_path_name);

    FUNC_LEAVE_NOAPI_VOID

} /* H5FD_vfd_swmr_get_md_path_name() */

/*-------------------------------------------------------------------------
 * Function:    H5FD_vfd_swmr_get_make_believe
 *
 * Purpose:     To retrieve the value of make_believe
 *
 * Return:      TRUE/FALSE
 *
 * Programmer:  Vailin Choi; 02/18/2022
 *
 *-------------------------------------------------------------------------
 *
 */
hbool_t
H5FD_vfd_swmr_get_make_believe(H5FD_t *_file)
{
    H5FD_vfd_swmr_t *file = (H5FD_vfd_swmr_t *)_file;

    FUNC_ENTER_NOAPI_NOINIT_NOERR

    HDassert(file);

    FUNC_LEAVE_NOAPI(file->make_believe)

} /* H5FD_vfd_swmr_get_make_believe() */

/*-------------------------------------------------------------------------
 * Function:    H5FD_vfd_swmr_set_make_believe
 *
 * Purpose:     To set the VFD's make believe to the
 *              parameter "make_believe"
 *
 * Return:      VOID
 *
 * Programmer:  Vailin Choi; 02/18/2022
 *
 *-------------------------------------------------------------------------
 *
 */
void
H5FD_vfd_swmr_set_make_believe(H5FD_t *_file, hbool_t make_believe)
{
    FUNC_ENTER_NOAPI_NOINIT_NOERR

    H5FD_vfd_swmr_t *file = (H5FD_vfd_swmr_t *)_file;

    HDassert(file);

    /* Set return value */
    file->make_believe = make_believe;

    FUNC_LEAVE_NOAPI_VOID

} /* H5FD_vfd_swmr_make_believe() */

/*-------------------------------------------------------------------------
 * Function:    H5FD_vfd_swmr_assess_make_believe
 *
 * Purpose:     To determine whether continuing with make_believe or not.
 *              Return TRUE:
 *              --if metadata file does not exist, continue with make_believe
 *              Return FALSE:
 *              --if metadata file exists and can be opened successfully,
 *                discontinue with make_believe
 *              Return FAIL:
 *              --error in opening the metadata file
 *
 *
 * Return:      TRUE/FALSE/FAIL
 *
 * Programmer:  Vailin Choi; 02/18/2022
 *-------------------------------------------------------------------------
 */
htri_t
H5FD_vfd_swmr_assess_make_believe(H5FD_t *_file)
{
    H5FD_vfd_swmr_t *file = (H5FD_vfd_swmr_t *)_file; /* VFD SWMR file struct */
    h5_retry_t       retry;
    hbool_t          do_try;           /* more tries remain */
    htri_t           ret_value = TRUE; /* Return value  */

    FUNC_ENTER_NOAPI(FALSE)

    HDassert(file->make_believe);

    if (HDaccess(file->md_file_path_name, F_OK) >= 0) {
        /* MD file exists now, proceed to open it */
        HDassert(file->md_fd < 0);

        /* Retry on opening the metadata file */
        for (do_try         = H5_retry_init(&retry, H5FD_VFD_SWMR_MD_FILE_RETRY_MAX, H5_RETRY_DEFAULT_MINIVAL,
                                    H5_RETRY_DEFAULT_MAXIVAL);
             do_try; do_try = H5_retry_next(&retry)) {
            if ((file->md_fd = HDopen(file->md_file_path_name, O_RDONLY)) >= 0)
                break;
        }

        /* Exhaust all retries for opening the md file */
        if (!do_try)
            HGOTO_ERROR(H5E_VFL, H5E_OPENERROR, FAIL,
                        "unable to open the metadata file after all retry attempts");

        /* Succeed in opening the MD file, discontinue make_believe */
        ret_value = FALSE;
    }

done:
    FUNC_LEAVE_NOAPI(ret_value)

} /* end H5FD_vfd_swmr_assess_make_believe() */<|MERGE_RESOLUTION|>--- conflicted
+++ resolved
@@ -285,13 +285,8 @@
  *
  *-------------------------------------------------------------------------
  */
-<<<<<<< HEAD
 static herr_t 
 H5FD__vfd_swmr_build_md_path_name(H5F_vfd_swmr_config_t *config, const char *hdf5_filename, char *name /*out*/)
-=======
-static herr_t
-H5FD_vfd_swmr_build_md_path_name(H5F_vfd_swmr_config_t *config, const char *hdf5_filename, char *name /*out*/)
->>>>>>> 3ed0a0ee
 {
     size_t tot_len   = 0;
     size_t tmp_len   = 0;
@@ -308,26 +303,15 @@
         HDstrcat(name, "/");
     }
 
-<<<<<<< HEAD
     if((tmp_len = HDstrlen(config->md_file_name)) != 0) {
         if((tot_len += tmp_len) > H5F__MAX_VFD_SWMR_FILE_NAME_LEN)
             HGOTO_ERROR(H5E_FILE, H5E_CANTCOPY, FAIL, "md_file_path and md_file_name exceeds maximum");
-=======
-    if ((tmp_len = HDstrlen(config->md_file_name)) != 0) {
-        if ((tot_len += tmp_len) > H5F__MAX_VFD_SWMR_FILE_NAME_LEN)
-            HGOTO_ERROR(H5E_FILE, H5E_CANTCOPY, FAIL, "md_file_path and md_file_name exceeds maxiumum");
->>>>>>> 3ed0a0ee
         HDstrcat(name, config->md_file_name);
     }
     else {
         /* Automatic generation of metadata file name based on hdf5_filename + '.md' */
-<<<<<<< HEAD
         if((tot_len += (HDstrlen(hdf5_filename) + 3)) > H5F__MAX_VFD_SWMR_FILE_NAME_LEN)
             HGOTO_ERROR(H5E_FILE, H5E_CANTCOPY, FAIL, "md_file_path and md_file_name maximum");
-=======
-        if ((tot_len += (HDstrlen(hdf5_filename) + 3)) > H5F__MAX_VFD_SWMR_FILE_NAME_LEN)
-            HGOTO_ERROR(H5E_FILE, H5E_CANTCOPY, FAIL, "md_file_path and md_file_name maxiumum");
->>>>>>> 3ed0a0ee
 
         HDstrcat(name, hdf5_filename);
         HDstrcat(name, VFD_SWMR_MD_SUFFIX);
@@ -370,11 +354,7 @@
 
     FUNC_LEAVE_NOAPI_VOID
 
-<<<<<<< HEAD
 }  /* H5FD__vfd_swmr_create_make_believe_data() */
-=======
-} /* H5FD_vfd_swmr_create_make_believe_data() */
->>>>>>> 3ed0a0ee
 
 /*-------------------------------------------------------------------------
  * Function:    H5FD__vfd_swmr_open
@@ -438,11 +418,7 @@
     file->hdf5_filename[sizeof(file->hdf5_filename) - 1] = '\0';
 
     /* Retain a copy of the metadata file name */
-<<<<<<< HEAD
     if(H5FD__vfd_swmr_build_md_path_name(vfd_swmr_config, name, file->md_file_path_name) < 0)
-=======
-    if (H5FD_vfd_swmr_build_md_path_name(vfd_swmr_config, name, file->md_file_path_name) < 0)
->>>>>>> 3ed0a0ee
         HGOTO_ERROR(H5E_VFL, H5E_OPENERROR, NULL, "building md_file_path and md_file_name failed")
 
     file->md_file_path_name[sizeof(file->md_file_path_name) - 1] = '\0';
