/* * * * * * * * * * * * * * * * * * * * * * * * * * * * * * * * * * * * * * *
 * Copyright by The HDF Group.                                               *
 * Copyright by the Board of Trustees of the University of Illinois.         *
 * All rights reserved.                                                      *
 *                                                                           *
 * This file is part of HDF5.  The full HDF5 copyright notice, including     *
 * terms governing use, modification, and redistribution, is contained in    *
 * the COPYING file, which can be found at the root of the source code       *
 * distribution tree, or in https://www.hdfgroup.org/licenses.               *
 * If you do not have access to either file, you may request a copy from     *
 * help@hdfgroup.org.                                                        *
 * * * * * * * * * * * * * * * * * * * * * * * * * * * * * * * * * * * * * * */

/*-------------------------------------------------------------------------
 *
 * Created:		H5SMcache.c
 *			Nov 13 2006
 *			James Laird
 *
 * Purpose:		Implement shared message metadata cache methods.
 *
 *-------------------------------------------------------------------------
 */

/****************/
/* Module Setup */
/****************/

#include "H5SMmodule.h" /* This source code file is part of the H5SM module */

/***********/
/* Headers */
/***********/
#include "H5Eprivate.h"  /* Error handling		  	*/
#include "H5Fprivate.h"  /* File access                          */
#include "H5FLprivate.h" /* Free Lists                           */
#include "H5MFprivate.h" /* File memory management		*/
#include "H5MMprivate.h" /* Memory management			*/
#include "H5SMpkg.h"     /* Shared object header messages        */
#include "H5WBprivate.h" /* Wrapped Buffers                      */

/****************/
/* Local Macros */
/****************/

/******************/
/* Local Typedefs */
/******************/

/********************/
/* Local Prototypes */
/********************/

/* Metadata cache (H5AC) callbacks */
static herr_t H5SM__cache_table_get_initial_load_size(void *udata, size_t *image_len);
static htri_t H5SM__cache_table_verify_chksum(const void *image_ptr, size_t len, void *udata_ptr);
static void * H5SM__cache_table_deserialize(const void *image, size_t len, void *udata, hbool_t *dirty);
static herr_t H5SM__cache_table_image_len(const void *thing, size_t *image_len);
static herr_t H5SM__cache_table_serialize(const H5F_t *f, void *image, size_t len, void *thing);
static herr_t H5SM__cache_table_free_icr(void *thing);

static herr_t H5SM__cache_list_get_initial_load_size(void *udata, size_t *image_len);
static htri_t H5SM__cache_list_verify_chksum(const void *image_ptr, size_t len, void *udata_ptr);
static void * H5SM__cache_list_deserialize(const void *image, size_t len, void *udata, hbool_t *dirty);
static herr_t H5SM__cache_list_image_len(const void *thing, size_t *image_len);
static herr_t H5SM__cache_list_serialize(const H5F_t *f, void *image, size_t len, void *thing);
static herr_t H5SM__cache_list_free_icr(void *thing);

/*********************/
/* Package Variables */
/*********************/

/* H5SM inherits cache-like properties from H5AC */
const H5AC_class_t H5AC_SOHM_TABLE[1] = {{
    H5AC_SOHM_TABLE_ID,                      /* Metadata client ID */
    "shared message table",                  /* Metadata client name (for debugging) */
    H5FD_MEM_SOHM_TABLE,                     /* File space memory type for client */
    H5AC__CLASS_NO_FLAGS_SET,                /* Client class behavior flags */
    H5SM__cache_table_get_initial_load_size, /* 'get_initial_load_size' callback */
    NULL,                                    /* 'get_final_load_size' callback */
    H5SM__cache_table_verify_chksum,         /* 'verify_chksum' callback */
    H5SM__cache_table_deserialize,           /* 'deserialize' callback */
    H5SM__cache_table_image_len,             /* 'image_len' callback */
    NULL,                                    /* 'pre_serialize' callback */
    H5SM__cache_table_serialize,             /* 'serialize' callback */
    NULL,                                    /* 'notify' callback */
    H5SM__cache_table_free_icr,              /* 'free_icr' callback */
    NULL,                                    /* 'fsf_size' callback */
}};

const H5AC_class_t H5AC_SOHM_LIST[1] = {{
    H5AC_SOHM_LIST_ID,                      /* Metadata client ID */
    "shared message list",                  /* Metadata client name (for debugging) */
    H5FD_MEM_SOHM_TABLE,                    /* File space memory type for client */
    H5AC__CLASS_NO_FLAGS_SET,               /* Client class behavior flags */
    H5SM__cache_list_get_initial_load_size, /* 'get_initial_load_size' callback */
    NULL,                                   /* 'get_final_load_size' callback */
    H5SM__cache_list_verify_chksum,         /* 'verify_chksum' callback */
    H5SM__cache_list_deserialize,           /* 'deserialize' callback */
    H5SM__cache_list_image_len,             /* 'image_len' callback */
    NULL,                                   /* 'pre_serialize' callback */
    H5SM__cache_list_serialize,             /* 'serialize' callback */
    NULL,                                   /* 'notify' callback */
    H5SM__cache_list_free_icr,              /* 'free_icr' callback */
    NULL,                                   /* 'fsf_size' callback */
}};

/*****************************/
/* Library Private Variables */
/*****************************/

/*******************/
/* Local Variables */
/*******************/

/*-------------------------------------------------------------------------
 * Function:    H5SM__cache_table_get_initial_load_size()
 *
 * Purpose:	Return the size of the master table of Shared Object Header
 *		Message indexes on disk.
 *
 * Return:      Success:        SUCCEED
 *              Failure:        FAIL
 *
 * Programmer:  John Mainzer
 *              7/28/14
 *
 *-------------------------------------------------------------------------
 */
static herr_t
H5SM__cache_table_get_initial_load_size(void *_udata, size_t *image_len)
{
    const H5SM_table_cache_ud_t *udata = (const H5SM_table_cache_ud_t *)_udata; /* User data for callback */

    FUNC_ENTER_STATIC_NOERR

    /* Check arguments */
    HDassert(udata);
    HDassert(udata->f);
    HDassert(image_len);

    /* Set the image length size */
    *image_len = H5SM_TABLE_SIZE(udata->f);

    FUNC_LEAVE_NOAPI(SUCCEED)
} /* end H5SM__cache_table_get_initial_load_size() */

/*-------------------------------------------------------------------------
 * Function:    H5SM__cache_table_verify_chksum
 *
 * Purpose:     Verify the computed checksum of the data structure is the
 *              same as the stored chksum.
 *
 * Return:      Success:        TRUE/FALSE
 *              Failure:        Negative
 *
 * Programmer: 	Vailin Choi; Aug 2015
 *
 *-------------------------------------------------------------------------
 */
htri_t
H5SM__cache_table_verify_chksum(const void *_image, size_t len, void H5_ATTR_UNUSED *_udata)
{
    const uint8_t *image = (const uint8_t *)_image; /* Pointer into raw data buffer */
    uint32_t       stored_chksum;                   /* Stored metadata checksum value */
    uint32_t       computed_chksum;                 /* Computed metadata checksum value */
    htri_t         ret_value = TRUE;                /* Return value */

    FUNC_ENTER_STATIC_NOERR

    /* Check arguments */
    HDassert(image);

    /* Get stored and computed checksums */
    H5F_get_checksums(image, len, &stored_chksum, &computed_chksum);

    if (stored_chksum != computed_chksum)
        ret_value = FALSE;

    FUNC_LEAVE_NOAPI(ret_value)
} /* end H5SM__cache_table_verify_chksum() */

/*-------------------------------------------------------------------------
 * Function:    H5SM__cache_table_deserialize
 *
 * Purpose:	Given a buffer containing the on disk representation of the
 *		master table of Shared Object Header Message indexes, deserialize
 *		the table, copy the contents into a newly allocated instance of
 *		H5SM_master_table_t, and return a pointer to the new instance.
 *
 * Return:      Success:        Pointer to in core representation
 *              Failure:        NULL
 *
 * Programmer:  John Mainzer
 *              7/28/14
 *
 *-------------------------------------------------------------------------
 */
static void *
H5SM__cache_table_deserialize(const void *_image, size_t H5_ATTR_NDEBUG_UNUSED len, void *_udata,
                              hbool_t H5_ATTR_UNUSED *dirty)
{
    H5F_t *                f;            /* File pointer -- from user data */
    H5SM_master_table_t *  table = NULL; /* Shared message table that we deserializing */
    H5SM_table_cache_ud_t *udata = (H5SM_table_cache_ud_t *)_udata; /* Pointer to user data */
    const uint8_t *        image = (const uint8_t *)_image;         /* Pointer into input buffer */
    uint32_t               stored_chksum;                           /* Stored metadata checksum value */
    size_t                 u;                                       /* Counter variable for index headers */
    void *                 ret_value = NULL;                        /* Return value */

    FUNC_ENTER_STATIC

    /* Check arguments */
    HDassert(image);
    HDassert(len > 0);
    HDassert(udata);
    HDassert(udata->f);
    f = udata->f;
    HDassert(dirty);

    /* Verify that we're reading version 0 of the table; this is the only
     * version defined so far.
     */
    HDassert(H5F_SOHM_VERS(f) == HDF5_SHAREDHEADER_VERSION);

    /* Allocate space for the master table in memory */
    if (NULL == (table = H5FL_CALLOC(H5SM_master_table_t)))
        HGOTO_ERROR(H5E_SOHM, H5E_NOSPACE, NULL, "memory allocation failed")

    /* Read number of indexes and version from file superblock */
    table->num_indexes = H5F_SOHM_NINDEXES(f);
    HDassert(table->num_indexes > 0);

    /* Compute the size of the SOHM table header on disk.  This is the "table"
     * itself plus each index within the table
     */
    table->table_size = H5SM_TABLE_SIZE(f);
    HDassert(table->table_size == len);

    /* Check magic number */
<<<<<<< HEAD
    if (HDmemcmp(image, H5SM_TABLE_MAGIC, (size_t)H5_SIZEOF_MAGIC))
=======
    if (HDmemcmp(image, H5SM_TABLE_MAGIC, (size_t)H5_SIZEOF_MAGIC) != 0)
>>>>>>> 18bbd3f0
        HGOTO_ERROR(H5E_SOHM, H5E_CANTLOAD, NULL, "bad SOHM table signature")
    image += H5_SIZEOF_MAGIC;

    /* Allocate space for the index headers in memory*/
    if (NULL == (table->indexes =
                     (H5SM_index_header_t *)H5FL_ARR_MALLOC(H5SM_index_header_t, (size_t)table->num_indexes)))
        HGOTO_ERROR(H5E_SOHM, H5E_NOSPACE, NULL, "memory allocation failed for SOHM indexes")

    /* Read in the index headers */
    for (u = 0; u < table->num_indexes; ++u) {
        /* Verify correct version of index list */
        if (H5SM_LIST_VERSION != *image++)
            HGOTO_ERROR(H5E_SOHM, H5E_VERSION, NULL, "bad shared message list version number")

        /* Type of the index (list or B-tree) */
        table->indexes[u].index_type = (H5SM_index_type_t)*image++;

        /* Type of messages in the index */
        UINT16DECODE(image, table->indexes[u].mesg_types);

        /* Minimum size of message to share */
        UINT32DECODE(image, table->indexes[u].min_mesg_size);

        /* List cutoff; fewer than this number and index becomes a list */
        UINT16DECODE(image, table->indexes[u].list_max);

        /* B-tree cutoff; more than this number and index becomes a B-tree */
        UINT16DECODE(image, table->indexes[u].btree_min);

        /* Number of messages shared */
        UINT16DECODE(image, table->indexes[u].num_messages);

        /* Address of the actual index */
        H5F_addr_decode(f, &image, &(table->indexes[u].index_addr));

        /* Address of the index's heap */
        H5F_addr_decode(f, &image, &(table->indexes[u].heap_addr));

        /* Compute the size of a list index for this SOHM index */
        table->indexes[u].list_size = H5SM_LIST_SIZE(f, table->indexes[u].list_max);
    } /* end for */

    /* checksum verification already done in verify_chksum cb */

    /* Read in checksum */
    UINT32DECODE(image, stored_chksum);

    /* Sanity check */
    HDassert((size_t)(image - (const uint8_t *)_image) == table->table_size);

    /* Set return value */
    ret_value = table;

done:
    if (!ret_value && table)
<<<<<<< HEAD
        if (H5SM_table_free(table) < 0)
=======
        if (H5SM__table_free(table) < 0)
>>>>>>> 18bbd3f0
            HDONE_ERROR(H5E_SOHM, H5E_CANTFREE, NULL, "unable to destroy sohm table")

    FUNC_LEAVE_NOAPI(ret_value)
} /* end H5SM__cache_table_deserialize() */

/*-------------------------------------------------------------------------
 * Function:    H5SM__cache_table_image_len
 *
 * Purpose:	Compute the size in bytes of the specified instance of
 *		H5SM_master_table_t on disk, and return it in *image_len.
 *		On failure, the value of *image_len is undefined.
 *
 * Return:      Success:        SUCCEED
 *              Failure:        FAIL
 *
 * Programmer:  John Mainzer
 *              7/28/14
 *
 *-------------------------------------------------------------------------
 */
static herr_t
H5SM__cache_table_image_len(const void *_thing, size_t *image_len)
{
    const H5SM_master_table_t *table =
        (const H5SM_master_table_t *)_thing; /* Shared message table to query */

    FUNC_ENTER_STATIC_NOERR

    /* Check arguments */
    HDassert(table);
    HDassert(table->cache_info.magic == H5C__H5C_CACHE_ENTRY_T_MAGIC);
    HDassert(table->cache_info.type == H5AC_SOHM_TABLE);
    HDassert(image_len);

    *image_len = table->table_size;

    FUNC_LEAVE_NOAPI(SUCCEED)
} /* end H5SM__cache_table_image_len() */

/*-------------------------------------------------------------------------
 * Function:    H5SM__cache_table_serialize
 *
 * Purpose:	Serialize the contents of the supplied shared message table, and
 *		load this data into the supplied buffer.
 *
 * Return:      Success:        SUCCEED
 *              Failure:        FAIL
 *
 * Programmer:  John Mainzer
 *              7/28/14
 *
 *-------------------------------------------------------------------------
 */
static herr_t
H5SM__cache_table_serialize(const H5F_t *f, void *_image, size_t H5_ATTR_NDEBUG_UNUSED len, void *_thing)
{
    H5SM_master_table_t *table = (H5SM_master_table_t *)_thing; /* Shared message table to encode */
    uint8_t *            image = (uint8_t *)_image;             /* Pointer into raw data buffer */
    uint32_t             computed_chksum;                       /* Computed metadata checksum value */
    size_t               u;                                     /* Counter variable */

    FUNC_ENTER_STATIC_NOERR

    /* Check arguments */
    HDassert(f);
    HDassert(image);
    HDassert(table);
    HDassert(table->cache_info.magic == H5C__H5C_CACHE_ENTRY_T_MAGIC);
    HDassert(table->cache_info.type == H5AC_SOHM_TABLE);
    HDassert(table->table_size == len);

    /* Verify that we're writing version 0 of the table; this is the only
     * version defined so far.
     */
    HDassert(H5F_SOHM_VERS(f) == HDF5_SHAREDHEADER_VERSION);

    /* Encode magic number */
    H5MM_memcpy(image, H5SM_TABLE_MAGIC, (size_t)H5_SIZEOF_MAGIC);
    image += H5_SIZEOF_MAGIC;

    /* Encode each index header */
    for (u = 0; u < table->num_indexes; ++u) {
        /* Version for this list */
        *image++ = H5SM_LIST_VERSION;

        /* Is message index a list or a B-tree? */
        *image++ = (uint8_t)table->indexes[u].index_type;

        /* Type of messages in the index */
        UINT16ENCODE(image, table->indexes[u].mesg_types);

        /* Minimum size of message to share */
        UINT32ENCODE(image, table->indexes[u].min_mesg_size);

        /* List cutoff; fewer than this number and index becomes a list */
        UINT16ENCODE(image, table->indexes[u].list_max);

        /* B-tree cutoff; more than this number and index becomes a B-tree */
        UINT16ENCODE(image, table->indexes[u].btree_min);

        /* Number of messages shared */
        UINT16ENCODE(image, table->indexes[u].num_messages);

        /* Address of the actual index */
        H5F_addr_encode(f, &image, table->indexes[u].index_addr);

        /* Address of the index's heap */
        H5F_addr_encode(f, &image, table->indexes[u].heap_addr);
    } /* end for */

    /* Compute checksum on buffer */
    computed_chksum = H5_checksum_metadata(_image, (table->table_size - H5SM_SIZEOF_CHECKSUM), 0);
    UINT32ENCODE(image, computed_chksum);

    /* sanity check */
    HDassert((size_t)(image - ((uint8_t *)_image)) == table->table_size);

    FUNC_LEAVE_NOAPI(SUCCEED)
} /* end H5SM__cache_table_serialize() */

/*****************************************/
/* no H5SM_cache_table_notify() function */
/*****************************************/

/*-------------------------------------------------------------------------
 * Function:    H5SM__cache_table_free_icr
 *
 * Purpose:	Free memory used by the SOHM table.
 *
 * Note:	The metadata cache sets the object's cache_info.magic to
 *		H5C__H5C_CACHE_ENTRY_T_BAD_MAGIC before calling a free_icr
 *		callback (checked in assert).
 *
 * Return:      Success:        SUCCEED
 *              Failure:        FAIL
 *
 * Programmer:  John Mainzer
 *              7/28/14
 *
 *-------------------------------------------------------------------------
 */
static herr_t
H5SM__cache_table_free_icr(void *_thing)
{
    H5SM_master_table_t *table     = (H5SM_master_table_t *)_thing; /* Shared message table to release */
    herr_t               ret_value = SUCCEED;                       /* Return value */

    FUNC_ENTER_STATIC

    /* Check arguments */
    HDassert(table);
    HDassert(table->cache_info.magic == H5C__H5C_CACHE_ENTRY_T_BAD_MAGIC);
    HDassert(table->cache_info.type == H5AC_SOHM_TABLE);

    /* Destroy Shared Object Header Message table */
<<<<<<< HEAD
    if (H5SM_table_free(table) < 0)
=======
    if (H5SM__table_free(table) < 0)
>>>>>>> 18bbd3f0
        HGOTO_ERROR(H5E_SOHM, H5E_CANTRELEASE, FAIL, "unable to free shared message table")

done:
    FUNC_LEAVE_NOAPI(ret_value)
} /* end H5SM_cache_table_free_icr() */

/*-------------------------------------------------------------------------
 * Function:    H5SM__cache_list_get_initial_load_size()
 *
 * Purpose:	Return the on disk size of list of SOHM messages.  In this case,
 *		we simply look up the size in the user data, and return that value
 *		in *image_len.
 *
 * Return:      Success:        SUCCEED
 *              Failure:        FAIL
 *
 * Programmer:  John Mainzer
 *              7/28/14
 *
 *-------------------------------------------------------------------------
 */
static herr_t
H5SM__cache_list_get_initial_load_size(void *_udata, size_t *image_len)
{
    const H5SM_list_cache_ud_t *udata = (const H5SM_list_cache_ud_t *)_udata; /* User data for callback */

    FUNC_ENTER_STATIC_NOERR

    /* Check arguments */
    HDassert(udata);
    HDassert(udata->header);
    HDassert(udata->header->list_size > 0);
    HDassert(image_len);

    /* Set the image length size */
    *image_len = udata->header->list_size;

    FUNC_LEAVE_NOAPI(SUCCEED)
} /* end H5SM__cache_list_get_initial_load_size() */

/*-------------------------------------------------------------------------
 * Function:	H5SM__cache_list_verify_chksum
 *
 * Purpose:     Verify the computed checksum of the data structure is the
 *              same as the stored chksum.
 *
 * Return:      Success:        TRUE/FALSE
 *              Failure:        Negative
 *
 * Programmer:	Vailin Choi; Aug 2015
 *
 *-------------------------------------------------------------------------
 */
htri_t
H5SM__cache_list_verify_chksum(const void *_image, size_t H5_ATTR_UNUSED len, void *_udata)
{
    const uint8_t *       image = (const uint8_t *)_image;        /* Pointer into raw data buffer */
    H5SM_list_cache_ud_t *udata = (H5SM_list_cache_ud_t *)_udata; /* User data for callback */
    size_t                chk_size;         /* Exact size of the node with checksum at the end */
    uint32_t              stored_chksum;    /* Stored metadata checksum value */
    uint32_t              computed_chksum;  /* Computed metadata checksum value */
    htri_t                ret_value = TRUE; /* Return value */

    FUNC_ENTER_STATIC_NOERR

    /* Check arguments */
    HDassert(image);
    HDassert(udata);

    /* Exact size with checksum at the end */
    chk_size = H5SM_LIST_SIZE(udata->f, udata->header->num_messages);

    /* Get stored and computed checksums */
    H5F_get_checksums(image, chk_size, &stored_chksum, &computed_chksum);

    if (stored_chksum != computed_chksum)
        ret_value = FALSE;

    FUNC_LEAVE_NOAPI(ret_value)
} /* end H5SM__cache_list_verify_chksum() */

/*-------------------------------------------------------------------------
 * Function:    H5SM__cache_list_deserialize
 *
 * Purpose:	Given a buffer containing the on disk image of a list of
 *		SOHM message, deserialize the list, load it into a newly allocated
 *		instance of H5SM_list_t, and return a pointer to same.
 *
 * Return:      Success:        Pointer to in core representation
 *              Failure:        NULL
 *
 * Programmer:  John Mainzer
 *              7/28/14
 *
 *-------------------------------------------------------------------------
 */
static void *
H5SM__cache_list_deserialize(const void *_image, size_t H5_ATTR_NDEBUG_UNUSED len, void *_udata,
                             hbool_t H5_ATTR_UNUSED *dirty)
{
    H5SM_list_t *         list  = NULL;                           /* The SOHM list being read in */
    H5SM_list_cache_ud_t *udata = (H5SM_list_cache_ud_t *)_udata; /* User data for callback */
    H5SM_bt2_ctx_t        ctx;                                    /* Message encoding context */
    const uint8_t *       image = (const uint8_t *)_image;        /* Pointer into input buffer */
    uint32_t              stored_chksum;                          /* Stored metadata checksum value */
    size_t                u;                                      /* Counter variable for messages in list */
    void *                ret_value = NULL;                       /* Return value */

    FUNC_ENTER_STATIC

    /* Check arguments */
    HDassert(image);
    HDassert(len > 0);
    HDassert(udata);
    HDassert(udata->header);
    HDassert(udata->header->list_size == len);
    HDassert(dirty);

    /* Allocate space for the SOHM list data structure */
    if (NULL == (list = H5FL_MALLOC(H5SM_list_t)))
        HGOTO_ERROR(H5E_SOHM, H5E_NOSPACE, NULL, "memory allocation failed")
    HDmemset(&list->cache_info, 0, sizeof(H5AC_info_t));

    /* Allocate list in memory as an array*/
    if (NULL == (list->messages = (H5SM_sohm_t *)H5FL_ARR_MALLOC(H5SM_sohm_t, udata->header->list_max)))
        HGOTO_ERROR(H5E_SOHM, H5E_NOSPACE, NULL, "file allocation failed for SOHM list")
    list->header = udata->header;

    /* Check magic number */
<<<<<<< HEAD
    if (HDmemcmp(image, H5SM_LIST_MAGIC, (size_t)H5_SIZEOF_MAGIC))
=======
    if (HDmemcmp(image, H5SM_LIST_MAGIC, (size_t)H5_SIZEOF_MAGIC) != 0)
>>>>>>> 18bbd3f0
        HGOTO_ERROR(H5E_SOHM, H5E_CANTLOAD, NULL, "bad SOHM list signature")
    image += H5_SIZEOF_MAGIC;

    /* Read messages into the list array */
    ctx.sizeof_addr = H5F_SIZEOF_ADDR(udata->f);
    for (u = 0; u < udata->header->num_messages; u++) {
        if (H5SM__message_decode(image, &(list->messages[u]), &ctx) < 0)
            HGOTO_ERROR(H5E_SOHM, H5E_CANTLOAD, NULL, "can't decode shared message")

        image += H5SM_SOHM_ENTRY_SIZE(udata->f);
    } /* end for */

    /* checksum verification already done in verify_chksum cb */

    /* Read in checksum */
    UINT32DECODE(image, stored_chksum);

    /* Sanity check */
    HDassert((size_t)(image - (const uint8_t *)_image) <= udata->header->list_size);

    /* Initialize the rest of the array */
    for (u = udata->header->num_messages; u < udata->header->list_max; u++)
        list->messages[u].location = H5SM_NO_LOC;

    /* Set return value */
    ret_value = list;

done:
    if (!ret_value && list) {
        if (list->messages)
            list->messages = H5FL_ARR_FREE(H5SM_sohm_t, list->messages);
        list = H5FL_FREE(H5SM_list_t, list);
    } /* end if */

    FUNC_LEAVE_NOAPI(ret_value)
} /* end H5SM__cache_list_deserialize() */

/*-------------------------------------------------------------------------
 * Function:    H5SM__cache_list_image_len
 *
 * Purpose:	Get the size of the shared message list on disk.
 *
 * Return:      Success:        SUCCEED
 *              Failure:        FAIL
 *
 * Programmer:  John Mainzer
 *              7/28/14
 *
 *-------------------------------------------------------------------------
 */
static herr_t
H5SM__cache_list_image_len(const void *_thing, size_t *image_len)
{
    const H5SM_list_t *list = (const H5SM_list_t *)_thing; /* Shared message list to query */

    FUNC_ENTER_STATIC_NOERR

    /* Check arguments */
    HDassert(list);
    HDassert(list->cache_info.magic == H5C__H5C_CACHE_ENTRY_T_MAGIC);
    HDassert(list->cache_info.type == H5AC_SOHM_LIST);
    HDassert(list->header);
    HDassert(image_len);

    *image_len = list->header->list_size;

    FUNC_LEAVE_NOAPI(SUCCEED)
} /* end H5SM__cache_list_image_len() */

/*-------------------------------------------------------------------------
 * Function:    H5SM__cache_list_serialize
 *
 * Purpose:	Serialize the contents of the supplied shared message list, and
 *		load this data into the supplied buffer.
 *
 * Return:      Success:        SUCCEED
 *              Failure:        FAIL
 *
 * Programmer:  John Mainzer
 *              7/28/14
 *
 *-------------------------------------------------------------------------
 */
static herr_t
H5SM__cache_list_serialize(const H5F_t *f, void *_image, size_t H5_ATTR_NDEBUG_UNUSED len, void *_thing)
{
    H5SM_list_t *  list = (H5SM_list_t *)_thing; /* Instance being serialized */
    H5SM_bt2_ctx_t ctx;                          /* Message encoding context */
    uint8_t *      image = (uint8_t *)_image;    /* Pointer into raw data buffer */
    uint32_t       computed_chksum;              /* Computed metadata checksum value */
    size_t         mesgs_serialized;             /* Number of messages serialized */
    size_t         u;                            /* Local index variable */
    herr_t         ret_value = SUCCEED;          /* Return value */

    FUNC_ENTER_STATIC

    /* Check arguments */
    HDassert(f);
    HDassert(image);
    HDassert(list);
    HDassert(list->cache_info.magic == H5C__H5C_CACHE_ENTRY_T_MAGIC);
    HDassert(list->cache_info.type == H5AC_SOHM_LIST);
    HDassert(list->header);
    HDassert(list->header->list_size == len);

    /* Encode magic number */
    H5MM_memcpy(image, H5SM_LIST_MAGIC, (size_t)H5_SIZEOF_MAGIC);
    image += H5_SIZEOF_MAGIC;

    /* serialize messages from the messages array */
    mesgs_serialized = 0;
    ctx.sizeof_addr  = H5F_SIZEOF_ADDR(f);
    for (u = 0; ((u < list->header->list_max) && (mesgs_serialized < list->header->num_messages)); u++) {
        if (list->messages[u].location != H5SM_NO_LOC) {
            if (H5SM__message_encode(image, &(list->messages[u]), &ctx) < 0)
                HGOTO_ERROR(H5E_SOHM, H5E_CANTFLUSH, FAIL, "unable to serialize shared message")

            image += H5SM_SOHM_ENTRY_SIZE(f);
            ++mesgs_serialized;
        } /* end if */
    }     /* end for */

    HDassert(mesgs_serialized == list->header->num_messages);

    /* Compute checksum on buffer */
    computed_chksum = H5_checksum_metadata(_image, (size_t)(image - (uint8_t *)_image), 0);
    UINT32ENCODE(image, computed_chksum);

    /* sanity check */
    HDassert((size_t)(image - (uint8_t *)_image) <= list->header->list_size);

    /* Clear memory */
    HDmemset(image, 0, (list->header->list_size - (size_t)(image - (uint8_t *)_image)));

done:
    FUNC_LEAVE_NOAPI(ret_value)
} /* end H5SM__cache_list_serialize() */

/****************************************/
/* no H5SM_cache_list_notify() function */
/****************************************/

/*-------------------------------------------------------------------------
 * Function:    H5SM__cache_list_free_icr
 *
 * Purpose:	Free all memory used by the list.
 *
 * Note:	The metadata cache sets the object's cache_info.magic to
 *		H5C__H5C_CACHE_ENTRY_T_BAD_MAGIC before calling a free_icr
 *		callback (checked in assert).
 *
 * Return:      Success:        SUCCEED
 *              Failure:        FAIL
 *
 * Programmer:  John Mainzer
 *              7/28/14
 *
 *-------------------------------------------------------------------------
 */
static herr_t
H5SM__cache_list_free_icr(void *_thing)
{
    H5SM_list_t *list      = (H5SM_list_t *)_thing; /* Shared message list to release */
    herr_t       ret_value = SUCCEED;               /* Return value */

    FUNC_ENTER_STATIC

    /* Check arguments */
    HDassert(list);
    HDassert(list->cache_info.magic == H5C__H5C_CACHE_ENTRY_T_BAD_MAGIC);
    HDassert(list->cache_info.type == H5AC_SOHM_LIST);

    /* Destroy Shared Object Header Message list */
<<<<<<< HEAD
    if (H5SM_list_free(list) < 0)
=======
    if (H5SM__list_free(list) < 0)
>>>>>>> 18bbd3f0
        HGOTO_ERROR(H5E_SOHM, H5E_CANTRELEASE, FAIL, "unable to free shared message list")

done:
    FUNC_LEAVE_NOAPI(ret_value)
} /* end H5O_cache_list_free_icr() */<|MERGE_RESOLUTION|>--- conflicted
+++ resolved
@@ -238,11 +238,7 @@
     HDassert(table->table_size == len);
 
     /* Check magic number */
-<<<<<<< HEAD
-    if (HDmemcmp(image, H5SM_TABLE_MAGIC, (size_t)H5_SIZEOF_MAGIC))
-=======
     if (HDmemcmp(image, H5SM_TABLE_MAGIC, (size_t)H5_SIZEOF_MAGIC) != 0)
->>>>>>> 18bbd3f0
         HGOTO_ERROR(H5E_SOHM, H5E_CANTLOAD, NULL, "bad SOHM table signature")
     image += H5_SIZEOF_MAGIC;
 
@@ -298,11 +294,7 @@
 
 done:
     if (!ret_value && table)
-<<<<<<< HEAD
-        if (H5SM_table_free(table) < 0)
-=======
         if (H5SM__table_free(table) < 0)
->>>>>>> 18bbd3f0
             HDONE_ERROR(H5E_SOHM, H5E_CANTFREE, NULL, "unable to destroy sohm table")
 
     FUNC_LEAVE_NOAPI(ret_value)
@@ -458,11 +450,7 @@
     HDassert(table->cache_info.type == H5AC_SOHM_TABLE);
 
     /* Destroy Shared Object Header Message table */
-<<<<<<< HEAD
-    if (H5SM_table_free(table) < 0)
-=======
     if (H5SM__table_free(table) < 0)
->>>>>>> 18bbd3f0
         HGOTO_ERROR(H5E_SOHM, H5E_CANTRELEASE, FAIL, "unable to free shared message table")
 
 done:
@@ -592,11 +580,7 @@
     list->header = udata->header;
 
     /* Check magic number */
-<<<<<<< HEAD
-    if (HDmemcmp(image, H5SM_LIST_MAGIC, (size_t)H5_SIZEOF_MAGIC))
-=======
     if (HDmemcmp(image, H5SM_LIST_MAGIC, (size_t)H5_SIZEOF_MAGIC) != 0)
->>>>>>> 18bbd3f0
         HGOTO_ERROR(H5E_SOHM, H5E_CANTLOAD, NULL, "bad SOHM list signature")
     image += H5_SIZEOF_MAGIC;
 
@@ -770,11 +754,7 @@
     HDassert(list->cache_info.type == H5AC_SOHM_LIST);
 
     /* Destroy Shared Object Header Message list */
-<<<<<<< HEAD
-    if (H5SM_list_free(list) < 0)
-=======
     if (H5SM__list_free(list) < 0)
->>>>>>> 18bbd3f0
         HGOTO_ERROR(H5E_SOHM, H5E_CANTRELEASE, FAIL, "unable to free shared message list")
 
 done:
