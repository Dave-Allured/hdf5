/* * * * * * * * * * * * * * * * * * * * * * * * * * * * * * * * * * * * * * *
 * Copyright by The HDF Group.                                               *
 * All rights reserved.                                                      *
 *                                                                           *
 * This file is part of HDF5.  The full HDF5 copyright notice, including     *
 * terms governing use, modification, and redistribution, is contained in    *
 * the COPYING file, which can be found at the root of the source code       *
 * distribution tree, or in https://www.hdfgroup.org/licenses.               *
 * If you do not have access to either file, you may request a copy from     *
 * help@hdfgroup.org.                                                        *
 * * * * * * * * * * * * * * * * * * * * * * * * * * * * * * * * * * * * * * */

/*
 * Programmer:	Quincey Koziol
 *		Saturday, September 12, 2015
 *
 * Purpose:	This file contains declarations which define macros for the
 *		H5E package.  Including this header means that the source file
 *		is part of the H5E package.
 */
#ifndef H5Emodule_H
#define H5Emodule_H

/* Define the proper control macros for the generic FUNC_ENTER/LEAVE and error
 *      reporting macros.
 */
#define H5E_MODULE
#define H5_MY_PKG      H5E
#define H5_MY_PKG_ERR  H5E_ERROR
#define H5_MY_PKG_INIT YES
<<<<<<< HEAD

#endif /* _H5Emodule_H */
=======

/**
 * \defgroup H5E H5E
 * \brief Error Handling Interface
 *
 * \details The Error interface provides error handling in the form of a stack.
 *          The \Code{FUNC_ENTER} macro clears the error stack whenever an
 *          interface function is entered. When an error is detected, an entry
 *          is pushed onto the stack. As the functions unwind, additional
 *          entries are pushed onto the stack. The API function will return some
 *          indication that an error occurred and the application can print the
 *          error stack.
 *
 *          Certain API functions in the \c H5E package, such as H5Eprint1(), do
 *          not clear the error stack. Otherwise, any function which does not
 *          have an underscore immediately after the package name will clear the
 *          error stack. For instance, H5Fopen() clears the error stack while
 *          \Code{H5F_open} does not.
 *
 *          An error stack has a fixed maximum size. If this size is exceeded
 *          then the stack will be truncated and only the inner-most functions
 *          will have entries on the stack. This is expected to be a rare
 *          condition.
 *
 *          Each thread has its own error stack, but since multi-threading has
 *          not been added to the library yet, this package maintains a single
 *          error stack. The error stack is statically allocated to reduce the
 *          complexity of handling errors within the \c H5E package.
 */

#endif /* H5Emodule_H */
>>>>>>> 18bbd3f0
<|MERGE_RESOLUTION|>--- conflicted
+++ resolved
@@ -28,10 +28,6 @@
 #define H5_MY_PKG      H5E
 #define H5_MY_PKG_ERR  H5E_ERROR
 #define H5_MY_PKG_INIT YES
-<<<<<<< HEAD
-
-#endif /* _H5Emodule_H */
-=======
 
 /**
  * \defgroup H5E H5E
@@ -62,5 +58,4 @@
  *          complexity of handling errors within the \c H5E package.
  */
 
-#endif /* H5Emodule_H */
->>>>>>> 18bbd3f0
+#endif /* H5Emodule_H */