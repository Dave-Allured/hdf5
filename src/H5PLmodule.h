--- conflicted
+++ resolved
@@ -26,15 +26,10 @@
 #define H5_MY_PKG      H5PL
 #define H5_MY_PKG_ERR  H5E_PLUGIN
 #define H5_MY_PKG_INIT YES
-<<<<<<< HEAD
-
-#endif /* _H5PLmodule_H */
-=======
 
 /**\defgroup H5PL H5PL
  * \brief Plugins
  * \todo Describe what programmatically controlling dynamically loaded plugins (H5PL) is all about
  */
 
-#endif /* H5PLmodule_H */
->>>>>>> 18bbd3f0
+#endif /* H5PLmodule_H */