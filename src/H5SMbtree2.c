/* * * * * * * * * * * * * * * * * * * * * * * * * * * * * * * * * * * * * * *
 * Copyright by The HDF Group.                                               *
 * Copyright by the Board of Trustees of the University of Illinois.         *
 * All rights reserved.                                                      *
 *                                                                           *
 * This file is part of HDF5.  The full HDF5 copyright notice, including     *
 * terms governing use, modification, and redistribution, is contained in    *
 * the COPYING file, which can be found at the root of the source code       *
 * distribution tree, or in https://www.hdfgroup.org/licenses.               *
 * If you do not have access to either file, you may request a copy from     *
 * help@hdfgroup.org.                                                        *
 * * * * * * * * * * * * * * * * * * * * * * * * * * * * * * * * * * * * * * */

/****************/
/* Module Setup */
/****************/

#define H5O_FRIEND      /*suppress error about including H5Opkg	  */
#include "H5SMmodule.h" /* This source code file is part of the H5SM module */

/***********/
/* Headers */
/***********/
#include "H5private.h"   /* Generic Functions			*/
#include "H5Eprivate.h"  /* Error handling		  	*/
#include "H5MMprivate.h" /* Memory management			*/
#include "H5Opkg.h"      /* Object Headers                       */
#include "H5SMpkg.h"     /* Shared object header messages        */

/****************/
/* Local Macros */
/****************/

/******************/
/* Local Typedefs */
/******************/

/********************/
/* Local Prototypes */
/********************/

/* v2 B-tree callbacks */
static void * H5SM__bt2_crt_context(void *udata);
static herr_t H5SM__bt2_dst_context(void *ctx);
static herr_t H5SM__bt2_store(void *native, const void *udata);
static herr_t H5SM__bt2_debug(FILE *stream, int indent, int fwidth, const void *record, const void *_udata);

/*****************************/
/* Library Private Variables */
/*****************************/
/* v2 B-tree class for SOHM indexes*/
const H5B2_class_t H5SM_INDEX[1] = {{
    /* B-tree class information */
    H5B2_SOHM_INDEX_ID,    /* Type of B-tree */
    "H5B2_SOHM_INDEX_ID",  /* Name of B-tree class */
    sizeof(H5SM_sohm_t),   /* Size of native record */
    H5SM__bt2_crt_context, /* Create client callback context */
    H5SM__bt2_dst_context, /* Destroy client callback context */
    H5SM__bt2_store,       /* Record storage callback */
    H5SM__message_compare, /* Record comparison callback */
    H5SM__message_encode,  /* Record encoding callback */
    H5SM__message_decode,  /* Record decoding callback */
    H5SM__bt2_debug        /* Record debugging callback */
}};

/*******************/
/* Local Variables */
/*******************/

/* Declare a free list to manage the H5SM_bt2_ctx_t struct */
H5FL_DEFINE_STATIC(H5SM_bt2_ctx_t);

/*-------------------------------------------------------------------------
 * Function:	H5SM__bt2_crt_context
 *
 * Purpose:	Create client callback context
 *
 * Return:	Success:	non-NULL
 *		Failure:	NULL
 *
 * Programmer:	Quincey Koziol
 *              Thursday, November 26, 2009
 *
 *-------------------------------------------------------------------------
 */
static void *
H5SM__bt2_crt_context(void *_f)
{
    H5F_t *         f = (H5F_t *)_f;  /* User data for building callback context */
    H5SM_bt2_ctx_t *ctx;              /* Callback context structure */
    void *          ret_value = NULL; /* Return value */

    FUNC_ENTER_STATIC

    /* Sanity check */
    HDassert(f);

    /* Allocate callback context */
    if (NULL == (ctx = H5FL_MALLOC(H5SM_bt2_ctx_t)))
        HGOTO_ERROR(H5E_HEAP, H5E_CANTALLOC, NULL, "can't allocate callback context")

    /* Determine the size of addresses & lengths in the file */
    ctx->sizeof_addr = H5F_SIZEOF_ADDR(f);

    /* Set return value */
    ret_value = ctx;

done:
    FUNC_LEAVE_NOAPI(ret_value)
} /* H5SM__bt2_crt_context() */

/*-------------------------------------------------------------------------
 * Function:	H5SM__bt2_dst_context
 *
 * Purpose:	Destroy client callback context
 *
 * Return:	Success:	non-negative
 *		Failure:	negative
 *
 * Programmer:	Quincey Koziol
 *              Thursday, November 26, 2009
 *
 *-------------------------------------------------------------------------
 */
static herr_t
H5SM__bt2_dst_context(void *_ctx)
{
    H5SM_bt2_ctx_t *ctx = (H5SM_bt2_ctx_t *)_ctx; /* Callback context structure */

    FUNC_ENTER_STATIC_NOERR

    /* Sanity check */
    HDassert(ctx);

    /* Release callback context */
    ctx = H5FL_FREE(H5SM_bt2_ctx_t, ctx);

    FUNC_LEAVE_NOAPI(SUCCEED)
} /* H5SM__bt2_dst_context() */

/*-------------------------------------------------------------------------
 * Function:	H5SM__bt2_store
 *
 * Purpose:	Store a H5SM_sohm_t SOHM message in the B-tree.  The message
 *              comes in UDATA as a H5SM_mesg_key_t* and is copied to
 *              NATIVE as a H5SM_sohm_t.
 *
 * Return:	Non-negative on success
 *              Negative on failure
 *
 * Programmer:	James Laird
 *              Monday, November 6, 2006
 *
 *-------------------------------------------------------------------------
 */
static herr_t
H5SM__bt2_store(void *native, const void *udata)
{
    const H5SM_mesg_key_t *key = (const H5SM_mesg_key_t *)udata;

    FUNC_ENTER_STATIC_NOERR

    /* Copy the source message to the B-tree */
    *(H5SM_sohm_t *)native = key->message;

    FUNC_LEAVE_NOAPI(SUCCEED)
} /* end H5SM__bt2_store */

/*-------------------------------------------------------------------------
 * Function:	H5SM__bt2_debug
 *
 * Purpose:	Print debugging information for a H5SM_sohm_t.
 *
 * Return:	Non-negative on success
 *              Negative on failure
 *
 * Programmer:	James Laird
 *              Monday, November 6, 2006
 *
 *-------------------------------------------------------------------------
 */
static herr_t
H5SM__bt2_debug(FILE *stream, int indent, int fwidth, const void *record, const void H5_ATTR_UNUSED *_udata)
{
    const H5SM_sohm_t *sohm = (const H5SM_sohm_t *)record;

    FUNC_ENTER_STATIC_NOERR

    if (sohm->location == H5SM_IN_HEAP)
<<<<<<< HEAD
        HDfprintf(stream, "%*s%-*s {%a, %lo, %Hx}\n", indent, "", fwidth,
                  "Shared Message in heap:", sohm->u.heap_loc.fheap_id, sohm->hash,
                  sohm->u.heap_loc.ref_count);
    else {
        HDassert(sohm->location == H5SM_IN_OH);
        HDfprintf(stream, "%*s%-*s {%a, %lo, %Hx, %Hx}\n", indent, "", fwidth,
=======
        HDfprintf(stream, "%*s%-*s {%" PRIu64 ", %" PRIo32 ", %" PRIxHSIZE "}\n", indent, "", fwidth,
                  "Shared Message in heap:", sohm->u.heap_loc.fheap_id.val, sohm->hash,
                  sohm->u.heap_loc.ref_count);
    else {
        HDassert(sohm->location == H5SM_IN_OH);
        HDfprintf(stream, "%*s%-*s {%" PRIuHADDR ", %" PRIo32 ", %x, %" PRIx32 "}\n", indent, "", fwidth,
>>>>>>> 18bbd3f0
                  "Shared Message in OH:", sohm->u.mesg_loc.oh_addr, sohm->hash, sohm->msg_type_id,
                  sohm->u.mesg_loc.index);
    } /* end else */

    FUNC_LEAVE_NOAPI(SUCCEED)
<<<<<<< HEAD
} /* end H5SM__bt2_debug */

/*-------------------------------------------------------------------------
 * Function:	H5SM_bt2_convert_to_list_op
 *
 * Purpose:	An H5B2_remove_t callback function to convert a SOHM
 *              B-tree index to a list.
 *
 *              Inserts this record into the list passed through op_data.
 *
 * Return:	Non-negative on success
 *              Negative on failure
 *
 * Programmer:	James Laird
 *              Monday, November 6, 2006
 *
 *-------------------------------------------------------------------------
 */
herr_t
H5SM_bt2_convert_to_list_op(const void *record, void *op_data)
{
    const H5SM_sohm_t *message = (const H5SM_sohm_t *)record;
    const H5SM_list_t *list    = (const H5SM_list_t *)op_data;
    size_t             mesg_idx; /* Index of message to modify */

    FUNC_ENTER_NOAPI_NOINIT_NOERR

    /* Sanity checks */
    HDassert(record);
    HDassert(op_data);

    /* Get the message index, and increment the # of messages in list */
    mesg_idx = list->header->num_messages++;
    HDassert(list->header->num_messages <= list->header->list_max);

    /* Insert this message at the end of the list */
    HDassert(list->messages[mesg_idx].location == H5SM_NO_LOC);
    HDassert(message->location != H5SM_NO_LOC);
    H5MM_memcpy(&(list->messages[mesg_idx]), message, sizeof(H5SM_sohm_t));

    FUNC_LEAVE_NOAPI(SUCCEED)
} /* end H5SM_bt2_convert_to_list_op() */
=======
} /* end H5SM__bt2_debug */
>>>>>>> 18bbd3f0
<|MERGE_RESOLUTION|>--- conflicted
+++ resolved
@@ -187,69 +187,15 @@
     FUNC_ENTER_STATIC_NOERR
 
     if (sohm->location == H5SM_IN_HEAP)
-<<<<<<< HEAD
-        HDfprintf(stream, "%*s%-*s {%a, %lo, %Hx}\n", indent, "", fwidth,
-                  "Shared Message in heap:", sohm->u.heap_loc.fheap_id, sohm->hash,
-                  sohm->u.heap_loc.ref_count);
-    else {
-        HDassert(sohm->location == H5SM_IN_OH);
-        HDfprintf(stream, "%*s%-*s {%a, %lo, %Hx, %Hx}\n", indent, "", fwidth,
-=======
         HDfprintf(stream, "%*s%-*s {%" PRIu64 ", %" PRIo32 ", %" PRIxHSIZE "}\n", indent, "", fwidth,
                   "Shared Message in heap:", sohm->u.heap_loc.fheap_id.val, sohm->hash,
                   sohm->u.heap_loc.ref_count);
     else {
         HDassert(sohm->location == H5SM_IN_OH);
         HDfprintf(stream, "%*s%-*s {%" PRIuHADDR ", %" PRIo32 ", %x, %" PRIx32 "}\n", indent, "", fwidth,
->>>>>>> 18bbd3f0
                   "Shared Message in OH:", sohm->u.mesg_loc.oh_addr, sohm->hash, sohm->msg_type_id,
                   sohm->u.mesg_loc.index);
     } /* end else */
 
     FUNC_LEAVE_NOAPI(SUCCEED)
-<<<<<<< HEAD
-} /* end H5SM__bt2_debug */
-
-/*-------------------------------------------------------------------------
- * Function:	H5SM_bt2_convert_to_list_op
- *
- * Purpose:	An H5B2_remove_t callback function to convert a SOHM
- *              B-tree index to a list.
- *
- *              Inserts this record into the list passed through op_data.
- *
- * Return:	Non-negative on success
- *              Negative on failure
- *
- * Programmer:	James Laird
- *              Monday, November 6, 2006
- *
- *-------------------------------------------------------------------------
- */
-herr_t
-H5SM_bt2_convert_to_list_op(const void *record, void *op_data)
-{
-    const H5SM_sohm_t *message = (const H5SM_sohm_t *)record;
-    const H5SM_list_t *list    = (const H5SM_list_t *)op_data;
-    size_t             mesg_idx; /* Index of message to modify */
-
-    FUNC_ENTER_NOAPI_NOINIT_NOERR
-
-    /* Sanity checks */
-    HDassert(record);
-    HDassert(op_data);
-
-    /* Get the message index, and increment the # of messages in list */
-    mesg_idx = list->header->num_messages++;
-    HDassert(list->header->num_messages <= list->header->list_max);
-
-    /* Insert this message at the end of the list */
-    HDassert(list->messages[mesg_idx].location == H5SM_NO_LOC);
-    HDassert(message->location != H5SM_NO_LOC);
-    H5MM_memcpy(&(list->messages[mesg_idx]), message, sizeof(H5SM_sohm_t));
-
-    FUNC_LEAVE_NOAPI(SUCCEED)
-} /* end H5SM_bt2_convert_to_list_op() */
-=======
-} /* end H5SM__bt2_debug */
->>>>>>> 18bbd3f0
+} /* end H5SM__bt2_debug */