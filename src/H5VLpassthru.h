--- conflicted
+++ resolved
@@ -44,8 +44,4 @@
 }
 #endif
 
-<<<<<<< HEAD
-#endif /* _H5VLpassthru_H */
-=======
-#endif /* H5VLpassthru_H */
->>>>>>> 18bbd3f0
+#endif /* H5VLpassthru_H */