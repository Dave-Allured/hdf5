--- conflicted
+++ resolved
@@ -307,11 +307,7 @@
     hdr->addr = udata->addr;
 
     /* Magic number */
-<<<<<<< HEAD
-    if (HDmemcmp(image, H5EA_HDR_MAGIC, (size_t)H5_SIZEOF_MAGIC))
-=======
     if (HDmemcmp(image, H5EA_HDR_MAGIC, (size_t)H5_SIZEOF_MAGIC) != 0)
->>>>>>> 18bbd3f0
         H5E_THROW(H5E_BADVALUE, "wrong extensible array header signature")
     image += H5_SIZEOF_MAGIC;
 
@@ -464,11 +460,7 @@
     /* General array creation/configuration information */
     *image++ = hdr->cparam.raw_elmt_size;      /* Element size in file (in bytes) */
     *image++ = hdr->cparam.max_nelmts_bits;    /* Log2(Max. # of elements in array) - i.e. # of bits needed to
-<<<<<<< HEAD
-                                                  store max. # of elements */
-=======
                                                   store    max. # of elements */
->>>>>>> 18bbd3f0
     *image++ = hdr->cparam.idx_blk_elmts;      /* # of elements to store in index block */
     *image++ = hdr->cparam.data_blk_min_elmts; /* Min. # of elements per data block */
     *image++ = hdr->cparam.sup_blk_min_data_ptrs; /* Min. # of data block pointers for a super block */
@@ -705,11 +697,7 @@
     iblock->addr = hdr->idx_blk_addr;
 
     /* Magic number */
-<<<<<<< HEAD
-    if (HDmemcmp(image, H5EA_IBLOCK_MAGIC, (size_t)H5_SIZEOF_MAGIC))
-=======
     if (HDmemcmp(image, H5EA_IBLOCK_MAGIC, (size_t)H5_SIZEOF_MAGIC) != 0)
->>>>>>> 18bbd3f0
         H5E_THROW(H5E_BADVALUE, "wrong extensible array index block signature")
     image += H5_SIZEOF_MAGIC;
 
@@ -1112,11 +1100,7 @@
     sblock->addr = udata->sblk_addr;
 
     /* Magic number */
-<<<<<<< HEAD
-    if (HDmemcmp(image, H5EA_SBLOCK_MAGIC, (size_t)H5_SIZEOF_MAGIC))
-=======
     if (HDmemcmp(image, H5EA_SBLOCK_MAGIC, (size_t)H5_SIZEOF_MAGIC) != 0)
->>>>>>> 18bbd3f0
         H5E_THROW(H5E_BADVALUE, "wrong extensible array super block signature")
     image += H5_SIZEOF_MAGIC;
 
@@ -1526,11 +1510,7 @@
     dblock->addr = udata->dblk_addr;
 
     /* Magic number */
-<<<<<<< HEAD
-    if (HDmemcmp(image, H5EA_DBLOCK_MAGIC, (size_t)H5_SIZEOF_MAGIC))
-=======
     if (HDmemcmp(image, H5EA_DBLOCK_MAGIC, (size_t)H5_SIZEOF_MAGIC) != 0)
->>>>>>> 18bbd3f0
         H5E_THROW(H5E_BADVALUE, "wrong extensible array data block signature")
     image += H5_SIZEOF_MAGIC;
 
@@ -2126,14 +2106,9 @@
             /* Detach from 'top' proxy for extensible array */
             if (dblk_page->top_proxy) {
                 if (H5AC_proxy_entry_remove_child(dblk_page->top_proxy, dblk_page) < 0)
-<<<<<<< HEAD
-                    H5E_THROW(H5E_CANTUNDEPEND, "unable to destroy flush dependency between data block page "
-                                                "and extensible array 'top' proxy")
-=======
                     H5E_THROW(H5E_CANTUNDEPEND,
                               "unable to destroy flush dependency between data block page and "
                               "extensible array 'top' proxy")
->>>>>>> 18bbd3f0
                 dblk_page->top_proxy = NULL;
             } /* end if */
             break;
