/* * * * * * * * * * * * * * * * * * * * * * * * * * * * * * * * * * * * * * *
 * Copyright by The HDF Group.                                               *
 * Copyright by the Board of Trustees of the University of Illinois.         *
 * All rights reserved.                                                      *
 *                                                                           *
 * This file is part of HDF5.  The full HDF5 copyright notice, including     *
 * terms governing use, modification, and redistribution, is contained in    *
 * the COPYING file, which can be found at the root of the source code       *
 * distribution tree, or in https://www.hdfgroup.org/licenses.               *
 * If you do not have access to either file, you may request a copy from     *
 * help@hdfgroup.org.                                                        *
 * * * * * * * * * * * * * * * * * * * * * * * * * * * * * * * * * * * * * * */

/*-------------------------------------------------------------------------
 *
 * Created:	H5Tdeprec.c
 *		April 5 2007
 *		Quincey Koziol
 *
 * Purpose:	Deprecated functions from the H5T interface.  These
 *              functions are here for compatibility purposes and may be
 *              removed in the future.  Applications should switch to the
 *              newer APIs.
 *
 *-------------------------------------------------------------------------
 */

/****************/
/* Module Setup */
/****************/

#include "H5Tmodule.h" /* This source code file is part of the H5T module */

/***********/
/* Headers */
/***********/
#include "H5private.h"   /* Generic Functions			*/
#include "H5ACprivate.h" /* Metadata cache                       */
#include "H5CXprivate.h" /* API Contexts                         */
#include "H5Eprivate.h"  /* Error handling		  	*/
#include "H5FOprivate.h" /* File objects				*/
#include "H5Iprivate.h"  /* IDs					*/
#include "H5Ppublic.h"   /* Property Lists			*/
#include "H5Tpkg.h"      /* Datatypes				*/
#include "H5VLprivate.h" /* Virtual Object Layer                 */

/****************/
/* Local Macros */
/****************/

/******************/
/* Local Typedefs */
/******************/

/********************/
/* Package Typedefs */
/********************/

/********************/
/* Local Prototypes */
/********************/

/*********************/
/* Package Variables */
/*********************/

/*****************************/
/* Library Private Variables */
/*****************************/

/*******************/
/* Local Variables */
/*******************/

/* Declare a free list to manage the H5VL_t struct */
H5FL_EXTERN(H5VL_t);

/* Declare a free list to manage the H5VL_object_t struct */
H5FL_EXTERN(H5VL_object_t);

#ifndef H5_NO_DEPRECATED_SYMBOLS

/*-------------------------------------------------------------------------
 * Function:	H5Tcommit1
 *
 * Purpose:	Save a transient datatype to a file and turn the type handle
 *		into a named, immutable type.
 *
 * Note:	Deprecated in favor of H5Tcommit2
 *
 * Return:	Non-negative on success/Negative on failure
 *
 * Programmer:	Robb Matzke
 *              Monday, June  1, 1998
 *
 *-------------------------------------------------------------------------
 */
herr_t
H5Tcommit1(hid_t loc_id, const char *name, hid_t type_id)
{
    void *            data    = NULL; /* VOL-managed datatype data */
    H5VL_object_t *   new_obj = NULL; /* VOL object that holds the datatype object and the VOL info */
    H5T_t *           dt      = NULL; /* High level datatype object that wraps the VOL object */
    H5VL_object_t *   vol_obj = NULL; /* Object of loc_id */
    H5VL_loc_params_t loc_params;
    herr_t            ret_value = SUCCEED; /* Return value */

    FUNC_ENTER_API(FAIL)
    H5TRACE3("e", "i*si", loc_id, name, type_id);

    /* Check arguments */
    if (!name || !*name)
        HGOTO_ERROR(H5E_ARGS, H5E_BADVALUE, FAIL, "no name")
    if (NULL == (dt = (H5T_t *)H5I_object_verify(type_id, H5I_DATATYPE)))
        HGOTO_ERROR(H5E_ARGS, H5E_BADTYPE, FAIL, "not a datatype")
    if (H5T_is_named(dt))
        HGOTO_ERROR(H5E_ARGS, H5E_CANTSET, FAIL, "datatype is already committed")

    /* Set up collective metadata if appropriate */
    if (H5CX_set_loc(loc_id) < 0)
        HGOTO_ERROR(H5E_DATATYPE, H5E_CANTSET, FAIL, "can't set access property list info")

    loc_params.type     = H5VL_OBJECT_BY_SELF;
    loc_params.obj_type = H5I_get_type(loc_id);

    /* get the object from the loc_id */
    if (NULL == (vol_obj = (H5VL_object_t *)H5I_object(loc_id)))
        HGOTO_ERROR(H5E_ARGS, H5E_BADTYPE, FAIL, "invalid object identifier")

    /* Commit the datatype */
    if (NULL == (data = H5VL_datatype_commit(vol_obj, &loc_params, name, type_id, H5P_LINK_CREATE_DEFAULT,
                                             H5P_DATATYPE_CREATE_DEFAULT, H5P_DATATYPE_ACCESS_DEFAULT,
                                             H5P_DATASET_XFER_DEFAULT, H5_REQUEST_NULL)))
        HGOTO_ERROR(H5E_DATATYPE, H5E_CANTINIT, FAIL, "unable to commit datatype")

    /* Set up VOL object */
<<<<<<< HEAD
    if (NULL == (new_obj = H5FL_CALLOC(H5VL_object_t)))
        HGOTO_ERROR(H5E_VOL, H5E_NOSPACE, FAIL, "can't allocate top object structure")
    new_obj->connector = vol_obj->connector;
    new_obj->connector->nrefs++;
    new_obj->data = data;
=======
    if (NULL == (new_obj = H5VL_create_object(data, vol_obj->connector)))
        HGOTO_ERROR(H5E_DATATYPE, H5E_CANTALLOC, FAIL, "can't create VOL object for committed datatype")
>>>>>>> 18bbd3f0

    /* Set the committed type object to the VOL connector pointer in the H5T_t struct */
    dt->vol_obj = new_obj;

done:
    FUNC_LEAVE_API(ret_value)
} /* end H5Tcommit1() */

/*-------------------------------------------------------------------------
 * Function:	H5Topen1
 *
 * Purpose:	Opens a named datatype.
 *
 * Note:	Deprecated in favor of H5Topen2
 *
 * Return:	Success:	Object ID of the named datatype.
 *
 *		Failure:	H5I_INVALID_HID
 *
 * Programmer:	Robb Matzke
 *              Monday, June  1, 1998
 *
 *-------------------------------------------------------------------------
 */
hid_t
H5Topen1(hid_t loc_id, const char *name)
{
    void *            dt      = NULL; /* Datatype object created by VOL connector */
    H5VL_object_t *   vol_obj = NULL; /* Object of loc_id */
    H5VL_loc_params_t loc_params;
    hid_t             ret_value = H5I_INVALID_HID; /* Return value */

    FUNC_ENTER_API(H5I_INVALID_HID)
    H5TRACE2("i", "i*s", loc_id, name);

    /* Check args */
    if (!name || !*name)
        HGOTO_ERROR(H5E_ARGS, H5E_BADVALUE, H5I_INVALID_HID, "no name")

    loc_params.type     = H5VL_OBJECT_BY_SELF;
    loc_params.obj_type = H5I_get_type(loc_id);

    /* Get the location object */
    if (NULL == (vol_obj = (H5VL_object_t *)H5I_object(loc_id)))
        HGOTO_ERROR(H5E_ARGS, H5E_BADTYPE, H5I_INVALID_HID, "invalid location identifier")

    /* Open the datatype */
    if (NULL == (dt = H5VL_datatype_open(vol_obj, &loc_params, name, H5P_DATATYPE_ACCESS_DEFAULT,
                                         H5P_DATASET_XFER_DEFAULT, H5_REQUEST_NULL)))
        HGOTO_ERROR(H5E_DATATYPE, H5E_CANTOPENOBJ, H5I_INVALID_HID, "unable to open named datatype")

    /* Register the type and return the ID */
    if ((ret_value = H5VL_register(H5I_DATATYPE, dt, vol_obj->connector, TRUE)) < 0)
        HGOTO_ERROR(H5E_DATATYPE, H5E_CANTREGISTER, H5I_INVALID_HID, "unable to register named datatype")

done:
    /* Cleanup on error */
    if (H5I_INVALID_HID == ret_value)
        if (dt && H5VL_datatype_close(vol_obj, H5P_DATASET_XFER_DEFAULT, H5_REQUEST_NULL) < 0)
            HDONE_ERROR(H5E_DATATYPE, H5E_CLOSEERROR, H5I_INVALID_HID, "unable to close datatype")

    FUNC_LEAVE_API(ret_value)
} /* end H5Topen1() */
#endif /* H5_NO_DEPRECATED_SYMBOLS */<|MERGE_RESOLUTION|>--- conflicted
+++ resolved
@@ -134,16 +134,8 @@
         HGOTO_ERROR(H5E_DATATYPE, H5E_CANTINIT, FAIL, "unable to commit datatype")
 
     /* Set up VOL object */
-<<<<<<< HEAD
-    if (NULL == (new_obj = H5FL_CALLOC(H5VL_object_t)))
-        HGOTO_ERROR(H5E_VOL, H5E_NOSPACE, FAIL, "can't allocate top object structure")
-    new_obj->connector = vol_obj->connector;
-    new_obj->connector->nrefs++;
-    new_obj->data = data;
-=======
     if (NULL == (new_obj = H5VL_create_object(data, vol_obj->connector)))
         HGOTO_ERROR(H5E_DATATYPE, H5E_CANTALLOC, FAIL, "can't create VOL object for committed datatype")
->>>>>>> 18bbd3f0
 
     /* Set the committed type object to the VOL connector pointer in the H5T_t struct */
     dt->vol_obj = new_obj;
