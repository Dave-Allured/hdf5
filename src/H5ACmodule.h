/* * * * * * * * * * * * * * * * * * * * * * * * * * * * * * * * * * * * * * *
 * Copyright by The HDF Group.                                               *
 * All rights reserved.                                                      *
 *                                                                           *
 * This file is part of HDF5.  The full HDF5 copyright notice, including     *
 * terms governing use, modification, and redistribution, is contained in    *
 * the COPYING file, which can be found at the root of the source code       *
 * distribution tree, or in https://www.hdfgroup.org/licenses.               *
 * If you do not have access to either file, you may request a copy from     *
 * help@hdfgroup.org.                                                        *
 * * * * * * * * * * * * * * * * * * * * * * * * * * * * * * * * * * * * * * */

/*
 * Programmer:	Quincey Koziol
 *		Saturday, September 12, 2015
 *
 * Purpose:	This file contains declarations which define macros for the
 *		H5AC package.  Including this header means that the source file
 *		is part of the H5AC package.
 */
#ifndef H5ACmodule_H
#define H5ACmodule_H

/* Define the proper control macros for the generic FUNC_ENTER/LEAVE and error
 *      reporting macros.
 */
#define H5AC_MODULE
#define H5_MY_PKG      H5AC
#define H5_MY_PKG_ERR  H5E_CACHE
#define H5_MY_PKG_INIT YES

<<<<<<< HEAD
#endif /* _H5ACmodule_H */
=======
#endif /* H5ACmodule_H */
>>>>>>> 18bbd3f0
<|MERGE_RESOLUTION|>--- conflicted
+++ resolved
@@ -29,8 +29,4 @@
 #define H5_MY_PKG_ERR  H5E_CACHE
 #define H5_MY_PKG_INIT YES
 
-<<<<<<< HEAD
-#endif /* _H5ACmodule_H */
-=======
-#endif /* H5ACmodule_H */
->>>>>>> 18bbd3f0
+#endif /* H5ACmodule_H */