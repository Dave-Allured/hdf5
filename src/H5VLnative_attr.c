--- conflicted
+++ resolved
@@ -510,12 +510,8 @@
  */
 herr_t
 H5VL__native_attr_optional(void H5_ATTR_UNUSED *obj, H5VL_attr_optional_t opt_type,
-<<<<<<< HEAD
-                           hid_t H5_ATTR_UNUSED dxpl_id, void H5_ATTR_UNUSED **req, va_list arguments)
-=======
                            hid_t H5_ATTR_UNUSED dxpl_id, void H5_ATTR_UNUSED **req,
                            va_list H5_ATTR_DEPRECATED_USED arguments)
->>>>>>> 18bbd3f0
 {
     herr_t ret_value = SUCCEED; /* Return value */
 
