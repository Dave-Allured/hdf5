--- conflicted
+++ resolved
@@ -134,13 +134,8 @@
         HGOTO_ERROR(H5E_ARGS, H5E_BADTYPE, FAIL, "not a dataspace")
 
     if(H5S_ALL != mem_space_id) {
-<<<<<<< HEAD
 	if(NULL == (mem_space = (const H5S_t *)H5I_object_verify(mem_space_id, H5I_DATASPACE)))
 	    HGOTO_ERROR(H5E_ARGS, H5E_BADTYPE, FAIL, "not a dataspace")
-=======
-        if(NULL == (mem_space = (const H5S_t *)H5I_object_verify(mem_space_id, H5I_DATASPACE)))
-            HGOTO_ERROR(H5E_ARGS, H5E_BADTYPE, FAIL, "not a data space")
->>>>>>> b3c52846
 
         /* Check for valid selection */
         if(H5S_SELECT_VALID(mem_space) != TRUE)
@@ -148,13 +143,8 @@
     } /* end if */
 
     if(H5S_ALL != file_space_id) {
-<<<<<<< HEAD
 	if(NULL == (file_space = (const H5S_t *)H5I_object_verify(file_space_id, H5I_DATASPACE)))
 	    HGOTO_ERROR(H5E_ARGS, H5E_BADTYPE, FAIL, "not a dataspace")
-=======
-        if(NULL == (file_space = (const H5S_t *)H5I_object_verify(file_space_id, H5I_DATASPACE)))
-            HGOTO_ERROR(H5E_ARGS, H5E_BADTYPE, FAIL, "not a data space")
->>>>>>> b3c52846
 
         /* Check for valid selection */
         if(H5S_SELECT_VALID(file_space) != TRUE)
@@ -308,17 +298,10 @@
             if(NULL == (file_space = (const H5S_t *)H5I_object_verify(file_space_id, H5I_DATASPACE)))
                 HGOTO_ERROR(H5E_ARGS, H5E_BADTYPE, FAIL, "not a dataspace")
 
-<<<<<<< HEAD
 	    /* Check for valid selection */
 	    if(H5S_SELECT_VALID(file_space) != TRUE)
 		HGOTO_ERROR(H5E_DATASPACE, H5E_BADRANGE, FAIL, "file selection+offset not within extent")
 	} /* end if */
-=======
-            /* Check for valid selection */
-            if(H5S_SELECT_VALID(file_space) != TRUE)
-                HGOTO_ERROR(H5E_DATASPACE, H5E_BADRANGE, FAIL, "file selection+offset not within extent")
-        } /* end if */
->>>>>>> b3c52846
     } /* end if */
 
     if(H5D__pre_write(dset, direct_write, mem_type_id, mem_space, file_space, buf) < 0) 
