--- conflicted
+++ resolved
@@ -85,19 +85,14 @@
  *
  *-------------------------------------------------------------------------
  */
-<<<<<<< HEAD
 static herr_t
 H5D__init_dset_info(H5D_dset_info_t *dset_info, hid_t dset_id, hid_t mem_type_id, hid_t mem_space_id,
                     hid_t dset_space_id, const H5D_dset_buf_t *u_buf)
-=======
-herr_t
-H5D__read(H5D_t *dataset, hid_t mem_type_id, H5S_t *mem_space, H5S_t *file_space, void *buf /*out*/)
->>>>>>> 633ea5e2
 {
     H5VL_object_t *vol_obj   = NULL;    /* Object for dset_id */
     herr_t         ret_value = SUCCEED; /* Return value */
 
-    FUNC_ENTER_STATIC
+    FUNC_ENTER_PACKAGE
 
     /* Get dataset */
     if (NULL == (vol_obj = (H5VL_object_t *)H5I_object_verify(dset_id, H5I_DATASET)))
@@ -114,7 +109,7 @@
 
     /* Get file dataspace */
     if (H5S_ALL != dset_space_id) {
-        if (NULL == (dset_info->file_space = (const H5S_t *)H5I_object_verify(dset_space_id, H5I_DATASPACE)))
+        if (NULL == (dset_info->file_space = (H5S_t *)H5I_object_verify(dset_space_id, H5I_DATASPACE)))
             HGOTO_ERROR(H5E_ARGS, H5E_BADTYPE, FAIL, "not a dataspace")
 
         /* Check for valid selection */
@@ -126,7 +121,7 @@
 
     /* Get memory dataspace */
     if (H5S_ALL != mem_space_id) {
-        if (NULL == (dset_info->mem_space = (const H5S_t *)H5I_object_verify(mem_space_id, H5I_DATASPACE)))
+        if (NULL == (dset_info->mem_space = (H5S_t *)H5I_object_verify(mem_space_id, H5I_DATASPACE)))
             HGOTO_ERROR(H5E_ARGS, H5E_BADTYPE, FAIL, "not a dataspace")
 
         /* Check for valid selection */
@@ -162,80 +157,9 @@
     size_t        u;
     herr_t        ret_value = SUCCEED; /* Return value */
 
-    FUNC_ENTER_STATIC
-
-<<<<<<< HEAD
+    FUNC_ENTER_PACKAGE
+
     f_sh = H5F_SHARED(info[0].dset->oloc.file);
-=======
-    /* H5S_select_shape_same() has been modified to accept topologically identical
-     * selections with different rank as having the same shape (if the most
-     * rapidly changing coordinates match up), but the I/O code still has
-     * difficulties with the notion.
-     *
-     * To solve this, we check to see if H5S_select_shape_same() returns true,
-     * and if the ranks of the mem and file spaces are different.  If they are,
-     * construct a new mem space that is equivalent to the old mem space, and
-     * use that instead.
-     *
-     * Note that in general, this requires us to touch up the memory buffer as
-     * well.
-     */
-    if (nelmts > 0 && TRUE == H5S_SELECT_SHAPE_SAME(mem_space, file_space) &&
-        H5S_GET_EXTENT_NDIMS(mem_space) != H5S_GET_EXTENT_NDIMS(file_space)) {
-        ptrdiff_t buf_adj = 0;
-
-        /* Attempt to construct projected dataspace for memory dataspace */
-        if (H5S_select_construct_projection(mem_space, &projected_mem_space,
-                                            (unsigned)H5S_GET_EXTENT_NDIMS(file_space),
-                                            type_info.dst_type_size, &buf_adj) < 0)
-            HGOTO_ERROR(H5E_DATASET, H5E_CANTINIT, FAIL, "unable to construct projected memory dataspace")
-        HDassert(projected_mem_space);
-
-        /* Adjust the buffer by the given amount */
-        buf = (void *)(((uint8_t *)buf) + buf_adj);
-
-        /* Switch to using projected memory dataspace & adjusted buffer */
-        mem_space = projected_mem_space;
-    } /* end if */
-
-    /* Retrieve dataset properties */
-    /* <none needed in the general case> */
-
-    /* If space hasn't been allocated and not using external storage,
-     * return fill value to buffer if fill time is upon allocation, or
-     * do nothing if fill time is never.  If the dataset is compact and
-     * fill time is NEVER, there is no way to tell whether part of data
-     * has been overwritten.  So just proceed in reading.
-     */
-    if (nelmts > 0 && dataset->shared->dcpl_cache.efl.nused == 0 &&
-        !(*dataset->shared->layout.ops->is_space_alloc)(&dataset->shared->layout.storage) &&
-        !(dataset->shared->layout.ops->is_data_cached &&
-          (*dataset->shared->layout.ops->is_data_cached)(dataset->shared))) {
-        H5D_fill_value_t fill_status; /* Whether/How the fill value is defined */
-
-        /* Retrieve dataset's fill-value properties */
-        if (H5P_is_fill_value_defined(&dataset->shared->dcpl_cache.fill, &fill_status) < 0)
-            HGOTO_ERROR(H5E_PLIST, H5E_CANTGET, FAIL, "can't tell if fill value defined")
-
-        /* Should be impossible, but check anyway... */
-        if (fill_status == H5D_FILL_VALUE_UNDEFINED &&
-            (dataset->shared->dcpl_cache.fill.fill_time == H5D_FILL_TIME_ALLOC ||
-             dataset->shared->dcpl_cache.fill.fill_time == H5D_FILL_TIME_IFSET))
-            HGOTO_ERROR(H5E_DATASET, H5E_READERROR, FAIL,
-                        "read failed: dataset doesn't exist, no data can be read")
-
-        /* If we're never going to fill this dataset, just leave the junk in the user's buffer */
-        if (dataset->shared->dcpl_cache.fill.fill_time == H5D_FILL_TIME_NEVER)
-            HGOTO_DONE(SUCCEED)
-
-        /* Go fill the user's selection with the dataset's fill value */
-        if (H5D__fill(dataset->shared->dcpl_cache.fill.buf, dataset->shared->type, buf, type_info.mem_type,
-                      mem_space) < 0)
-            HGOTO_ERROR(H5E_DATASET, H5E_READERROR, FAIL, "filling buf failed")
-        else
-            HGOTO_DONE(SUCCEED)
-    } /* end if */
->>>>>>> 633ea5e2
 
     for (u = 1; u < count; u++) {
         if (f_sh != H5F_SHARED(info[u].dset->oloc.file))
@@ -325,7 +249,7 @@
     size_t           u;                   /* Local index variable */
     herr_t           ret_value = SUCCEED; /* Return value */
 
-    FUNC_ENTER_STATIC
+    FUNC_ENTER_PACKAGE
 
     /* check args */
     HDassert(dxpl_id > 0);
@@ -392,42 +316,12 @@
  *-------------------------------------------------------------------------
  */
 herr_t
-<<<<<<< HEAD
 H5Dwrite_multi(size_t count, hid_t dset_id[], hid_t mem_type_id[], hid_t mem_space_id[],
                hid_t file_space_id[], hid_t dxpl_id, const void *buf[])
 {
     H5D_dset_info_t *dset_info = NULL;    /* Pointer to internal list of multi-dataset info */
     size_t           u;                   /* Local index variable */
     herr_t           ret_value = SUCCEED; /* Return value */
-=======
-H5D__write(H5D_t *dataset, hid_t mem_type_id, H5S_t *mem_space, H5S_t *file_space, const void *buf)
-{
-    H5D_chunk_map_t *fm = NULL;                   /* Chunk file<->memory mapping */
-    H5D_io_info_t    io_info;                     /* Dataset I/O info     */
-    H5D_type_info_t  type_info;                   /* Datatype info for operation */
-    hbool_t          type_info_init      = FALSE; /* Whether the datatype info has been initialized */
-    hbool_t          should_alloc_space  = FALSE; /* Whether or not to initialize dataset's storage */
-    H5S_t *          projected_mem_space = NULL;  /* If not NULL, ptr to dataspace containing a     */
-                                                  /* projection of the supplied mem_space to a new  */
-                                                  /* dataspace with rank equal to that of           */
-                                                  /* file_space.                                    */
-                                                  /*                                                */
-                                                  /* This field is only used if                     */
-                                                  /* H5S_select_shape_same() returns TRUE when      */
-                                                  /* comparing the mem_space and the data_space,    */
-                                                  /* and the mem_space have different rank.         */
-                                                  /*                                                */
-                                                  /* Note that if this variable is used, the        */
-                                                  /* projected mem space must be discarded at the   */
-                                                  /* end of the function to avoid a memory leak.    */
-    H5D_storage_t store;                          /* union of EFL and chunk pointer in file space */
-    hsize_t       nelmts;                         /* total number of elmts	*/
-    hbool_t       io_op_init = FALSE;             /* Whether the I/O op has been initialized */
-    char          fake_char;                      /* Temporary variable for NULL buffer pointers */
-    herr_t        ret_value = SUCCEED;            /* Return value	*/
-
-    FUNC_ENTER_PACKAGE_TAG(dataset->oloc.addr)
->>>>>>> 633ea5e2
 
     FUNC_ENTER_API(FAIL)
     H5TRACE7("e", "z*i*i*i*ii**x", count, dset_id, mem_type_id, mem_space_id, file_space_id, dxpl_id, buf);
@@ -487,7 +381,7 @@
     H5FD_mpio_xfer_t xfer_mode;           /* Parallel I/O transfer mode */
     herr_t           ret_value = SUCCEED; /* Return value */
 
-    FUNC_ENTER_STATIC
+    FUNC_ENTER_PACKAGE
 
     /* check args */
     HDassert(dxpl_id > 0);
@@ -662,7 +556,7 @@
          * difficulties with the notion.
          *
          * To solve this, we check to see if H5S_select_shape_same() returns true,
-         * and if the ranks of the mem and file spaces are different.  If the are,
+         * and if the ranks of the mem and file spaces are different.  If they are,
          * construct a new mem space that is equivalent to the old mem space, and
          * use that instead.
          *
@@ -671,22 +565,21 @@
          */
         if (nelmts > 0 && TRUE == H5S_SELECT_SHAPE_SAME(dset_info[i].mem_space, dset_info[i].file_space) &&
             H5S_GET_EXTENT_NDIMS(dset_info[i].mem_space) != H5S_GET_EXTENT_NDIMS(dset_info[i].file_space)) {
-            const void *adj_buf = NULL; /* Pointer to the location in buf corresponding  */
-                                        /* to the beginning of the projected mem space.  */
+            ptrdiff_t buf_adj = 0;
 
             /* Attempt to construct projected dataspace for memory dataspace */
             if (H5S_select_construct_projection(dset_info[i].mem_space, &projected_mem_space[i],
                                                 (unsigned)H5S_GET_EXTENT_NDIMS(dset_info[i].file_space),
-                                                dset_info[i].u.rbuf, &adj_buf,
-                                                (hsize_t)dset_info[i].type_info.dst_type_size) < 0)
+                                                (hsize_t)dset_info[i].type_info.dst_type_size, &buf_adj) < 0)
                 HGOTO_ERROR(H5E_DATASET, H5E_CANTINIT, FAIL, "unable to construct projected memory dataspace")
             HDassert(projected_mem_space[i]);
-            HDassert(adj_buf);
+
+            /* Adjust the buffer by the given amount */
+            dset_info[i].u.rbuf = (void *)(((uint8_t *)dset_info[i].u.rbuf) + buf_adj);
 
             /* Switch to using projected memory dataspace & adjusted buffer */
             dset_info[i].mem_space = projected_mem_space[i];
-            dset_info[i].u.rbuf    = (void *)adj_buf; /* Casting away 'const' OK -QAK */
-        }                                             /* end if */
+        } /* end if */
 
         /* If space hasn't been allocated and not using external storage,
          * return fill value to buffer if fill time is upon allocation, or
@@ -774,7 +667,6 @@
             /* set metadata tagging with dset oheader addr */
             H5AC_tag(dset_info[i].dset->oloc.addr, &prev_tag);
 
-<<<<<<< HEAD
             io_info.dsets_info = &(dset_info[i]);
 
             /* Invoke correct "high level" I/O routine */
@@ -782,80 +674,6 @@
                     &io_info, &(dset_info[i].type_info), H5S_GET_SELECT_NPOINTS(dset_info[i].mem_space),
                     dset_info[i].file_space, dset_info[i].mem_space, &dset_info[i]) < 0)
                 HGOTO_ERROR(H5E_DATASET, H5E_READERROR, FAIL, "can't read data")
-=======
-    /* H5S_select_shape_same() has been modified to accept topologically
-     * identical selections with different rank as having the same shape
-     * (if the most rapidly changing coordinates match up), but the I/O
-     * code still has difficulties with the notion.
-     *
-     * To solve this, we check to see if H5S_select_shape_same() returns
-     * true, and if the ranks of the mem and file spaces are different.
-     * If the are, construct a new mem space that is equivalent to the
-     * old mem space, and use that instead.
-     *
-     * Note that in general, this requires us to touch up the memory buffer
-     * as well.
-     */
-    if (nelmts > 0 && TRUE == H5S_SELECT_SHAPE_SAME(mem_space, file_space) &&
-        H5S_GET_EXTENT_NDIMS(mem_space) != H5S_GET_EXTENT_NDIMS(file_space)) {
-        ptrdiff_t buf_adj = 0;
-
-        /* Attempt to construct projected dataspace for memory dataspace */
-        if (H5S_select_construct_projection(mem_space, &projected_mem_space,
-                                            (unsigned)H5S_GET_EXTENT_NDIMS(file_space),
-                                            type_info.src_type_size, &buf_adj) < 0)
-            HGOTO_ERROR(H5E_DATASET, H5E_CANTINIT, FAIL, "unable to construct projected memory dataspace")
-        HDassert(projected_mem_space);
-
-        /* Adjust the buffer by the given amount */
-        buf = (const void *)(((const uint8_t *)buf) + buf_adj);
-
-        /* Switch to using projected memory dataspace & adjusted buffer */
-        mem_space = projected_mem_space;
-    } /* end if */
-
-    /* Retrieve dataset properties */
-    /* <none needed currently> */
-
-    /* Set up I/O operation */
-    io_info.op_type = H5D_IO_OP_WRITE;
-    io_info.u.wbuf  = buf;
-    if (H5D__ioinfo_init(dataset, &type_info, &store, &io_info) < 0)
-        HGOTO_ERROR(H5E_DATASET, H5E_CANTINIT, FAIL, "unable to set up I/O operation")
-
-    /* Allocate dataspace and initialize it if it hasn't been. */
-    should_alloc_space = dataset->shared->dcpl_cache.efl.nused == 0 &&
-                         !(*dataset->shared->layout.ops->is_space_alloc)(&dataset->shared->layout.storage);
-
-    /*
-     * If not using an MPI-based VFD, we only need to allocate
-     * and initialize storage if there's a selection in the
-     * dataset's dataspace. Otherwise, we always need to participate
-     * in the storage allocation since this may use collective
-     * operations and we will hang if we don't participate.
-     */
-    if (!H5F_HAS_FEATURE(dataset->oloc.file, H5FD_FEAT_HAS_MPI))
-        should_alloc_space = should_alloc_space && (nelmts > 0);
-
-    if (should_alloc_space) {
-        hssize_t file_nelmts;    /* Number of elements in file dataset's dataspace */
-        hbool_t  full_overwrite; /* Whether we are over-writing all the elements */
-
-        /* Get the number of elements in file dataset's dataspace */
-        if ((file_nelmts = H5S_GET_EXTENT_NPOINTS(file_space)) < 0)
-            HGOTO_ERROR(H5E_DATASET, H5E_BADVALUE, FAIL, "can't retrieve number of elements in file dataset")
-
-        /* Always allow fill values to be written if the dataset has a VL datatype */
-        if (H5T_detect_class(dataset->shared->type, H5T_VLEN, FALSE))
-            full_overwrite = FALSE;
-        else
-            full_overwrite = (hbool_t)((hsize_t)file_nelmts == nelmts ? TRUE : FALSE);
-
-        /* Allocate storage */
-        if (H5D__alloc_storage(&io_info, H5D_ALLOC_WRITE, full_overwrite, NULL) < 0)
-            HGOTO_ERROR(H5E_DATASET, H5E_CANTINIT, FAIL, "unable to initialize storage")
-    } /* end if */
->>>>>>> 633ea5e2
 
             /* Reset metadata tagging */
             H5AC_tag(prev_tag, NULL);
@@ -958,7 +776,8 @@
 
     /* iterate over all dsets and construct I/O information */
     for (i = 0; i < count; i++) {
-        haddr_t prev_tag = HADDR_UNDEF;
+        hbool_t should_alloc_space = FALSE; /* Whether or not to initialize dataset's storage */
+        haddr_t prev_tag           = HADDR_UNDEF;
 
         /* check args */
         if (NULL == dset_info[i].dset)
@@ -1042,7 +861,7 @@
          *
          * To solve this, we check to see if H5S_select_shape_same() returns
          * true, and if the ranks of the mem and file spaces are different.
-         * If the are, construct a new mem space that is equivalent to the
+         * If they are, construct a new mem space that is equivalent to the
          * old mem space, and use that instead.
          *
          * Note that in general, this requires us to touch up the memory buffer
@@ -1050,21 +869,20 @@
          */
         if (nelmts > 0 && TRUE == H5S_SELECT_SHAPE_SAME(dset_info[i].mem_space, dset_info[i].file_space) &&
             H5S_GET_EXTENT_NDIMS(dset_info[i].mem_space) != H5S_GET_EXTENT_NDIMS(dset_info[i].file_space)) {
-            const void *adj_buf = NULL; /* Pointer to the location in buf corresponding  */
-                                        /* to the beginning of the projected mem space.  */
+            ptrdiff_t buf_adj = 0;
 
             /* Attempt to construct projected dataspace for memory dataspace */
             if (H5S_select_construct_projection(dset_info[i].mem_space, &(projected_mem_space[i]),
                                                 (unsigned)H5S_GET_EXTENT_NDIMS(dset_info[i].file_space),
-                                                dset_info[i].u.wbuf, &adj_buf,
-                                                dset_info[i].type_info.src_type_size) < 0)
+                                                dset_info[i].type_info.src_type_size, &buf_adj) < 0)
                 HGOTO_ERROR(H5E_DATASET, H5E_CANTINIT, FAIL, "unable to construct projected memory dataspace")
             HDassert(projected_mem_space[i]);
-            HDassert(adj_buf);
+
+            /* Adjust the buffer by the given amount */
+            dset_info[i].u.wbuf = (const void *)(((const uint8_t *)dset_info[i].u.wbuf) + buf_adj);
 
             /* Switch to using projected memory dataspace & adjusted buffer */
             dset_info[i].mem_space = projected_mem_space[i];
-            dset_info[i].u.wbuf    = adj_buf;
         } /* end if */
 
         /* Retrieve dataset properties */
@@ -1076,9 +894,20 @@
             HGOTO_ERROR(H5E_DATASET, H5E_CANTINIT, FAIL, "unable to set up I/O operation")
 
         /* Allocate dataspace and initialize it if it hasn't been. */
-        if (nelmts > 0 && dset_info[i].dset->shared->dcpl_cache.efl.nused == 0 &&
-            !(*dset_info[i].dset->shared->layout.ops->is_space_alloc)(
-                &dset_info[i].dset->shared->layout.storage)) {
+        should_alloc_space = dset_info[i].dset->shared->dcpl_cache.efl.nused == 0 &&
+                             !(*dset_info[i].dset->shared->layout.ops->is_space_alloc)(&dset_info[i].dset->shared->layout.storage);
+
+        /*
+         * If not using an MPI-based VFD, we only need to allocate
+         * and initialize storage if there's a selection in the
+         * dataset's dataspace. Otherwise, we always need to participate
+         * in the storage allocation since this may use collective
+         * operations and we will hang if we don't participate.
+         */
+        if (!H5F_HAS_FEATURE(dset_info[i].dset->oloc.file, H5FD_FEAT_HAS_MPI))
+            should_alloc_space = should_alloc_space && (nelmts > 0);
+
+        if (should_alloc_space) {
             hssize_t file_nelmts;    /* Number of elements in file dataset's dataspace */
             hbool_t  full_overwrite; /* Whether we are over-writing all the elements */
 
@@ -1261,9 +1090,9 @@
         io_info->io_ops.single_write = H5D__scatgath_write;
     } /* end else */
 
-    /* Start with selection I/O off, layout callback will turn it on if
-     * appropriate */
-    io_info->use_select_io = FALSE;
+    /* Start with selection I/O on if the global is on, layout callback will
+     * turn it off if appropriate */
+    io_info->use_select_io = H5_use_selection_io_g;
 
 #ifdef H5_HAVE_PARALLEL
     /* Determine if the file was opened with an MPI VFD */
@@ -1501,118 +1330,26 @@
 
         /* Check if we can use the optimized parallel I/O routines */
         if (opt == TRUE) {
-<<<<<<< HEAD
-            /* Override the I/O op pointers to the MPI-specific routines */
-            io_info->io_ops.multi_read      = NULL;
-            io_info->io_ops.multi_write     = NULL;
-            io_info->io_ops.multi_read_md   = dset0->shared->layout.ops->par_read;
-            io_info->io_ops.multi_write_md  = dset0->shared->layout.ops->par_write;
-            io_info->io_ops.single_read_md  = H5D__mpio_select_read;
-            io_info->io_ops.single_write_md = H5D__mpio_select_write;
-        } /* end if */
-=======
             /* Override the I/O op pointers to the MPI-specific routines, unless
              * selection I/O is to be used - in this case the file driver will
              * handle collective I/O */
             /* Check for selection/vector support in file driver? -NAF */
             if (!io_info->use_select_io) {
-                io_info->io_ops.multi_read   = dset->shared->layout.ops->par_read;
-                io_info->io_ops.multi_write  = dset->shared->layout.ops->par_write;
-                io_info->io_ops.single_read  = H5D__mpio_select_read;
-                io_info->io_ops.single_write = H5D__mpio_select_write;
+                io_info->io_ops.multi_read      = NULL;
+                io_info->io_ops.multi_write     = NULL;
+                io_info->io_ops.multi_read_md   = dset0->shared->layout.ops->par_read;
+                io_info->io_ops.multi_write_md  = dset0->shared->layout.ops->par_write;
+                io_info->io_ops.single_read_md  = H5D__mpio_select_read;
+                io_info->io_ops.single_write_md = H5D__mpio_select_write;
             } /* end if */
         }     /* end if */
->>>>>>> 633ea5e2
         else {
             /* Check if there are any filters in the pipeline. If there are,
              * we cannot break to independent I/O if this is a write operation
              * with multiple ranks involved; otherwise, there will be metadata
              * inconsistencies in the file.
              */
-<<<<<<< HEAD
-            if (comm_size > 1 && io_info->op_type == H5D_IO_OP_WRITE &&
-                io_info->dsets_info[0].dset->shared->dcpl_cache.pline.nused > 0) { /*!FIXME -NAF */
-                H5D_mpio_no_collective_cause_t cause;
-                uint32_t                       local_no_collective_cause;
-                uint32_t                       global_no_collective_cause;
-                hbool_t                        local_error_message_previously_written  = FALSE;
-                hbool_t                        global_error_message_previously_written = FALSE;
-                size_t                         idx;
-                size_t                         cause_strings_len;
-                char                           local_no_collective_cause_string[512]  = "";
-                char                           global_no_collective_cause_string[512] = "";
-                const char *                   cause_strings[]                        = {
-                    "independent I/O was requested",
-                    "datatype conversions were required",
-                    "data transforms needed to be applied",
-                    "optimized MPI types flag wasn't set",
-                    "one of the dataspaces was neither simple nor scalar",
-                    "dataset was not contiguous or chunked",
-                    "parallel writes to filtered datasets are disabled",
-                    "an error occurred while checking if collective I/O was possible"};
-
-                cause_strings_len = sizeof(cause_strings) / sizeof(cause_strings[0]);
-
-                if (H5CX_get_mpio_local_no_coll_cause(&local_no_collective_cause) < 0)
-                    HGOTO_ERROR(H5E_DATASET, H5E_CANTGET, FAIL,
-                                "unable to get local no collective cause value")
-                if (H5CX_get_mpio_global_no_coll_cause(&global_no_collective_cause) < 0)
-                    HGOTO_ERROR(H5E_DATASET, H5E_CANTGET, FAIL,
-                                "unable to get global no collective cause value")
-
-                /* Append each of the "reason for breaking collective I/O" error messages to the
-                 * local and global no collective cause strings */
-                for (cause = 1, idx = 0;
-                     (cause < H5D_MPIO_NO_COLLECTIVE_MAX_CAUSE) && (idx < cause_strings_len);
-                     cause <<= 1, idx++) {
-                    if (cause & local_no_collective_cause) {
-                        size_t local_buffer_space = sizeof(local_no_collective_cause_string) -
-                                                    HDstrlen(local_no_collective_cause_string) - 1;
-
-                        /* Check if there were any previous error messages included. If so, prepend a
-                         * semicolon to separate the messages.
-                         */
-                        if (local_buffer_space && local_error_message_previously_written) {
-                            HDstrncat(local_no_collective_cause_string, "; ", local_buffer_space);
-                            local_buffer_space -= MIN(local_buffer_space, 2);
-                        }
-
-                        if (local_buffer_space)
-                            HDstrncat(local_no_collective_cause_string, cause_strings[idx],
-                                      local_buffer_space);
-
-                        local_error_message_previously_written = TRUE;
-                    } /* end if */
-
-                    if (cause & global_no_collective_cause) {
-                        size_t global_buffer_space = sizeof(global_no_collective_cause_string) -
-                                                     HDstrlen(global_no_collective_cause_string) - 1;
-
-                        /* Check if there were any previous error messages included. If so, prepend a
-                         * semicolon to separate the messages.
-                         */
-                        if (global_buffer_space && global_error_message_previously_written) {
-                            HDstrncat(global_no_collective_cause_string, "; ", global_buffer_space);
-                            global_buffer_space -= MIN(global_buffer_space, 2);
-                        }
-
-                        if (global_buffer_space)
-                            HDstrncat(global_no_collective_cause_string, cause_strings[idx],
-                                      global_buffer_space);
-
-                        global_error_message_previously_written = TRUE;
-                    } /* end if */
-                }     /* end for */
-
-                HGOTO_ERROR(H5E_IO, H5E_NO_INDEPENDENT, FAIL,
-                            "Can't perform independent write with filters in pipeline.\n"
-                            "    The following caused a break from collective I/O:\n"
-                            "        Local causes: %s\n"
-                            "        Global causes: %s",
-                            local_no_collective_cause_string, global_no_collective_cause_string);
-            } /* end if */
-=======
-            if (io_info->op_type == H5D_IO_OP_WRITE && io_info->dset->shared->dcpl_cache.pline.nused > 0) {
+            if (io_info->op_type == H5D_IO_OP_WRITE && io_info->dsets_info[0].dset->shared->dcpl_cache.pline.nused > 0) { /*!FIXME -NAF */
                 int comm_size = 0;
 
                 /* Retrieve size of MPI communicator used for file */
@@ -1636,7 +1373,6 @@
                                 local_no_coll_cause_string, global_no_coll_cause_string);
                 }
             }
->>>>>>> 633ea5e2
 
             /* If we won't be doing collective I/O, but the user asked for
              * collective I/O, change the request to use independent I/O
