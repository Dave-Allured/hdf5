/* * * * * * * * * * * * * * * * * * * * * * * * * * * * * * * * * * * * * * *
 * Copyright by The HDF Group.                                               *
 * Copyright by the Board of Trustees of the University of Illinois.         *
 * All rights reserved.                                                      *
 *                                                                           *
 * This file is part of HDF5.  The full HDF5 copyright notice, including     *
 * terms governing use, modification, and redistribution, is contained in    *
 * the COPYING file, which can be found at the root of the source code       *
 * distribution tree, or in https://www.hdfgroup.org/licenses.               *
 * If you do not have access to either file, you may request a copy from     *
 * help@hdfgroup.org.                                                        *
 * * * * * * * * * * * * * * * * * * * * * * * * * * * * * * * * * * * * * * */

/****************/
/* Module Setup */
/****************/

#include "H5Dmodule.h" /* This source code file is part of the H5D module */

/***********/
/* Headers */
/***********/
#include "H5private.h"   /* Generic Functions                        */
#include "H5CXprivate.h" /* API Contexts                             */
#include "H5Dpkg.h"      /* Dataset functions                        */
#include "H5Eprivate.h"  /* Error handling                           */
#include "H5FLprivate.h" /* Free Lists                               */
#include "H5Iprivate.h"  /* IDs                                      */
#include "H5MMprivate.h" /* Memory management                        */
#include "H5Sprivate.h"  /* Dataspace                                */
#include "H5VLprivate.h" /* Virtual Object Layer                     */ /*!FIXME -NAF */

#include "H5VLnative_private.h" /* Native VOL connector                     */

/****************/
/* Local Macros */
/****************/

/******************/
/* Local Typedefs */
/******************/

/********************/
/* Local Prototypes */
/********************/

/* Setup/teardown routines */
static herr_t H5D__ioinfo_init(H5D_t *dset, H5D_dset_info_t *dset_info, H5D_storage_t *store,
                               H5D_io_info_t *io_info);
static herr_t H5D__typeinfo_init(const H5D_t *dset, hid_t mem_type_id, hbool_t do_write,
                                 H5D_type_info_t *type_info);
#ifdef H5_HAVE_PARALLEL
static herr_t H5D__ioinfo_adjust(const size_t count, H5D_io_info_t *io_info);
#endif /* H5_HAVE_PARALLEL */
static herr_t H5D__typeinfo_term(const H5D_type_info_t *type_info);

/* Internal I/O routines */
static herr_t H5D__pre_read(hid_t dxpl_id, size_t count, H5D_dset_info_t *dset_info);
static herr_t H5D__pre_write(hid_t dxpl_id, size_t count, H5D_dset_info_t *dset_info);
static herr_t H5D__final_mdset_sel_io(H5D_io_info_t *io_info);

/*********************/
/* Package Variables */
/*********************/

/*******************/
/* Local Variables */
/*******************/

/* Declare a free list to manage blocks of type conversion data */
H5FL_BLK_DEFINE(type_conv);

/* Declare a free list to manage the H5D_dset_info_t struct */
H5FL_DEFINE(H5D_dset_info_t);

/*-------------------------------------------------------------------------
 * Function:	H5D__init_dset_info
 *
 * Purpose:	Initializes a H5D_dset_info_t from a set of user parameters,
 *              while checking parameters too.
 *
 * Return:	Non-negative on success/Negative on failure
 *
 * Programmer:	Quincey Koziol
 *		Friday, August 29, 2014
 *
 *-------------------------------------------------------------------------
 */
static herr_t
H5D__init_dset_info(H5D_dset_info_t *dset_info, hid_t dset_id, hid_t mem_type_id, hid_t mem_space_id,
                    hid_t dset_space_id, const H5_flexible_const_ptr_t *u_buf)
{
<<<<<<< HEAD
    H5VL_object_t *vol_obj   = NULL;    /* Object for dset_id */
    herr_t         ret_value = SUCCEED; /* Return value */
=======
    H5D_chunk_map_t *fm = NULL;                   /* Chunk file<->memory mapping */
    H5D_io_info_t    io_info;                     /* Dataset I/O info     */
    H5D_type_info_t  type_info;                   /* Datatype info for operation */
    H5D_layout_t     layout_type;                 /* Dataset's layout type (contig, chunked, compact, etc.) */
    hbool_t          type_info_init      = FALSE; /* Whether the datatype info has been initialized */
    H5S_t           *projected_mem_space = NULL;  /* If not NULL, ptr to dataspace containing a     */
                                                  /* projection of the supplied mem_space to a new  */
                                                  /* dataspace with rank equal to that of           */
                                                  /* file_space.                                    */
                                                  /*                                                */
                                                  /* This field is only used if                     */
                                                  /* H5S_select_shape_same() returns TRUE when      */
                                                  /* comparing the mem_space and the data_space,    */
                                                  /* and the mem_space have different rank.         */
                                                  /*                                                */
                                                  /* Note that if this variable is used, the        */
                                                  /* projected mem space must be discarded at the   */
                                                  /* end of the function to avoid a memory leak.    */
    H5D_storage_t store;                          /* union of EFL and chunk pointer in file space */
    hsize_t       nelmts;                         /* total number of elmts	*/
    hbool_t       io_op_init = FALSE;             /* Whether the I/O op has been initialized */
    char          fake_char;                      /* Temporary variable for NULL buffer pointers */
    herr_t        ret_value = SUCCEED;            /* Return value	*/

    FUNC_ENTER_PACKAGE_TAG(dataset->oloc.addr)
>>>>>>> ae414872

    FUNC_ENTER_PACKAGE

    /* Get dataset */
    if (NULL == (vol_obj = (H5VL_object_t *)H5I_object_verify(dset_id, H5I_DATASET)))
        HGOTO_ERROR(H5E_ARGS, H5E_BADTYPE, FAIL, "not a dataset")
    if (!vol_obj->data)
        HGOTO_ERROR(H5E_ARGS, H5E_BADTYPE, FAIL, "VOL object contains no data")
    dset_info->dset = (H5D_t *)vol_obj->data;
    if (NULL == dset_info->dset->oloc.file)
        HGOTO_ERROR(H5E_ARGS, H5E_BADTYPE, FAIL, "not a file")

    /* Check for invalid space IDs */
    if (mem_space_id < 0 || dset_space_id < 0)
        HGOTO_ERROR(H5E_ARGS, H5E_BADTYPE, FAIL, "not a dataspace")

    /* Get file dataspace */
    if (H5S_ALL != dset_space_id) {
        if (NULL == (dset_info->file_space = (H5S_t *)H5I_object_verify(dset_space_id, H5I_DATASPACE)))
            HGOTO_ERROR(H5E_ARGS, H5E_BADTYPE, FAIL, "not a dataspace")

        /* Check for valid selection */
        if (H5S_SELECT_VALID(dset_info->file_space) != TRUE)
            HGOTO_ERROR(H5E_DATASPACE, H5E_BADRANGE, FAIL, "file selection+offset not within extent")
    } /* end if */
    else
        dset_info->file_space = dset_info->dset->shared->space;

    /* Get memory dataspace */
    if (H5S_ALL != mem_space_id) {
        if (NULL == (dset_info->mem_space = (H5S_t *)H5I_object_verify(mem_space_id, H5I_DATASPACE)))
            HGOTO_ERROR(H5E_ARGS, H5E_BADTYPE, FAIL, "not a dataspace")

        /* Check for valid selection */
        if (H5S_SELECT_VALID(dset_info->mem_space) != TRUE)
            HGOTO_ERROR(H5E_DATASPACE, H5E_BADRANGE, FAIL, "memory selection+offset not within extent")
    } /* end if */
    else
        dset_info->mem_space = dset_info->file_space;

    /* Get memory datatype */
    dset_info->mem_type_id = mem_type_id;

    /* Get buffer */
    dset_info->buf = *u_buf;

done:
    FUNC_LEAVE_NOAPI(ret_value)
} /* end H5D__init_dset_info() */

/*-------------------------------------------------------------------------
 * Function:    H5D__verify_location
 *
 * Purpose:     Verifies that all elements of info are in the same file
 *
 * Return:      Non-negative on success/Negative on failure
 *
 *-------------------------------------------------------------------------
 */
static herr_t
H5D__verify_location(size_t count, const H5D_dset_info_t *info)
{
    H5F_shared_t *f_sh;
    size_t        u;
    herr_t        ret_value = SUCCEED; /* Return value */

    FUNC_ENTER_PACKAGE

    f_sh = H5F_SHARED(info[0].dset->oloc.file);

    for (u = 1; u < count; u++) {
        if (f_sh != H5F_SHARED(info[u].dset->oloc.file))
            HGOTO_ERROR(H5E_ARGS, H5E_UNSUPPORTED, FAIL,
                        "different files detected in multi dataset I/O request")
    } /* end for */

done:
    FUNC_LEAVE_NOAPI(ret_value)
} /* end H5D__verify_location */

/*-------------------------------------------------------------------------
 * Function:	H5Dread_multi
 *
 * Purpose:	Multi-version of H5Dread(), which reads selections from
 *              multiple datasets from a file into application memory BUFS.
 *
 * Return:	Non-negative on success/Negative on failure
 *
 * Programmer:	Jonathan Kim Nov, 2013
 *
 *-------------------------------------------------------------------------
 */
herr_t
H5Dread_multi(size_t count, hid_t dset_id[], hid_t mem_type_id[], hid_t mem_space_id[], hid_t file_space_id[],
              hid_t dxpl_id, void *buf[] /*out*/)
{
    H5D_dset_info_t *dset_info = NULL;    /* Pointer to internal list of multi-dataset info */
    size_t           u;                   /* Local index variable */
    herr_t           ret_value = SUCCEED; /* Return value */

    FUNC_ENTER_API(FAIL)
    H5TRACE7("e", "z*i*i*i*iix", count, dset_id, mem_type_id, mem_space_id, file_space_id, dxpl_id, buf);

    if (count <= 0)
        HGOTO_DONE(SUCCEED)

    /* Get the default dataset transfer property list if the user didn't provide one */
    if (H5P_DEFAULT == dxpl_id)
        dxpl_id = H5P_DATASET_XFER_DEFAULT;
    else if (TRUE != H5P_isa_class(dxpl_id, H5P_DATASET_XFER))
        HGOTO_ERROR(H5E_ARGS, H5E_BADTYPE, FAIL, "not xfer parms")

    /* Alloc dset_info */
    if (NULL == (dset_info = (H5D_dset_info_t *)H5MM_calloc(count * sizeof(H5D_dset_info_t))))
        HGOTO_ERROR(H5E_DATASET, H5E_CANTALLOC, FAIL, "couldn't allocate dset info array buffer")

    /* Translate public multi-dataset info to internal structure */
    /* (And check parameters) */
    for (u = 0; u < count; u++) {
        if (H5D__init_dset_info(&dset_info[u], dset_id[u], mem_type_id[u], mem_space_id[u], file_space_id[u],
                                (const H5_flexible_const_ptr_t *)&(buf[u])) < 0)
            HGOTO_ERROR(H5E_ARGS, H5E_BADTYPE, FAIL, "can't init dataset info")
    } /* end for */

    if (H5D__verify_location(count, dset_info) < 0)
        HGOTO_ERROR(H5E_ARGS, H5E_BADTYPE, FAIL, "datasets are not in the same file")

    /* Call common pre-read routine */
    if (H5D__pre_read(dxpl_id, count, dset_info) < 0)
        HGOTO_ERROR(H5E_DATASET, H5E_READERROR, FAIL, "can't prepare for reading data")

done:
    if (dset_info)
        H5MM_xfree(dset_info);

    FUNC_LEAVE_API(ret_value)
} /* end H5Dread_multi() */

/*-------------------------------------------------------------------------
 * Function:    H5D__pre_read
 *
 * Purpose:     Sets up a read operation.
 *
 * Return:      Non-negative on success/Negative on failure
 *
 * Programmer:  Neil Fortner  Apr, 2014
 *
 *-------------------------------------------------------------------------
 */
static herr_t
H5D__pre_read(hid_t dxpl_id, size_t count, H5D_dset_info_t *dset_info)
{
    H5P_genplist_t * plist;               /* DXPL property list pointer */
    H5FD_mpio_xfer_t xfer_mode;           /* Parallel I/O transfer mode */
    hbool_t          broke_mdset = FALSE; /* Whether to break multi-dataset option */
    size_t           u;                   /* Local index variable */
    herr_t           ret_value = SUCCEED; /* Return value */

    FUNC_ENTER_PACKAGE

    /* check args */
    HDassert(dxpl_id > 0);
    HDassert(count > 0);
    HDassert(dset_info);

    /* Retrieve DXPL for queries below */
    if (NULL == (plist = H5P_object_verify(dxpl_id, H5P_DATASET_XFER)))
        HGOTO_ERROR(H5E_PLIST, H5E_BADTYPE, FAIL, "not a dxpl")

    /* Get the transfer mode */
    if (H5P_get(plist, H5D_XFER_IO_XFER_MODE_NAME, &xfer_mode) < 0)
        HGOTO_ERROR(H5E_PLIST, H5E_CANTSET, FAIL, "unable to get value")

    /* In independent mode or with an unsupported layout, for now just
       read each dataset individually */
    if (xfer_mode == H5FD_MPIO_INDEPENDENT)
        broke_mdset = TRUE;
    else {
        /* Multi-dset I/O currently supports CHUNKED and internal CONTIGUOUS
         * only, not external CONTIGUOUS (EFL) or COMPACT.  Fall back to
         * individual dataset reads if any dataset uses an unsupported layout.
         */
        for (u = 0; u < count; u++) {
            if (!(dset_info[u].dset->shared->layout.type == H5D_CHUNKED ||
                  (dset_info[u].dset->shared->layout.type == H5D_CONTIGUOUS &&
                   dset_info[u].dset->shared->layout.ops != H5D_LOPS_EFL))) {
                broke_mdset = TRUE;
                break;
            }
        } /* end for */
    }

    /* Set DXPL for operation */
    H5CX_set_dxpl(dxpl_id);

    if (broke_mdset) {
        /* Read raw data from each dataset by itself */
        for (u = 0; u < count; u++)
            if (H5D__read(1, &dset_info[u], FALSE) < 0)
                HGOTO_ERROR(H5E_DATASET, H5E_READERROR, FAIL, "can't read data")
    } /* end if */
    else {
        HDassert(xfer_mode == H5FD_MPIO_COLLECTIVE);

        if (H5D__read(count, dset_info, TRUE) < 0)
            HGOTO_ERROR(H5E_DATASET, H5E_READERROR, FAIL, "can't read data")
    } /* end else */

done:
    FUNC_LEAVE_NOAPI(ret_value)
} /* end H5D__pre_read() */

/*-------------------------------------------------------------------------
 * Function:	H5Dwrite_multi
 *
 * Purpose:	Multi-version of H5Dwrite(), which writes selections from
 *              application memory BUFs into multiple datasets in a file.
 *
 * Return:	Non-negative on success/Negative on failure
 *
 * Programmer:	Jonathan Kim  Nov, 2013
 *
 *-------------------------------------------------------------------------
 */
herr_t
H5Dwrite_multi(size_t count, hid_t dset_id[], hid_t mem_type_id[], hid_t mem_space_id[],
               hid_t file_space_id[], hid_t dxpl_id, const void *buf[])
{
<<<<<<< HEAD
    H5D_dset_info_t *dset_info = NULL;    /* Pointer to internal list of multi-dataset info */
    size_t           u;                   /* Local index variable */
    herr_t           ret_value = SUCCEED; /* Return value */

    FUNC_ENTER_API(FAIL)
    H5TRACE7("e", "z*i*i*i*ii**x", count, dset_id, mem_type_id, mem_space_id, file_space_id, dxpl_id, buf);

    if (count <= 0)
        HGOTO_DONE(SUCCEED)

    /* Get the default dataset transfer property list if the user didn't provide one */
    if (H5P_DEFAULT == dxpl_id)
        dxpl_id = H5P_DATASET_XFER_DEFAULT;
    else if (TRUE != H5P_isa_class(dxpl_id, H5P_DATASET_XFER))
        HGOTO_ERROR(H5E_ARGS, H5E_BADTYPE, FAIL, "not xfer parms")

    /* Alloc dset_info */
    if (NULL == (dset_info = (H5D_dset_info_t *)H5MM_calloc(count * sizeof(H5D_dset_info_t))))
        HGOTO_ERROR(H5E_DATASET, H5E_CANTALLOC, FAIL, "couldn't allocate dset info array buffer")

    /* Translate public multi-dataset info to internal structure */
    /* (And check parameters) */
    for (u = 0; u < count; u++) {
        if (H5D__init_dset_info(&dset_info[u], dset_id[u], mem_type_id[u], mem_space_id[u], file_space_id[u],
                                (const H5_flexible_const_ptr_t *)&(buf[u])) < 0)
            HGOTO_ERROR(H5E_ARGS, H5E_BADTYPE, FAIL, "can't init dataset info")
    }
=======
    H5D_chunk_map_t *fm = NULL;                   /* Chunk file<->memory mapping */
    H5D_io_info_t    io_info;                     /* Dataset I/O info     */
    H5D_type_info_t  type_info;                   /* Datatype info for operation */
    H5D_layout_t     layout_type;                 /* Dataset's layout type (contig, chunked, compact, etc.) */
    hbool_t          type_info_init      = FALSE; /* Whether the datatype info has been initialized */
    hbool_t          should_alloc_space  = FALSE; /* Whether or not to initialize dataset's storage */
    H5S_t           *projected_mem_space = NULL;  /* If not NULL, ptr to dataspace containing a     */
                                                  /* projection of the supplied mem_space to a new  */
                                                  /* dataspace with rank equal to that of           */
                                                  /* file_space.                                    */
                                                  /*                                                */
                                                  /* This field is only used if                     */
                                                  /* H5S_select_shape_same() returns TRUE when      */
                                                  /* comparing the mem_space and the data_space,    */
                                                  /* and the mem_space have different rank.         */
                                                  /*                                                */
                                                  /* Note that if this variable is used, the        */
                                                  /* projected mem space must be discarded at the   */
                                                  /* end of the function to avoid a memory leak.    */
    H5D_storage_t store;                          /* union of EFL and chunk pointer in file space */
    hsize_t       nelmts;                         /* total number of elmts	*/
    hbool_t       io_op_init = FALSE;             /* Whether the I/O op has been initialized */
    char          fake_char;                      /* Temporary variable for NULL buffer pointers */
    herr_t        ret_value = SUCCEED;            /* Return value	*/

    FUNC_ENTER_PACKAGE_TAG(dataset->oloc.addr)
>>>>>>> ae414872

    if (H5D__verify_location(count, dset_info) < 0)
        HGOTO_ERROR(H5E_ARGS, H5E_BADTYPE, FAIL, "datasets are not in the same file")

    /* Call common pre-write routine */
    if (H5D__pre_write(dxpl_id, count, dset_info) < 0)
        HGOTO_ERROR(H5E_DATASET, H5E_WRITEERROR, FAIL, "can't prepare for writing data")

done:
    if (dset_info)
        H5MM_xfree(dset_info);

    FUNC_LEAVE_API(ret_value)
} /* end H5Dwrite_multi() */

/*-------------------------------------------------------------------------
 * Function:    H5D__pre_write
 *
 * Purpose:     Sets up a write operation.
 *
 * Return:      Non-negative on success/Negative on failure
 *
 * Programmer:  Jonathan Kim  Nov, 2013
 *
 *-------------------------------------------------------------------------
 */
static herr_t
H5D__pre_write(hid_t dxpl_id, size_t count, H5D_dset_info_t *dset_info)
{
    H5P_genplist_t * plist;               /* DXPL property list pointer */
    size_t           u;                   /* Local index variable */
    hbool_t          broke_mdset = FALSE; /* Whether to break multi-dataset option */
    H5FD_mpio_xfer_t xfer_mode;           /* Parallel I/O transfer mode */
    herr_t           ret_value = SUCCEED; /* Return value */

    FUNC_ENTER_PACKAGE

    /* check args */
    HDassert(dxpl_id > 0);
    HDassert(count > 0);
    HDassert(dset_info);

    /* Retrieve DXPL for queries below */
    if (NULL == (plist = H5P_object_verify(dxpl_id, H5P_DATASET_XFER)))
        HGOTO_ERROR(H5E_PLIST, H5E_BADTYPE, FAIL, "not a dxpl")

    /* Get the transfer mode */
    if (H5P_get(plist, H5D_XFER_IO_XFER_MODE_NAME, &xfer_mode) < 0)
        HGOTO_ERROR(H5E_PLIST, H5E_CANTSET, FAIL, "unable to get value")

    /* In independent mode or with an unsupported layout, for now
       just write each dataset individually */
    if (xfer_mode == H5FD_MPIO_INDEPENDENT)
        broke_mdset = TRUE;
    else {
        /* Multi-dset I/O currently supports CHUNKED and internal CONTIGUOUS
         * only, not external CONTIGUOUS (EFL) or COMPACT.  Fall back to
         * individual dataset writes if any dataset uses an unsupported layout.
         */
        for (u = 0; u < count; u++) {
            if (!(dset_info[u].dset->shared->layout.type == H5D_CHUNKED ||
                  (dset_info[u].dset->shared->layout.type == H5D_CONTIGUOUS &&
                   dset_info[u].dset->shared->layout.ops != H5D_LOPS_EFL))) {
                broke_mdset = TRUE;
                break;
            }
        } /* end for */
    }

    if (broke_mdset) {
        /* Write raw data to each dataset by itself */
        for (u = 0; u < count; u++)
            if (H5D__write(1, &dset_info[u], FALSE) < 0)
                HGOTO_ERROR(H5E_DATASET, H5E_WRITEERROR, FAIL, "can't write data")
    } /* end if */
    else {
        HDassert(xfer_mode == H5FD_MPIO_COLLECTIVE);

        if (H5D__write(count, dset_info, TRUE) < 0)
            HGOTO_ERROR(H5E_DATASET, H5E_WRITEERROR, FAIL, "can't write data")
    } /* end else */

done:
    FUNC_LEAVE_NOAPI(ret_value)
} /* end H5D__pre_write() */

/*-------------------------------------------------------------------------
 * Function:	H5D__read
 *
 * Purpose:	Reads multiple (parts of) DATASETs into application memory BUFs.
 *              See H5Dread_multi() for complete details.
 *
 * Return:	Non-negative on success/Negative on failure
 *
 * Programmer:	Jonathan Kim  Nov, 2013
 *
 *-------------------------------------------------------------------------
 */
herr_t
H5D__read(size_t count, H5D_dset_info_t *dset_info, hbool_t is_mdset)
{
    H5D_io_info_t io_info;                    /* Dataset I/O info  for multi dsets */
    size_t        type_info_init      = 0;    /* Number of datatype info structs that have been initialized */
    H5S_t **      projected_mem_space = NULL; /* If not NULL, ptr to dataspace containing a     */
                                              /* projection of the supplied mem_space to a new  */
                                              /* dataspace with rank equal to that of           */
                                              /* file_space.                                    */
                                              /*                                                */
                                              /* This field is only used if                     */
                                              /* H5S_select_shape_same() returns TRUE when      */
                                              /* comparing the mem_space and the data_space,    */
                                              /* and the mem_space have different rank.         */
                                              /*                                                */
                                              /* Note that if this variable is used, the        */
                                              /* projected mem space must be discarded at the   */
                                              /* end of the function to avoid a memory leak.    */
    H5D_storage_t *store = NULL;              /* Union of EFL and chunk pointer in file space */
    hsize_t        nelmts;                    /* Total number of elmts	*/
    size_t         io_op_init = 0;            /* Number I/O ops that have been initialized */
    size_t         i;                         /* Local index variable */
    char           fake_char;                 /* Temporary variable for NULL buffer pointers */
    herr_t         ret_value = SUCCEED;       /* Return value	*/

    FUNC_ENTER_NOAPI(FAIL)

    /* init io_info */
    io_info.sel_pieces    = NULL;
    io_info.store_faddr   = 0;
    io_info.base_maddr.vp = NULL;
    io_info.is_mdset      = is_mdset;

    /* Create global piece skiplist */
    if (NULL == (io_info.sel_pieces = H5SL_create(H5SL_TYPE_HADDR, NULL)))
        HGOTO_ERROR(H5E_DATASET, H5E_CANTCREATE, FAIL, "can't create skip list for piece selections")

    /* Use provided dset_info */
    io_info.dsets_info = dset_info;

    /* Allocate other buffers */
    if (NULL == (projected_mem_space = (H5S_t **)H5MM_calloc(count * sizeof(H5S_t *))))
        HGOTO_ERROR(H5E_DATASPACE, H5E_CANTALLOC, FAIL, "couldn't allocate dset space array ptr")
    if (NULL == (store = (H5D_storage_t *)H5MM_malloc(count * sizeof(H5D_storage_t))))
        HGOTO_ERROR(H5E_STORAGE, H5E_CANTALLOC, FAIL, "couldn't allocate dset storage info array buffer")

#ifdef H5_HAVE_PARALLEL
    /* Check for non-MPI-based VFD.  Only need to check first dataset since all
     * share the same file. */
    if (!(H5F_HAS_FEATURE(dset_info[0].dset->oloc.file, H5FD_FEAT_HAS_MPI))) {
        H5FD_mpio_xfer_t io_xfer_mode; /* MPI I/O transfer mode */

        /* Get I/O transfer mode */
        if (H5CX_get_io_xfer_mode(&io_xfer_mode) < 0)
            HGOTO_ERROR(H5E_DATASET, H5E_CANTGET, FAIL, "can't get MPI-I/O transfer mode")

        /* Collective access is not permissible without a MPI based VFD */
        if (io_xfer_mode == H5FD_MPIO_COLLECTIVE)
            HGOTO_ERROR(H5E_DATASET, H5E_UNSUPPORTED, FAIL, "collective access for MPI-based drivers only")
    }  /* end if */
#endif /*H5_HAVE_PARALLEL*/

    /* iterate over all dsets and construct I/O information necessary to do I/O */
    for (i = 0; i < count; i++) {
        haddr_t prev_tag = HADDR_UNDEF;

        /* check args */
        if (NULL == dset_info[i].dset)
            HGOTO_ERROR(H5E_ARGS, H5E_BADTYPE, FAIL, "not a dataset")
        if (NULL == dset_info[i].dset->oloc.file)
            HGOTO_ERROR(H5E_ARGS, H5E_BADTYPE, FAIL, "not a file")

        /* set metadata tagging with dset oheader addr */
        H5AC_tag(dset_info[i].dset->oloc.addr, &prev_tag);

        /* Set up datatype info for operation */
        if (H5D__typeinfo_init(dset_info[i].dset, dset_info[i].mem_type_id, FALSE,
                               &(dset_info[i].type_info)) < 0)
            HGOTO_ERROR(H5E_DATASET, H5E_CANTINIT, FAIL, "unable to set up type info")
        type_info_init++;

        /* Make certain that the number of elements in each selection is the same */
        nelmts = H5S_GET_SELECT_NPOINTS(dset_info[i].mem_space);
        if (nelmts != H5S_GET_SELECT_NPOINTS(dset_info[i].file_space))
            HGOTO_ERROR(H5E_ARGS, H5E_BADVALUE, FAIL,
                        "src and dest dataspaces have different number of elements selected")

        /* Check for a NULL buffer */
        if (NULL == dset_info[i].buf.vp) {
            /* Check for any elements selected (which is invalid) */
            if (nelmts > 0)
                HGOTO_ERROR(H5E_ARGS, H5E_BADVALUE, FAIL, "no output buffer")

            /* If the buffer is nil, and 0 element is selected, make a fake buffer.
             * This is for some MPI package like ChaMPIon on NCSA's tungsten which
             * doesn't support this feature.
             */
            dset_info[i].buf.vp = &fake_char;
        } /* end if */

        /* Make sure that both selections have their extents set */
        if (!(H5S_has_extent(dset_info[i].file_space)))
            HGOTO_ERROR(H5E_ARGS, H5E_BADVALUE, FAIL, "file dataspace does not have extent set")
        if (!(H5S_has_extent(dset_info[i].mem_space)))
            HGOTO_ERROR(H5E_ARGS, H5E_BADVALUE, FAIL, "memory dataspace does not have extent set")

        /* H5S_select_shape_same() has been modified to accept topologically identical
         * selections with different rank as having the same shape (if the most
         * rapidly changing coordinates match up), but the I/O code still has
         * difficulties with the notion.
         *
         * To solve this, we check to see if H5S_select_shape_same() returns true,
         * and if the ranks of the mem and file spaces are different.  If they are,
         * construct a new mem space that is equivalent to the old mem space, and
         * use that instead.
         *
         * Note that in general, this requires us to touch up the memory buffer as
         * well.
         */
        if (nelmts > 0 && TRUE == H5S_SELECT_SHAPE_SAME(dset_info[i].mem_space, dset_info[i].file_space) &&
            H5S_GET_EXTENT_NDIMS(dset_info[i].mem_space) != H5S_GET_EXTENT_NDIMS(dset_info[i].file_space)) {
            ptrdiff_t buf_adj = 0;

            /* Attempt to construct projected dataspace for memory dataspace */
            if (H5S_select_construct_projection(dset_info[i].mem_space, &projected_mem_space[i],
                                                (unsigned)H5S_GET_EXTENT_NDIMS(dset_info[i].file_space),
                                                (hsize_t)dset_info[i].type_info.dst_type_size, &buf_adj) < 0)
                HGOTO_ERROR(H5E_DATASET, H5E_CANTINIT, FAIL, "unable to construct projected memory dataspace")
            HDassert(projected_mem_space[i]);

            /* Adjust the buffer by the given amount */
            dset_info[i].buf.vp = (void *)(((uint8_t *)dset_info[i].buf.vp) + buf_adj);

            /* Switch to using projected memory dataspace & adjusted buffer */
            dset_info[i].mem_space = projected_mem_space[i];
        } /* end if */

        /* If space hasn't been allocated and not using external storage,
         * return fill value to buffer if fill time is upon allocation, or
         * do nothing if fill time is never.  If the dataset is compact and
         * fill time is NEVER, there is no way to tell whether part of data
         * has been overwritten.  So just proceed in reading.
         */
        if (nelmts > 0 && dset_info[i].dset->shared->dcpl_cache.efl.nused == 0 &&
            !(*dset_info[i].dset->shared->layout.ops->is_space_alloc)(
                &dset_info[i].dset->shared->layout.storage) &&
            !(dset_info[i].dset->shared->layout.ops->is_data_cached &&
              (*dset_info[i].dset->shared->layout.ops->is_data_cached)(dset_info[i].dset->shared))) {
            H5D_fill_value_t fill_status; /* Whether/How the fill value is defined */

            /* Retrieve dataset's fill-value properties */
            if (H5P_is_fill_value_defined(&dset_info[i].dset->shared->dcpl_cache.fill, &fill_status) < 0)
                HGOTO_ERROR(H5E_PLIST, H5E_CANTGET, FAIL, "can't tell if fill value defined")

            /* Should be impossible, but check anyway... */
            if (fill_status == H5D_FILL_VALUE_UNDEFINED &&
                (dset_info[i].dset->shared->dcpl_cache.fill.fill_time == H5D_FILL_TIME_ALLOC ||
                 dset_info[i].dset->shared->dcpl_cache.fill.fill_time == H5D_FILL_TIME_IFSET))
                HGOTO_ERROR(H5E_DATASET, H5E_READERROR, FAIL,
                            "read failed: dataset doesn't exist, no data can be read")

            /* If we're never going to fill this dataset, just leave the junk in the user's buffer */
            if (dset_info[i].dset->shared->dcpl_cache.fill.fill_time == H5D_FILL_TIME_NEVER)
                HGOTO_DONE(SUCCEED)

            /* Go fill the user's selection with the dataset's fill value */
            if (H5D__fill(dset_info[i].dset->shared->dcpl_cache.fill.buf, dset_info[i].dset->shared->type,
                          dset_info[i].buf.vp, dset_info[i].type_info.mem_type, dset_info[i].mem_space) < 0)
                HGOTO_ERROR(H5E_DATASET, H5E_READERROR, FAIL, "filling buf failed")
            else
                HGOTO_DONE(SUCCEED)
        } /* end if */

        /* Set up I/O operation */
        io_info.op_type = H5D_IO_OP_READ;
        if (H5D__ioinfo_init(dset_info[i].dset, &(dset_info[i]), &(store[i]), &io_info) < 0)
            HGOTO_ERROR(H5E_DATASET, H5E_UNSUPPORTED, FAIL, "unable to set up I/O operation")

        /* Sanity check that space is allocated, if there are elements */
        if (nelmts > 0)
            HDassert((*dset_info[i].dset->shared->layout.ops->is_space_alloc)(
                         &dset_info[i].dset->shared->layout.storage) ||
                     (dset_info[i].dset->shared->layout.ops->is_data_cached &&
                      (*dset_info[i].dset->shared->layout.ops->is_data_cached)(dset_info[i].dset->shared)) ||
                     dset_info[i].dset->shared->dcpl_cache.efl.nused > 0 ||
                     dset_info[i].dset->shared->layout.type == H5D_COMPACT);

        /* Call storage method's I/O initialization routine */
        if (dset_info[i].layout_ops.io_init &&
            (dset_info[i].layout_ops.io_init)(&io_info, &dset_info[i].type_info, nelmts,
                                              dset_info[i].file_space, dset_info[i].mem_space,
                                              &(dset_info[i])) < 0)
            HGOTO_ERROR(H5E_DATASET, H5E_CANTINIT, FAIL, "can't initialize I/O info")
        io_op_init++;

        /* Reset metadata tagging */
        H5AC_tag(prev_tag, NULL);
    } /* end of for loop */

    assert(type_info_init == count);
    assert(io_op_init == count);

#ifdef H5_HAVE_PARALLEL
    /* Adjust I/O info for any parallel I/O */
    if (H5D__ioinfo_adjust(count, &io_info) < 0)
        HGOTO_ERROR(H5E_DATASET, H5E_CANTINIT, FAIL, "unable to adjust I/O info for parallel I/O")
#endif /*H5_HAVE_PARALLEL*/

    /* If multi dataset I/O callback is not provided, perform read IO via
     * single-dset path with looping */
    if (io_info.io_ops.multi_read_md) {
        /* Invoke correct "high level" I/O routine */
        if ((*io_info.io_ops.multi_read_md)(count, &io_info) < 0)
            HGOTO_ERROR(H5E_DATASET, H5E_READERROR, FAIL, "can't read data")
    } /* end if */
    else {
        haddr_t prev_tag = HADDR_UNDEF;

        /* Loop with serial & single-dset read IO path */
        for (i = 0; i < count; i++) {
            /* set metadata tagging with dset oheader addr */
            H5AC_tag(dset_info[i].dset->oloc.addr, &prev_tag);

            io_info.dsets_info = &(dset_info[i]);

            /* Invoke correct "high level" I/O routine */
            if ((*io_info.io_ops.multi_read)(
                    &io_info, &(dset_info[i].type_info), H5S_GET_SELECT_NPOINTS(dset_info[i].mem_space),
                    dset_info[i].file_space, dset_info[i].mem_space, &dset_info[i]) < 0)
                HGOTO_ERROR(H5E_DATASET, H5E_READERROR, FAIL, "can't read data")

            /* Reset metadata tagging */
            H5AC_tag(prev_tag, NULL);
        }

        /* Make final multi dataset selection I/O call if we are using both
         * features - in this case the multi_read callbacks did not perform the
         * actual I/O */
        if (is_mdset && io_info.use_select_io && H5D__final_mdset_sel_io(&io_info) < 0)
            HGOTO_ERROR(H5E_DATASET, H5E_READERROR, FAIL, "can't read data")
    }

done:
    /* Shut down the I/O op information */
    for (i = 0; i < io_op_init; i++)
        if (dset_info[i].layout_ops.io_term &&
            (*dset_info[i].layout_ops.io_term)(&io_info, &(dset_info[i])) < 0)
            HDONE_ERROR(H5E_DATASET, H5E_CANTCLOSEOBJ, FAIL, "unable to shut down I/O op info")

    /* Shut down datatype info for operation */
    for (i = 0; i < type_info_init; i++)
        if (H5D__typeinfo_term(&(dset_info[i].type_info)) < 0)
            HDONE_ERROR(H5E_DATASET, H5E_CANTCLOSEOBJ, FAIL, "unable to shut down type info")

    /* Discard projected mem spaces if they were created */
    if (projected_mem_space)
        for (i = 0; i < count; i++)
            if (NULL != projected_mem_space[i])
                if (H5S_close(projected_mem_space[i]) < 0)
                    HDONE_ERROR(H5E_DATASET, H5E_CANTCLOSEOBJ, FAIL,
                                "unable to shut down projected memory dataspace")

    /* Free global piece skiplist */
    if (io_info.sel_pieces)
        if (H5SL_close(io_info.sel_pieces) < 0)
            HGOTO_ERROR(H5E_DATASET, H5E_CANTFREE, FAIL, "can't close dataset skip list")

    /* io_info.dsets_info was allocated in calling function */
    if (projected_mem_space)
        H5MM_xfree(projected_mem_space);
    if (store)
        H5MM_xfree(store);

    FUNC_LEAVE_NOAPI(ret_value)
} /* end H5D__read() */

/*-------------------------------------------------------------------------
 * Function:	H5D__write
 *
 * Purpose:	Writes multiple (part of) DATASETs to a file from application
 *          memory BUFs. See H5Dwrite_multi() for complete details.
 *
 *          This was referred from H5D__write for multi-dset work.
 *
 * Return:	Non-negative on success/Negative on failure
 *
 * Programmer:   Jonathan Kim  Nov, 2013
 *
 *-------------------------------------------------------------------------
 */
herr_t
H5D__write(size_t count, H5D_dset_info_t *dset_info, hbool_t is_mdset)
{
    H5D_io_info_t io_info;                    /* Dataset I/O info for multi dsets */
    size_t        type_info_init      = 0;    /* Number of datatype info structs that have been initialized */
    H5S_t **      projected_mem_space = NULL; /* If not NULL, ptr to dataspace containing a     */
                                              /* projection of the supplied mem_space to a new  */
                                              /* dataspace with rank equal to that of           */
                                              /* file_space.                                    */
                                              /*                                                */
                                              /* This field is only used if                     */
                                              /* H5S_select_shape_same() returns TRUE when      */
                                              /* comparing the mem_space and the data_space,    */
                                              /* and the mem_space have different rank.         */
                                              /*                                                */
                                              /* Note that if this variable is used, the        */
                                              /* projected mem space must be discarded at the   */
                                              /* end of the function to avoid a memory leak.    */
    H5D_storage_t *store = NULL;              /* Union of EFL and chunk pointer in file space */
    hsize_t        nelmts;                    /* Total number of elmts	*/
    size_t         io_op_init = 0;            /* Number I/O ops that have been initialized */
    size_t         i;                         /* Local index variable */
    char           fake_char;                 /* Temporary variable for NULL buffer pointers */
    herr_t         ret_value = SUCCEED;       /* Return value	*/

    FUNC_ENTER_NOAPI(FAIL)

    /* Init io_info */
    io_info.sel_pieces     = NULL;
    io_info.store_faddr    = 0;
    io_info.base_maddr.cvp = NULL;
    io_info.is_mdset       = is_mdset;

    /* Create global piece skiplist */
    if (NULL == (io_info.sel_pieces = H5SL_create(H5SL_TYPE_HADDR, NULL)))
        HGOTO_ERROR(H5E_DATASET, H5E_CANTCREATE, FAIL, "can't create skip list for piece selections")

    /* Use provided dset_info */
    io_info.dsets_info = dset_info;

    /* Allocate other buffers */
    if (NULL == (projected_mem_space = (H5S_t **)H5MM_calloc(count * sizeof(H5S_t *))))
        HGOTO_ERROR(H5E_DATASPACE, H5E_CANTALLOC, FAIL, "couldn't allocate dset space array ptr")
    if (NULL == (store = (H5D_storage_t *)H5MM_malloc(count * sizeof(H5D_storage_t))))
        HGOTO_ERROR(H5E_STORAGE, H5E_CANTALLOC, FAIL, "couldn't allocate dset storage info array buffer")

    /* iterate over all dsets and construct I/O information */
    for (i = 0; i < count; i++) {
        hbool_t should_alloc_space = FALSE; /* Whether or not to initialize dataset's storage */
        haddr_t prev_tag           = HADDR_UNDEF;

        /* check args */
        if (NULL == dset_info[i].dset)
            HGOTO_ERROR(H5E_ARGS, H5E_BADTYPE, FAIL, "not a dataset")
        if (NULL == dset_info[i].dset->oloc.file)
            HGOTO_ERROR(H5E_ARGS, H5E_BADTYPE, FAIL, "not a file")

        /* set metadata tagging with dset oheader addr */
        H5AC_tag(dset_info[i].dset->oloc.addr, &prev_tag);

        /* All filters in the DCPL must have encoding enabled. */
        if (!dset_info[i].dset->shared->checked_filters) {
            if (H5Z_can_apply(dset_info[i].dset->shared->dcpl_id, dset_info[i].dset->shared->type_id) < 0)
                HGOTO_ERROR(H5E_PLINE, H5E_CANAPPLY, FAIL, "can't apply filters")

            dset_info[i].dset->shared->checked_filters = TRUE;
        } /* end if */

        /* Check if we are allowed to write to this file */
        if (0 == (H5F_INTENT(dset_info[i].dset->oloc.file) & H5F_ACC_RDWR))
            HGOTO_ERROR(H5E_DATASET, H5E_WRITEERROR, FAIL, "no write intent on file")

        /* Set up datatype info for operation */
        if (H5D__typeinfo_init(dset_info[i].dset, dset_info[i].mem_type_id, TRUE, &(dset_info[i].type_info)) <
            0)
            HGOTO_ERROR(H5E_DATASET, H5E_CANTINIT, FAIL, "unable to set up type info")
        type_info_init++;

        /* Various MPI based checks */
#ifdef H5_HAVE_PARALLEL
        if (H5F_HAS_FEATURE(dset_info[i].dset->oloc.file, H5FD_FEAT_HAS_MPI)) {
            /* If MPI based VFD is used, no VL or region reference datatype support yet. */
            /* This is because they use the global heap in the file and we don't */
            /* support parallel access of that yet */
            if (H5T_is_vl_storage(dset_info[i].type_info.mem_type) > 0)
                HGOTO_ERROR(H5E_DATASET, H5E_UNSUPPORTED, FAIL,
                            "Parallel IO does not support writing VL or region reference datatypes yet")
        } /* end if */
        else {
            H5FD_mpio_xfer_t io_xfer_mode; /* MPI I/O transfer mode */

            /* Get I/O transfer mode */
            if (H5CX_get_io_xfer_mode(&io_xfer_mode) < 0)
                HGOTO_ERROR(H5E_DATASET, H5E_CANTGET, FAIL, "can't get MPI-I/O transfer mode")

            /* Collective access is not permissible without a MPI based VFD */
            if (io_xfer_mode == H5FD_MPIO_COLLECTIVE)
                HGOTO_ERROR(H5E_DATASET, H5E_UNSUPPORTED, FAIL, "collective access for MPI-based driver only")
        } /* end else */
#endif    /*H5_HAVE_PARALLEL*/

        /* Make certain that the number of elements in each selection is the same */
        nelmts = H5S_GET_SELECT_NPOINTS(dset_info[i].mem_space);
        if (nelmts != H5S_GET_SELECT_NPOINTS(dset_info[i].file_space))
            HGOTO_ERROR(H5E_ARGS, H5E_BADVALUE, FAIL,
                        "src and dest dataspaces have different number of elements selected")

        /* Check for a NULL buffer */
        if (NULL == dset_info[i].buf.cvp) {
            /* Check for any elements selected (which is invalid) */
            if (nelmts > 0)
                HGOTO_ERROR(H5E_ARGS, H5E_BADVALUE, FAIL, "no output buffer")

            /* If the buffer is nil, and 0 element is selected, make a fake buffer.
             * This is for some MPI package like ChaMPIon on NCSA's tungsten which
             * doesn't support this feature.
             */
            dset_info[i].buf.cvp = &fake_char;
        } /* end if */

        /* Make sure that both selections have their extents set */
        if (!(H5S_has_extent(dset_info[i].file_space)))
            HGOTO_ERROR(H5E_ARGS, H5E_BADVALUE, FAIL, "file dataspace does not have extent set")
        if (!(H5S_has_extent(dset_info[i].mem_space)))
            HGOTO_ERROR(H5E_ARGS, H5E_BADVALUE, FAIL, "memory dataspace does not have extent set")

        /* H5S_select_shape_same() has been modified to accept topologically
         * identical selections with different rank as having the same shape
         * (if the most rapidly changing coordinates match up), but the I/O
         * code still has difficulties with the notion.
         *
         * To solve this, we check to see if H5S_select_shape_same() returns
         * true, and if the ranks of the mem and file spaces are different.
         * If they are, construct a new mem space that is equivalent to the
         * old mem space, and use that instead.
         *
         * Note that in general, this requires us to touch up the memory buffer
         * as well.
         */
        if (nelmts > 0 && TRUE == H5S_SELECT_SHAPE_SAME(dset_info[i].mem_space, dset_info[i].file_space) &&
            H5S_GET_EXTENT_NDIMS(dset_info[i].mem_space) != H5S_GET_EXTENT_NDIMS(dset_info[i].file_space)) {
            ptrdiff_t buf_adj = 0;

            /* Attempt to construct projected dataspace for memory dataspace */
            if (H5S_select_construct_projection(dset_info[i].mem_space, &(projected_mem_space[i]),
                                                (unsigned)H5S_GET_EXTENT_NDIMS(dset_info[i].file_space),
                                                dset_info[i].type_info.src_type_size, &buf_adj) < 0)
                HGOTO_ERROR(H5E_DATASET, H5E_CANTINIT, FAIL, "unable to construct projected memory dataspace")
            HDassert(projected_mem_space[i]);

            /* Adjust the buffer by the given amount */
            dset_info[i].buf.cvp = (const void *)(((const uint8_t *)dset_info[i].buf.cvp) + buf_adj);

            /* Switch to using projected memory dataspace & adjusted buffer */
            dset_info[i].mem_space = projected_mem_space[i];
        } /* end if */

        /* Retrieve dataset properties */
        /* <none needed currently> */

        /* Set up I/O operation */
        io_info.op_type = H5D_IO_OP_WRITE;
        if (H5D__ioinfo_init(dset_info[i].dset, &(dset_info[i]), &(store[i]), &io_info) < 0)
            HGOTO_ERROR(H5E_DATASET, H5E_CANTINIT, FAIL, "unable to set up I/O operation")

        /* Allocate dataspace and initialize it if it hasn't been. */
        should_alloc_space = dset_info[i].dset->shared->dcpl_cache.efl.nused == 0 &&
                             !(*dset_info[i].dset->shared->layout.ops->is_space_alloc)(
                                 &dset_info[i].dset->shared->layout.storage);

        /*
         * If not using an MPI-based VFD, we only need to allocate
         * and initialize storage if there's a selection in the
         * dataset's dataspace. Otherwise, we always need to participate
         * in the storage allocation since this may use collective
         * operations and we will hang if we don't participate.
         */
        if (!H5F_HAS_FEATURE(dset_info[i].dset->oloc.file, H5FD_FEAT_HAS_MPI))
            should_alloc_space = should_alloc_space && (nelmts > 0);

        if (should_alloc_space) {
            hssize_t file_nelmts;    /* Number of elements in file dataset's dataspace */
            hbool_t  full_overwrite; /* Whether we are over-writing all the elements */

            /* Get the number of elements in file dataset's dataspace */
            if ((file_nelmts = H5S_GET_EXTENT_NPOINTS(dset_info[i].file_space)) < 0)
                HGOTO_ERROR(H5E_DATASET, H5E_BADVALUE, FAIL,
                            "can't retrieve number of elements in file dataset")

            /* Always allow fill values to be written if the dataset has a VL datatype */
            if (H5T_detect_class(dset_info[i].dset->shared->type, H5T_VLEN, FALSE))
                full_overwrite = FALSE;
            else
                full_overwrite = (hbool_t)((hsize_t)file_nelmts == nelmts ? TRUE : FALSE);

            io_info.dset = dset_info[i].dset;
            /* Allocate storage */
            if (H5D__alloc_storage(&io_info, H5D_ALLOC_WRITE, full_overwrite, NULL) < 0)
                HGOTO_ERROR(H5E_DATASET, H5E_CANTINIT, FAIL, "unable to initialize storage")
        } /* end if */

        /* Call storage method's I/O initialization routine */
        /* Init io_info.dset_info[] and generate piece_info in skip list */
        if (dset_info[i].layout_ops.io_init &&
            (*dset_info[i].layout_ops.io_init)(&io_info, &(dset_info[i].type_info), nelmts,
                                               dset_info[i].file_space, dset_info[i].mem_space,
                                               &(dset_info[i])) < 0)
            HGOTO_ERROR(H5E_DATASET, H5E_CANTINIT, FAIL, "can't initialize I/O info")
        io_op_init++;

        /* Reset metadata tagging */
        H5AC_tag(prev_tag, NULL);
    } /* end of Count for loop */
    assert(type_info_init == count);
    assert(io_op_init == count);

#ifdef H5_HAVE_PARALLEL
    /* Adjust I/O info for any parallel I/O */
    if (H5D__ioinfo_adjust(count, &io_info) < 0)
        HGOTO_ERROR(H5E_DATASET, H5E_CANTINIT, FAIL, "unable to adjust I/O info for parallel I/O")
#endif /*H5_HAVE_PARALLEL*/

    /* If multi dataset I/O callback is not provided, perform write IO via
     * single-dset path with looping */
    if (io_info.io_ops.multi_write_md) {
        /* Invoke correct "high level" I/O routine */
        if ((*io_info.io_ops.multi_write_md)(count, &io_info) < 0)
            HGOTO_ERROR(H5E_DATASET, H5E_WRITEERROR, FAIL, "can't write data")
    } /* end if */
    else {
        haddr_t prev_tag = HADDR_UNDEF;

        /* loop with serial & single-dset write IO path */
        for (i = 0; i < count; i++) {
            /* set metadata tagging with dset oheader addr */
            H5AC_tag(dset_info->dset->oloc.addr, &prev_tag);

            io_info.dsets_info = &(dset_info[i]);

            /* Invoke correct "high level" I/O routine */
            if ((*io_info.io_ops.multi_write)(
                    &io_info, &(dset_info[i].type_info), H5S_GET_SELECT_NPOINTS(dset_info[i].mem_space),
                    dset_info[i].file_space, dset_info[i].mem_space, &dset_info[i]) < 0)
                HGOTO_ERROR(H5E_DATASET, H5E_WRITEERROR, FAIL, "can't write data")

            /* Reset metadata tagging */
            H5AC_tag(prev_tag, NULL);
        }

        /* Make final multi dataset selection I/O call if we are using both
         * features - in this case the multi_read callbacks did not perform the
         * actual I/O */
        if (is_mdset && io_info.use_select_io && H5D__final_mdset_sel_io(&io_info) < 0)
            HGOTO_ERROR(H5E_DATASET, H5E_READERROR, FAIL, "can't read data")
    }

#ifdef OLD_WAY
    /*
     * This was taken out because it can be called in a parallel program with
     * independent access, causing the metadata cache to get corrupted. Its been
     * disabled for all types of access (serial as well as parallel) to make the
     * modification time consistent for all programs. -QAK
     *
     * We should set a value in the dataset's shared information instead and flush
     * it to the file when the dataset is being closed. -QAK
     */
    /*
     * Update modification time.  We have to do this explicitly because
     * writing to a dataset doesn't necessarily change the object header.
     */
    if (H5O_touch(&(dataset->oloc), FALSE) < 0)
        HGOTO_ERROR(H5E_DATASET, H5E_CANTINIT, FAIL, "unable to update modification time")
#endif /* OLD_WAY */

done:
    /* Shut down the I/O op information */
    for (i = 0; i < io_op_init; i++)
        if (dset_info[i].layout_ops.io_term &&
            (*dset_info[i].layout_ops.io_term)(&io_info, &(dset_info[i])) < 0)
            HDONE_ERROR(H5E_DATASET, H5E_CANTCLOSEOBJ, FAIL, "unable to shut down I/O op info")

    /* Shut down datatype info for operation */
    for (i = 0; i < type_info_init; i++)
        if (H5D__typeinfo_term(&(dset_info[i].type_info)) < 0)
            HDONE_ERROR(H5E_DATASET, H5E_CANTCLOSEOBJ, FAIL, "unable to shut down type info")

    /* Discard projected mem spaces if they were created */
    if (projected_mem_space)
        for (i = 0; i < count; i++)
            if (NULL != projected_mem_space[i])
                if (H5S_close(projected_mem_space[i]) < 0)
                    HDONE_ERROR(H5E_DATASET, H5E_CANTCLOSEOBJ, FAIL,
                                "unable to shut down projected memory dataspace")

    /* Free global piece skiplist */
    if (io_info.sel_pieces)
        if (H5SL_close(io_info.sel_pieces) < 0)
            HGOTO_ERROR(H5E_DATASET, H5E_CANTFREE, FAIL, "can't close dataset skip list")

    /* io_info.dsets_info was allocated in calling function */
    if (projected_mem_space)
        H5MM_xfree(projected_mem_space);
    if (store)
        H5MM_xfree(store);

    FUNC_LEAVE_NOAPI(ret_value)
} /* end H5D__write */

/*-------------------------------------------------------------------------
 * Function:	H5D__ioinfo_init
 *
 * Purpose:	Routine for determining correct I/O operations for each I/O action.
 *
 *          This was derived from H5D__ioinfo_init for multi-dset work.
 *
 * Return:	Non-negative on success/Negative on failure
 *
 * Programmer:	Jonathan Kim  Nov, 2013
 *-------------------------------------------------------------------------
 */
static herr_t
H5D__ioinfo_init(H5D_t *dset, H5D_dset_info_t *dset_info, H5D_storage_t *store, H5D_io_info_t *io_info)
{
    FUNC_ENTER_PACKAGE_NOERR

    /* check args */
    HDassert(dset);
    HDassert(dset->oloc.file);
    // HDassert(&(dset_info->type_info));
    HDassert(dset_info->type_info.tpath);
    HDassert(io_info);

    /* Set up "normal" I/O fields */
    dset_info->dset  = dset;
    io_info->f_sh    = H5F_SHARED(dset->oloc.file);
    dset_info->store = store;

    /* Set I/O operations to initial values */
    dset_info->layout_ops = *dset->shared->layout.ops;

    /* Set the "high-level" I/O operations for the dataset */
    io_info->io_ops.multi_read  = dset->shared->layout.ops->ser_read;
    io_info->io_ops.multi_write = dset->shared->layout.ops->ser_write;

    /* Start without multi-dataset I/O ops. If we're not using the collective
     * I/O path then we will call the single dataset callbacks in a loop. */
    io_info->io_ops.multi_read_md   = NULL;
    io_info->io_ops.multi_write_md  = NULL;
    io_info->io_ops.single_read_md  = NULL;
    io_info->io_ops.single_write_md = NULL;

    /* Set the I/O operations for reading/writing single blocks on disk */
    if (dset_info->type_info.is_xform_noop && dset_info->type_info.is_conv_noop) {
        /*
         * If there is no data transform or type conversion then read directly
         * into the application's buffer.
         * This saves at least one mem-to-mem copy.
         */
        io_info->io_ops.single_read  = H5D__select_read;
        io_info->io_ops.single_write = H5D__select_write;
    } /* end if */
    else {
        /*
         * This is the general case (type conversion, usually).
         */
        io_info->io_ops.single_read  = H5D__scatgath_read;
        io_info->io_ops.single_write = H5D__scatgath_write;
    } /* end else */

    /* Start with selection I/O on if the global is on, layout callback will
     * turn it off if appropriate */
    io_info->use_select_io = H5_use_selection_io_g;

#ifdef H5_HAVE_PARALLEL
    /* Determine if the file was opened with an MPI VFD */
    io_info->using_mpi_vfd = H5F_HAS_FEATURE(dset->oloc.file, H5FD_FEAT_HAS_MPI);
#endif /* H5_HAVE_PARALLEL */

    FUNC_LEAVE_NOAPI(SUCCEED)
} /* end H5D__ioinfo_init() */

/*-------------------------------------------------------------------------
 * Function:	H5D__typeinfo_init
 *
 * Purpose:	Routine for determining correct datatype information for
 *              each I/O action.
 *
 * Return:	Non-negative on success/Negative on failure
 *
 * Programmer:	Quincey Koziol
 *		Tuesday, March  4, 2008
 *
 *-------------------------------------------------------------------------
 */
static herr_t
H5D__typeinfo_init(const H5D_t *dset, hid_t mem_type_id, hbool_t do_write, H5D_type_info_t *type_info)
{
    const H5T_t      *src_type;            /* Source datatype */
    const H5T_t      *dst_type;            /* Destination datatype */
    H5Z_data_xform_t *data_transform;      /* Data transform info */
    herr_t            ret_value = SUCCEED; /* Return value	*/

    FUNC_ENTER_PACKAGE

    /* check args */
    HDassert(type_info);
    HDassert(dset);

    /* Patch the top level file pointer for dt->shared->u.vlen.f if needed */
    if (H5T_patch_vlen_file(dset->shared->type, H5F_VOL_OBJ(dset->oloc.file)) < 0)
        HGOTO_ERROR(H5E_DATASET, H5E_CANTOPENOBJ, FAIL, "can't patch VL datatype file pointer")

    /* Initialize type info safely */
    HDmemset(type_info, 0, sizeof(*type_info));

    /* Get the memory & dataset datatypes */
    if (NULL == (type_info->mem_type = (const H5T_t *)H5I_object_verify(mem_type_id, H5I_DATATYPE)))
        HGOTO_ERROR(H5E_ARGS, H5E_BADTYPE, FAIL, "not a datatype")
    type_info->dset_type = dset->shared->type;

    if (do_write) {
        src_type               = type_info->mem_type;
        dst_type               = dset->shared->type;
        type_info->src_type_id = mem_type_id;
        type_info->dst_type_id = dset->shared->type_id;
    } /* end if */
    else {
        src_type               = dset->shared->type;
        dst_type               = type_info->mem_type;
        type_info->src_type_id = dset->shared->type_id;
        type_info->dst_type_id = mem_type_id;
    } /* end else */

    /* Locate the type conversion function and dataspace conversion
     * functions, and set up the element numbering information. If a data
     * type conversion is necessary then register datatype IDs. Data type
     * conversion is necessary if the user has set the `need_bkg' to a high
     * enough value in xfer_parms since turning off datatype conversion also
     * turns off background preservation.
     */
    if (NULL == (type_info->tpath = H5T_path_find(src_type, dst_type)))
        HGOTO_ERROR(H5E_DATASET, H5E_UNSUPPORTED, FAIL, "unable to convert between src and dest datatype")

    /* Retrieve info from API context */
    if (H5CX_get_data_transform(&data_transform) < 0)
        HGOTO_ERROR(H5E_DATASET, H5E_CANTGET, FAIL, "can't get data transform info")

    /* Precompute some useful information */
    type_info->src_type_size = H5T_get_size(src_type);
    type_info->dst_type_size = H5T_get_size(dst_type);
    type_info->max_type_size = MAX(type_info->src_type_size, type_info->dst_type_size);
    type_info->is_conv_noop  = H5T_path_noop(type_info->tpath);
    type_info->is_xform_noop = H5Z_xform_noop(data_transform);
    if (type_info->is_xform_noop && type_info->is_conv_noop) {
        type_info->cmpd_subset = NULL;
        type_info->need_bkg    = H5T_BKG_NO;
    } /* end if */
    else {
        void     *tconv_buf;     /* Temporary conversion buffer pointer */
        void     *bkgr_buf;      /* Background conversion buffer pointer */
        size_t    max_temp_buf;  /* Maximum temporary buffer size */
        H5T_bkg_t bkgr_buf_type; /* Background buffer type */
        size_t    target_size;   /* Desired buffer size	*/

        /* Get info from API context */
        if (H5CX_get_max_temp_buf(&max_temp_buf) < 0)
            HGOTO_ERROR(H5E_DATASET, H5E_CANTGET, FAIL, "can't retrieve max. temp. buf size")
        if (H5CX_get_tconv_buf(&tconv_buf) < 0)
            HGOTO_ERROR(H5E_DATASET, H5E_CANTGET, FAIL, "can't retrieve temp. conversion buffer pointer")
        if (H5CX_get_bkgr_buf(&bkgr_buf) < 0)
            HGOTO_ERROR(H5E_DATASET, H5E_CANTGET, FAIL, "can't retrieve background conversion buffer pointer")
        if (H5CX_get_bkgr_buf_type(&bkgr_buf_type) < 0)
            HGOTO_ERROR(H5E_DATASET, H5E_CANTGET, FAIL, "can't retrieve background buffer type")

        /* Check if the datatypes are compound subsets of one another */
        type_info->cmpd_subset = H5T_path_compound_subset(type_info->tpath);

        /* Check if we need a background buffer */
        if (do_write && H5T_detect_class(dset->shared->type, H5T_VLEN, FALSE))
            type_info->need_bkg = H5T_BKG_YES;
        else {
            H5T_bkg_t path_bkg; /* Type conversion's background info */

            if ((path_bkg = H5T_path_bkg(type_info->tpath))) {
                /* Retrieve the bkgr buffer property */
                type_info->need_bkg = bkgr_buf_type;
                type_info->need_bkg = MAX(path_bkg, type_info->need_bkg);
            } /* end if */
            else
                type_info->need_bkg = H5T_BKG_NO; /*never needed even if app says yes*/
        }                                         /* end else */

        /* Set up datatype conversion/background buffers */

        target_size = max_temp_buf;

        /* If the buffer is too small to hold even one element, try to make it bigger */
        if (target_size < type_info->max_type_size) {
            hbool_t default_buffer_info; /* Whether the buffer information are the defaults */

            /* Detect if we have all default settings for buffers */
            default_buffer_info =
                (hbool_t)((H5D_TEMP_BUF_SIZE == max_temp_buf) && (NULL == tconv_buf) && (NULL == bkgr_buf));

            /* Check if we are using the default buffer info */
            if (default_buffer_info)
                /* OK to get bigger for library default settings */
                target_size = type_info->max_type_size;
            else
                /* Don't get bigger than the application has requested */
                HGOTO_ERROR(H5E_DATASET, H5E_CANTINIT, FAIL, "temporary buffer max size is too small")
        } /* end if */

        /* Compute the number of elements that will fit into buffer */
        type_info->request_nelmts = target_size / type_info->max_type_size;

        /* Sanity check elements in temporary buffer */
        if (type_info->request_nelmts == 0)
            HGOTO_ERROR(H5E_DATASET, H5E_CANTINIT, FAIL, "temporary buffer max size is too small")

        /* Get a temporary buffer for type conversion unless the app has already
         * supplied one through the xfer properties. Instead of allocating a
         * buffer which is the exact size, we allocate the target size.
         */
        if (NULL == (type_info->tconv_buf = (uint8_t *)tconv_buf)) {
            /* Allocate temporary buffer */
            if (NULL == (type_info->tconv_buf = H5FL_BLK_CALLOC(type_conv, target_size)))
                HGOTO_ERROR(H5E_RESOURCE, H5E_NOSPACE, FAIL, "memory allocation failed for type conversion")
            type_info->tconv_buf_allocated = TRUE;
        } /* end if */
        if (type_info->need_bkg && NULL == (type_info->bkg_buf = (uint8_t *)bkgr_buf)) {
            size_t bkg_size; /* Desired background buffer size	*/

            /* Compute the background buffer size */
            /* (don't try to use buffers smaller than the default size) */
            bkg_size = type_info->request_nelmts * type_info->dst_type_size;
            if (bkg_size < max_temp_buf)
                bkg_size = max_temp_buf;

            /* Allocate background buffer */
            /* (Need calloc()-like call since memory needs to be initialized) */
            if (NULL == (type_info->bkg_buf = H5FL_BLK_CALLOC(type_conv, bkg_size)))
                HGOTO_ERROR(H5E_RESOURCE, H5E_NOSPACE, FAIL,
                            "memory allocation failed for background conversion")
            type_info->bkg_buf_allocated = TRUE;
        } /* end if */
    }     /* end else */

done:
    FUNC_LEAVE_NOAPI(ret_value)
} /* end H5D__typeinfo_init() */

#ifdef H5_HAVE_PARALLEL

/*-------------------------------------------------------------------------
 * Function:	H5D__ioinfo_adjust
 *
 * Purpose:	Adjust operation's I/O info for any parallel I/O
 *
 *          This was derived from H5D__ioinfo_adjust for multi-dset work.
 *
 * Return:	Non-negative on success/Negative on failure
 *
 * Programmer:	Jonathan Kim  Nov, 2013
 *-------------------------------------------------------------------------
 */
static herr_t
H5D__ioinfo_adjust(const size_t count, H5D_io_info_t *io_info)
{
    H5D_t *dset0;               /* only the first dset , also for single dsets case */
    herr_t ret_value = SUCCEED; /* Return value	*/

    FUNC_ENTER_PACKAGE

    /* check args */
    HDassert(io_info);

    /* check the first dset, should exist either single or multi dset cases */
    HDassert(io_info->dsets_info[0].dset);
    dset0 = io_info->dsets_info[0].dset;
    HDassert(dset0->oloc.file);

    /* Reset the actual io mode properties to the default values in case
     * the DXPL (if it's non-default) was previously used in a collective
     * I/O operation.
     */
    if (!H5CX_is_def_dxpl()) {
        H5CX_set_mpio_actual_chunk_opt(H5D_MPIO_NO_CHUNK_OPTIMIZATION);
        H5CX_set_mpio_actual_io_mode(H5D_MPIO_NO_COLLECTIVE);
    } /* end if */

    /* Make any parallel I/O adjustments */
    if (io_info->using_mpi_vfd) {
        H5FD_mpio_xfer_t xfer_mode; /* Parallel transfer for this request */
        htri_t           opt;       /* Flag whether a selection is optimizable */

        /* Get the original state of parallel I/O transfer mode */
        if (H5CX_get_io_xfer_mode(&xfer_mode) < 0)
            HGOTO_ERROR(H5E_DATASET, H5E_CANTGET, FAIL, "can't get MPI-I/O transfer mode")

        /* Get MPI communicator */
        if (MPI_COMM_NULL == (io_info->comm = H5F_mpi_get_comm(dset0->oloc.file)))
            HGOTO_ERROR(H5E_DATASPACE, H5E_CANTGET, FAIL, "can't retrieve MPI communicator")
        /* Check if we can set direct MPI-IO read/write functions */
        if ((opt = H5D__mpio_opt_possible(count, io_info)) < 0)
            HGOTO_ERROR(H5E_DATASPACE, H5E_BADRANGE, FAIL, "invalid check for direct IO dataspace ")

        /* Check if we can use the optimized parallel I/O routines */
        if (opt == TRUE) {
            /* Override the I/O op pointers to the MPI-specific routines, unless
             * selection I/O is to be used - in this case the file driver will
             * handle collective I/O */
            /* Check for selection/vector support in file driver? -NAF */
            if (!io_info->use_select_io) {
                io_info->io_ops.multi_read      = NULL;
                io_info->io_ops.multi_write     = NULL;
                io_info->io_ops.multi_read_md   = dset0->shared->layout.ops->par_read;
                io_info->io_ops.multi_write_md  = dset0->shared->layout.ops->par_write;
                io_info->io_ops.single_read_md  = H5D__mpio_select_read;
                io_info->io_ops.single_write_md = H5D__mpio_select_write;
            } /* end if */
        }     /* end if */
        else {
            /* Fail when file sync is required, since it requires collective write */
            if (io_info->op_type == H5D_IO_OP_WRITE) {
                hbool_t mpi_file_sync_required = FALSE;
                if (H5F_shared_get_mpi_file_sync_required(io_info->f_sh, &mpi_file_sync_required) < 0)
                    HGOTO_ERROR(H5E_DATASET, H5E_CANTGET, FAIL, "can't get MPI file_sync_required flag")

                if (mpi_file_sync_required)
                    HGOTO_ERROR(
                        H5E_DATASET, H5E_NO_INDEPENDENT, FAIL,
                        "Can't perform independent write when MPI_File_sync is required by ROMIO driver.")
            }

            /* Check if there are any filters in the pipeline. If there are,
             * we cannot break to independent I/O if this is a write operation
             * with multiple ranks involved; otherwise, there will be metadata
             * inconsistencies in the file.
             */
            if (io_info->op_type == H5D_IO_OP_WRITE &&
                io_info->dsets_info[0].dset->shared->dcpl_cache.pline.nused > 0) { /*!FIXME -NAF */
                int comm_size = 0;

                /* Retrieve size of MPI communicator used for file */
                if ((comm_size = H5F_shared_mpi_get_size(io_info->f_sh)) < 0)
                    HGOTO_ERROR(H5E_FILE, H5E_CANTGET, FAIL, "can't get MPI communicator size")

                if (comm_size > 1) {
                    char local_no_coll_cause_string[512];
                    char global_no_coll_cause_string[512];

                    if (H5D__mpio_get_no_coll_cause_strings(local_no_coll_cause_string, 512,
                                                            global_no_coll_cause_string, 512) < 0)
                        HGOTO_ERROR(H5E_DATASET, H5E_CANTGET, FAIL,
                                    "can't get reasons for breaking collective I/O")

                    HGOTO_ERROR(H5E_IO, H5E_NO_INDEPENDENT, FAIL,
                                "Can't perform independent write with filters in pipeline.\n"
                                "    The following caused a break from collective I/O:\n"
                                "        Local causes: %s\n"
                                "        Global causes: %s",
                                local_no_coll_cause_string, global_no_coll_cause_string);
                }
            }

            /* If we won't be doing collective I/O, but the user asked for
             * collective I/O, change the request to use independent I/O
             */
            if (xfer_mode == H5FD_MPIO_COLLECTIVE) {
                /* Change the xfer_mode to independent for handling the I/O */
                if (H5CX_set_io_xfer_mode(H5FD_MPIO_INDEPENDENT) < 0)
                    HGOTO_ERROR(H5E_DATASET, H5E_CANTSET, FAIL, "can't set MPI-I/O transfer mode")
            } /* end if */
        }     /* end else */
    }         /* end if */

done:
    FUNC_LEAVE_NOAPI(ret_value)
} /* end H5D__ioinfo_adjust() */
#endif /* H5_HAVE_PARALLEL */

/*-------------------------------------------------------------------------
 * Function:    H5D__final_mdset_sel_io
 *
 * Purpose:     Routine for determining correct datatype information for
 *              each I/O action.
 *
 * Return:      Non-negative on success/Negative on failure
 *
 *-------------------------------------------------------------------------
 */
static herr_t
H5D__final_mdset_sel_io(H5D_io_info_t *io_info)
{
    H5S_t **          mem_spaces    = NULL; /* Array of chunk memory spaces */
    H5S_t **          file_spaces   = NULL; /* Array of chunk file spaces */
    haddr_t *         addrs         = NULL; /* Array of chunk addresses */
    size_t *          element_sizes = NULL; /* Array of element sizes */
    void **           rbufs         = NULL; /* Array of read buffers */
    const void **     wbufs         = NULL; /* Array of write buffers */
    size_t            num_pieces;           /* Number of pieces */
    H5SL_node_t *     piece_node;           /* Skiplist node for piece */
    H5D_piece_info_t *piece_info;           /* Info for current piece */
    size_t            i         = 0;        /* Local index */
    herr_t            ret_value = SUCCEED;  /* Return value */

    FUNC_ENTER_PACKAGE

    /* check args */
    HDassert(io_info);

    /* Count number of pieces in I/O */
    num_pieces = H5SL_count(io_info->sel_pieces);

    if (num_pieces) {
        /* Allocate arrays of dataspaces, offsets, sizes, and buffers for use with
         * selection I/O */
        if (NULL == (mem_spaces = H5MM_malloc(num_pieces * sizeof(H5S_t *))))
            HGOTO_ERROR(H5E_RESOURCE, H5E_CANTALLOC, FAIL, "memory allocation failed for memory space list")
        if (NULL == (file_spaces = H5MM_malloc(num_pieces * sizeof(H5S_t *))))
            HGOTO_ERROR(H5E_RESOURCE, H5E_CANTALLOC, FAIL, "memory allocation failed for file space list")
        if (NULL == (addrs = H5MM_malloc(num_pieces * sizeof(haddr_t))))
            HGOTO_ERROR(H5E_RESOURCE, H5E_CANTALLOC, FAIL, "memory allocation failed for piece address list")
        if (NULL == (element_sizes = H5MM_malloc(num_pieces * sizeof(size_t))))
            HGOTO_ERROR(H5E_RESOURCE, H5E_CANTALLOC, FAIL, "memory allocation failed for element size list")
        if (io_info->op_type == H5D_IO_OP_READ) {
            if (NULL == (rbufs = H5MM_malloc(num_pieces * sizeof(void *))))
                HGOTO_ERROR(H5E_RESOURCE, H5E_CANTALLOC, FAIL,
                            "memory allocation failed for read buffer list")
        }
        else if (NULL == (wbufs = H5MM_malloc(num_pieces * sizeof(void *))))
            HGOTO_ERROR(H5E_RESOURCE, H5E_CANTALLOC, FAIL, "memory allocation failed for write buffer list")

        /* Iterate through skiplist of pieces */
        piece_node = H5SL_first(io_info->sel_pieces);
        while (piece_node) {
            /* Get piece info */
            piece_info = H5SL_item(piece_node);
            HDassert(piece_info);

            /* Only valid pieces should have been inserted into this list */
            HDassert(piece_info->mspace);
            HDassert(piece_info->fspace);
            HDassert(piece_info->faddr);
            HDassert(piece_info->dset_info->type_info.src_type_size);
            HDassert(piece_info->dset_info->type_info.src_type_size ==
                     piece_info->dset_info->type_info.dst_type_size);
            HDassert(io_info->op_type == H5D_IO_OP_READ ? piece_info->dset_info->buf.vp
                                                        : piece_info->dset_info->buf.cvp);

            /* Add this piece to selection I/O arrays */
            mem_spaces[i]    = piece_info->mspace;
            file_spaces[i]   = piece_info->fspace;
            addrs[i]         = piece_info->faddr;
            element_sizes[i] = piece_info->dset_info->type_info.src_type_size;
            if (io_info->op_type == H5D_IO_OP_READ)
                rbufs[i] = piece_info->dset_info->buf.vp;
            else
                wbufs[i] = piece_info->dset_info->buf.cvp;

            /* Advance to next piece */
            piece_node = H5SL_next(piece_node);
            i++;
        }
    }

    /* Issue appropriate lower level selection I/O call (we can skip the page
     * buffer because we've already verified it won't be used, and the metadata
     * accumulator because this is raw data) */
    if (io_info->op_type == H5D_IO_OP_READ) {
        if (H5F_shared_select_read(H5F_SHARED(io_info->dsets_info[0].dset->oloc.file), H5FD_MEM_DRAW,
                                   (uint32_t)num_pieces, mem_spaces, file_spaces, addrs, element_sizes,
                                   rbufs) < 0)
            HGOTO_ERROR(H5E_DATASET, H5E_READERROR, FAIL, "chunk selection read failed")
    }
    else if (H5F_shared_select_write(H5F_SHARED(io_info->dsets_info[0].dset->oloc.file), H5FD_MEM_DRAW,
                                     (uint32_t)num_pieces, mem_spaces, file_spaces, addrs, element_sizes,
                                     wbufs) < 0)
        HGOTO_ERROR(H5E_DATASET, H5E_WRITEERROR, FAIL, "chunk selection write failed")

done:
    FUNC_LEAVE_NOAPI(ret_value)
} /* end H5D__final_mdset_sel_io() */

/*-------------------------------------------------------------------------
 * Function:    H5D__typeinfo_term
 *
 * Purpose:     Common logic for terminating a type info object
 *
 * Return:      Non-negative on success/Negative on failure
 *
 * Programmer:  Quincey Koziol
 *              Thursday, March  6, 2008
 *
 *-------------------------------------------------------------------------
 */
static herr_t
H5D__typeinfo_term(const H5D_type_info_t *type_info)
{
    FUNC_ENTER_PACKAGE_NOERR

    /* Check for releasing datatype conversion & background buffers */
    if (type_info->tconv_buf_allocated) {
        HDassert(type_info->tconv_buf);
        (void)H5FL_BLK_FREE(type_conv, type_info->tconv_buf);
    } /* end if */
    if (type_info->bkg_buf_allocated) {
        HDassert(type_info->bkg_buf);
        (void)H5FL_BLK_FREE(type_conv, type_info->bkg_buf);
    } /* end if */

    FUNC_LEAVE_NOAPI(SUCCEED)
} /* end H5D__typeinfo_term() */<|MERGE_RESOLUTION|>--- conflicted
+++ resolved
@@ -90,36 +90,8 @@
 H5D__init_dset_info(H5D_dset_info_t *dset_info, hid_t dset_id, hid_t mem_type_id, hid_t mem_space_id,
                     hid_t dset_space_id, const H5_flexible_const_ptr_t *u_buf)
 {
-<<<<<<< HEAD
     H5VL_object_t *vol_obj   = NULL;    /* Object for dset_id */
     herr_t         ret_value = SUCCEED; /* Return value */
-=======
-    H5D_chunk_map_t *fm = NULL;                   /* Chunk file<->memory mapping */
-    H5D_io_info_t    io_info;                     /* Dataset I/O info     */
-    H5D_type_info_t  type_info;                   /* Datatype info for operation */
-    H5D_layout_t     layout_type;                 /* Dataset's layout type (contig, chunked, compact, etc.) */
-    hbool_t          type_info_init      = FALSE; /* Whether the datatype info has been initialized */
-    H5S_t           *projected_mem_space = NULL;  /* If not NULL, ptr to dataspace containing a     */
-                                                  /* projection of the supplied mem_space to a new  */
-                                                  /* dataspace with rank equal to that of           */
-                                                  /* file_space.                                    */
-                                                  /*                                                */
-                                                  /* This field is only used if                     */
-                                                  /* H5S_select_shape_same() returns TRUE when      */
-                                                  /* comparing the mem_space and the data_space,    */
-                                                  /* and the mem_space have different rank.         */
-                                                  /*                                                */
-                                                  /* Note that if this variable is used, the        */
-                                                  /* projected mem space must be discarded at the   */
-                                                  /* end of the function to avoid a memory leak.    */
-    H5D_storage_t store;                          /* union of EFL and chunk pointer in file space */
-    hsize_t       nelmts;                         /* total number of elmts	*/
-    hbool_t       io_op_init = FALSE;             /* Whether the I/O op has been initialized */
-    char          fake_char;                      /* Temporary variable for NULL buffer pointers */
-    herr_t        ret_value = SUCCEED;            /* Return value	*/
-
-    FUNC_ENTER_PACKAGE_TAG(dataset->oloc.addr)
->>>>>>> ae414872
 
     FUNC_ENTER_PACKAGE
 
@@ -272,7 +244,7 @@
 static herr_t
 H5D__pre_read(hid_t dxpl_id, size_t count, H5D_dset_info_t *dset_info)
 {
-    H5P_genplist_t * plist;               /* DXPL property list pointer */
+    H5P_genplist_t  *plist;               /* DXPL property list pointer */
     H5FD_mpio_xfer_t xfer_mode;           /* Parallel I/O transfer mode */
     hbool_t          broke_mdset = FALSE; /* Whether to break multi-dataset option */
     size_t           u;                   /* Local index variable */
@@ -348,7 +320,6 @@
 H5Dwrite_multi(size_t count, hid_t dset_id[], hid_t mem_type_id[], hid_t mem_space_id[],
                hid_t file_space_id[], hid_t dxpl_id, const void *buf[])
 {
-<<<<<<< HEAD
     H5D_dset_info_t *dset_info = NULL;    /* Pointer to internal list of multi-dataset info */
     size_t           u;                   /* Local index variable */
     herr_t           ret_value = SUCCEED; /* Return value */
@@ -376,34 +347,6 @@
                                 (const H5_flexible_const_ptr_t *)&(buf[u])) < 0)
             HGOTO_ERROR(H5E_ARGS, H5E_BADTYPE, FAIL, "can't init dataset info")
     }
-=======
-    H5D_chunk_map_t *fm = NULL;                   /* Chunk file<->memory mapping */
-    H5D_io_info_t    io_info;                     /* Dataset I/O info     */
-    H5D_type_info_t  type_info;                   /* Datatype info for operation */
-    H5D_layout_t     layout_type;                 /* Dataset's layout type (contig, chunked, compact, etc.) */
-    hbool_t          type_info_init      = FALSE; /* Whether the datatype info has been initialized */
-    hbool_t          should_alloc_space  = FALSE; /* Whether or not to initialize dataset's storage */
-    H5S_t           *projected_mem_space = NULL;  /* If not NULL, ptr to dataspace containing a     */
-                                                  /* projection of the supplied mem_space to a new  */
-                                                  /* dataspace with rank equal to that of           */
-                                                  /* file_space.                                    */
-                                                  /*                                                */
-                                                  /* This field is only used if                     */
-                                                  /* H5S_select_shape_same() returns TRUE when      */
-                                                  /* comparing the mem_space and the data_space,    */
-                                                  /* and the mem_space have different rank.         */
-                                                  /*                                                */
-                                                  /* Note that if this variable is used, the        */
-                                                  /* projected mem space must be discarded at the   */
-                                                  /* end of the function to avoid a memory leak.    */
-    H5D_storage_t store;                          /* union of EFL and chunk pointer in file space */
-    hsize_t       nelmts;                         /* total number of elmts	*/
-    hbool_t       io_op_init = FALSE;             /* Whether the I/O op has been initialized */
-    char          fake_char;                      /* Temporary variable for NULL buffer pointers */
-    herr_t        ret_value = SUCCEED;            /* Return value	*/
-
-    FUNC_ENTER_PACKAGE_TAG(dataset->oloc.addr)
->>>>>>> ae414872
 
     if (H5D__verify_location(count, dset_info) < 0)
         HGOTO_ERROR(H5E_ARGS, H5E_BADTYPE, FAIL, "datasets are not in the same file")
@@ -433,7 +376,7 @@
 static herr_t
 H5D__pre_write(hid_t dxpl_id, size_t count, H5D_dset_info_t *dset_info)
 {
-    H5P_genplist_t * plist;               /* DXPL property list pointer */
+    H5P_genplist_t  *plist;               /* DXPL property list pointer */
     size_t           u;                   /* Local index variable */
     hbool_t          broke_mdset = FALSE; /* Whether to break multi-dataset option */
     H5FD_mpio_xfer_t xfer_mode;           /* Parallel I/O transfer mode */
@@ -507,7 +450,7 @@
 {
     H5D_io_info_t io_info;                    /* Dataset I/O info  for multi dsets */
     size_t        type_info_init      = 0;    /* Number of datatype info structs that have been initialized */
-    H5S_t **      projected_mem_space = NULL; /* If not NULL, ptr to dataspace containing a     */
+    H5S_t       **projected_mem_space = NULL; /* If not NULL, ptr to dataspace containing a     */
                                               /* projection of the supplied mem_space to a new  */
                                               /* dataspace with rank equal to that of           */
                                               /* file_space.                                    */
@@ -797,7 +740,7 @@
 {
     H5D_io_info_t io_info;                    /* Dataset I/O info for multi dsets */
     size_t        type_info_init      = 0;    /* Number of datatype info structs that have been initialized */
-    H5S_t **      projected_mem_space = NULL; /* If not NULL, ptr to dataspace containing a     */
+    H5S_t       **projected_mem_space = NULL; /* If not NULL, ptr to dataspace containing a     */
                                               /* projection of the supplied mem_space to a new  */
                                               /* dataspace with rank equal to that of           */
                                               /* file_space.                                    */
@@ -1487,14 +1430,14 @@
 static herr_t
 H5D__final_mdset_sel_io(H5D_io_info_t *io_info)
 {
-    H5S_t **          mem_spaces    = NULL; /* Array of chunk memory spaces */
-    H5S_t **          file_spaces   = NULL; /* Array of chunk file spaces */
-    haddr_t *         addrs         = NULL; /* Array of chunk addresses */
-    size_t *          element_sizes = NULL; /* Array of element sizes */
-    void **           rbufs         = NULL; /* Array of read buffers */
-    const void **     wbufs         = NULL; /* Array of write buffers */
+    H5S_t           **mem_spaces    = NULL; /* Array of chunk memory spaces */
+    H5S_t           **file_spaces   = NULL; /* Array of chunk file spaces */
+    haddr_t          *addrs         = NULL; /* Array of chunk addresses */
+    size_t           *element_sizes = NULL; /* Array of element sizes */
+    void            **rbufs         = NULL; /* Array of read buffers */
+    const void      **wbufs         = NULL; /* Array of write buffers */
     size_t            num_pieces;           /* Number of pieces */
-    H5SL_node_t *     piece_node;           /* Skiplist node for piece */
+    H5SL_node_t      *piece_node;           /* Skiplist node for piece */
     H5D_piece_info_t *piece_info;           /* Info for current piece */
     size_t            i         = 0;        /* Local index */
     herr_t            ret_value = SUCCEED;  /* Return value */
