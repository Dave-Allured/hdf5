--- conflicted
+++ resolved
@@ -188,7 +188,6 @@
 H5Dread_multi(size_t count, hid_t dset_id[], hid_t mem_type_id[], hid_t mem_space_id[], hid_t file_space_id[],
               hid_t dxpl_id, void *buf[] /*out*/)
 {
-<<<<<<< HEAD
     H5D_dset_info_t *dset_info = NULL;    /* Pointer to internal list of multi-dataset info */
     size_t           u;                   /* Local index variable */
     herr_t           ret_value = SUCCEED; /* Return value */
@@ -384,33 +383,6 @@
     herr_t           ret_value = SUCCEED; /* Return value */
 
     FUNC_ENTER_PACKAGE
-=======
-    H5D_chunk_map_t *fm = NULL;                   /* Chunk file<->memory mapping */
-    H5D_io_info_t    io_info;                     /* Dataset I/O info     */
-    H5D_type_info_t  type_info;                   /* Datatype info for operation */
-    H5D_layout_t     layout_type;                 /* Dataset's layout type (contig, chunked, compact, etc.) */
-    hbool_t          type_info_init      = FALSE; /* Whether the datatype info has been initialized */
-    H5S_t *          projected_mem_space = NULL;  /* If not NULL, ptr to dataspace containing a     */
-                                                  /* projection of the supplied mem_space to a new  */
-                                                  /* dataspace with rank equal to that of           */
-                                                  /* file_space.                                    */
-                                                  /*                                                */
-                                                  /* This field is only used if                     */
-                                                  /* H5S_select_shape_same() returns TRUE when      */
-                                                  /* comparing the mem_space and the data_space,    */
-                                                  /* and the mem_space have different rank.         */
-                                                  /*                                                */
-                                                  /* Note that if this variable is used, the        */
-                                                  /* projected mem space must be discarded at the   */
-                                                  /* end of the function to avoid a memory leak.    */
-    H5D_storage_t store;                          /* union of EFL and chunk pointer in file space */
-    hsize_t       nelmts;                         /* total number of elmts	*/
-    hbool_t       io_op_init = FALSE;             /* Whether the I/O op has been initialized */
-    char          fake_char;                      /* Temporary variable for NULL buffer pointers */
-    herr_t        ret_value = SUCCEED;            /* Return value	*/
-
-    FUNC_ENTER_PACKAGE_TAG(dataset->oloc.addr)
->>>>>>> 213eac25
 
     /* check args */
     HDassert(dxpl_id > 0);
@@ -461,7 +433,6 @@
     FUNC_LEAVE_NOAPI(ret_value)
 } /* end H5D__pre_write() */
 
-<<<<<<< HEAD
 /*-------------------------------------------------------------------------
  * Function:	H5D__read
  *
@@ -519,14 +490,6 @@
         HGOTO_ERROR(H5E_DATASPACE, H5E_CANTALLOC, FAIL, "couldn't allocate dset space array ptr")
     if (NULL == (store = (H5D_storage_t *)H5MM_malloc(count * sizeof(H5D_storage_t))))
         HGOTO_ERROR(H5E_STORAGE, H5E_CANTALLOC, FAIL, "couldn't allocate dset storage info array buffer")
-=======
-    layout_type = dataset->shared->layout.type;
-
-    /* Set up datatype info for operation */
-    if (H5D__typeinfo_init(dataset, mem_type_id, FALSE, &type_info) < 0)
-        HGOTO_ERROR(H5E_DATASET, H5E_CANTINIT, FAIL, "unable to set up type info")
-    type_info_init = TRUE;
->>>>>>> 213eac25
 
 #ifdef H5_HAVE_PARALLEL
     /* Check for non-MPI-based VFD.  Only need to check first dataset since all
@@ -660,7 +623,6 @@
         if (H5D__ioinfo_init(dset_info[i].dset, &(dset_info[i]), &(store[i]), &io_info) < 0)
             HGOTO_ERROR(H5E_DATASET, H5E_UNSUPPORTED, FAIL, "unable to set up I/O operation")
 
-<<<<<<< HEAD
         /* Sanity check that space is allocated, if there are elements */
         if (nelmts > 0)
             HDassert((*dset_info[i].dset->shared->layout.ops->is_space_alloc)(
@@ -684,32 +646,6 @@
 
     assert(type_info_init == count);
     assert(io_op_init == count);
-=======
-    /* Set up I/O operation */
-    io_info.op_type = H5D_IO_OP_READ;
-    io_info.u.rbuf  = buf;
-    if (H5D__ioinfo_init(dataset, &type_info, &store, &io_info) < 0)
-        HGOTO_ERROR(H5E_DATASET, H5E_UNSUPPORTED, FAIL, "unable to set up I/O operation")
-
-    /* Sanity check that space is allocated, if there are elements */
-    if (nelmts > 0)
-        HDassert((*dataset->shared->layout.ops->is_space_alloc)(&dataset->shared->layout.storage) ||
-                 (dataset->shared->layout.ops->is_data_cached &&
-                  (*dataset->shared->layout.ops->is_data_cached)(dataset->shared)) ||
-                 dataset->shared->dcpl_cache.efl.nused > 0 || layout_type == H5D_COMPACT);
-
-    /* Allocate the chunk map */
-    if (H5D_CONTIGUOUS != layout_type && H5D_COMPACT != layout_type) {
-        if (NULL == (fm = H5FL_CALLOC(H5D_chunk_map_t)))
-            HGOTO_ERROR(H5E_DATASET, H5E_CANTALLOC, FAIL, "can't allocate chunk map")
-    }
-
-    /* Call storage method's I/O initialization routine */
-    if (io_info.layout_ops.io_init &&
-        (*io_info.layout_ops.io_init)(&io_info, &type_info, nelmts, file_space, mem_space, fm) < 0)
-        HGOTO_ERROR(H5E_DATASET, H5E_CANTINIT, FAIL, "can't initialize I/O info")
-    io_op_init = TRUE;
->>>>>>> 213eac25
 
 #ifdef H5_HAVE_PARALLEL
     /* Adjust I/O info for any parallel I/O */
@@ -802,7 +738,6 @@
 herr_t
 H5D__write(size_t count, H5D_dset_info_t *dset_info, hbool_t is_mdset)
 {
-<<<<<<< HEAD
     H5D_io_info_t io_info;                    /* Dataset I/O info for multi dsets */
     size_t        type_info_init      = 0;    /* Number of datatype info structs that have been initialized */
     H5S_t **      projected_mem_space = NULL; /* If not NULL, ptr to dataspace containing a     */
@@ -867,49 +802,6 @@
 
             dset_info[i].dset->shared->checked_filters = TRUE;
         } /* end if */
-=======
-    H5D_chunk_map_t *fm = NULL;                   /* Chunk file<->memory mapping */
-    H5D_io_info_t    io_info;                     /* Dataset I/O info     */
-    H5D_type_info_t  type_info;                   /* Datatype info for operation */
-    H5D_layout_t     layout_type;                 /* Dataset's layout type (contig, chunked, compact, etc.) */
-    hbool_t          type_info_init      = FALSE; /* Whether the datatype info has been initialized */
-    hbool_t          should_alloc_space  = FALSE; /* Whether or not to initialize dataset's storage */
-    H5S_t *          projected_mem_space = NULL;  /* If not NULL, ptr to dataspace containing a     */
-                                                  /* projection of the supplied mem_space to a new  */
-                                                  /* dataspace with rank equal to that of           */
-                                                  /* file_space.                                    */
-                                                  /*                                                */
-                                                  /* This field is only used if                     */
-                                                  /* H5S_select_shape_same() returns TRUE when      */
-                                                  /* comparing the mem_space and the data_space,    */
-                                                  /* and the mem_space have different rank.         */
-                                                  /*                                                */
-                                                  /* Note that if this variable is used, the        */
-                                                  /* projected mem space must be discarded at the   */
-                                                  /* end of the function to avoid a memory leak.    */
-    H5D_storage_t store;                          /* union of EFL and chunk pointer in file space */
-    hsize_t       nelmts;                         /* total number of elmts	*/
-    hbool_t       io_op_init = FALSE;             /* Whether the I/O op has been initialized */
-    char          fake_char;                      /* Temporary variable for NULL buffer pointers */
-    herr_t        ret_value = SUCCEED;            /* Return value	*/
-
-    FUNC_ENTER_PACKAGE_TAG(dataset->oloc.addr)
-
-    /* check args */
-    HDassert(dataset && dataset->oloc.file);
-    HDassert(file_space);
-    HDassert(mem_space);
-
-    layout_type = dataset->shared->layout.type;
-
-    /* All filters in the DCPL must have encoding enabled. */
-    if (!dataset->shared->checked_filters) {
-        if (H5Z_can_apply(dataset->shared->dcpl_id, dataset->shared->type_id) < 0)
-            HGOTO_ERROR(H5E_PLINE, H5E_CANAPPLY, FAIL, "can't apply filters")
-
-        dataset->shared->checked_filters = TRUE;
-    } /* end if */
->>>>>>> 213eac25
 
         /* Check if we are allowed to write to this file */
         if (0 == (H5F_INTENT(dset_info[i].dset->oloc.file) & H5F_ACC_RDWR))
@@ -1038,19 +930,11 @@
             else
                 full_overwrite = (hbool_t)((hsize_t)file_nelmts == nelmts ? TRUE : FALSE);
 
-<<<<<<< HEAD
             io_info.dset = dset_info[i].dset;
             /* Allocate storage */
             if (H5D__alloc_storage(&io_info, H5D_ALLOC_WRITE, full_overwrite, NULL) < 0)
                 HGOTO_ERROR(H5E_DATASET, H5E_CANTINIT, FAIL, "unable to initialize storage")
         } /* end if */
-=======
-    /* Allocate the chunk map */
-    if (H5D_CONTIGUOUS != layout_type && H5D_COMPACT != layout_type) {
-        if (NULL == (fm = H5FL_CALLOC(H5D_chunk_map_t)))
-            HGOTO_ERROR(H5E_DATASET, H5E_CANTALLOC, FAIL, "can't allocate chunk map")
-    }
->>>>>>> 213eac25
 
         /* Call storage method's I/O initialization routine */
         /* Init io_info.dset_info[] and generate piece_info in skip list */
