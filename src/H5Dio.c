--- conflicted
+++ resolved
@@ -788,16 +788,8 @@
         H5CX_set_mpio_actual_io_mode(H5D_MPIO_NO_COLLECTIVE);
     } /* end if */
 
-<<<<<<< HEAD
-    /* Make any parallel I/O adjustments.  Do not use collective code path if
-     * we're using selection I/O - in this case the file driver will handle it.
-     */
-    /* Check for selection/vector support in file driver? -NAF */
-    if (io_info->using_mpi_vfd /*&& !H5_use_selection_io_g*/) {
-=======
     /* Make any parallel I/O adjustments */
     if (io_info->using_mpi_vfd) {
->>>>>>> 2a5d2a27
         H5FD_mpio_xfer_t xfer_mode; /* Parallel transfer for this request */
         htri_t           opt;       /* Flag whether a selection is optimizable */
 
