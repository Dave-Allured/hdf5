/* * * * * * * * * * * * * * * * * * * * * * * * * * * * * * * * * * * * * * *
 * Copyright by The HDF Group.                                               *
 * Copyright by the Board of Trustees of the University of Illinois.         *
 * All rights reserved.                                                      *
 *                                                                           *
 * This file is part of HDF5.  The full HDF5 copyright notice, including     *
 * terms governing use, modification, and redistribution, is contained in    *
 * the COPYING file, which can be found at the root of the source code       *
 * distribution tree, or in https://www.hdfgroup.org/licenses.               *
 * If you do not have access to either file, you may request a copy from     *
 * help@hdfgroup.org.                                                        *
 * * * * * * * * * * * * * * * * * * * * * * * * * * * * * * * * * * * * * * */

/*
 * Programmer:    Robb Matzke
 *        Monday, November 10, 1997
 *
 * Purpose:    Implements a family of files that acts as a single hdf5
 *        file.  The purpose is to be able to split a huge file on a
 *        64-bit platform, transfer all the <2GB members to a 32-bit
 *        platform, and then access the entire huge file on the 32-bit
 *        platform.
 *
 *        All family members are logically the same size although their
 *        physical sizes may vary.  The logical member size is
 *        determined by looking at the physical size of the first member
 *        when the file is opened.  When creating a file family, the
 *        first member is created with a predefined physical size
 *        (actually, this happens when the file family is flushed, and
 *        can be quite time consuming on file systems that don't
 *        implement holes, like nfs).
 *
 */

#include "H5FDdrvr_module.h" /* This source code file is part of the H5FD driver module */

#include "H5private.h"   /* Generic Functions            */
#include "H5CXprivate.h" /* API Contexts                         */
#include "H5Eprivate.h"  /* Error handling              */
#include "H5Fprivate.h"  /* File access                */
#include "H5FDprivate.h" /* File drivers                */
#include "H5FDfamily.h"  /* Family file driver             */
#include "H5Iprivate.h"  /* IDs                      */
#include "H5MMprivate.h" /* Memory management            */
#include "H5Pprivate.h"  /* Property lists            */

/* The size of the member name buffers */
#define H5FD_FAM_MEMB_NAME_BUF_SIZE 4096

/* Default member size - 100 MiB */
#define H5FD_FAM_DEF_MEM_SIZE ((hsize_t)(100 * H5_MB))

/* The driver identification number, initialized at runtime */
static hid_t H5FD_FAMILY_g = 0;

/* The description of a file belonging to this driver. */
typedef struct H5FD_family_t {
    H5FD_t   pub;          /*public stuff, must be first        */
    hid_t    memb_fapl_id; /*file access property list for members    */
    hsize_t  memb_size;    /*actual size of each member file    */
    hsize_t  pmem_size;    /*member size passed in from property    */
    unsigned nmembs;       /*number of family members        */
    unsigned amembs;       /*number of member slots allocated    */
    H5FD_t **memb;         /*dynamic array of member pointers    */
    haddr_t  eoa;          /*end of allocated addresses        */
    char *   name;         /*name generator printf format        */
    unsigned flags;        /*flags for opening additional members    */

    /* Information from properties set by 'h5repart' tool */
    hsize_t mem_newsize;    /*new member size passed in as private
                             * property. It's used only by h5repart */
    hbool_t repart_members; /* Whether to mark the superblock dirty
                             * when it is loaded, so that the family
                             * member sizes can be re-encoded       */
} H5FD_family_t;

/* Driver-specific file access properties */
typedef struct H5FD_family_fapl_t {
    hsize_t memb_size;    /*size of each member            */
    hid_t   memb_fapl_id; /*file access property list of each memb*/
} H5FD_family_fapl_t;

/* Private routines */
static herr_t H5FD__family_get_default_config(H5FD_family_fapl_t *fa_out);
static char * H5FD__family_get_default_printf_filename(const char *old_filename);

/* Callback prototypes */
static herr_t  H5FD__family_term(void);
static void *  H5FD__family_fapl_get(H5FD_t *_file);
static void *  H5FD__family_fapl_copy(const void *_old_fa);
static herr_t  H5FD__family_fapl_free(void *_fa);
static hsize_t H5FD__family_sb_size(H5FD_t *_file);
static herr_t  H5FD__family_sb_encode(H5FD_t *_file, char *name /*out*/, unsigned char *buf /*out*/);
static herr_t  H5FD__family_sb_decode(H5FD_t *_file, const char *name, const unsigned char *buf);
static H5FD_t *H5FD__family_open(const char *name, unsigned flags, hid_t fapl_id, haddr_t maxaddr);
static herr_t  H5FD__family_close(H5FD_t *_file);
static int     H5FD__family_cmp(const H5FD_t *_f1, const H5FD_t *_f2);
static herr_t  H5FD__family_query(const H5FD_t *_f1, unsigned long *flags);
static haddr_t H5FD__family_get_eoa(const H5FD_t *_file, H5FD_mem_t type);
static herr_t  H5FD__family_set_eoa(H5FD_t *_file, H5FD_mem_t type, haddr_t eoa);
static haddr_t H5FD__family_get_eof(const H5FD_t *_file, H5FD_mem_t type);
static herr_t  H5FD__family_get_handle(H5FD_t *_file, hid_t fapl, void **file_handle);
static herr_t  H5FD__family_read(H5FD_t *_file, H5FD_mem_t type, hid_t dxpl_id, haddr_t addr, size_t size,
                                 void *_buf /*out*/);
static herr_t  H5FD__family_write(H5FD_t *_file, H5FD_mem_t type, hid_t dxpl_id, haddr_t addr, size_t size,
                                  const void *_buf);
static herr_t  H5FD__family_flush(H5FD_t *_file, hid_t dxpl_id, hbool_t closing);
static herr_t  H5FD__family_truncate(H5FD_t *_file, hid_t dxpl_id, hbool_t closing);
static herr_t  H5FD__family_lock(H5FD_t *_file, hbool_t rw);
static herr_t  H5FD__family_unlock(H5FD_t *_file);
static herr_t  H5FD__family_delete(const char *filename, hid_t fapl_id);

/* The class struct */
static const H5FD_class_t H5FD_family_g = {
    H5FD_FAMILY_VALUE,          /* value                */
    "family",                   /* name                 */
    HADDR_MAX,                  /* maxaddr              */
    H5F_CLOSE_WEAK,             /* fc_degree            */
    H5FD__family_term,          /* terminate            */
    H5FD__family_sb_size,       /* sb_size              */
    H5FD__family_sb_encode,     /* sb_encode            */
    H5FD__family_sb_decode,     /* sb_decode            */
    sizeof(H5FD_family_fapl_t), /* fapl_size            */
    H5FD__family_fapl_get,      /* fapl_get             */
    H5FD__family_fapl_copy,     /* fapl_copy            */
    H5FD__family_fapl_free,     /* fapl_free            */
    0,                          /* dxpl_size            */
    NULL,                       /* dxpl_copy            */
    NULL,                       /* dxpl_free            */
    H5FD__family_open,          /* open                 */
    H5FD__family_close,         /* close                */
    H5FD__family_cmp,           /* cmp                  */
    H5FD__family_query,         /* query                */
    NULL,                       /* get_type_map         */
    NULL,                       /* alloc                */
    NULL,                       /* free                 */
    H5FD__family_get_eoa,       /* get_eoa              */
    H5FD__family_set_eoa,       /* set_eoa              */
    H5FD__family_get_eof,       /* get_eof              */
    H5FD__family_get_handle,    /* get_handle           */
    H5FD__family_read,          /* read                 */
    H5FD__family_write,         /* write                */
    H5FD__family_flush,         /* flush                */
    H5FD__family_truncate,      /* truncate             */
    H5FD__family_lock,          /* lock                 */
    H5FD__family_unlock,        /* unlock               */
    H5FD__family_delete,        /* del                  */
    NULL,                       /* ctl                  */
    H5FD_FLMAP_DICHOTOMY        /* fl_map               */
};

/*-------------------------------------------------------------------------
 * Function:    H5FD__family_get_default_config
 *
 * Purpose:     Populates a H5FD_family_fapl_t structure with default
 *              values.
 *
 * Return:      Non-negative on Success/Negative on Failure
 *
 *-------------------------------------------------------------------------
 */
static herr_t
H5FD__family_get_default_config(H5FD_family_fapl_t *fa_out)
{
    H5P_genplist_t *def_plist;
    H5P_genplist_t *plist;
    herr_t          ret_value = SUCCEED;

    FUNC_ENTER_STATIC

    assert(fa_out);

    fa_out->memb_size = H5FD_FAM_DEF_MEM_SIZE;

    /* Use copy of default file access property list for member FAPL ID.
     * The Sec2 driver is explicitly set on the member FAPL ID, as the
     * default driver might have been replaced with the Family VFD, which
     * would cause recursion badness in the child members.
     */
    if (NULL == (def_plist = (H5P_genplist_t *)H5I_object(H5P_FILE_ACCESS_DEFAULT)))
        HGOTO_ERROR(H5E_ARGS, H5E_BADTYPE, FAIL, "not a file access property list")
    if ((fa_out->memb_fapl_id = H5P_copy_plist(def_plist, FALSE)) < 0)
        HGOTO_ERROR(H5E_VFL, H5E_CANTCOPY, FAIL, "can't copy property list")
    if (NULL == (plist = (H5P_genplist_t *)H5I_object(fa_out->memb_fapl_id)))
        HGOTO_ERROR(H5E_ARGS, H5E_BADTYPE, FAIL, "not a file access property list")
    if (H5P_set_driver_by_value(plist, H5_VFD_SEC2, NULL, TRUE) < 0)
        HGOTO_ERROR(H5E_VFL, H5E_CANTSET, FAIL, "can't set default driver on member FAPL")

done:
    if (ret_value < 0 && fa_out->memb_fapl_id >= 0) {
        if (H5I_dec_ref(fa_out->memb_fapl_id) < 0)
            HDONE_ERROR(H5E_VFL, H5E_CANTDEC, FAIL, "can't decrement ref. count on member FAPL ID")
    }

    FUNC_LEAVE_NOAPI(ret_value)
} /* end H5FD__family_get_default_config() */

/*-------------------------------------------------------------------------
 * Function:    H5FD__family_get_default_printf_filename
 *
 * Purpose:     Given a filename, allocates and returns a new filename
 *              buffer that contains the given filename modified into this
 *              VFD's printf-style format. For example, the filename
 *              "file1.h5" would be modified to "file1-%06d.h5". This would
 *              allow for member filenames such as "file1-000000.h5",
 *              "file1-000001.h5", etc. The caller is responsible for
 *              freeing the returned buffer.
 *
 * Return:      Non-negative on Success/Negative on Failure
 *
 *-------------------------------------------------------------------------
 */
static char *
H5FD__family_get_default_printf_filename(const char *old_filename)
{
    const char *suffix           = "-%06d";
    size_t      old_filename_len = 0;
    size_t      new_filename_len = 0;
    char *      file_extension   = NULL;
    char *      tmp_buffer       = NULL;
    char *      ret_value        = NULL;

    FUNC_ENTER_STATIC

    assert(old_filename);

    old_filename_len = strlen(old_filename);
    if (0 == old_filename_len)
        HGOTO_ERROR(H5E_VFL, H5E_BADVALUE, NULL, "invalid filename")

    new_filename_len = old_filename_len + strlen(suffix) + 1;
    if (NULL == (tmp_buffer = H5MM_malloc(new_filename_len)))
        HGOTO_ERROR(H5E_VFL, H5E_CANTALLOC, NULL, "can't allocate new filename buffer")

    /* Determine if filename contains a ".h5" extension. */
    if ((file_extension = HDstrstr(old_filename, ".h5"))) {
        /* Insert the printf format between the filename and ".h5" extension. */
<<<<<<< HEAD
        strcpy(tmp_buffer, old_filename);
        file_extension = strstr(tmp_buffer, ".h5");
        sprintf(file_extension, "%s%s", suffix, ".h5");
=======
        HDstrcpy(tmp_buffer, old_filename);
        file_extension = HDstrstr(tmp_buffer, ".h5");
        HDsprintf(file_extension, "%s%s", suffix, ".h5");
>>>>>>> be36ac1d
    }
    else if ((file_extension = HDstrrchr(old_filename, '.'))) {
        char *new_extension_loc = NULL;

        /* If the filename doesn't contain a ".h5" extension, but contains
         * AN extension, just insert the printf format before that extension.
         */
<<<<<<< HEAD
        strcpy(tmp_buffer, old_filename);
        new_extension_loc = strrchr(tmp_buffer, '.');
        sprintf(new_extension_loc, "%s%s", suffix, file_extension);
=======
        HDstrcpy(tmp_buffer, old_filename);
        new_extension_loc = HDstrrchr(tmp_buffer, '.');
        HDsprintf(new_extension_loc, "%s%s", suffix, file_extension);
>>>>>>> be36ac1d
    }
    else {
        /* If the filename doesn't contain an extension at all, just insert
         * the printf format at the end of the filename.
         */
        snprintf(tmp_buffer, new_filename_len, "%s%s", old_filename, suffix);
    }

    ret_value = tmp_buffer;

done:
    if (!ret_value)
        H5MM_xfree(tmp_buffer);

    FUNC_LEAVE_NOAPI(ret_value)
} /* end H5FD__family_get_default_printf_filename() */

/*-------------------------------------------------------------------------
 * Function:    H5FD_family_init
 *
 * Purpose:     Initialize this driver by registering the driver with the
 *              library.
 *
 * Return:      Success:    The driver ID for the family driver
 *              Failure:    H5I_INVALID_HID
 *
 * Programmer:  Robb Matzke
 *              Wednesday, August  4, 1999
 *
 *-------------------------------------------------------------------------
 */
hid_t
H5FD_family_init(void)
{
    hid_t ret_value = H5I_INVALID_HID;

    FUNC_ENTER_NOAPI_NOERR

    if (H5I_VFL != H5I_get_type(H5FD_FAMILY_g))
        H5FD_FAMILY_g = H5FD_register(&H5FD_family_g, sizeof(H5FD_class_t), FALSE);

    /* Set return value */
    ret_value = H5FD_FAMILY_g;

    FUNC_LEAVE_NOAPI(ret_value)
} /* H5FD_family_init() */

/*---------------------------------------------------------------------------
 * Function:    H5FD__family_term
 *
 * Purpose:    Shut down the VFD
 *
 * Returns:     Non-negative on success or negative on failure
 *
 * Programmer:  Quincey Koziol
 *              Friday, Jan 30, 2004
 *
 *---------------------------------------------------------------------------
 */
static herr_t
H5FD__family_term(void)
{
    FUNC_ENTER_STATIC_NOERR

    /* Reset VFL ID */
    H5FD_FAMILY_g = 0;

    FUNC_LEAVE_NOAPI(SUCCEED)
} /* end H5FD__family_term() */

/*-------------------------------------------------------------------------
 * Function:    H5Pset_fapl_family
 *
 * Purpose:    Sets the file access property list FAPL_ID to use the family
 *        driver. The MEMB_SIZE is the size in bytes of each file
 *        member (used only when creating a new file) and the
 *        MEMB_FAPL_ID is a file access property list to be used for
 *        each family member.
 *
 * Return:    Success:    Non-negative
 *
 *            Failure:    Negative
 *
 * Programmer:    Robb Matzke
 *              Wednesday, August  4, 1999
 *
 *-------------------------------------------------------------------------
 */
herr_t
H5Pset_fapl_family(hid_t fapl_id, hsize_t msize, hid_t memb_fapl_id)
{
    herr_t             ret_value;
    H5FD_family_fapl_t fa = {0, H5I_INVALID_HID};
    H5P_genplist_t *   plist; /* Property list pointer */

    FUNC_ENTER_API(FAIL)
    H5TRACE3("e", "ihi", fapl_id, msize, memb_fapl_id);

    /* Check arguments */
    if (TRUE != H5P_isa_class(fapl_id, H5P_FILE_ACCESS))
        HGOTO_ERROR(H5E_ARGS, H5E_BADTYPE, FAIL, "not a file access property list")
    if (H5P_DEFAULT == memb_fapl_id) {
        /* Get default configuration for member FAPL */
        if (H5FD__family_get_default_config(&fa) < 0)
            HGOTO_ERROR(H5E_VFL, H5E_CANTGET, FAIL, "can't get default driver configuration info")
    }
    else if (TRUE != H5P_isa_class(memb_fapl_id, H5P_FILE_ACCESS))
        HGOTO_ERROR(H5E_ARGS, H5E_BADTYPE, FAIL, "not a file access list")

    /* Initialize driver specific information. */
    fa.memb_size = msize;
    if (H5P_DEFAULT != memb_fapl_id)
        fa.memb_fapl_id = memb_fapl_id;

    if (NULL == (plist = (H5P_genplist_t *)H5I_object(fapl_id)))
        HGOTO_ERROR(H5E_ARGS, H5E_BADTYPE, FAIL, "not a file access property list")
    ret_value = H5P_set_driver(plist, H5FD_FAMILY, &fa, NULL);

done:
    FUNC_LEAVE_API(ret_value)
}

/*-------------------------------------------------------------------------
 * Function:    H5Pget_fapl_family
 *
 * Purpose:    Returns information about the family file access property
 *             list though the function arguments.
 *
 * Return:    Success:    Non-negative
 *
 *            Failure:    Negative
 *
 * Programmer:    Robb Matzke
 *              Wednesday, August  4, 1999
 *
 *-------------------------------------------------------------------------
 */
herr_t
H5Pget_fapl_family(hid_t fapl_id, hsize_t *msize /*out*/, hid_t *memb_fapl_id /*out*/)
{
    H5P_genplist_t *          plist; /* Property list pointer */
    const H5FD_family_fapl_t *fa;
    herr_t                    ret_value = SUCCEED; /* Return value */

    FUNC_ENTER_API(FAIL)
    H5TRACE3("e", "ixx", fapl_id, msize, memb_fapl_id);

    if (NULL == (plist = H5P_object_verify(fapl_id, H5P_FILE_ACCESS)))
        HGOTO_ERROR(H5E_ARGS, H5E_BADTYPE, FAIL, "not a file access list")
    if (H5FD_FAMILY != H5P_peek_driver(plist))
        HGOTO_ERROR(H5E_PLIST, H5E_BADVALUE, FAIL, "incorrect VFL driver")
    if (NULL == (fa = (const H5FD_family_fapl_t *)H5P_peek_driver_info(plist)))
        HGOTO_ERROR(H5E_PLIST, H5E_BADVALUE, FAIL, "bad VFL driver info")
    if (msize)
        *msize = fa->memb_size;
    if (memb_fapl_id) {
        if (NULL == (plist = (H5P_genplist_t *)H5I_object(fa->memb_fapl_id)))
            HGOTO_ERROR(H5E_ARGS, H5E_BADTYPE, FAIL, "not a file access list")
        *memb_fapl_id = H5P_copy_plist(plist, TRUE);
    } /* end if */

done:
    FUNC_LEAVE_API(ret_value)
}

/*-------------------------------------------------------------------------
 * Function:    H5FD__family_fapl_get
 *
 * Purpose:    Gets a file access property list which could be used to
 *             create an identical file.
 *
 * Return:    Success:    Ptr to new file access property list.
 *
 *            Failure:    NULL
 *
 * Programmer:    Robb Matzke
 *              Friday, August 13, 1999
 *
 *-------------------------------------------------------------------------
 */
static void *
H5FD__family_fapl_get(H5FD_t *_file)
{
    H5FD_family_t *     file = (H5FD_family_t *)_file;
    H5FD_family_fapl_t *fa   = NULL;
    H5P_genplist_t *    plist;            /* Property list pointer */
    void *              ret_value = NULL; /* Return value */

    FUNC_ENTER_STATIC

    if (NULL == (fa = (H5FD_family_fapl_t *)H5MM_calloc(sizeof(H5FD_family_fapl_t))))
        HGOTO_ERROR(H5E_RESOURCE, H5E_NOSPACE, NULL, "memory allocation failed")

    fa->memb_size = file->memb_size;
    if (NULL == (plist = (H5P_genplist_t *)H5I_object(file->memb_fapl_id)))
        HGOTO_ERROR(H5E_ARGS, H5E_BADTYPE, NULL, "not a file access property list")
    fa->memb_fapl_id = H5P_copy_plist(plist, FALSE);

    /* Set return value */
    ret_value = fa;

done:
    if (ret_value == NULL)
        if (fa != NULL)
            H5MM_xfree(fa);

    FUNC_LEAVE_NOAPI(ret_value)
}

/*-------------------------------------------------------------------------
 * Function:    H5FD__family_fapl_copy
 *
 * Purpose:    Copies the family-specific file access properties.
 *
 * Return:    Success:    Ptr to a new property list
 *
 *            Failure:    NULL
 *
 * Programmer:    Robb Matzke
 *              Wednesday, August  4, 1999
 *
 *-------------------------------------------------------------------------
 */
static void *
H5FD__family_fapl_copy(const void *_old_fa)
{
    const H5FD_family_fapl_t *old_fa = (const H5FD_family_fapl_t *)_old_fa;
    H5FD_family_fapl_t *      new_fa = NULL;
    H5P_genplist_t *          plist;            /* Property list pointer */
    void *                    ret_value = NULL; /* Return value */

    FUNC_ENTER_STATIC

    if (NULL == (new_fa = (H5FD_family_fapl_t *)H5MM_malloc(sizeof(H5FD_family_fapl_t))))
        HGOTO_ERROR(H5E_RESOURCE, H5E_NOSPACE, NULL, "memory allocation failed")

    /* Copy the fields of the structure */
    H5MM_memcpy(new_fa, old_fa, sizeof(H5FD_family_fapl_t));

    /* Deep copy the property list objects in the structure */
    if (old_fa->memb_fapl_id == H5P_FILE_ACCESS_DEFAULT) {
        if (H5I_inc_ref(new_fa->memb_fapl_id, FALSE) < 0)
            HGOTO_ERROR(H5E_VFL, H5E_CANTINC, NULL, "unable to increment ref count on VFL driver")
    } /* end if */
    else {
        if (NULL == (plist = (H5P_genplist_t *)H5I_object(old_fa->memb_fapl_id)))
            HGOTO_ERROR(H5E_ARGS, H5E_BADTYPE, NULL, "not a file access property list")
        new_fa->memb_fapl_id = H5P_copy_plist(plist, FALSE);
    } /* end else */

    /* Set return value */
    ret_value = new_fa;

done:
    if (ret_value == NULL)
        if (new_fa != NULL)
            H5MM_xfree(new_fa);

    FUNC_LEAVE_NOAPI(ret_value)
}

/*-------------------------------------------------------------------------
 * Function:    H5FD__family_fapl_free
 *
 * Purpose:    Frees the family-specific file access properties.
 *
 * Return:    Success:    0
 *
 *            Failure:    -1
 *
 * Programmer:    Robb Matzke
 *              Wednesday, August  4, 1999
 *
 *-------------------------------------------------------------------------
 */
static herr_t
H5FD__family_fapl_free(void *_fa)
{
    H5FD_family_fapl_t *fa        = (H5FD_family_fapl_t *)_fa;
    herr_t              ret_value = SUCCEED; /* Return value */

    FUNC_ENTER_STATIC

    if (H5I_dec_ref(fa->memb_fapl_id) < 0)
        HGOTO_ERROR(H5E_VFL, H5E_CANTDEC, FAIL, "can't close driver ID")
    H5MM_xfree(fa);

done:
    FUNC_LEAVE_NOAPI(ret_value)
}

/*-------------------------------------------------------------------------
 * Function:    H5FD__family_sb_size
 *
 * Purpose:    Returns the size of the private information to be stored in
 *        the superblock.
 *
 * Return:    Success:    The super block driver data size.
 *
 *            Failure:    never fails
 *
 * Programmer:    Raymond Lu
 *              Tuesday, May 10, 2005
 *
 *-------------------------------------------------------------------------
 */
static hsize_t
H5FD__family_sb_size(H5FD_t H5_ATTR_UNUSED *_file)
{
    FUNC_ENTER_STATIC_NOERR

    /* 8 bytes field for the size of member file size field should be
     * enough for now. */
    FUNC_LEAVE_NOAPI(8)
}

/*-------------------------------------------------------------------------
 * Function:    H5FD__family_sb_encode
 *
 * Purpose:    Encode driver information for the superblock. The NAME
 *        argument is a nine-byte buffer which will be initialized with
 *        an eight-character name/version number and null termination.
 *
 *        The encoding is the member file size and name template.
 *
 * Return:    Success:    0
 *
 *            Failure:    -1
 *
 * Programmer:    Raymond Lu
 *              Tuesday, May 10, 2005
 *
 *-------------------------------------------------------------------------
 */
static herr_t
H5FD__family_sb_encode(H5FD_t *_file, char *name /*out*/, unsigned char *buf /*out*/)
{
    H5FD_family_t *file = (H5FD_family_t *)_file;

    FUNC_ENTER_STATIC_NOERR

    /* Name and version number */
    strncpy(name, "NCSAfami", (size_t)9);
    name[8] = '\0';

    /* Store member file size.  Use the member file size from the property here.
     * This is to guarantee backward compatibility.  If a file is created with
     * v1.6 library and the driver info isn't saved in the superblock.  We open
     * it with v1.8, the FILE->MEMB_SIZE will be the actual size of the first
     * member file (see H5FD__family_open).  So it isn't safe to use FILE->MEMB_SIZE.
     * If the file is created with v1.8, the correctness of FILE->PMEM_SIZE is
     * checked in H5FD__family_sb_decode. SLU - 2009/3/21
     */
    UINT64ENCODE(buf, (uint64_t)file->pmem_size);

    FUNC_LEAVE_NOAPI(SUCCEED)
} /* end H5FD__family_sb_encode() */

/*-------------------------------------------------------------------------
 * Function:    H5FD__family_sb_decode
 *
 * Purpose:     This function has 2 separate purpose.  One is to decodes the
 *              superblock information for this driver. The NAME argument is
 *              the eight-character (plus null termination) name stored in i
 *              the file.  The FILE argument is updated according to the
 *              information in the superblock.
 *
 * Return:    Success:    0
 *
 *            Failure:    -1
 *
 * Programmer:    Raymond Lu
 *              Tuesday, May 10, 2005
 *
 *-------------------------------------------------------------------------
 */
static herr_t
H5FD__family_sb_decode(H5FD_t *_file, const char H5_ATTR_UNUSED *name, const unsigned char *buf)
{
    H5FD_family_t *file = (H5FD_family_t *)_file;
    uint64_t       msize;
    herr_t         ret_value = SUCCEED; /* Return value */

    FUNC_ENTER_STATIC

    /* Read member file size. Skip name template for now although it's saved. */
    UINT64DECODE(buf, msize);

    /* For h5repart only. Private property of new member size is used to signal
     * h5repart is being used to change member file size.  h5repart will open
     * files for read and write.  When the files are closed, metadata will be
     * flushed to the files and updated to this new size */
    if (file->mem_newsize)
        file->memb_size = file->pmem_size = file->mem_newsize;
    else {
        /* Default - use the saved member size */
        if (file->pmem_size == H5F_FAMILY_DEFAULT)
            file->pmem_size = msize;

        /* Check if member size from file access property is correct */
        if (msize != file->pmem_size)
            HGOTO_ERROR(H5E_FILE, H5E_BADVALUE, FAIL,
                        "Family member size should be %lu.  But the size from file access property is %lu",
                        (unsigned long)msize, (unsigned long)file->pmem_size)

        /* Update member file size to the size saved in the superblock.
         * That's the size intended to be. */
        file->memb_size = msize;
    } /* end else */

done:
    FUNC_LEAVE_NOAPI(ret_value)
} /* end H5FD__family_sb_decode() */

/*-------------------------------------------------------------------------
 * Function:    H5FD__family_open
 *
 * Purpose:    Creates and/or opens a family of files as an HDF5 file.
 *
 * Return:    Success:    A pointer to a new file dat structure. The
 *                public fields will be initialized by the
 *                caller, which is always H5FD_open().
 *
 *            Failure:    NULL
 *
 * Programmer:    Robb Matzke
 *              Wednesday, August  4, 1999
 *
 *-------------------------------------------------------------------------
 */
/* Disable warning for "format not a string literal" here -QAK */
/*
 *      This pragma only needs to surround the snprintf() calls with
 *      memb_name & temp in the code below, but early (4.4.7, at least) gcc only
 *      allows diagnostic pragmas to be toggled outside of functions.
 */
H5_GCC_CLANG_DIAG_OFF("format-nonliteral")
static H5FD_t *
H5FD__family_open(const char *name, unsigned flags, hid_t fapl_id, haddr_t maxaddr)
{
    H5FD_family_t *file      = NULL;
    char *         memb_name = NULL, *temp = NULL;
    hsize_t        eof            = HADDR_UNDEF;
    hbool_t        default_config = FALSE;
    unsigned       t_flags        = flags & ~H5F_ACC_CREAT;
    H5FD_t *       ret_value      = NULL;

    FUNC_ENTER_STATIC

    /* Check arguments */
    if (!name || !*name)
        HGOTO_ERROR(H5E_ARGS, H5E_BADVALUE, NULL, "invalid file name")
    if (0 == maxaddr || HADDR_UNDEF == maxaddr)
        HGOTO_ERROR(H5E_ARGS, H5E_BADRANGE, NULL, "bogus maxaddr")

    /* Initialize file from file access properties */
    if (NULL == (file = (H5FD_family_t *)H5MM_calloc(sizeof(H5FD_family_t))))
        HGOTO_ERROR(H5E_RESOURCE, H5E_NOSPACE, NULL, "unable to allocate file struct")
    if (H5P_FILE_ACCESS_DEFAULT == fapl_id) {
        H5FD_family_fapl_t default_fa;

        /* Get default configuration */
        if (H5FD__family_get_default_config(&default_fa) < 0)
            HGOTO_ERROR(H5E_VFL, H5E_CANTGET, NULL, "can't get default driver configuration info")

        file->memb_fapl_id = default_fa.memb_fapl_id;
        file->memb_size    = H5FD_FAM_DEF_MEM_SIZE; /* Actual member size to be updated later */
        file->pmem_size    = H5FD_FAM_DEF_MEM_SIZE; /* Member size passed in through property */
        file->mem_newsize  = 0;                     /*New member size used by h5repart only       */

        default_config = TRUE;
    } /* end if */
    else {
        H5P_genplist_t *          plist; /* Property list pointer */
        const H5FD_family_fapl_t *fa;
        H5FD_family_fapl_t        default_fa;

        if (NULL == (plist = (H5P_genplist_t *)H5I_object(fapl_id)))
            HGOTO_ERROR(H5E_ARGS, H5E_BADTYPE, NULL, "not a file access property list")
        if (NULL == (fa = (const H5FD_family_fapl_t *)H5P_peek_driver_info(plist))) {
            if (H5FD__family_get_default_config(&default_fa) < 0)
                HGOTO_ERROR(H5E_VFL, H5E_CANTGET, NULL, "can't get default family VFD configuration")
            fa             = &default_fa;
            default_config = TRUE;
        }

        /* Check for new family file size. It's used by h5repart only. */
        if (H5P_exist_plist(plist, H5F_ACS_FAMILY_NEWSIZE_NAME) > 0) {
            /* Get the new family file size */
            if (H5P_get(plist, H5F_ACS_FAMILY_NEWSIZE_NAME, &file->mem_newsize) < 0)
                HGOTO_ERROR(H5E_PLIST, H5E_CANTGET, NULL, "can't get new family member size")

            /* Set flag for later */
            file->repart_members = TRUE;
        } /* end if */

        if (fa->memb_fapl_id == H5P_FILE_ACCESS_DEFAULT) {
            if (H5I_inc_ref(fa->memb_fapl_id, FALSE) < 0)
                HGOTO_ERROR(H5E_VFL, H5E_CANTINC, NULL, "unable to increment ref count on VFL driver")
            file->memb_fapl_id = fa->memb_fapl_id;
        } /* end if */
        else {
            if (NULL == (plist = (H5P_genplist_t *)H5I_object(fa->memb_fapl_id)))
                HGOTO_ERROR(H5E_ARGS, H5E_BADTYPE, NULL, "not a file access property list")
            file->memb_fapl_id = H5P_copy_plist(plist, FALSE);
        }                                /* end else */
        file->memb_size = fa->memb_size; /* Actual member size to be updated later */
        file->pmem_size = fa->memb_size; /* Member size passed in through property */

        if (default_config && H5I_dec_ref(fa->memb_fapl_id) < 0)
            HGOTO_ERROR(H5E_ID, H5E_CANTDEC, NULL, "can't decrement ref. count on member FAPL")
    } /* end else */
    file->name  = H5MM_strdup(name);
    file->flags = flags;

    /* Allocate space for the string buffers */
    if (NULL == (memb_name = (char *)H5MM_malloc(H5FD_FAM_MEMB_NAME_BUF_SIZE)))
        HGOTO_ERROR(H5E_FILE, H5E_CANTALLOC, NULL, "unable to allocate member name")
    if (NULL == (temp = (char *)H5MM_malloc(H5FD_FAM_MEMB_NAME_BUF_SIZE)))
        HGOTO_ERROR(H5E_FILE, H5E_CANTALLOC, NULL, "unable to allocate temporary member name")

    /* Check that names are unique */
    snprintf(memb_name, H5FD_FAM_MEMB_NAME_BUF_SIZE, name, 0);
    snprintf(temp, H5FD_FAM_MEMB_NAME_BUF_SIZE, name, 1);
    if (!strcmp(memb_name, temp)) {
        if (default_config) {
            temp = H5MM_xfree(temp);
            if (NULL == (temp = H5FD__family_get_default_printf_filename(name)))
                HGOTO_ERROR(H5E_VFL, H5E_CANTGET, NULL, "can't get default printf-style filename")
            name = temp;
        }
        else
            HGOTO_ERROR(H5E_FILE, H5E_FILEEXISTS, NULL, "file names not unique")
    }

    /* Open all the family members */
    while (1) {
        snprintf(memb_name, H5FD_FAM_MEMB_NAME_BUF_SIZE, name, file->nmembs);

        /* Enlarge member array */
        if (file->nmembs >= file->amembs) {
            unsigned n = MAX(64, 2 * file->amembs);
            H5FD_t **x;

            assert(n > 0);
            if (NULL == (x = (H5FD_t **)H5MM_realloc(file->memb, n * sizeof(H5FD_t *))))
                HGOTO_ERROR(H5E_RESOURCE, H5E_NOSPACE, NULL, "unable to reallocate members")
            file->amembs = n;
            file->memb   = x;
        } /* end if */

        /*
         * Attempt to open file. If the first file cannot be opened then fail;
         * otherwise an open failure means that we've reached the last member.
         * Allow H5F_ACC_CREAT only on the first family member.
         */
        H5E_BEGIN_TRY
        {
            file->memb[file->nmembs] =
                H5FDopen(memb_name, (0 == file->nmembs ? flags : t_flags), file->memb_fapl_id, HADDR_UNDEF);
        }
        H5E_END_TRY;
        if (!file->memb[file->nmembs]) {
            if (0 == file->nmembs)
                HGOTO_ERROR(H5E_FILE, H5E_CANTOPENFILE, NULL, "unable to open member file")
            H5E_clear_stack(NULL);
            break;
        }
        file->nmembs++;
    }

    /* If the file is reopened and there's only one member file existing, this file may be
     * smaller than the size specified through H5Pset_fapl_family().  Update the actual
     * member size.
     */
    if ((eof = H5FDget_eof(file->memb[0], H5FD_MEM_DEFAULT)))
        file->memb_size = eof;

    ret_value = (H5FD_t *)file;

done:
    /* Release resources */
    if (memb_name)
        H5MM_xfree(memb_name);
    if (temp)
        H5MM_xfree(temp);

    /* Cleanup and fail */
    if (ret_value == NULL && file != NULL) {
        unsigned nerrors = 0; /* Number of errors closing member files */
        unsigned u;           /* Local index variable */

        /* Close as many members as possible. Use private function here to avoid clearing
         * the error stack. We need the error message to indicate wrong member file size. */
        for (u = 0; u < file->nmembs; u++)
            if (file->memb[u])
                if (H5FD_close(file->memb[u]) < 0)
                    nerrors++;
        if (nerrors)
            HGOTO_ERROR(H5E_FILE, H5E_CANTCLOSEFILE, NULL, "unable to close member files")

        if (file->memb)
            H5MM_xfree(file->memb);
        if (H5I_dec_ref(file->memb_fapl_id) < 0)
            HDONE_ERROR(H5E_VFL, H5E_CANTDEC, NULL, "can't close driver ID")
        if (file->name)
            H5MM_xfree(file->name);
        H5MM_xfree(file);
    } /* end if */

    FUNC_LEAVE_NOAPI(ret_value)
} /* end H5FD__family_open() */
H5_GCC_CLANG_DIAG_ON("format-nonliteral")

/*-------------------------------------------------------------------------
 * Function:    H5FD__family_close
 *
 * Purpose:    Closes a family of files.
 *
 * Return:    Success:    Non-negative
 *
 *            Failure:    Negative with as many members closed as
 *                possible. The only subsequent operation
 *                permitted on the file is a close operation.
 *
 * Programmer:    Robb Matzke
 *              Wednesday, August  4, 1999
 *
 *-------------------------------------------------------------------------
 */
static herr_t
H5FD__family_close(H5FD_t *_file)
{
    H5FD_family_t *file    = (H5FD_family_t *)_file;
    unsigned       nerrors = 0;         /* Number of errors while closing member files */
    unsigned       u;                   /* Local index variable */
    herr_t         ret_value = SUCCEED; /* Return value */

    FUNC_ENTER_STATIC

    /* Close as many members as possible. Use private function here to avoid clearing
     * the error stack. We need the error message to indicate wrong member file size. */
    for (u = 0; u < file->nmembs; u++) {
        if (file->memb[u]) {
            if (H5FD_close(file->memb[u]) < 0)
                nerrors++;
            else
                file->memb[u] = NULL;
        } /* end if */
    }     /* end for */
    if (nerrors)
        /* Push error, but keep going*/
        HDONE_ERROR(H5E_FILE, H5E_CANTCLOSEFILE, FAIL, "unable to close member files")

    /* Clean up other stuff */
    if (H5I_dec_ref(file->memb_fapl_id) < 0)
        /* Push error, but keep going*/
        HDONE_ERROR(H5E_VFL, H5E_CANTDEC, FAIL, "can't close driver ID")
    H5MM_xfree(file->memb);
    H5MM_xfree(file->name);
    H5MM_xfree(file);

    FUNC_LEAVE_NOAPI(ret_value)
} /* end H5FD__family_close() */

/*-------------------------------------------------------------------------
 * Function:    H5FD__family_cmp
 *
 * Purpose:    Compares two file families to see if they are the same. It
 *        does this by comparing the first member of the two families.
 *
 * Return:    Success:    like strcmp()
 *
 *            Failure:    never fails (arguments were checked by the
 *                caller).
 *
 * Programmer:    Robb Matzke
 *              Wednesday, August  4, 1999
 *
 *-------------------------------------------------------------------------
 */
static int
H5FD__family_cmp(const H5FD_t *_f1, const H5FD_t *_f2)
{
    const H5FD_family_t *f1        = (const H5FD_family_t *)_f1;
    const H5FD_family_t *f2        = (const H5FD_family_t *)_f2;
    int                  ret_value = 0;

    FUNC_ENTER_STATIC_NOERR

    assert(f1->nmembs >= 1 && f1->memb[0]);
    assert(f2->nmembs >= 1 && f2->memb[0]);

    ret_value = H5FDcmp(f1->memb[0], f2->memb[0]);

    FUNC_LEAVE_NOAPI(ret_value)
} /* end H5FD__family_cmp() */

/*-------------------------------------------------------------------------
 * Function:    H5FD__family_query
 *
 * Purpose:    Set the flags that this VFL driver is capable of supporting.
 *              (listed in H5FDpublic.h)
 *
 * Return:    Success:    non-negative
 *            Failure:    negative
 *
 * Programmer:    Quincey Koziol
 *              Friday, August 25, 2000
 *
 *-------------------------------------------------------------------------
 */
static herr_t
H5FD__family_query(const H5FD_t *_file, unsigned long *flags /* out */)
{
    const H5FD_family_t *file = (const H5FD_family_t *)_file; /* Family VFD info */

    FUNC_ENTER_STATIC_NOERR

    /* Set the VFL feature flags that this driver supports */
    if (flags) {
        *flags = 0;
        *flags |= H5FD_FEAT_AGGREGATE_METADATA;  /* OK to aggregate metadata allocations */
        *flags |= H5FD_FEAT_ACCUMULATE_METADATA; /* OK to accumulate metadata for faster writes. */
        *flags |= H5FD_FEAT_DATA_SIEVE; /* OK to perform data sieving for faster raw data reads & writes */
        *flags |= H5FD_FEAT_AGGREGATE_SMALLDATA; /* OK to aggregate "small" raw data allocations */

        /* Check for flags that are set by h5repart */
        if (file && file->repart_members)
            *flags |= H5FD_FEAT_DIRTY_DRVRINFO_LOAD; /* Mark the superblock dirty when it is loaded (so the
                                                        family member sizes are rewritten) */
    }                                                /* end if */

    FUNC_LEAVE_NOAPI(SUCCEED)
} /* end H5FD__family_query() */

/*-------------------------------------------------------------------------
 * Function:    H5FD__family_get_eoa
 *
 * Purpose:    Returns the end-of-address marker for the file. The EOA
 *        marker is the first address past the last byte allocated in
 *        the format address space.
 *
 * Return:    Success:    The end-of-address-marker
 *
 *            Failure:    HADDR_UNDEF
 *
 * Programmer:    Robb Matzke
 *              Wednesday, August  4, 1999
 *
 *-------------------------------------------------------------------------
 */
static haddr_t
H5FD__family_get_eoa(const H5FD_t *_file, H5FD_mem_t H5_ATTR_UNUSED type)
{
    const H5FD_family_t *file = (const H5FD_family_t *)_file;

    FUNC_ENTER_STATIC_NOERR

    FUNC_LEAVE_NOAPI(file->eoa)
}

/*-------------------------------------------------------------------------
 * Function:    H5FD__family_set_eoa
 *
 * Purpose:    Set the end-of-address marker for the file.
 *
 * Return:    Success:    0
 *
 *            Failure:    -1
 *
 * Programmer:    Robb Matzke
 *              Wednesday, August  4, 1999
 *
 *-------------------------------------------------------------------------
 */
/* Disable warning for "format not a string literal" here -QAK */
/*
 *      This pragma only needs to surround the snprintf() call with
 *      memb_name in the code below, but early (4.4.7, at least) gcc only
 *      allows diagnostic pragmas to be toggled outside of functions.
 */
H5_GCC_CLANG_DIAG_OFF("format-nonliteral")
static herr_t
H5FD__family_set_eoa(H5FD_t *_file, H5FD_mem_t type, haddr_t abs_eoa)
{
    H5FD_family_t *file      = (H5FD_family_t *)_file;
    haddr_t        addr      = abs_eoa;
    char *         memb_name = NULL;
    unsigned       u;                   /* Local index variable */
    herr_t         ret_value = SUCCEED; /* Return value */

    FUNC_ENTER_STATIC

    /* Allocate space for the member name buffer */
    if (NULL == (memb_name = (char *)H5MM_malloc(H5FD_FAM_MEMB_NAME_BUF_SIZE)))
        HGOTO_ERROR(H5E_FILE, H5E_CANTALLOC, FAIL, "unable to allocate member name")

    for (u = 0; addr || u < file->nmembs; u++) {

        /* Enlarge member array */
        if (u >= file->amembs) {
            unsigned n = MAX(64, 2 * file->amembs);
            H5FD_t **x = (H5FD_t **)H5MM_realloc(file->memb, n * sizeof(H5FD_t *));

            if (!x)
                HGOTO_ERROR(H5E_RESOURCE, H5E_NOSPACE, FAIL, "unable to allocate memory block")
            file->amembs = n;
            file->memb   = x;
            file->nmembs = u;
        } /* end if */

        /* Create another file if necessary */
        if (u >= file->nmembs || !file->memb[u]) {
            file->nmembs = MAX(file->nmembs, u + 1);
            snprintf(memb_name, H5FD_FAM_MEMB_NAME_BUF_SIZE, file->name, u);
            H5E_BEGIN_TRY
            {
                H5_CHECK_OVERFLOW(file->memb_size, hsize_t, haddr_t);
                file->memb[u] = H5FDopen(memb_name, file->flags | H5F_ACC_CREAT, file->memb_fapl_id,
                                         (haddr_t)file->memb_size);
            }
            H5E_END_TRY;
            if (NULL == file->memb[u])
                HGOTO_ERROR(H5E_FILE, H5E_CANTOPENFILE, FAIL, "unable to open member file")
        } /* end if */

        /* Set the EOA marker for the member */
        /* (Note compensating for base address addition in internal routine) */
        H5_CHECK_OVERFLOW(file->memb_size, hsize_t, haddr_t);
        if (addr > (haddr_t)file->memb_size) {
            if (H5FD_set_eoa(file->memb[u], type, ((haddr_t)file->memb_size - file->pub.base_addr)) < 0)
                HGOTO_ERROR(H5E_FILE, H5E_CANTINIT, FAIL, "unable to set file eoa")
            addr -= file->memb_size;
        } /* end if */
        else {
            if (H5FD_set_eoa(file->memb[u], type, (addr - file->pub.base_addr)) < 0)
                HGOTO_ERROR(H5E_FILE, H5E_CANTINIT, FAIL, "unable to set file eoa")
            addr = 0;
        } /* end else */
    }     /* end for */

    file->eoa = abs_eoa;

done:
    /* Release resources */
    if (memb_name)
        H5MM_xfree(memb_name);

    FUNC_LEAVE_NOAPI(ret_value)
}
H5_GCC_CLANG_DIAG_ON("format-nonliteral")

/*-------------------------------------------------------------------------
 * Function:    H5FD__family_get_eof
 *
 * Purpose:    Returns the end-of-file marker, which is the greater of
 *        either the total family size or the current EOA marker.
 *
 * Return:    Success:    End of file address, the first address past
 *                the end of the family of files or the current
 *                EOA, whichever is larger.
 *
 *            Failure:          HADDR_UNDEF
 *
 * Programmer:    Robb Matzke
 *              Wednesday, August  4, 1999
 *
 *-------------------------------------------------------------------------
 */
static haddr_t
H5FD__family_get_eof(const H5FD_t *_file, H5FD_mem_t type)
{
    const H5FD_family_t *file = (const H5FD_family_t *)_file;
    haddr_t              eof  = 0;
    int                  i;                       /* Local index variable */
    haddr_t              ret_value = HADDR_UNDEF; /* Return value */

    FUNC_ENTER_STATIC_NOERR

    /*
     * Find the last member that has a non-zero EOF and break out of the loop
     * with `i' equal to that member. If all members have zero EOF then exit
     * loop with i==0.
     */
    assert(file->nmembs > 0);
    for (i = (int)file->nmembs - 1; i >= 0; --i) {
        if ((eof = H5FD_get_eof(file->memb[i], type)) != 0)
            break;
        if (0 == i)
            break;
    } /* end for */

    /* Adjust for base address for file */
    eof += file->pub.base_addr;

    /*
     * The file size is the number of members before the i'th member plus the
     * size of the i'th member.
     */
    eof += ((unsigned)i) * file->memb_size;

    /* Set return value */
    ret_value = eof;

    FUNC_LEAVE_NOAPI(ret_value)
}

/*-------------------------------------------------------------------------
 * Function:       H5FD__family_get_handle
 *
 * Purpose:        Returns the file handle of FAMILY file driver.
 *
 * Returns:        Non-negative if succeed or negative if fails.
 *
 * Programmer:     Raymond Lu
 *                 Sept. 16, 2002
 *
 *-------------------------------------------------------------------------
 */
static herr_t
H5FD__family_get_handle(H5FD_t *_file, hid_t fapl, void **file_handle)
{
    H5FD_family_t * file = (H5FD_family_t *)_file;
    H5P_genplist_t *plist;
    hsize_t         offset;
    int             memb;
    herr_t          ret_value = FAIL; /* Return value */

    FUNC_ENTER_STATIC

    /* Get the plist structure and family offset */
    if (NULL == (plist = H5P_object_verify(fapl, H5P_FILE_ACCESS)))
        HGOTO_ERROR(H5E_ID, H5E_BADID, FAIL, "can't find object for ID")
    if (H5P_get(plist, H5F_ACS_FAMILY_OFFSET_NAME, &offset) < 0)
        HGOTO_ERROR(H5E_PLIST, H5E_CANTGET, FAIL, "can't get offset for family driver")

    if (offset > (file->memb_size * file->nmembs))
        HGOTO_ERROR(H5E_ID, H5E_BADID, FAIL, "offset is bigger than file size")
    memb = (int)(offset / file->memb_size);

    ret_value = H5FD_get_vfd_handle(file->memb[memb], fapl, file_handle);

done:
    FUNC_LEAVE_NOAPI(ret_value)
}

/*-------------------------------------------------------------------------
 * Function:    H5FD__family_read
 *
 * Purpose:    Reads SIZE bytes of data from FILE beginning at address ADDR
 *        into buffer BUF according to data transfer properties in
 *        DXPL_ID.
 *
 * Return:    Success:    Zero. Result is stored in caller-supplied
 *                buffer BUF.
 *
 *            Failure:    -1, contents of buffer BUF are undefined.
 *
 * Programmer:    Robb Matzke
 *              Wednesday, August  4, 1999
 *
 *-------------------------------------------------------------------------
 */
static herr_t
H5FD__family_read(H5FD_t *_file, H5FD_mem_t type, hid_t dxpl_id, haddr_t addr, size_t size,
                  void *_buf /*out*/)
{
    H5FD_family_t * file = (H5FD_family_t *)_file;
    unsigned char * buf  = (unsigned char *)_buf;
    haddr_t         sub;
    size_t          req;
    hsize_t         tempreq;
    unsigned        u;                   /* Local index variable */
    H5P_genplist_t *plist;               /* Property list pointer */
    herr_t          ret_value = SUCCEED; /* Return value */

    FUNC_ENTER_STATIC

    /*
     * Get the member data transfer property list. If the transfer property
     * list does not belong to this driver then assume defaults
     */
    if (NULL == (plist = (H5P_genplist_t *)H5I_object(dxpl_id)))
        HGOTO_ERROR(H5E_ARGS, H5E_BADTYPE, FAIL, "not a file access property list")

    /* Read from each member */
    while (size > 0) {
        H5_CHECKED_ASSIGN(u, unsigned, addr / file->memb_size, hsize_t);

        sub = addr % file->memb_size;

        /* This check is for mainly for IA32 architecture whose size_t's size
         * is 4 bytes, to prevent overflow when user application is trying to
         * write files bigger than 4GB. */
        tempreq = file->memb_size - sub;
        if (tempreq > SIZET_MAX)
            tempreq = SIZET_MAX;
        req = MIN(size, (size_t)tempreq);

        assert(u < file->nmembs);

        if (H5FDread(file->memb[u], type, dxpl_id, sub, req, buf) < 0)
            HGOTO_ERROR(H5E_IO, H5E_READERROR, FAIL, "member file read failed")

        addr += req;
        buf += req;
        size -= req;
    }

done:
    FUNC_LEAVE_NOAPI(ret_value)
}

/*-------------------------------------------------------------------------
 * Function:    H5FD__family_write
 *
 * Purpose:    Writes SIZE bytes of data to FILE beginning at address ADDR
 *        from buffer BUF according to data transfer properties in
 *        DXPL_ID.
 *
 * Return:    Success:    Zero
 *
 *            Failure:    -1
 *
 * Programmer:    Robb Matzke
 *              Wednesday, August  4, 1999
 *
 *-------------------------------------------------------------------------
 */
static herr_t
H5FD__family_write(H5FD_t *_file, H5FD_mem_t type, hid_t dxpl_id, haddr_t addr, size_t size, const void *_buf)
{
    H5FD_family_t *      file = (H5FD_family_t *)_file;
    const unsigned char *buf  = (const unsigned char *)_buf;
    haddr_t              sub;
    size_t               req;
    hsize_t              tempreq;
    unsigned             u;                   /* Local index variable */
    H5P_genplist_t *     plist;               /* Property list pointer */
    herr_t               ret_value = SUCCEED; /* Return value */

    FUNC_ENTER_STATIC

    /*
     * Get the member data transfer property list. If the transfer property
     * list does not belong to this driver then assume defaults.
     */
    if (NULL == (plist = (H5P_genplist_t *)H5I_object(dxpl_id)))
        HGOTO_ERROR(H5E_ARGS, H5E_BADTYPE, FAIL, "not a file access property list")

    /* Write to each member */
    while (size > 0) {
        H5_CHECKED_ASSIGN(u, unsigned, addr / file->memb_size, hsize_t);

        sub = addr % file->memb_size;

        /* This check is for mainly for IA32 architecture whose size_t's size
         * is 4 bytes, to prevent overflow when user application is trying to
         * write files bigger than 4GB. */
        tempreq = file->memb_size - sub;
        if (tempreq > SIZET_MAX)
            tempreq = SIZET_MAX;
        req = MIN(size, (size_t)tempreq);

        assert(u < file->nmembs);

        if (H5FDwrite(file->memb[u], type, dxpl_id, sub, req, buf) < 0)
            HGOTO_ERROR(H5E_IO, H5E_WRITEERROR, FAIL, "member file write failed")

        addr += req;
        buf += req;
        size -= req;
    }

done:
    FUNC_LEAVE_NOAPI(ret_value)
}

/*-------------------------------------------------------------------------
 * Function:    H5FD__family_flush
 *
 * Purpose:    Flushes all family members.
 *
 * Return:    Success:    0
 *            Failure:    -1, as many files flushed as possible.
 *
 * Programmer:    Robb Matzke
 *              Wednesday, August  4, 1999
 *
 *-------------------------------------------------------------------------
 */
static herr_t
H5FD__family_flush(H5FD_t *_file, hid_t H5_ATTR_UNUSED dxpl_id, hbool_t closing)
{
    H5FD_family_t *file = (H5FD_family_t *)_file;
    unsigned       u, nerrors = 0;
    herr_t         ret_value = SUCCEED; /* Return value */

    FUNC_ENTER_STATIC

    for (u = 0; u < file->nmembs; u++)
        if (file->memb[u] && H5FD_flush(file->memb[u], closing) < 0)
            nerrors++;

    if (nerrors)
        HGOTO_ERROR(H5E_IO, H5E_BADVALUE, FAIL, "unable to flush member files")

done:
    FUNC_LEAVE_NOAPI(ret_value)
} /* end H5FD__family_flush() */

/*-------------------------------------------------------------------------
 * Function:    H5FD__family_truncate
 *
 * Purpose:    Truncates all family members.
 *
 * Return:    Success:    0
 *
 *            Failure:    -1, as many files truncated as possible.
 *
 * Programmer:    Quincey Koziol
 *              Saturday, February 23, 2008
 *
 *-------------------------------------------------------------------------
 */
static herr_t
H5FD__family_truncate(H5FD_t *_file, hid_t H5_ATTR_UNUSED dxpl_id, hbool_t closing)
{
    H5FD_family_t *file = (H5FD_family_t *)_file;
    unsigned       u, nerrors = 0;
    herr_t         ret_value = SUCCEED; /* Return value */

    FUNC_ENTER_STATIC

    for (u = 0; u < file->nmembs; u++)
        if (file->memb[u] && H5FD_truncate(file->memb[u], closing) < 0)
            nerrors++;

    if (nerrors)
        HGOTO_ERROR(H5E_IO, H5E_BADVALUE, FAIL, "unable to flush member files")

done:
    FUNC_LEAVE_NOAPI(ret_value)
} /* end H5FD__family_truncate() */

/*-------------------------------------------------------------------------
 * Function:    H5FD__family_lock
 *
 * Purpose:     To place an advisory lock on a file.
 *              The lock type to apply depends on the parameter "rw":
 *                      TRUE--opens for write: an exclusive lock
 *                      FALSE--opens for read: a shared lock
 *
 * Return:      SUCCEED/FAIL
 *
 * Programmer:  Vailin Choi; May 2013
 *
 *-------------------------------------------------------------------------
 */
static herr_t
H5FD__family_lock(H5FD_t *_file, hbool_t rw)
{
    H5FD_family_t *file = (H5FD_family_t *)_file; /* VFD file struct */
    unsigned       u;                             /* Local index variable */
    herr_t         ret_value = SUCCEED;           /* Return value */

    FUNC_ENTER_STATIC

    /* Place the lock on all the member files */
    for (u = 0; u < file->nmembs; u++)
        if (file->memb[u])
            if (H5FD_lock(file->memb[u], rw) < 0)
                break;

    /* If one of the locks failed, try to unlock the locked member files
     * in an attempt to return to a fully unlocked state.
     */
    if (u < file->nmembs) {
        unsigned v; /* Local index variable */

        for (v = 0; v < u; v++) {
            if (H5FD_unlock(file->memb[v]) < 0)
                /* Push error, but keep going */
                HDONE_ERROR(H5E_IO, H5E_CANTUNLOCKFILE, FAIL, "unable to unlock member files")
        } /* end for */
        HGOTO_ERROR(H5E_IO, H5E_CANTLOCKFILE, FAIL, "unable to lock member files")
    } /* end if */

done:
    FUNC_LEAVE_NOAPI(ret_value)
} /* end H5FD__family_lock() */

/*-------------------------------------------------------------------------
 * Function:    H5FD__family_unlock
 *
 * Purpose:     To remove the existing lock on the file
 *
 * Return:      SUCCEED/FAIL
 *
 * Programmer:  Vailin Choi; May 2013
 *
 *-------------------------------------------------------------------------
 */
static herr_t
H5FD__family_unlock(H5FD_t *_file)
{
    H5FD_family_t *file = (H5FD_family_t *)_file; /* VFD file struct */
    unsigned       u;                             /* Local index variable */
    herr_t         ret_value = SUCCEED;           /* Return value */

    FUNC_ENTER_STATIC

    /* Remove the lock on the member files */
    for (u = 0; u < file->nmembs; u++)
        if (file->memb[u])
            if (H5FD_unlock(file->memb[u]) < 0)
                HGOTO_ERROR(H5E_IO, H5E_CANTUNLOCKFILE, FAIL, "unable to unlock member files")

done:
    FUNC_LEAVE_NOAPI(ret_value)
} /* end H5FD__family_unlock() */

/*-------------------------------------------------------------------------
 * Function:    H5FD__family_delete
 *
 * Purpose:     Delete a file
 *
 * Return:      SUCCEED/FAIL
 *
 *-------------------------------------------------------------------------
 */
static herr_t
H5FD__family_delete(const char *filename, hid_t fapl_id)
{
    H5P_genplist_t *          plist;
    const H5FD_family_fapl_t *fa;
    H5FD_family_fapl_t        default_fa     = {0, H5I_INVALID_HID};
    hbool_t                   default_config = FALSE;
    hid_t                     memb_fapl_id   = H5I_INVALID_HID;
    unsigned                  current_member;
    char *                    member_name  = NULL;
    char *                    temp         = NULL;
    herr_t                    delete_error = FAIL;
    herr_t                    ret_value    = SUCCEED;

    FUNC_ENTER_STATIC

    assert(filename);

    /* Get the driver info (for the member fapl)
     * The family_open call accepts H5P_DEFAULT, so we'll accept that here, too.
     */
    if (H5P_FILE_ACCESS_DEFAULT == fapl_id) {
        if (H5FD__family_get_default_config(&default_fa) < 0)
            HGOTO_ERROR(H5E_VFL, H5E_CANTGET, FAIL, "can't get default family VFD configuration")
        memb_fapl_id   = default_fa.memb_fapl_id;
        default_config = TRUE;
    }
    else {
        if (NULL == (plist = (H5P_genplist_t *)H5I_object(fapl_id)))
            HGOTO_ERROR(H5E_ARGS, H5E_BADTYPE, FAIL, "not a file access property list")
        if (NULL == (fa = (const H5FD_family_fapl_t *)H5P_peek_driver_info(plist))) {
            if (H5FD__family_get_default_config(&default_fa) < 0)
                HGOTO_ERROR(H5E_VFL, H5E_CANTGET, FAIL, "can't get default family VFD configuration")
            fa             = &default_fa;
            default_config = TRUE;
        }
        memb_fapl_id = fa->memb_fapl_id;
    }

    /* Allocate space for the string buffers */
    if (NULL == (member_name = (char *)H5MM_malloc(H5FD_FAM_MEMB_NAME_BUF_SIZE)))
        HGOTO_ERROR(H5E_VFL, H5E_CANTALLOC, FAIL, "unable to allocate member name")
    if (NULL == (temp = (char *)H5MM_malloc(H5FD_FAM_MEMB_NAME_BUF_SIZE)))
        HGOTO_ERROR(H5E_VFL, H5E_CANTALLOC, FAIL, "unable to allocate temporary member name")

    /* Sanity check to make sure that generated names are unique */
    snprintf(member_name, H5FD_FAM_MEMB_NAME_BUF_SIZE, filename, 0);
    snprintf(temp, H5FD_FAM_MEMB_NAME_BUF_SIZE, filename, 1);
    if (!strcmp(member_name, temp)) {
        if (default_config) {
            temp = H5MM_xfree(temp);
            if (NULL == (temp = H5FD__family_get_default_printf_filename(filename)))
                HGOTO_ERROR(H5E_VFL, H5E_CANTGET, FAIL, "can't get default printf-style filename")
            filename = temp;
        }
        else
            HGOTO_ERROR(H5E_VFL, H5E_CANTDELETEFILE, FAIL,
                        "provided file name cannot generate unique sub-files")
    }

    /* Delete all the family members */
    current_member = 0;
    while (1) {
        /* Fix up the filename with the current member's number */
        snprintf(member_name, H5FD_FAM_MEMB_NAME_BUF_SIZE, filename, current_member);

        /* Attempt to delete the member files. If the first file throws an error
         * we always consider this an error. With subsequent member files, however,
         * errors usually mean that we hit the last member file so we ignore them.
         *
         * Note that this means that any missing files in the family will leave
         * undeleted members behind.
         */
        H5E_BEGIN_TRY
        {
            delete_error = H5FD_delete(member_name, memb_fapl_id);
        }
        H5E_END_TRY;
        if (FAIL == delete_error) {
            if (0 == current_member)
                HGOTO_ERROR(H5E_VFL, H5E_CANTDELETEFILE, FAIL, "unable to delete member file")
            else
                H5E_clear_stack(NULL);
            break;
        }
        current_member++;
    } /* end while */

done:
    if (member_name)
        H5MM_xfree(member_name);
    if (temp)
        H5MM_xfree(temp);

    /* Only close memb_fapl_id if we created one from the default configuration */
    if (default_fa.memb_fapl_id >= 0 && H5I_dec_ref(default_fa.memb_fapl_id) < 0)
        HDONE_ERROR(H5E_VFL, H5E_CANTDEC, FAIL, "can't decrement ref. count on member FAPL ID")

    FUNC_LEAVE_NOAPI(ret_value)
} /* end H5FD__family_delete() */<|MERGE_RESOLUTION|>--- conflicted
+++ resolved
@@ -235,15 +235,9 @@
     /* Determine if filename contains a ".h5" extension. */
     if ((file_extension = HDstrstr(old_filename, ".h5"))) {
         /* Insert the printf format between the filename and ".h5" extension. */
-<<<<<<< HEAD
-        strcpy(tmp_buffer, old_filename);
-        file_extension = strstr(tmp_buffer, ".h5");
-        sprintf(file_extension, "%s%s", suffix, ".h5");
-=======
         HDstrcpy(tmp_buffer, old_filename);
         file_extension = HDstrstr(tmp_buffer, ".h5");
         HDsprintf(file_extension, "%s%s", suffix, ".h5");
->>>>>>> be36ac1d
     }
     else if ((file_extension = HDstrrchr(old_filename, '.'))) {
         char *new_extension_loc = NULL;
@@ -251,15 +245,9 @@
         /* If the filename doesn't contain a ".h5" extension, but contains
          * AN extension, just insert the printf format before that extension.
          */
-<<<<<<< HEAD
-        strcpy(tmp_buffer, old_filename);
-        new_extension_loc = strrchr(tmp_buffer, '.');
-        sprintf(new_extension_loc, "%s%s", suffix, file_extension);
-=======
         HDstrcpy(tmp_buffer, old_filename);
         new_extension_loc = HDstrrchr(tmp_buffer, '.');
         HDsprintf(new_extension_loc, "%s%s", suffix, file_extension);
->>>>>>> be36ac1d
     }
     else {
         /* If the filename doesn't contain an extension at all, just insert
