--- conflicted
+++ resolved
@@ -461,8 +461,4 @@
 H5_DLL int    H5EA__cmp_cparam_test(const H5EA_create_t *cparam1, const H5EA_create_t *cparam2);
 #endif /* H5EA_TESTING */
 
-<<<<<<< HEAD
-#endif /* _H5EApkg_H */
-=======
-#endif /* H5EApkg_H */
->>>>>>> 18bbd3f0
+#endif /* H5EApkg_H */