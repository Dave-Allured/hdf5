--- conflicted
+++ resolved
@@ -24,11 +24,7 @@
 #include "H5Tpublic.h"
 
 /* Other public headers needed by this file */
-<<<<<<< HEAD
-#include "H5MMpublic.h" /* Memory management                    */
-=======
 #include "H5MMpublic.h" /* Memory management                        */
->>>>>>> 18bbd3f0
 
 /* Private headers needed by this file */
 #include "H5private.h"   /* Generic Functions                        */
@@ -45,19 +41,13 @@
 #define H5T_GET_SHARED(T)           ((T)->shared)
 #define H5T_GET_MEMBER_OFFSET(T, I) ((T)->u.compnd.memb[I].offset)
 #define H5T_GET_MEMBER_SIZE(T, I)   ((T)->u.compnd.memb[I].shared->size)
-<<<<<<< HEAD
-=======
 #define H5T_GET_FORCE_CONV(T)       ((T)->shared->force_conv)
->>>>>>> 18bbd3f0
 #else /* H5T_MODULE */
 #define H5T_GET_SIZE(T)             (H5T_get_size(T))
 #define H5T_GET_SHARED(T)           (H5T_get_shared(T))
 #define H5T_GET_MEMBER_OFFSET(T, I) (H5T_get_member_offset((T), (I)))
 #define H5T_GET_MEMBER_SIZE(T, I)   (H5T_get_member_size((T), (I)))
-<<<<<<< HEAD
-=======
 #define H5T_GET_FORCE_CONV(T)       (H5T_get_force_conv(T))
->>>>>>> 18bbd3f0
 #endif /* H5T_MODULE */
 
 /* Forward references of package typedefs (declared in H5Tpkg.h) */
@@ -68,14 +58,7 @@
 struct H5S_t;
 
 /* How to copy a datatype */
-<<<<<<< HEAD
-typedef enum H5T_copy_t {
-    H5T_COPY_TRANSIENT,
-    H5T_COPY_ALL,
-} H5T_copy_t;
-=======
 typedef enum H5T_copy_t { H5T_COPY_TRANSIENT, H5T_COPY_ALL } H5T_copy_t;
->>>>>>> 18bbd3f0
 
 /* Location of datatype information */
 typedef enum {
@@ -133,10 +116,7 @@
 H5_DLL H5T_class_t H5T_get_class(const H5T_t *dt, htri_t internal);
 H5_DLL htri_t      H5T_detect_class(const H5T_t *dt, H5T_class_t cls, hbool_t from_api);
 H5_DLL size_t      H5T_get_size(const H5T_t *dt);
-<<<<<<< HEAD
-=======
 H5_DLL hbool_t     H5T_get_force_conv(const H5T_t *dt);
->>>>>>> 18bbd3f0
 H5_DLL int         H5T_cmp(const H5T_t *dt1, const H5T_t *dt2, hbool_t superset);
 H5_DLL herr_t      H5T_encode(H5T_t *obj, unsigned char *buf, size_t *nalloc);
 H5_DLL H5T_t *           H5T_decode(size_t buf_size, const unsigned char *buf);
@@ -193,8 +173,4 @@
 /* Fixed-point functions */
 H5_DLL H5T_sign_t H5T_get_sign(H5T_t const *dt);
 
-<<<<<<< HEAD
-#endif /* _H5Tprivate_H */
-=======
-#endif /* H5Tprivate_H */
->>>>>>> 18bbd3f0
+#endif /* H5Tprivate_H */