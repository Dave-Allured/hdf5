--- conflicted
+++ resolved
@@ -186,10 +186,7 @@
     H5FD__core_truncate,      /* truncate             */
     H5FD__core_lock,          /* lock                 */
     H5FD__core_unlock,        /* unlock               */
-<<<<<<< HEAD
-=======
     H5FD__core_delete,        /* del                  */
->>>>>>> cc7c0eb9
     NULL,                     /* ctl                  */
     H5FD_FLMAP_DICHOTOMY      /* fl_map               */
 };
