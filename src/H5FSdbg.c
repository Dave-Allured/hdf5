--- conflicted
+++ resolved
@@ -121,22 +121,13 @@
               (fspace->client == H5FS_CLIENT_FHEAP_ID
                    ? "Fractal heap"
                    : (fspace->client == H5FS_CLIENT_FILE_ID ? "File" : "Unknown")));
-<<<<<<< HEAD
-    HDfprintf(stream, "%*s%-*s %Hu\n", indent, "", fwidth, "Total free space tracked:", fspace->tot_space);
-    HDfprintf(stream, "%*s%-*s %Hu\n", indent, "", fwidth,
+    HDfprintf(stream, "%*s%-*s %" PRIuHSIZE "\n", indent, "", fwidth,
+              "Total free space tracked:", fspace->tot_space);
+    HDfprintf(stream, "%*s%-*s %" PRIuHSIZE "\n", indent, "", fwidth,
               "Total number of free space sections tracked:", fspace->tot_sect_count);
-    HDfprintf(stream, "%*s%-*s %Hu\n", indent, "", fwidth,
+    HDfprintf(stream, "%*s%-*s %" PRIuHSIZE "\n", indent, "", fwidth,
               "Number of serializable free space sections tracked:", fspace->serial_sect_count);
-    HDfprintf(stream, "%*s%-*s %Hu\n", indent, "", fwidth,
-=======
-    HDfprintf(stream, "%*s%-*s %" PRIuHSIZE "\n", indent, "", fwidth,
-              "Total free space tracked:", fspace->tot_space);
-    HDfprintf(stream, "%*s%-*s %" PRIuHSIZE "\n", indent, "", fwidth,
-              "Total number of free space sections tracked:", fspace->tot_sect_count);
-    HDfprintf(stream, "%*s%-*s %" PRIuHSIZE "\n", indent, "", fwidth,
-              "Number of serializable free space sections tracked:", fspace->serial_sect_count);
-    HDfprintf(stream, "%*s%-*s %" PRIuHSIZE "\n", indent, "", fwidth,
->>>>>>> 18bbd3f0
+    HDfprintf(stream, "%*s%-*s %" PRIuHSIZE "\n", indent, "", fwidth,
               "Number of ghost free space sections tracked:", fspace->ghost_sect_count);
     HDfprintf(stream, "%*s%-*s %u\n", indent, "", fwidth,
               "Number of free space section classes:", (unsigned)fspace->nclasses);
@@ -144,13 +135,6 @@
     HDfprintf(stream, "%*s%-*s %u%%\n", indent, "", fwidth, "Expand percent:", fspace->expand_percent);
     HDfprintf(stream, "%*s%-*s %u\n", indent, "", fwidth,
               "# of bits for section address space:", fspace->max_sect_addr);
-<<<<<<< HEAD
-    HDfprintf(stream, "%*s%-*s %Hu\n", indent, "", fwidth, "Maximum section size:", fspace->max_sect_size);
-    HDfprintf(stream, "%*s%-*s %a\n", indent, "", fwidth, "Serialized sections address:", fspace->sect_addr);
-    HDfprintf(stream, "%*s%-*s %Hu\n", indent, "", fwidth,
-              "Serialized sections size used:", fspace->sect_size);
-    HDfprintf(stream, "%*s%-*s %Hu\n", indent, "", fwidth,
-=======
     HDfprintf(stream, "%*s%-*s %" PRIuHSIZE "\n", indent, "", fwidth,
               "Maximum section size:", fspace->max_sect_size);
     HDfprintf(stream, "%*s%-*s %" PRIuHADDR "\n", indent, "", fwidth,
@@ -158,7 +142,6 @@
     HDfprintf(stream, "%*s%-*s %" PRIuHSIZE "\n", indent, "", fwidth,
               "Serialized sections size used:", fspace->sect_size);
     HDfprintf(stream, "%*s%-*s %" PRIuHSIZE "\n", indent, "", fwidth,
->>>>>>> 18bbd3f0
               "Serialized sections size allocated:", fspace->alloc_sect_size);
 
 done:
