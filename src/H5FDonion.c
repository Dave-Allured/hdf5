--- conflicted
+++ resolved
@@ -2029,14 +2029,11 @@
                 if (H5FD_ONION_FAPL_INFO_CREATE_FLAG_ENABLE_PAGE_ALIGNMENT & file->fa.creation_flags)
                     hdr_p->flags |= H5FD__ONION_HEADER_FLAG_PAGE_ALIGNMENT;
 
-                // TODO: is this right?
                 if (HADDR_UNDEF == (canon_eof = H5FD_get_eof(file->backing_canon, H5FD_MEM_DEFAULT))) {
                     HGOTO_ERROR(H5E_VFL, H5E_CANTINIT, NULL, "cannot get size of canonical file")
                 }
-                printf("\n\n\n\nEOA: %d\n\n\n\n", H5FD_get_eoa(file->backing_canon, H5FD_MEM_DEFAULT));
                 if (H5FD_set_eoa(file->backing_canon, H5FD_MEM_DRAW, canon_eof) < 0)
                     HGOTO_ERROR(H5E_FILE, H5E_CANTSET, NULL, "can't extend EOA")
-                printf("\n\n\n\nEOA: %d\n\n\n\n", H5FD_get_eoa(file->backing_canon, H5FD_MEM_DEFAULT));
                 hdr_p->origin_eof = canon_eof;
                 file->logi_eof    = canon_eof;
 
@@ -2055,19 +2052,7 @@
                     HGOTO_ERROR(H5E_FILE, H5E_CANTOPENFILE, NULL, "cannot open the backing onion file")
                 }
 
-<<<<<<< HEAD
                 // Write history header with "no" whole-history summary to history.
-=======
-                if ((file->backing_recov =
-                         H5FD_open(name_recovery, (H5F_ACC_RDWR | H5F_ACC_CREAT | H5F_ACC_TRUNC),
-                                   backing_fapl_id, maxaddr)) == NULL) {
-                    HGOTO_ERROR(H5E_FILE, H5E_CANTOPENFILE, NULL, "cannot open the backing recovery file")
-                }
-
-                /* Write history header with "no" whole-history summary to history.
-                 * Size of the "recovery" history recorded for later use on close.
-                 */
->>>>>>> e00ffaa1
                 hdr_p->whole_history_size = H5FD__ONION_ENCODED_SIZE_WHOLE_HISTORY; /* record for later use */
                 hdr_p->whole_history_addr =
                     H5FD__ONION_ENCODED_SIZE_HEADER + 1; /* TODO: comment these 2 or do some other way */
@@ -2091,15 +2076,8 @@
                 }
                 if (H5FD_set_eoa(file->backing_onion, H5FD_MEM_DRAW, saved_size + size + 1) < 0)
                     HGOTO_ERROR(H5E_FILE, H5E_CANTSET, NULL, "can't extend EOA")
-<<<<<<< HEAD
                 
-=======
-
-                if (H5FD_set_eoa(file->backing_recov, H5FD_MEM_DRAW, size) < 0)
-                    HGOTO_ERROR(H5E_FILE, H5E_CANTSET, NULL, "can't extend EOA")
-
->>>>>>> e00ffaa1
-                /* must use public API to correclty set DXPL context :( */
+				/* must use public API to correclty set DXPL context :( */
                 if (H5FDwrite(file->backing_onion, H5FD_MEM_DRAW, H5P_DEFAULT, 0, saved_size, head_buf) < 0) {
                     HGOTO_ERROR(H5E_FILE, H5E_WRITEERROR, NULL,
                                 "cannot write header to the backing onion file")
@@ -2114,28 +2092,13 @@
 
                 file->header.whole_history_addr = file->history_eof;
 
-<<<<<<< HEAD
                 // Write nascent whole-history summary (with no revisions) to the backing onion file
-=======
-                /* Write nascent whole-history summary (with no revisions) to the backing onion and recovery
-                 * file
-                 */
->>>>>>> e00ffaa1
                 if (H5FDwrite(file->backing_onion, H5FD_MEM_DRAW, H5P_DEFAULT, saved_size + 1, size, wh_buf) <
                     0) {
                     HGOTO_ERROR(H5E_FILE, H5E_WRITEERROR, NULL,
                                 "cannot write summary to the backing onion file")
                 }
-<<<<<<< HEAD
                 
-=======
-
-                if (H5FDwrite(file->backing_recov, H5FD_MEM_DRAW, H5P_DEFAULT, 0, size, wh_buf) < 0) {
-                    HGOTO_ERROR(H5E_FILE, H5E_WRITEERROR, NULL,
-                                "cannot write summary to the backing recovery file")
-                }
-
->>>>>>> e00ffaa1
                 file->header.whole_history_size = size; /* record for later use */
 
                 H5MM_xfree(head_buf);
@@ -2194,8 +2157,6 @@
         }
     }
 
-    printf("\n\n\n\norigin_eof: %d, logi_eof: %d, logi_eof2: %d\n\n\n\n", file->header.origin_eof,
-           file->rev_record.logi_eof, file->logi_eof);
     file->origin_eof = file->header.origin_eof;
     file->logi_eof   = MAX(file->rev_record.logi_eof, file->logi_eof);
     // file->logi_eof   = file->rev_record.logi_eof;
