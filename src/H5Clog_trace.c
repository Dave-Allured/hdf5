/* * * * * * * * * * * * * * * * * * * * * * * * * * * * * * * * * * * * * * *
 * Copyright by The HDF Group.                                               *
 * Copyright by the Board of Trustees of the University of Illinois.         *
 * All rights reserved.                                                      *
 *                                                                           *
 * This file is part of HDF5.  The full HDF5 copyright notice, including     *
 * terms governing use, modification, and redistribution, is contained in    *
 * the COPYING file, which can be found at the root of the source code       *
 * distribution tree, or in https://www.hdfgroup.org/licenses.               *
 * If you do not have access to either file, you may request a copy from     *
 * help@hdfgroup.org.                                                        *
 * * * * * * * * * * * * * * * * * * * * * * * * * * * * * * * * * * * * * * */

/*-------------------------------------------------------------------------
 *
 * Created:     H5Clog_trace.c
 *
 * Purpose:     Cache log implementation that emits trace entries intended
 *              for consumption by a future 'cache replay' feature.
 *
 *-------------------------------------------------------------------------
 */

/****************/
/* Module Setup */
/****************/
#include "H5Cmodule.h" /* This source code file is part of the H5C module */

/***********/
/* Headers */
/***********/
#include "H5private.h"   /* Generic Functions                        */
#include "H5Cpkg.h"      /* Cache                                    */
#include "H5Clog.h"      /* Cache logging                            */
#include "H5Eprivate.h"  /* Error handling                           */
#include "H5MMprivate.h" /* Memory management                        */

/****************/
/* Local Macros */
/****************/

/* Max log message size */
#define H5C_MAX_TRACE_LOG_MSG_SIZE 4096

/******************/
/* Local Typedefs */
/******************/

/********************/
/* Package Typedefs */
/********************/

typedef struct H5C_log_trace_udata_t {
    FILE *outfile;
    char *message;
} H5C_log_trace_udata_t;

/********************/
/* Local Prototypes */
/********************/

/* Internal message handling calls */
static herr_t H5C__trace_write_log_message(H5C_log_trace_udata_t *trace_udata);

/* Log message callbacks */
static herr_t H5C__trace_tear_down_logging(H5C_log_info_t *log_info);
static herr_t H5C__trace_write_expunge_entry_log_msg(void *udata, haddr_t address, int type_id,
                                                     herr_t fxn_ret_value);
static herr_t H5C__trace_write_flush_cache_log_msg(void *udata, herr_t fxn_ret_value);
static herr_t H5C__trace_write_insert_entry_log_msg(void *udata, haddr_t address, int type_id, unsigned flags,
                                                    size_t size, herr_t fxn_ret_value);
static herr_t H5C__trace_write_mark_entry_dirty_log_msg(void *udata, const H5C_cache_entry_t *entry,
                                                        herr_t fxn_ret_value);
static herr_t H5C__trace_write_mark_entry_clean_log_msg(void *udata, const H5C_cache_entry_t *entry,
                                                        herr_t fxn_ret_value);
static herr_t H5C__trace_write_mark_unserialized_entry_log_msg(void *udata, const H5C_cache_entry_t *entry,
                                                               herr_t fxn_ret_value);
static herr_t H5C__trace_write_mark_serialized_entry_log_msg(void *udata, const H5C_cache_entry_t *entry,
                                                             herr_t fxn_ret_value);
static herr_t H5C__trace_write_move_entry_log_msg(void *udata, haddr_t old_addr, haddr_t new_addr,
                                                  int type_id, herr_t fxn_ret_value);
static herr_t H5C__trace_write_pin_entry_log_msg(void *udata, const H5C_cache_entry_t *entry,
                                                 herr_t fxn_ret_value);
static herr_t H5C__trace_write_create_fd_log_msg(void *udata, const H5C_cache_entry_t *parent,
                                                 const H5C_cache_entry_t *child, herr_t fxn_ret_value);
static herr_t H5C__trace_write_protect_entry_log_msg(void *udata, const H5C_cache_entry_t *entry, int type_id,
                                                     unsigned flags, herr_t fxn_ret_value);
static herr_t H5C__trace_write_resize_entry_log_msg(void *udata, const H5C_cache_entry_t *entry,
                                                    size_t new_size, herr_t fxn_ret_value);
static herr_t H5C__trace_write_unpin_entry_log_msg(void *udata, const H5C_cache_entry_t *entry,
                                                   herr_t fxn_ret_value);
static herr_t H5C__trace_write_destroy_fd_log_msg(void *udata, const H5C_cache_entry_t *parent,
                                                  const H5C_cache_entry_t *child, herr_t fxn_ret_value);
static herr_t H5C__trace_write_unprotect_entry_log_msg(void *udata, haddr_t address, int type_id,
                                                       unsigned flags, herr_t fxn_ret_value);
static herr_t H5C__trace_write_set_cache_config_log_msg(void *udata, const H5AC_cache_config_t *config,
                                                        herr_t fxn_ret_value);
static herr_t H5C__trace_write_remove_entry_log_msg(void *udata, const H5C_cache_entry_t *entry,
                                                    herr_t fxn_ret_value);

/*********************/
/* Package Variables */
/*********************/

/*****************************/
/* Library Private Variables */
/*****************************/

/*******************/
/* Local Variables */
/*******************/

/* Note that there's no cache set up call since that's the
 * place where this struct is wired into the cache.
 */
<<<<<<< HEAD
static H5C_log_class_t H5C_trace_log_class_g = {"trace",
                                                H5C__trace_tear_down_logging,
                                                NULL, /* start logging */
                                                NULL, /* stop logging */
                                                NULL, /* write start message */
                                                NULL, /* write stop message */
                                                NULL, /* write create cache message */
                                                NULL, /* write destroy cache message */
                                                NULL, /* write evict cache message */
                                                H5C__trace_write_expunge_entry_log_msg,
                                                H5C__trace_write_flush_cache_log_msg,
                                                H5C__trace_write_insert_entry_log_msg,
                                                H5C__trace_write_mark_entry_dirty_log_msg,
                                                H5C__trace_write_mark_entry_clean_log_msg,
                                                H5C__trace_write_mark_unserialized_entry_log_msg,
                                                H5C__trace_write_mark_serialized_entry_log_msg,
                                                H5C__trace_write_move_entry_log_msg,
                                                H5C__trace_write_pin_entry_log_msg,
                                                H5C__trace_write_create_fd_log_msg,
                                                H5C__trace_write_protect_entry_log_msg,
                                                H5C__trace_write_resize_entry_log_msg,
                                                H5C__trace_write_unpin_entry_log_msg,
                                                H5C__trace_write_destroy_fd_log_msg,
                                                H5C__trace_write_unprotect_entry_log_msg,
                                                H5C__trace_write_set_cache_config_log_msg,
                                                H5C__trace_write_remove_entry_log_msg};
=======
static const H5C_log_class_t H5C_trace_log_class_g = {"trace",
                                                      H5C__trace_tear_down_logging,
                                                      NULL, /* start logging */
                                                      NULL, /* stop logging */
                                                      NULL, /* write start message */
                                                      NULL, /* write stop message */
                                                      NULL, /* write create cache message */
                                                      NULL, /* write destroy cache message */
                                                      NULL, /* write evict cache message */
                                                      H5C__trace_write_expunge_entry_log_msg,
                                                      H5C__trace_write_flush_cache_log_msg,
                                                      H5C__trace_write_insert_entry_log_msg,
                                                      H5C__trace_write_mark_entry_dirty_log_msg,
                                                      H5C__trace_write_mark_entry_clean_log_msg,
                                                      H5C__trace_write_mark_unserialized_entry_log_msg,
                                                      H5C__trace_write_mark_serialized_entry_log_msg,
                                                      H5C__trace_write_move_entry_log_msg,
                                                      H5C__trace_write_pin_entry_log_msg,
                                                      H5C__trace_write_create_fd_log_msg,
                                                      H5C__trace_write_protect_entry_log_msg,
                                                      H5C__trace_write_resize_entry_log_msg,
                                                      H5C__trace_write_unpin_entry_log_msg,
                                                      H5C__trace_write_destroy_fd_log_msg,
                                                      H5C__trace_write_unprotect_entry_log_msg,
                                                      H5C__trace_write_set_cache_config_log_msg,
                                                      H5C__trace_write_remove_entry_log_msg};
>>>>>>> 18bbd3f0

/*-------------------------------------------------------------------------
 * Function:    H5C__trace_write_log_message
 *
 * Purpose:     Write a message to the log file and flush the file.
 *              The message string is neither modified nor freed.
 *
 * Return:      SUCCEED/FAIL
 *
 * Programmer:  Dana Robinson
 *              Fall 2018
 *
 *-------------------------------------------------------------------------
 */
static herr_t
H5C__trace_write_log_message(H5C_log_trace_udata_t *trace_udata)
{
    size_t n_chars;
    herr_t ret_value = SUCCEED; /* Return value */

    FUNC_ENTER_STATIC

    /* Sanity checks */
    HDassert(trace_udata);
    HDassert(trace_udata->outfile);
    HDassert(trace_udata->message);

    /* Write the log message and flush */
    n_chars = HDstrlen(trace_udata->message);
<<<<<<< HEAD
    if ((int)n_chars != HDfprintf(trace_udata->outfile, trace_udata->message))
=======
    if ((int)n_chars != HDfprintf(trace_udata->outfile, "%s", trace_udata->message))
>>>>>>> 18bbd3f0
        HGOTO_ERROR(H5E_CACHE, H5E_LOGGING, FAIL, "error writing log message")
    HDmemset((void *)(trace_udata->message), 0, (size_t)(n_chars * sizeof(char)));

done:
    FUNC_LEAVE_NOAPI(ret_value)
} /* H5C__trace_write_log_message() */

/*-------------------------------------------------------------------------
 * Function:    H5C_log_trace_set_up
 *
 * Purpose:     Setup for metadata cache logging.
 *
 *              Metadata logging is enabled and disabled at two levels. This
 *              function and the associated tear_down function open and close
 *              the log file. the start_ and stop_logging functions are then
 *              used to switch logging on/off. Optionally, logging can begin
 *              as soon as the log file is opened (set via the start_immediately
 *              parameter to this function).
 *
 *              The log functionality is split between the H5C and H5AC
 *              packages. Log state and direct log manipulation resides in
 *              H5C. Log messages are generated in H5AC and sent to
 *              the H5C__trace_write_log_message function.
 *
 * Return:      SUCCEED/FAIL
 *
 * Programmer:  Dana Robinson
 *              Fall 2018
 *
 *-------------------------------------------------------------------------
 */
herr_t
H5C_log_trace_set_up(H5C_log_info_t *log_info, const char log_location[], int mpi_rank)
{
    H5C_log_trace_udata_t *trace_udata = NULL;
    char *                 file_name   = NULL;
    size_t                 n_chars;
    herr_t                 ret_value = SUCCEED; /* Return value */

    FUNC_ENTER_NOAPI(FAIL)

    /* Sanity checks */
    HDassert(log_info);
    HDassert(log_location);

    /* Set up the class struct */
    log_info->cls = &H5C_trace_log_class_g;

    /* Allocate memory for the JSON-specific data */
    if (NULL == (log_info->udata = H5MM_calloc(sizeof(H5C_log_trace_udata_t))))
        HGOTO_ERROR(H5E_CACHE, H5E_CANTALLOC, FAIL, "memory allocation failed")
    trace_udata = (H5C_log_trace_udata_t *)(log_info->udata);

    /* Allocate memory for the message buffer */
    if (NULL == (trace_udata->message = (char *)H5MM_calloc(H5C_MAX_TRACE_LOG_MSG_SIZE * sizeof(char))))
        HGOTO_ERROR(H5E_CACHE, H5E_CANTALLOC, FAIL, "memory allocation failed")

    /* Possibly fix up the log file name.
     * The extra 39 characters are for adding the rank to the file name
     * under parallel HDF5. 39 characters allows > 2^127 processes which
     * should be enough for anybody.
     *
     * allocation size = <path length> + dot + <rank # length> + \0
     */
    n_chars = HDstrlen(log_location) + 1 + 39 + 1;
    if (NULL == (file_name = (char *)H5MM_calloc(n_chars * sizeof(char))))
        HGOTO_ERROR(H5E_CACHE, H5E_CANTALLOC, FAIL,
                    "can't allocate memory for mdc log file name manipulation")

    /* Add the rank to the log file name when MPI is in use */
    if (-1 == mpi_rank)
        HDsnprintf(file_name, n_chars, "%s", log_location);
    else
        HDsnprintf(file_name, n_chars, "%s.%d", log_location, mpi_rank);

    /* Open log file and set it to be unbuffered */
    if (NULL == (trace_udata->outfile = HDfopen(file_name, "w")))
        HGOTO_ERROR(H5E_CACHE, H5E_LOGGING, FAIL, "can't create mdc log file")
    HDsetbuf(trace_udata->outfile, NULL);

    /* Write the header */
    HDfprintf(trace_udata->outfile, "### HDF5 metadata cache trace file version 1 ###\n");

done:
    if (file_name)
        H5MM_xfree(file_name);

    /* Free and reset the log info struct on errors */
    if (FAIL == ret_value) {
        /* Free */
        if (trace_udata && trace_udata->message)
            H5MM_xfree(trace_udata->message);
        if (trace_udata)
            H5MM_xfree(trace_udata);

        /* Reset */
        log_info->udata = NULL;
        log_info->cls   = NULL;
    }

    FUNC_LEAVE_NOAPI(ret_value)
} /* H5C_log_trace_set_up() */

/*-------------------------------------------------------------------------
 * Function:    H5C__trace_tear_down_logging
 *
 * Purpose:     Tear-down for metadata cache logging.
 *
 * Return:      SUCCEED/FAIL
 *
 * Programmer:  Dana Robinson
 *              Fall 2018
 *
 *-------------------------------------------------------------------------
 */
static herr_t
H5C__trace_tear_down_logging(H5C_log_info_t *log_info)
{
    H5C_log_trace_udata_t *trace_udata = NULL;
    herr_t                 ret_value   = SUCCEED; /* Return value */

    FUNC_ENTER_STATIC

    /* Sanity checks */
    HDassert(log_info);

    /* Alias */
    trace_udata = (H5C_log_trace_udata_t *)(log_info->udata);

    /* Free the message buffer */
    H5MM_xfree(trace_udata->message);

    /* Close log file */
    if (EOF == HDfclose(trace_udata->outfile))
        HGOTO_ERROR(H5E_CACHE, H5E_LOGGING, FAIL, "problem closing mdc log file")
    trace_udata->outfile = NULL;

    /* Fre the udata */
    H5MM_xfree(trace_udata);

    /* Reset the log class info and udata */
    log_info->cls   = NULL;
    log_info->udata = NULL;

done:
    FUNC_LEAVE_NOAPI(ret_value)
} /* H5C__trace_tear_down_logging() */

/*-------------------------------------------------------------------------
 * Function:    H5C__trace_write_expunge_entry_log_msg
 *
 * Purpose:     Write a log message for expunge of cache entries.
 *
 * Return:      SUCCEED/FAIL
 *
 * Programmer:  Dana Robinson
 *              Fall 2018
 *
 *-------------------------------------------------------------------------
 */
static herr_t
H5C__trace_write_expunge_entry_log_msg(void *udata, haddr_t address, int type_id, herr_t fxn_ret_value)
{
    H5C_log_trace_udata_t *trace_udata = (H5C_log_trace_udata_t *)(udata);
    herr_t                 ret_value   = SUCCEED;

    FUNC_ENTER_STATIC

    /* Sanity checks */
    HDassert(trace_udata);
    HDassert(trace_udata->message);

    /* Create the log message string */
    HDsnprintf(trace_udata->message, H5C_MAX_TRACE_LOG_MSG_SIZE, "H5AC_expunge_entry 0x%lx %d %d\n",
               (unsigned long)address, type_id, (int)fxn_ret_value);

    /* Write the log message to the file */
    if (H5C__trace_write_log_message(trace_udata) < 0)
        HGOTO_ERROR(H5E_CACHE, H5E_LOGGING, FAIL, "unable to emit log message")

done:
    FUNC_LEAVE_NOAPI(ret_value)
} /* H5C__trace_write_expunge_entry_log_msg() */

/*-------------------------------------------------------------------------
 * Function:    H5C__trace_write_flush_cache_log_msg
 *
 * Purpose:     Write a log message for cache flushes.
 *
 * Return:      SUCCEED/FAIL
 *
 * Programmer:  Dana Robinson
 *              Fall 2018
 *
 *-------------------------------------------------------------------------
 */
static herr_t
H5C__trace_write_flush_cache_log_msg(void *udata, herr_t fxn_ret_value)
{
    H5C_log_trace_udata_t *trace_udata = (H5C_log_trace_udata_t *)(udata);
    herr_t                 ret_value   = SUCCEED;

    FUNC_ENTER_STATIC

    /* Sanity checks */
    HDassert(trace_udata);
    HDassert(trace_udata->message);

    /* Create the log message string */
    HDsnprintf(trace_udata->message, H5C_MAX_TRACE_LOG_MSG_SIZE, "H5AC_flush %d\n", (int)fxn_ret_value);

    /* Write the log message to the file */
    if (H5C__trace_write_log_message(trace_udata) < 0)
        HGOTO_ERROR(H5E_CACHE, H5E_LOGGING, FAIL, "unable to emit log message")

done:
    FUNC_LEAVE_NOAPI(ret_value)
} /* H5C__trace_write_flush_cache_log_msg() */

/*-------------------------------------------------------------------------
 * Function:    H5C__trace_write_insert_entry_log_msg
 *
 * Purpose:     Write a log message for insertion of cache entries.
 *
 * Return:      SUCCEED/FAIL
 *
 * Programmer:  Dana Robinson
 *              Fall 2018
 *
 *-------------------------------------------------------------------------
 */
static herr_t
H5C__trace_write_insert_entry_log_msg(void *udata, haddr_t address, int type_id, unsigned flags, size_t size,
                                      herr_t fxn_ret_value)
{
    H5C_log_trace_udata_t *trace_udata = (H5C_log_trace_udata_t *)(udata);
    herr_t                 ret_value   = SUCCEED;

    FUNC_ENTER_STATIC

    /* Sanity checks */
    HDassert(trace_udata);
    HDassert(trace_udata->message);

    /* Create the log message string */
    HDsnprintf(trace_udata->message, H5C_MAX_TRACE_LOG_MSG_SIZE, "H5AC_insert_entry 0x%lx %d 0x%x %d %d\n",
               (unsigned long)address, type_id, flags, (int)size, (int)fxn_ret_value);

    /* Write the log message to the file */
    if (H5C__trace_write_log_message(trace_udata) < 0)
        HGOTO_ERROR(H5E_CACHE, H5E_LOGGING, FAIL, "unable to emit log message")

done:
    FUNC_LEAVE_NOAPI(ret_value)
} /* H5C__trace_write_insert_entry_log_msg() */

/*-------------------------------------------------------------------------
 * Function:    H5C__trace_write_mark_entry_dirty_log_msg
 *
 * Purpose:     Write a log message for marking cache entries as dirty.
 *
 * Return:      SUCCEED/FAIL
 *
 * Programmer:  Dana Robinson
 *              Fall 2018
 *
 *-------------------------------------------------------------------------
 */
static herr_t
H5C__trace_write_mark_entry_dirty_log_msg(void *udata, const H5C_cache_entry_t *entry, herr_t fxn_ret_value)
{
    H5C_log_trace_udata_t *trace_udata = (H5C_log_trace_udata_t *)(udata);
    herr_t                 ret_value   = SUCCEED;

    FUNC_ENTER_STATIC

    /* Sanity checks */
    HDassert(trace_udata);
    HDassert(trace_udata->message);
    HDassert(entry);

    /* Create the log message string */
    HDsnprintf(trace_udata->message, H5C_MAX_TRACE_LOG_MSG_SIZE, "H5AC_mark_entry_dirty 0x%lx %d\n",
               (unsigned long)(entry->addr), (int)fxn_ret_value);

    /* Write the log message to the file */
    if (H5C__trace_write_log_message(trace_udata) < 0)
        HGOTO_ERROR(H5E_CACHE, H5E_LOGGING, FAIL, "unable to emit log message")

done:
    FUNC_LEAVE_NOAPI(ret_value)
} /* H5C__trace_write_mark_entry_dirty_log_msg() */

/*-------------------------------------------------------------------------
 * Function:    H5C__trace_write_mark_entry_clean_log_msg
 *
 * Purpose:     Write a log message for marking cache entries as clean.
 *
 * Return:      SUCCEED/FAIL
 *
 * Programmer:  Dana Robinson
 *              Fall 2018
 *
 *-------------------------------------------------------------------------
 */
static herr_t
H5C__trace_write_mark_entry_clean_log_msg(void *udata, const H5C_cache_entry_t *entry, herr_t fxn_ret_value)
{
    H5C_log_trace_udata_t *trace_udata = (H5C_log_trace_udata_t *)(udata);
    herr_t                 ret_value   = SUCCEED; /* Return value */

    FUNC_ENTER_STATIC

    /* Sanity checks */
    HDassert(trace_udata);
    HDassert(trace_udata->message);
    HDassert(entry);

    /* Create the log message string */
    HDsnprintf(trace_udata->message, H5C_MAX_TRACE_LOG_MSG_SIZE, "H5AC_mark_entry_clean 0x%lx %d\n",
               (unsigned long)(entry->addr), (int)fxn_ret_value);

    /* Write the log message to the file */
    if (H5C__trace_write_log_message(trace_udata) < 0)
        HGOTO_ERROR(H5E_CACHE, H5E_LOGGING, FAIL, "unable to emit log message")

done:
    FUNC_LEAVE_NOAPI(ret_value)
} /* H5C__trace_write_mark_entry_clean_log_msg() */

/*-------------------------------------------------------------------------
 * Function:    H5C__trace_write_mark_unserialized_entry_log_msg
 *
 * Purpose:     Write a log message for marking cache entries as unserialized.
 *
 * Return:      SUCCEED/FAIL
 *
 * Programmer:  Dana Robinson
 *              Fall 2018
 *
 *-------------------------------------------------------------------------
 */
static herr_t
H5C__trace_write_mark_unserialized_entry_log_msg(void *udata, const H5C_cache_entry_t *entry,
                                                 herr_t fxn_ret_value)
{
    H5C_log_trace_udata_t *trace_udata = (H5C_log_trace_udata_t *)(udata);
    herr_t                 ret_value   = SUCCEED;

    FUNC_ENTER_STATIC

    /* Sanity checks */
    HDassert(trace_udata);
    HDassert(trace_udata->message);
    HDassert(entry);

    /* Create the log message string */
    HDsnprintf(trace_udata->message, H5C_MAX_TRACE_LOG_MSG_SIZE, "H5AC_mark_entry_unserialized 0x%lx %d\n",
               (unsigned long)(entry->addr), (int)fxn_ret_value);

    /* Write the log message to the file */
    if (H5C__trace_write_log_message(trace_udata) < 0)
        HGOTO_ERROR(H5E_CACHE, H5E_LOGGING, FAIL, "unable to emit log message")

done:
    FUNC_LEAVE_NOAPI(ret_value)
} /* H5C__trace_write_mark_unserialized_entry_log_msg() */

/*-------------------------------------------------------------------------
 * Function:    H5C__trace_write_mark_serialized_entry_log_msg
 *
 * Purpose:     Write a log message for marking cache entries as serialize.
 *
 * Return:      SUCCEED/FAIL
 *
 * Programmer:  Dana Robinson
 *              Fall 2018
 *
 *-------------------------------------------------------------------------
 */
static herr_t
H5C__trace_write_mark_serialized_entry_log_msg(void *udata, const H5C_cache_entry_t *entry,
                                               herr_t fxn_ret_value)
{
    H5C_log_trace_udata_t *trace_udata = (H5C_log_trace_udata_t *)(udata);
    herr_t                 ret_value   = SUCCEED; /* Return value */

    FUNC_ENTER_STATIC

    /* Sanity checks */
    HDassert(trace_udata);
    HDassert(trace_udata->message);
    HDassert(entry);

    /* Create the log message string */
    HDsnprintf(trace_udata->message, H5C_MAX_TRACE_LOG_MSG_SIZE, "H5AC_mark_entry_serialized 0x%lx %d\n",
               (unsigned long)(entry->addr), (int)fxn_ret_value);

    /* Write the log message to the file */
    if (H5C__trace_write_log_message(trace_udata) < 0)
        HGOTO_ERROR(H5E_CACHE, H5E_LOGGING, FAIL, "unable to emit log message")

done:
    FUNC_LEAVE_NOAPI(ret_value)
} /* H5C__trace_write_mark_serialized_entry_log_msg() */

/*-------------------------------------------------------------------------
 * Function:    H5C__trace_write_move_entry_log_msg
 *
 * Purpose:     Write a log message for moving a cache entry.
 *
 * Return:      SUCCEED/FAIL
 *
 * Programmer:  Dana Robinson
 *              Fall 2018
 *
 *-------------------------------------------------------------------------
 */
static herr_t
H5C__trace_write_move_entry_log_msg(void *udata, haddr_t old_addr, haddr_t new_addr, int type_id,
                                    herr_t fxn_ret_value)
{
    H5C_log_trace_udata_t *trace_udata = (H5C_log_trace_udata_t *)(udata);
    herr_t                 ret_value   = SUCCEED;

    FUNC_ENTER_STATIC

    /* Sanity checks */
    HDassert(trace_udata);
    HDassert(trace_udata->message);

    /* Create the log message string */
    HDsnprintf(trace_udata->message, H5C_MAX_TRACE_LOG_MSG_SIZE, "H5AC_move_entry 0x%lx 0x%lx %d %d\n",
               (unsigned long)old_addr, (unsigned long)new_addr, type_id, (int)fxn_ret_value);

    /* Write the log message to the file */
    if (H5C__trace_write_log_message(trace_udata) < 0)
        HGOTO_ERROR(H5E_CACHE, H5E_LOGGING, FAIL, "unable to emit log message")

done:
    FUNC_LEAVE_NOAPI(ret_value)
} /* H5C__trace_write_move_entry_log_msg() */

/*-------------------------------------------------------------------------
 * Function:    H5C__trace_write_pin_entry_log_msg
 *
 * Purpose:     Write a log message for pinning a cache entry.
 *
 * Return:      SUCCEED/FAIL
 *
 * Programmer:  Dana Robinson
 *              Fall 2018
 *
 *-------------------------------------------------------------------------
 */
static herr_t
H5C__trace_write_pin_entry_log_msg(void *udata, const H5C_cache_entry_t *entry, herr_t fxn_ret_value)
{
    H5C_log_trace_udata_t *trace_udata = (H5C_log_trace_udata_t *)(udata);
    herr_t                 ret_value   = SUCCEED;

    FUNC_ENTER_STATIC

    /* Sanity checks */
    HDassert(trace_udata);
    HDassert(trace_udata->message);
    HDassert(entry);

    /* Create the log message string */
    HDsnprintf(trace_udata->message, H5C_MAX_TRACE_LOG_MSG_SIZE, "H5AC_pin_protected_entry 0x%lx %d\n",
               (unsigned long)(entry->addr), (int)fxn_ret_value);

    /* Write the log message to the file */
    if (H5C__trace_write_log_message(trace_udata) < 0)
        HGOTO_ERROR(H5E_CACHE, H5E_LOGGING, FAIL, "unable to emit log message")

done:
    FUNC_LEAVE_NOAPI(ret_value)
} /* H5C__trace_write_pin_entry_log_msg() */

/*-------------------------------------------------------------------------
 * Function:    H5C__trace_write_create_fd_log_msg
 *
 * Purpose:     Write a log message for creating a flush dependency between
 *              two cache entries.
 *
 * Return:      SUCCEED/FAIL
 *
 * Programmer:  Dana Robinson
 *              Fall 2018
 *
 *-------------------------------------------------------------------------
 */
static herr_t
H5C__trace_write_create_fd_log_msg(void *udata, const H5C_cache_entry_t *parent,
                                   const H5C_cache_entry_t *child, herr_t fxn_ret_value)
{
    H5C_log_trace_udata_t *trace_udata = (H5C_log_trace_udata_t *)(udata);
    herr_t                 ret_value   = SUCCEED;

    FUNC_ENTER_STATIC

    /* Sanity checks */
    HDassert(trace_udata);
    HDassert(trace_udata->message);
    HDassert(parent);
    HDassert(child);

    /* Create the log message string */
    HDsnprintf(trace_udata->message, H5C_MAX_TRACE_LOG_MSG_SIZE,
               "H5AC_create_flush_dependency 0x%lx 0x%lx %d\n", (unsigned long)(parent->addr),
               (unsigned long)(child->addr), (int)fxn_ret_value);

    /* Write the log message to the file */
    if (H5C__trace_write_log_message(trace_udata) < 0)
        HGOTO_ERROR(H5E_CACHE, H5E_LOGGING, FAIL, "unable to emit log message")

done:
    FUNC_LEAVE_NOAPI(ret_value)
} /* H5C__trace_write_create_fd_log_msg() */

/*-------------------------------------------------------------------------
 * Function:    H5C__trace_write_protect_entry_log_msg
 *
 * Purpose:     Write a log message for protecting a cache entry.
 *
 * Return:      SUCCEED/FAIL
 *
 * Programmer:  Dana Robinson
 *              Fall 2018
 *
 *-------------------------------------------------------------------------
 */
static herr_t
H5C__trace_write_protect_entry_log_msg(void *udata, const H5C_cache_entry_t *entry, int type_id,
                                       unsigned flags, herr_t fxn_ret_value)
{
    H5C_log_trace_udata_t *trace_udata = (H5C_log_trace_udata_t *)(udata);
    herr_t                 ret_value   = SUCCEED;

    FUNC_ENTER_STATIC

    /* Sanity checks */
    HDassert(trace_udata);
    HDassert(trace_udata->message);
    HDassert(entry);

    /* Create the log message string */
    HDsnprintf(trace_udata->message, H5C_MAX_TRACE_LOG_MSG_SIZE, "H5AC_protect 0x%lx %d 0x%x %d %d\n",
               (unsigned long)(entry->addr), type_id, flags, (int)(entry->size), (int)fxn_ret_value);

    /* Write the log message to the file */
    if (H5C__trace_write_log_message(trace_udata) < 0)
        HGOTO_ERROR(H5E_CACHE, H5E_LOGGING, FAIL, "unable to emit log message")

done:
    FUNC_LEAVE_NOAPI(ret_value)
} /* H5C__trace_write_protect_entry_log_msg() */

/*-------------------------------------------------------------------------
 * Function:    H5C__trace_write_resize_entry_log_msg
 *
 * Purpose:     Write a log message for resizing a cache entry.
 *
 * Return:      SUCCEED/FAIL
 *
 * Programmer:  Dana Robinson
 *              Fall 2018
 *
 *-------------------------------------------------------------------------
 */
static herr_t
H5C__trace_write_resize_entry_log_msg(void *udata, const H5C_cache_entry_t *entry, size_t new_size,
                                      herr_t fxn_ret_value)
{
    H5C_log_trace_udata_t *trace_udata = (H5C_log_trace_udata_t *)(udata);
    herr_t                 ret_value   = SUCCEED;

    FUNC_ENTER_STATIC

    /* Sanity checks */
    HDassert(trace_udata);
    HDassert(trace_udata->message);
    HDassert(entry);

    /* Create the log message string */
    HDsnprintf(trace_udata->message, H5C_MAX_TRACE_LOG_MSG_SIZE, "H5AC_resize_entry 0x%lx %d %d\n",
               (unsigned long)(entry->addr), (int)new_size, (int)fxn_ret_value);

    /* Write the log message to the file */
    if (H5C__trace_write_log_message(trace_udata) < 0)
        HGOTO_ERROR(H5E_CACHE, H5E_LOGGING, FAIL, "unable to emit log message")

done:
    FUNC_LEAVE_NOAPI(ret_value)
} /* H5C__trace_write_resize_entry_log_msg() */

/*-------------------------------------------------------------------------
 * Function:    H5C__trace_write_unpin_entry_log_msg
 *
 * Purpose:     Write a log message for unpinning a cache entry.
 *
 * Return:      SUCCEED/FAIL
 *
 * Programmer:  Dana Robinson
 *              Fall 2018
 *
 *-------------------------------------------------------------------------
 */
static herr_t
H5C__trace_write_unpin_entry_log_msg(void *udata, const H5C_cache_entry_t *entry, herr_t fxn_ret_value)
{
    H5C_log_trace_udata_t *trace_udata = (H5C_log_trace_udata_t *)(udata);
    herr_t                 ret_value   = SUCCEED;

    FUNC_ENTER_STATIC

    /* Sanity checks */
    HDassert(trace_udata);
    HDassert(trace_udata->message);
    HDassert(entry);

    /* Create the log message string */
    HDsnprintf(trace_udata->message, H5C_MAX_TRACE_LOG_MSG_SIZE, "H5AC_unpin_entry 0x%lx %d\n",
               (unsigned long)(entry->addr), (int)fxn_ret_value);

    /* Write the log message to the file */
    if (H5C__trace_write_log_message(trace_udata) < 0)
        HGOTO_ERROR(H5E_CACHE, H5E_LOGGING, FAIL, "unable to emit log message")

done:
    FUNC_LEAVE_NOAPI(ret_value)
} /* H5C__trace_write_unpin_entry_log_msg() */

/*-------------------------------------------------------------------------
 * Function:    H5C__trace_write_destroy_fd_log_msg
 *
 * Purpose:     Write a log message for destroying a flush dependency
 *              between two cache entries.
 *
 * Return:      SUCCEED/FAIL
 *
 * Programmer:  Dana Robinson
 *              Fall 2018
 *
 *-------------------------------------------------------------------------
 */
static herr_t
H5C__trace_write_destroy_fd_log_msg(void *udata, const H5C_cache_entry_t *parent,
                                    const H5C_cache_entry_t *child, herr_t fxn_ret_value)
{
    H5C_log_trace_udata_t *trace_udata = (H5C_log_trace_udata_t *)(udata);
    herr_t                 ret_value   = SUCCEED;

    FUNC_ENTER_STATIC

    /* Sanity checks */
    HDassert(trace_udata);
    HDassert(trace_udata->message);
    HDassert(parent);
    HDassert(child);

    /* Create the log message string */
    HDsnprintf(trace_udata->message, H5C_MAX_TRACE_LOG_MSG_SIZE,
               "H5AC_destroy_flush_dependency 0x%lx 0x%lx %d\n", (unsigned long)(parent->addr),
               (unsigned long)(child->addr), (int)fxn_ret_value);

    /* Write the log message to the file */
    if (H5C__trace_write_log_message(trace_udata) < 0)
        HGOTO_ERROR(H5E_CACHE, H5E_LOGGING, FAIL, "unable to emit log message")

done:
    FUNC_LEAVE_NOAPI(ret_value)
} /* H5C__trace_write_destroy_fd_log_msg() */

/*-------------------------------------------------------------------------
 * Function:    H5C__trace_write_unprotect_entry_log_msg
 *
 * Purpose:     Write a log message for unprotecting a cache entry.
 *
 * Return:      SUCCEED/FAIL
 *
 * Programmer:  Dana Robinson
 *              Fall 2018
 *
 *-------------------------------------------------------------------------
 */
static herr_t
H5C__trace_write_unprotect_entry_log_msg(void *udata, haddr_t address, int type_id, unsigned flags,
                                         herr_t fxn_ret_value)
{
    H5C_log_trace_udata_t *trace_udata = (H5C_log_trace_udata_t *)(udata);
    herr_t                 ret_value   = SUCCEED;

    FUNC_ENTER_STATIC

    /* Sanity checks */
    HDassert(trace_udata);
    HDassert(trace_udata->message);

    /* Create the log message string */
    HDsnprintf(trace_udata->message, H5C_MAX_TRACE_LOG_MSG_SIZE, "H5AC_unprotect 0x%lx %d 0x%x %d\n",
               (unsigned long)(address), type_id, flags, (int)fxn_ret_value);

    /* Write the log message to the file */
    if (H5C__trace_write_log_message(trace_udata) < 0)
        HGOTO_ERROR(H5E_CACHE, H5E_LOGGING, FAIL, "unable to emit log message")

done:
    FUNC_LEAVE_NOAPI(ret_value)
} /* H5C__trace_write_unprotect_entry_log_msg() */

/*-------------------------------------------------------------------------
 * Function:    H5C__trace_write_set_cache_config_log_msg
 *
 * Purpose:     Write a log message for setting the cache configuration.
 *
 * Return:      SUCCEED/FAIL
 *
 * Programmer:  Dana Robinson
 *              Fall 2018
 *
 *-------------------------------------------------------------------------
 */
static herr_t
H5C__trace_write_set_cache_config_log_msg(void *udata, const H5AC_cache_config_t *config,
                                          herr_t fxn_ret_value)
{
    H5C_log_trace_udata_t *trace_udata = (H5C_log_trace_udata_t *)(udata);
    herr_t                 ret_value   = SUCCEED;

    FUNC_ENTER_STATIC

    /* Sanity checks */
    HDassert(trace_udata);
    HDassert(trace_udata->message);
    HDassert(config);

    /* Create the log message string */
    HDsnprintf(trace_udata->message, H5C_MAX_TRACE_LOG_MSG_SIZE,
               "H5AC_set_cache_auto_resize_config %d %d %d %d \"%s\" %d %d %d %f %d %d %ld %d %f %f %d %f %f "
               "%d %d %d %f %f %d %d %d %d %f %zu %d %d\n",
               config->version, (int)(config->rpt_fcn_enabled), (int)(config->open_trace_file),
               (int)(config->close_trace_file), config->trace_file_name, (int)(config->evictions_enabled),
               (int)(config->set_initial_size), (int)(config->initial_size), config->min_clean_fraction,
               (int)(config->max_size), (int)(config->min_size), config->epoch_length,
               (int)(config->incr_mode), config->lower_hr_threshold, config->increment,
               (int)(config->flash_incr_mode), config->flash_multiple, config->flash_threshold,
               (int)(config->apply_max_increment), (int)(config->max_increment), (int)(config->decr_mode),
               config->upper_hr_threshold, config->decrement, (int)(config->apply_max_decrement),
               (int)(config->max_decrement), config->epochs_before_eviction,
               (int)(config->apply_empty_reserve), config->empty_reserve, config->dirty_bytes_threshold,
               config->metadata_write_strategy, (int)fxn_ret_value);

    /* Write the log message to the file */
    if (H5C__trace_write_log_message(trace_udata) < 0)
        HGOTO_ERROR(H5E_CACHE, H5E_LOGGING, FAIL, "unable to emit log message")

done:
    FUNC_LEAVE_NOAPI(ret_value)
} /* H5C__trace_write_set_cache_config_log_msg() */

/*-------------------------------------------------------------------------
 * Function:    H5C__trace_write_remove_entry_log_msg
 *
 * Purpose:     Write a log message for removing a cache entry.
 *
 * Return:      SUCCEED/FAIL
 *
 * Programmer:  Dana Robinson
 *              Fall 2018
 *
 *-------------------------------------------------------------------------
 */
static herr_t
H5C__trace_write_remove_entry_log_msg(void *udata, const H5C_cache_entry_t *entry, herr_t fxn_ret_value)
{
    H5C_log_trace_udata_t *trace_udata = (H5C_log_trace_udata_t *)(udata);
    herr_t                 ret_value   = SUCCEED;

    FUNC_ENTER_STATIC

    /* Sanity checks */
    HDassert(trace_udata);
    HDassert(trace_udata->message);
    HDassert(entry);

    /* Create the log message string */
    HDsnprintf(trace_udata->message, H5C_MAX_TRACE_LOG_MSG_SIZE, "H5AC_remove_entry 0x%lx %d\n",
               (unsigned long)(entry->addr), (int)fxn_ret_value);

    /* Write the log message to the file */
    if (H5C__trace_write_log_message(trace_udata) < 0)
        HGOTO_ERROR(H5E_CACHE, H5E_LOGGING, FAIL, "unable to emit log message")

done:
    FUNC_LEAVE_NOAPI(ret_value)
} /* H5C__trace_write_remove_entry_log_msg() */<|MERGE_RESOLUTION|>--- conflicted
+++ resolved
@@ -113,34 +113,6 @@
 /* Note that there's no cache set up call since that's the
  * place where this struct is wired into the cache.
  */
-<<<<<<< HEAD
-static H5C_log_class_t H5C_trace_log_class_g = {"trace",
-                                                H5C__trace_tear_down_logging,
-                                                NULL, /* start logging */
-                                                NULL, /* stop logging */
-                                                NULL, /* write start message */
-                                                NULL, /* write stop message */
-                                                NULL, /* write create cache message */
-                                                NULL, /* write destroy cache message */
-                                                NULL, /* write evict cache message */
-                                                H5C__trace_write_expunge_entry_log_msg,
-                                                H5C__trace_write_flush_cache_log_msg,
-                                                H5C__trace_write_insert_entry_log_msg,
-                                                H5C__trace_write_mark_entry_dirty_log_msg,
-                                                H5C__trace_write_mark_entry_clean_log_msg,
-                                                H5C__trace_write_mark_unserialized_entry_log_msg,
-                                                H5C__trace_write_mark_serialized_entry_log_msg,
-                                                H5C__trace_write_move_entry_log_msg,
-                                                H5C__trace_write_pin_entry_log_msg,
-                                                H5C__trace_write_create_fd_log_msg,
-                                                H5C__trace_write_protect_entry_log_msg,
-                                                H5C__trace_write_resize_entry_log_msg,
-                                                H5C__trace_write_unpin_entry_log_msg,
-                                                H5C__trace_write_destroy_fd_log_msg,
-                                                H5C__trace_write_unprotect_entry_log_msg,
-                                                H5C__trace_write_set_cache_config_log_msg,
-                                                H5C__trace_write_remove_entry_log_msg};
-=======
 static const H5C_log_class_t H5C_trace_log_class_g = {"trace",
                                                       H5C__trace_tear_down_logging,
                                                       NULL, /* start logging */
@@ -167,7 +139,6 @@
                                                       H5C__trace_write_unprotect_entry_log_msg,
                                                       H5C__trace_write_set_cache_config_log_msg,
                                                       H5C__trace_write_remove_entry_log_msg};
->>>>>>> 18bbd3f0
 
 /*-------------------------------------------------------------------------
  * Function:    H5C__trace_write_log_message
@@ -197,11 +168,7 @@
 
     /* Write the log message and flush */
     n_chars = HDstrlen(trace_udata->message);
-<<<<<<< HEAD
-    if ((int)n_chars != HDfprintf(trace_udata->outfile, trace_udata->message))
-=======
     if ((int)n_chars != HDfprintf(trace_udata->outfile, "%s", trace_udata->message))
->>>>>>> 18bbd3f0
         HGOTO_ERROR(H5E_CACHE, H5E_LOGGING, FAIL, "error writing log message")
     HDmemset((void *)(trace_udata->message), 0, (size_t)(n_chars * sizeof(char)));
 
