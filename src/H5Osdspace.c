/* * * * * * * * * * * * * * * * * * * * * * * * * * * * * * * * * * * * * * *
 * Copyright by The HDF Group.                                               *
 * Copyright by the Board of Trustees of the University of Illinois.         *
 * All rights reserved.                                                      *
 *                                                                           *
 * This file is part of HDF5.  The full HDF5 copyright notice, including     *
 * terms governing use, modification, and redistribution, is contained in    *
 * the COPYING file, which can be found at the root of the source code       *
 * distribution tree, or in https://www.hdfgroup.org/licenses.               *
 * If you do not have access to either file, you may request a copy from     *
 * help@hdfgroup.org.                                                        *
 * * * * * * * * * * * * * * * * * * * * * * * * * * * * * * * * * * * * * * */

#include "H5Omodule.h" /* This source code file is part of the H5O module */
#define H5S_FRIEND     /*prevent warning from including H5Spkg.h */

#include "H5private.h"   /* Generic Functions			*/
#include "H5Dprivate.h"  /* Datasets				*/
#include "H5Eprivate.h"  /* Error handling		  	*/
#include "H5FLprivate.h" /* Free lists                           */
#include "H5Gprivate.h"  /* Groups			  	*/
#include "H5MMprivate.h" /* Memory management			*/
#include "H5Opkg.h"      /* Object headers		  	*/
#include "H5Spkg.h"      /* Dataspaces 				*/

/* PRIVATE PROTOTYPES */
static void * H5O__sdspace_decode(H5F_t *f, H5O_t *open_oh, unsigned mesg_flags, unsigned *ioflags,
                                  size_t p_size, const uint8_t *p);
<<<<<<< HEAD
static herr_t H5O_sdspace_encode(H5F_t *f, uint8_t *p, const void *_mesg);
static void * H5O_sdspace_copy(const void *_mesg, void *_dest);
static size_t H5O_sdspace_size(const H5F_t *f, const void *_mesg);
static herr_t H5O__sdspace_reset(void *_mesg);
static herr_t H5O__sdspace_free(void *_mesg);
static herr_t H5O_sdspace_pre_copy_file(H5F_t *file_src, const void *mesg_src, hbool_t *deleted,
                                        const H5O_copy_t *cpy_info, void *_udata);
=======
static herr_t H5O__sdspace_encode(H5F_t *f, uint8_t *p, const void *_mesg);
static void * H5O__sdspace_copy(const void *_mesg, void *_dest);
static size_t H5O__sdspace_size(const H5F_t *f, const void *_mesg);
static herr_t H5O__sdspace_reset(void *_mesg);
static herr_t H5O__sdspace_free(void *_mesg);
static herr_t H5O__sdspace_pre_copy_file(H5F_t *file_src, const void *mesg_src, hbool_t *deleted,
                                         const H5O_copy_t *cpy_info, void *_udata);
>>>>>>> 18bbd3f0
static herr_t H5O__sdspace_debug(H5F_t *f, const void *_mesg, FILE *stream, int indent, int fwidth);

/* Set up & include shared message "interface" info */
#define H5O_SHARED_TYPE        H5O_MSG_SDSPACE
<<<<<<< HEAD
#define H5O_SHARED_DECODE      H5O_sdspace_shared_decode
#define H5O_SHARED_DECODE_REAL H5O__sdspace_decode
#define H5O_SHARED_ENCODE      H5O_sdspace_shared_encode
#define H5O_SHARED_ENCODE_REAL H5O_sdspace_encode
#define H5O_SHARED_SIZE        H5O_sdspace_shared_size
#define H5O_SHARED_SIZE_REAL   H5O_sdspace_size
=======
#define H5O_SHARED_DECODE      H5O__sdspace_shared_decode
#define H5O_SHARED_DECODE_REAL H5O__sdspace_decode
#define H5O_SHARED_ENCODE      H5O__sdspace_shared_encode
#define H5O_SHARED_ENCODE_REAL H5O__sdspace_encode
#define H5O_SHARED_SIZE        H5O__sdspace_shared_size
#define H5O_SHARED_SIZE_REAL   H5O__sdspace_size
>>>>>>> 18bbd3f0
#define H5O_SHARED_DELETE      H5O__sdspace_shared_delete
#undef H5O_SHARED_DELETE_REAL
#define H5O_SHARED_LINK H5O__sdspace_shared_link
#undef H5O_SHARED_LINK_REAL
#define H5O_SHARED_COPY_FILE H5O__sdspace_shared_copy_file
#undef H5O_SHARED_COPY_FILE_REAL
<<<<<<< HEAD
#define H5O_SHARED_POST_COPY_FILE H5O_sdspace_shared_post_copy_file
#undef H5O_SHARED_POST_COPY_FILE_REAL
#undef H5O_SHARED_POST_COPY_FILE_UPD
#define H5O_SHARED_DEBUG      H5O_sdspace_shared_debug
=======
#define H5O_SHARED_POST_COPY_FILE H5O__sdspace_shared_post_copy_file
#undef H5O_SHARED_POST_COPY_FILE_REAL
#undef H5O_SHARED_POST_COPY_FILE_UPD
#define H5O_SHARED_DEBUG      H5O__sdspace_shared_debug
>>>>>>> 18bbd3f0
#define H5O_SHARED_DEBUG_REAL H5O__sdspace_debug
#include "H5Oshared.h" /* Shared Object Header Message Callbacks */

/* This message derives from H5O message class */
const H5O_msg_class_t H5O_MSG_SDSPACE[1] = {{
    H5O_SDSPACE_ID,                            /* message id number		    	*/
    "dataspace",                               /* message name for debugging	   	*/
    sizeof(H5S_extent_t),                      /* native message size		    	*/
<<<<<<< HEAD
    H5O_SHARE_IS_SHARABLE | H5O_SHARE_IN_OHDR, /* messages are sharable?       */
    H5O_sdspace_shared_decode,                 /* decode message			*/
    H5O_sdspace_shared_encode,                 /* encode message			*/
    H5O_sdspace_copy,                          /* copy the native value		*/
    H5O_sdspace_shared_size,                   /* size of symbol table entry	    	*/
    H5O__sdspace_reset,                        /* default reset method		    	*/
    H5O__sdspace_free,                         /* free method				*/
    H5O__sdspace_shared_delete,                /* file delete method		*/
    H5O__sdspace_shared_link,                  /* link method			*/
    NULL,                                      /* set share method		*/
    NULL,                                      /*can share method		*/
    H5O_sdspace_pre_copy_file,                 /* pre copy native value to file */
    H5O__sdspace_shared_copy_file,             /* copy native value to file    */
    H5O_sdspace_shared_post_copy_file,         /* post copy native value to file    */
    NULL,                                      /* get creation index		*/
    NULL,                                      /* set creation index		*/
    H5O_sdspace_shared_debug                   /* debug the message		    	*/
=======
    H5O_SHARE_IS_SHARABLE | H5O_SHARE_IN_OHDR, /* messages are sharable? */
    H5O__sdspace_shared_decode,                /* decode message			*/
    H5O__sdspace_shared_encode,                /* encode message			*/
    H5O__sdspace_copy,                         /* copy the native value		*/
    H5O__sdspace_shared_size,                  /* size of symbol table entry	    	*/
    H5O__sdspace_reset,                        /* default reset method		    	*/
    H5O__sdspace_free,                         /* free method				*/
    H5O__sdspace_shared_delete,                /* file delete method		        */
    H5O__sdspace_shared_link,                  /* link method			        */
    NULL,                                      /* set share method		        */
    NULL,                                      /*can share method		        */
    H5O__sdspace_pre_copy_file,                /* pre copy native value to file        */
    H5O__sdspace_shared_copy_file,             /* copy native value to file          */
    H5O__sdspace_shared_post_copy_file,        /* post copy native value to file*/
    NULL,                                      /* get creation index		        */
    NULL,                                      /* set creation index		        */
    H5O__sdspace_shared_debug                  /* debug the message		    	*/
>>>>>>> 18bbd3f0
}};

/* Declare external the free list for H5S_extent_t's */
H5FL_EXTERN(H5S_extent_t);

/* Declare external the free list for hsize_t arrays */
H5FL_ARR_EXTERN(hsize_t);

/*--------------------------------------------------------------------------
 NAME
    H5O__sdspace_decode
 PURPOSE
    Decode a simple dimensionality message and return a pointer to a memory
        struct with the decoded information
 USAGE
    void *H5O__sdspace_decode(f, mesg_flags, p)
        H5F_t *f;	        IN: pointer to the HDF5 file struct
        unsigned mesg_flags;    IN: Message flags to influence decoding
        const uint8 *p;		IN: the raw information buffer
 RETURNS
    Pointer to the new message in native order on success, NULL on failure
 DESCRIPTION
        This function decodes the "raw" disk form of a simple dimensionality
    message into a struct in memory native format.  The struct is allocated
    within this function using malloc() and is returned to the caller.
--------------------------------------------------------------------------*/
static void *
H5O__sdspace_decode(H5F_t *f, H5O_t H5_ATTR_UNUSED *open_oh, unsigned H5_ATTR_UNUSED mesg_flags,
<<<<<<< HEAD
                    unsigned H5_ATTR_UNUSED *ioflags, size_t H5_ATTR_UNUSED p_size, const uint8_t *p)
{
    H5S_extent_t *sdim = NULL; /* New extent dimensionality structure */
    unsigned      flags, version;
    unsigned      i;                /* Local counting variable */
    void *        ret_value = NULL; /* Return value */
=======
                    unsigned H5_ATTR_UNUSED *ioflags, size_t p_size, const uint8_t *p)
{
    H5S_extent_t * sdim = NULL; /* New extent dimensionality structure */
    unsigned       flags, version;
    unsigned       i;                          /* Local counting variable */
    const uint8_t *p_end     = p + p_size - 1; /* End of the p buffer */
    void *         ret_value = NULL;           /* Return value */
>>>>>>> 18bbd3f0

    FUNC_ENTER_STATIC

    /* check args */
    HDassert(f);
    HDassert(p);

    /* decode */
    if (NULL == (sdim = H5FL_CALLOC(H5S_extent_t)))
        HGOTO_ERROR(H5E_DATASPACE, H5E_NOSPACE, NULL, "dataspace structure allocation failed")

    /* Check version */
    version = *p++;
    if (version < H5O_SDSPACE_VERSION_1 || version > H5O_SDSPACE_VERSION_2)
        HGOTO_ERROR(H5E_OHDR, H5E_CANTINIT, NULL, "wrong version number in dataspace message")
    sdim->version = version;

    /* Get rank */
    sdim->rank = *p++;
    if (sdim->rank > H5S_MAX_RANK)
        HGOTO_ERROR(H5E_OHDR, H5E_CANTINIT, NULL, "simple dataspace dimensionality is too large")

    /* Get dataspace flags for later */
    flags = *p++;

    /* Get or determine the type of the extent */
<<<<<<< HEAD
    if (version >= H5O_SDSPACE_VERSION_2)
=======
    if (version >= H5O_SDSPACE_VERSION_2) {
>>>>>>> 18bbd3f0
        sdim->type = (H5S_class_t)*p++;
        if (sdim->type != H5S_SIMPLE && sdim->rank > 0)
            HGOTO_ERROR(H5E_OHDR, H5E_BADVALUE, NULL, "invalid rank for scalar or NULL dataspace")
    } /* end if */
    else {
        /* Set the dataspace type to be simple or scalar as appropriate */
        if (sdim->rank > 0)
            sdim->type = H5S_SIMPLE;
        else
            sdim->type = H5S_SCALAR;

        /* Increment past reserved byte */
        p++;
    } /* end else */
    HDassert(sdim->type != H5S_NULL || sdim->version >= H5O_SDSPACE_VERSION_2);

    /* Only Version 1 has these reserved bytes */
    if (version == H5O_SDSPACE_VERSION_1)
        p += 4; /*reserved*/

    /* Decode dimension sizes */
    if (sdim->rank > 0) {
<<<<<<< HEAD
=======
        /* Ensure that rank doesn't cause reading passed buffer's end,
           due to possible data corruption */
        uint8_t sizeof_size = H5F_SIZEOF_SIZE(f);
        if (p + (sizeof_size * sdim->rank - 1) > p_end) {
            HGOTO_ERROR(H5E_OHDR, H5E_OVERFLOW, NULL, "rank might cause reading passed buffer's end")
        }

>>>>>>> 18bbd3f0
        if (NULL == (sdim->size = (hsize_t *)H5FL_ARR_MALLOC(hsize_t, (size_t)sdim->rank)))
            HGOTO_ERROR(H5E_RESOURCE, H5E_NOSPACE, NULL, "memory allocation failed")

        for (i = 0; i < sdim->rank; i++)
            H5F_DECODE_LENGTH(f, p, sdim->size[i]);

        if (flags & H5S_VALID_MAX) {
            if (NULL == (sdim->max = (hsize_t *)H5FL_ARR_MALLOC(hsize_t, (size_t)sdim->rank)))
                HGOTO_ERROR(H5E_RESOURCE, H5E_NOSPACE, NULL, "memory allocation failed")
<<<<<<< HEAD
=======

            /* Ensure that rank doesn't cause reading passed buffer's end */
            if (p + (sizeof_size * sdim->rank - 1) > p_end)
                HGOTO_ERROR(H5E_OHDR, H5E_OVERFLOW, NULL, "rank might cause reading passed buffer's end")

>>>>>>> 18bbd3f0
            for (i = 0; i < sdim->rank; i++)
                H5F_DECODE_LENGTH(f, p, sdim->max[i]);
        } /* end if */
    }     /* end if */

    /* Compute the number of elements in the extent */
    if (sdim->type == H5S_NULL)
        sdim->nelem = 0;
    else {
        for (i = 0, sdim->nelem = 1; i < sdim->rank; i++)
            sdim->nelem *= sdim->size[i];
    } /* end else */

    /* Set return value */
    ret_value = (void *)sdim; /*success*/

done:
    if (!ret_value && sdim) {
        H5S__extent_release(sdim);
        sdim = H5FL_FREE(H5S_extent_t, sdim);
    } /* end if */

    FUNC_LEAVE_NOAPI(ret_value)
} /* end H5O__sdspace_decode() */

/*--------------------------------------------------------------------------
 NAME
    H5O__sdspace_encode
 PURPOSE
    Encode a simple dimensionality message
 USAGE
<<<<<<< HEAD
    herr_t H5O_sdspace_encode(f, raw_size, p, mesg)
=======
    herr_t H5O__sdspace_encode(f, raw_size, p, mesg)
>>>>>>> 18bbd3f0
        H5F_t *f;	        IN: pointer to the HDF5 file struct
        size_t raw_size;	IN: size of the raw information buffer
        const uint8 *p;		IN: the raw information buffer
        const void *mesg;	IN: Pointer to the extent dimensionality struct
 RETURNS
    Non-negative on success/Negative on failure
 DESCRIPTION
        This function encodes the native memory form of the simple
    dimensionality message in the "raw" disk form.

<<<<<<< HEAD
 MODIFICATIONS
        Robb Matzke, 1998-04-09
        The current and maximum dimensions are now H5F_SIZEOF_SIZET bytes
        instead of just four bytes.

        Robb Matzke, 1998-07-20
        Added a version number and reformatted the message for aligment.

        Raymond Lu
        April 8, 2004
        Added the type of dataspace into this header message using a reserved
        byte.

=======
>>>>>>> 18bbd3f0
--------------------------------------------------------------------------*/
static herr_t
H5O__sdspace_encode(H5F_t *f, uint8_t *p, const void *_mesg)
{
    const H5S_extent_t *sdim  = (const H5S_extent_t *)_mesg;
    unsigned            flags = 0;
    unsigned            u; /* Local counting variable */

    FUNC_ENTER_STATIC_NOERR

    /* check args */
    HDassert(f);
    HDassert(p);
    HDassert(sdim);

    /* Version */
    HDassert(sdim->version > 0);
    HDassert(sdim->type != H5S_NULL || sdim->version >= H5O_SDSPACE_VERSION_2);
    *p++ = (uint8_t)sdim->version;

    /* Rank */
    *p++ = (uint8_t)sdim->rank;

    /* Flags */
    if (sdim->max)
        flags |= H5S_VALID_MAX;
    *p++ = (uint8_t)flags;

    /* Dataspace type */
    if (sdim->version > H5O_SDSPACE_VERSION_1)
        *p++ = (uint8_t)sdim->type;
    else {
        *p++ = 0; /*reserved*/
        *p++ = 0; /*reserved*/
        *p++ = 0; /*reserved*/
        *p++ = 0; /*reserved*/
        *p++ = 0; /*reserved*/
    }             /* end else */

<<<<<<< HEAD
    /* Current & maximum dimensions */
    if (sdim->rank > 0) {
        for (u = 0; u < sdim->rank; u++)
            H5F_ENCODE_LENGTH(f, p, sdim->size[u]);
        if (flags & H5S_VALID_MAX) {
            for (u = 0; u < sdim->rank; u++)
                H5F_ENCODE_LENGTH(f, p, sdim->max[u]);
=======
    /* Encode dataspace dimensions for simple dataspaces */
    if (H5S_SIMPLE == sdim->type) {
        /* Encode current & maximum dimensions */
        if (sdim->rank > 0) {
            for (u = 0; u < sdim->rank; u++)
                H5F_ENCODE_LENGTH(f, p, sdim->size[u]);
            if (flags & H5S_VALID_MAX)
                for (u = 0; u < sdim->rank; u++)
                    H5F_ENCODE_LENGTH(f, p, sdim->max[u]);
>>>>>>> 18bbd3f0
        } /* end if */
    }     /* end if */

    FUNC_LEAVE_NOAPI(SUCCEED)
} /* end H5O__sdspace_encode() */

/*--------------------------------------------------------------------------
 NAME
    H5O__sdspace_copy
 PURPOSE
    Copies a message from MESG to DEST, allocating DEST if necessary.
 USAGE
<<<<<<< HEAD
    void *H5O_sdspace_copy(_mesg, _dest)
=======
    void *H5O__sdspace_copy(_mesg, _dest)
>>>>>>> 18bbd3f0
        const void *_mesg;	IN: Pointer to the source extent dimensionality struct
        const void *_dest;	IN: Pointer to the destination extent dimensionality struct
 RETURNS
    Pointer to DEST on success, NULL on failure
 DESCRIPTION
        This function copies a native (memory) simple dimensionality message,
    allocating the destination structure if necessary.
--------------------------------------------------------------------------*/
static void *
H5O__sdspace_copy(const void *_mesg, void *_dest)
{
    const H5S_extent_t *mesg      = (const H5S_extent_t *)_mesg;
    H5S_extent_t *      dest      = (H5S_extent_t *)_dest;
    void *              ret_value = NULL; /* Return value */

    FUNC_ENTER_STATIC

    /* check args */
    HDassert(mesg);
    if (!dest && NULL == (dest = H5FL_CALLOC(H5S_extent_t)))
        HGOTO_ERROR(H5E_RESOURCE, H5E_NOSPACE, NULL, "memory allocation failed")

    /* Copy extent information */
    if (H5S__extent_copy_real(dest, mesg, TRUE) < 0)
        HGOTO_ERROR(H5E_DATASPACE, H5E_CANTCOPY, NULL, "can't copy extent")

    /* Set return value */
    ret_value = dest;

done:
    if (NULL == ret_value)
        if (dest && NULL == _dest)
            dest = H5FL_FREE(H5S_extent_t, dest);

    FUNC_LEAVE_NOAPI(ret_value)
} /* end H5O__sdspace_copy() */

/*--------------------------------------------------------------------------
 NAME
    H5O__sdspace_size
 PURPOSE
    Return the raw message size in bytes
 USAGE
<<<<<<< HEAD
    void *H5O_sdspace_size(f, mesg)
=======
    void *H5O__sdspace_size(f, mesg)
>>>>>>> 18bbd3f0
        H5F_t *f;	  IN: pointer to the HDF5 file struct
        const void *mesg;	IN: Pointer to the source extent dimensionality struct
 RETURNS
    Size of message on success, zero on failure
 DESCRIPTION
        This function returns the size of the raw simple dimensionality message on
    success.  (Not counting the message type or size fields, only the data
    portion of the message).  It doesn't take into account alignment.

<<<<<<< HEAD
 MODIFICATIONS
        Robb Matzke, 1998-04-09
        The current and maximum dimensions are now H5F_SIZEOF_SIZET bytes
        instead of just four bytes.
=======
>>>>>>> 18bbd3f0
--------------------------------------------------------------------------*/
static size_t
H5O__sdspace_size(const H5F_t *f, const void *_mesg)
{
    const H5S_extent_t *space     = (const H5S_extent_t *)_mesg;
    size_t              ret_value = 0; /* Return value */

    FUNC_ENTER_STATIC_NOERR

    /* Basic information for all dataspace messages */
    ret_value = (size_t)(1 +                                                  /* Version */
                         1 +                                                  /* Rank */
                         1 +                                                  /* Flags */
                         1 +                                                  /* Dataspace type/reserved */
                         ((space->version > H5O_SDSPACE_VERSION_1) ? 0 : 4)); /* Eliminated/reserved */

    /* Add in the dimension sizes */
    ret_value += space->rank * H5F_SIZEOF_SIZE(f);

    /* Add in the space for the maximum dimensions, if they are present */
    ret_value += space->max ? (space->rank * H5F_SIZEOF_SIZE(f)) : 0;

    FUNC_LEAVE_NOAPI(ret_value)
} /* end H5O__sdspace_size() */

/*-------------------------------------------------------------------------
 * Function:	H5O__sdspace_reset
 *
 * Purpose:	Frees the inside of a dataspace message and resets it to some
 *		initial value.
 *
 * Return:	Non-negative on success/Negative on failure
 *
 * Programmer:	Robb Matzke
 *              Thursday, April 30, 1998
 *
 *-------------------------------------------------------------------------
 */
static herr_t
H5O__sdspace_reset(void *_mesg)
{
    H5S_extent_t *mesg = (H5S_extent_t *)_mesg;

    FUNC_ENTER_STATIC_NOERR

    H5S__extent_release(mesg);

    FUNC_LEAVE_NOAPI(SUCCEED)
} /* end H5O__sdspace_reset() */

/*-------------------------------------------------------------------------
 * Function:	H5O__sdsdpace_free
 *
 * Purpose:	Frees the message
 *
 * Return:	Non-negative on success/Negative on failure
 *
 * Programmer:	Quincey Koziol
 *              Thursday, March 30, 2000
 *
 *-------------------------------------------------------------------------
 */
static herr_t
H5O__sdspace_free(void *mesg)
{
    FUNC_ENTER_STATIC_NOERR

    HDassert(mesg);

    mesg = H5FL_FREE(H5S_extent_t, mesg);

    FUNC_LEAVE_NOAPI(SUCCEED)
} /* end H5O__sdspace_free() */

/*-------------------------------------------------------------------------
 * Function:    H5O__sdspace_pre_copy_file
 *
 * Purpose:     Perform any necessary actions before copying message between
 *              files
 *
 * Return:      Success:        Non-negative
 *
 *              Failure:        Negative
 *
 * Programmer:  Quincey Koziol
 *              November 30, 2006
 *
 *-------------------------------------------------------------------------
 */
static herr_t
<<<<<<< HEAD
H5O_sdspace_pre_copy_file(H5F_t H5_ATTR_UNUSED *file_src, const void *mesg_src,
                          hbool_t H5_ATTR_UNUSED *deleted, const H5O_copy_t *cpy_info, void *_udata)
=======
H5O__sdspace_pre_copy_file(H5F_t H5_ATTR_UNUSED *file_src, const void *mesg_src,
                           hbool_t H5_ATTR_UNUSED *deleted, const H5O_copy_t *cpy_info, void *_udata)
>>>>>>> 18bbd3f0
{
    const H5S_extent_t *src_space_extent = (const H5S_extent_t *)mesg_src; /* Source dataspace extent */
    H5D_copy_file_ud_t *udata            = (H5D_copy_file_ud_t *)_udata;   /* Dataset copying user data */
    herr_t              ret_value        = SUCCEED;                        /* Return value */

    FUNC_ENTER_STATIC

    /* check args */
    HDassert(file_src);
    HDassert(src_space_extent);
    HDassert(cpy_info);
    HDassert(cpy_info->file_dst);

    /* Check to ensure that the version of the message to be copied does not exceed
       the message version allowed by the destination file's high bound */
    if (src_space_extent->version > H5O_sdspace_ver_bounds[H5F_HIGH_BOUND(cpy_info->file_dst)])
        HGOTO_ERROR(H5E_OHDR, H5E_BADRANGE, FAIL, "dataspace message version out of bounds")

    /* If the user data is non-NULL, assume we are copying a dataset
     * and make a copy of the dataspace extent for later in the object copying
     * process.  (We currently only need to make a copy of the dataspace extent
     * if the layout is an early version, but that information isn't
     * available here, so we just make a copy of it in all cases)
     */
    if (udata) {
        /* Allocate copy of dataspace extent */
        if (NULL == (udata->src_space_extent = H5FL_CALLOC(H5S_extent_t)))
            HGOTO_ERROR(H5E_DATASPACE, H5E_NOSPACE, FAIL, "dataspace extent allocation failed")

        /* Create a copy of the dataspace extent */
        if (H5S__extent_copy_real(udata->src_space_extent, src_space_extent, TRUE) < 0)
            HGOTO_ERROR(H5E_DATASPACE, H5E_CANTCOPY, FAIL, "can't copy extent")
    } /* end if */

done:
    FUNC_LEAVE_NOAPI(ret_value)
} /* end H5O_dspace_pre_copy_file() */

/*--------------------------------------------------------------------------
 NAME
    H5O__sdspace_debug
 PURPOSE
    Prints debugging information for a simple dimensionality message
 USAGE
    void *H5O__sdspace_debug(f, mesg, stream, indent, fwidth)
        H5F_t *f;	        IN: pointer to the HDF5 file struct
        const void *mesg;	IN: Pointer to the source extent dimensionality struct
        FILE *stream;		IN: Pointer to the stream for output data
        int indent;		IN: Amount to indent information by
        int fwidth;		IN: Field width (?)
 RETURNS
    Non-negative on success/Negative on failure
 DESCRIPTION
        This function prints debugging output to the stream passed as a
    parameter.
--------------------------------------------------------------------------*/
static herr_t
H5O__sdspace_debug(H5F_t H5_ATTR_UNUSED *f, const void *mesg, FILE *stream, int indent, int fwidth)
{
    const H5S_extent_t *sdim = (const H5S_extent_t *)mesg;

    FUNC_ENTER_STATIC_NOERR

    /* check args */
    HDassert(f);
    HDassert(sdim);
    HDassert(stream);
    HDassert(indent >= 0);
    HDassert(fwidth >= 0);

    HDfprintf(stream, "%*s%-*s %lu\n", indent, "", fwidth, "Rank:", (unsigned long)(sdim->rank));

    if (sdim->rank > 0) {
        unsigned u; /* local counting variable */

        HDfprintf(stream, "%*s%-*s {", indent, "", fwidth, "Dim Size:");
        for (u = 0; u < sdim->rank; u++)
<<<<<<< HEAD
            HDfprintf(stream, "%s%Hu", u ? ", " : "", sdim->size[u]);
=======
            HDfprintf(stream, "%s%" PRIuHSIZE, u ? ", " : "", sdim->size[u]);
>>>>>>> 18bbd3f0
        HDfprintf(stream, "}\n");

        HDfprintf(stream, "%*s%-*s ", indent, "", fwidth, "Dim Max:");
        if (sdim->max) {
            HDfprintf(stream, "{");
            for (u = 0; u < sdim->rank; u++) {
                if (H5S_UNLIMITED == sdim->max[u])
                    HDfprintf(stream, "%sUNLIM", u ? ", " : "");
                else
<<<<<<< HEAD
                    HDfprintf(stream, "%s%Hu", u ? ", " : "", sdim->max[u]);
=======
                    HDfprintf(stream, "%s%" PRIuHSIZE, u ? ", " : "", sdim->max[u]);
>>>>>>> 18bbd3f0
            } /* end for */
            HDfprintf(stream, "}\n");
        } /* end if */
        else
            HDfprintf(stream, "CONSTANT\n");
    } /* end if */

    FUNC_LEAVE_NOAPI(SUCCEED)
} /* end H5O__sdspace_debug() */<|MERGE_RESOLUTION|>--- conflicted
+++ resolved
@@ -26,15 +26,6 @@
 /* PRIVATE PROTOTYPES */
 static void * H5O__sdspace_decode(H5F_t *f, H5O_t *open_oh, unsigned mesg_flags, unsigned *ioflags,
                                   size_t p_size, const uint8_t *p);
-<<<<<<< HEAD
-static herr_t H5O_sdspace_encode(H5F_t *f, uint8_t *p, const void *_mesg);
-static void * H5O_sdspace_copy(const void *_mesg, void *_dest);
-static size_t H5O_sdspace_size(const H5F_t *f, const void *_mesg);
-static herr_t H5O__sdspace_reset(void *_mesg);
-static herr_t H5O__sdspace_free(void *_mesg);
-static herr_t H5O_sdspace_pre_copy_file(H5F_t *file_src, const void *mesg_src, hbool_t *deleted,
-                                        const H5O_copy_t *cpy_info, void *_udata);
-=======
 static herr_t H5O__sdspace_encode(H5F_t *f, uint8_t *p, const void *_mesg);
 static void * H5O__sdspace_copy(const void *_mesg, void *_dest);
 static size_t H5O__sdspace_size(const H5F_t *f, const void *_mesg);
@@ -42,43 +33,26 @@
 static herr_t H5O__sdspace_free(void *_mesg);
 static herr_t H5O__sdspace_pre_copy_file(H5F_t *file_src, const void *mesg_src, hbool_t *deleted,
                                          const H5O_copy_t *cpy_info, void *_udata);
->>>>>>> 18bbd3f0
 static herr_t H5O__sdspace_debug(H5F_t *f, const void *_mesg, FILE *stream, int indent, int fwidth);
 
 /* Set up & include shared message "interface" info */
 #define H5O_SHARED_TYPE        H5O_MSG_SDSPACE
-<<<<<<< HEAD
-#define H5O_SHARED_DECODE      H5O_sdspace_shared_decode
-#define H5O_SHARED_DECODE_REAL H5O__sdspace_decode
-#define H5O_SHARED_ENCODE      H5O_sdspace_shared_encode
-#define H5O_SHARED_ENCODE_REAL H5O_sdspace_encode
-#define H5O_SHARED_SIZE        H5O_sdspace_shared_size
-#define H5O_SHARED_SIZE_REAL   H5O_sdspace_size
-=======
 #define H5O_SHARED_DECODE      H5O__sdspace_shared_decode
 #define H5O_SHARED_DECODE_REAL H5O__sdspace_decode
 #define H5O_SHARED_ENCODE      H5O__sdspace_shared_encode
 #define H5O_SHARED_ENCODE_REAL H5O__sdspace_encode
 #define H5O_SHARED_SIZE        H5O__sdspace_shared_size
 #define H5O_SHARED_SIZE_REAL   H5O__sdspace_size
->>>>>>> 18bbd3f0
 #define H5O_SHARED_DELETE      H5O__sdspace_shared_delete
 #undef H5O_SHARED_DELETE_REAL
 #define H5O_SHARED_LINK H5O__sdspace_shared_link
 #undef H5O_SHARED_LINK_REAL
 #define H5O_SHARED_COPY_FILE H5O__sdspace_shared_copy_file
 #undef H5O_SHARED_COPY_FILE_REAL
-<<<<<<< HEAD
-#define H5O_SHARED_POST_COPY_FILE H5O_sdspace_shared_post_copy_file
-#undef H5O_SHARED_POST_COPY_FILE_REAL
-#undef H5O_SHARED_POST_COPY_FILE_UPD
-#define H5O_SHARED_DEBUG      H5O_sdspace_shared_debug
-=======
 #define H5O_SHARED_POST_COPY_FILE H5O__sdspace_shared_post_copy_file
 #undef H5O_SHARED_POST_COPY_FILE_REAL
 #undef H5O_SHARED_POST_COPY_FILE_UPD
 #define H5O_SHARED_DEBUG      H5O__sdspace_shared_debug
->>>>>>> 18bbd3f0
 #define H5O_SHARED_DEBUG_REAL H5O__sdspace_debug
 #include "H5Oshared.h" /* Shared Object Header Message Callbacks */
 
@@ -87,25 +61,6 @@
     H5O_SDSPACE_ID,                            /* message id number		    	*/
     "dataspace",                               /* message name for debugging	   	*/
     sizeof(H5S_extent_t),                      /* native message size		    	*/
-<<<<<<< HEAD
-    H5O_SHARE_IS_SHARABLE | H5O_SHARE_IN_OHDR, /* messages are sharable?       */
-    H5O_sdspace_shared_decode,                 /* decode message			*/
-    H5O_sdspace_shared_encode,                 /* encode message			*/
-    H5O_sdspace_copy,                          /* copy the native value		*/
-    H5O_sdspace_shared_size,                   /* size of symbol table entry	    	*/
-    H5O__sdspace_reset,                        /* default reset method		    	*/
-    H5O__sdspace_free,                         /* free method				*/
-    H5O__sdspace_shared_delete,                /* file delete method		*/
-    H5O__sdspace_shared_link,                  /* link method			*/
-    NULL,                                      /* set share method		*/
-    NULL,                                      /*can share method		*/
-    H5O_sdspace_pre_copy_file,                 /* pre copy native value to file */
-    H5O__sdspace_shared_copy_file,             /* copy native value to file    */
-    H5O_sdspace_shared_post_copy_file,         /* post copy native value to file    */
-    NULL,                                      /* get creation index		*/
-    NULL,                                      /* set creation index		*/
-    H5O_sdspace_shared_debug                   /* debug the message		    	*/
-=======
     H5O_SHARE_IS_SHARABLE | H5O_SHARE_IN_OHDR, /* messages are sharable? */
     H5O__sdspace_shared_decode,                /* decode message			*/
     H5O__sdspace_shared_encode,                /* encode message			*/
@@ -123,7 +78,6 @@
     NULL,                                      /* get creation index		        */
     NULL,                                      /* set creation index		        */
     H5O__sdspace_shared_debug                  /* debug the message		    	*/
->>>>>>> 18bbd3f0
 }};
 
 /* Declare external the free list for H5S_extent_t's */
@@ -152,14 +106,6 @@
 --------------------------------------------------------------------------*/
 static void *
 H5O__sdspace_decode(H5F_t *f, H5O_t H5_ATTR_UNUSED *open_oh, unsigned H5_ATTR_UNUSED mesg_flags,
-<<<<<<< HEAD
-                    unsigned H5_ATTR_UNUSED *ioflags, size_t H5_ATTR_UNUSED p_size, const uint8_t *p)
-{
-    H5S_extent_t *sdim = NULL; /* New extent dimensionality structure */
-    unsigned      flags, version;
-    unsigned      i;                /* Local counting variable */
-    void *        ret_value = NULL; /* Return value */
-=======
                     unsigned H5_ATTR_UNUSED *ioflags, size_t p_size, const uint8_t *p)
 {
     H5S_extent_t * sdim = NULL; /* New extent dimensionality structure */
@@ -167,7 +113,6 @@
     unsigned       i;                          /* Local counting variable */
     const uint8_t *p_end     = p + p_size - 1; /* End of the p buffer */
     void *         ret_value = NULL;           /* Return value */
->>>>>>> 18bbd3f0
 
     FUNC_ENTER_STATIC
 
@@ -194,11 +139,7 @@
     flags = *p++;
 
     /* Get or determine the type of the extent */
-<<<<<<< HEAD
-    if (version >= H5O_SDSPACE_VERSION_2)
-=======
     if (version >= H5O_SDSPACE_VERSION_2) {
->>>>>>> 18bbd3f0
         sdim->type = (H5S_class_t)*p++;
         if (sdim->type != H5S_SIMPLE && sdim->rank > 0)
             HGOTO_ERROR(H5E_OHDR, H5E_BADVALUE, NULL, "invalid rank for scalar or NULL dataspace")
@@ -221,8 +162,6 @@
 
     /* Decode dimension sizes */
     if (sdim->rank > 0) {
-<<<<<<< HEAD
-=======
         /* Ensure that rank doesn't cause reading passed buffer's end,
            due to possible data corruption */
         uint8_t sizeof_size = H5F_SIZEOF_SIZE(f);
@@ -230,7 +169,6 @@
             HGOTO_ERROR(H5E_OHDR, H5E_OVERFLOW, NULL, "rank might cause reading passed buffer's end")
         }
 
->>>>>>> 18bbd3f0
         if (NULL == (sdim->size = (hsize_t *)H5FL_ARR_MALLOC(hsize_t, (size_t)sdim->rank)))
             HGOTO_ERROR(H5E_RESOURCE, H5E_NOSPACE, NULL, "memory allocation failed")
 
@@ -240,14 +178,11 @@
         if (flags & H5S_VALID_MAX) {
             if (NULL == (sdim->max = (hsize_t *)H5FL_ARR_MALLOC(hsize_t, (size_t)sdim->rank)))
                 HGOTO_ERROR(H5E_RESOURCE, H5E_NOSPACE, NULL, "memory allocation failed")
-<<<<<<< HEAD
-=======
 
             /* Ensure that rank doesn't cause reading passed buffer's end */
             if (p + (sizeof_size * sdim->rank - 1) > p_end)
                 HGOTO_ERROR(H5E_OHDR, H5E_OVERFLOW, NULL, "rank might cause reading passed buffer's end")
 
->>>>>>> 18bbd3f0
             for (i = 0; i < sdim->rank; i++)
                 H5F_DECODE_LENGTH(f, p, sdim->max[i]);
         } /* end if */
@@ -279,11 +214,7 @@
  PURPOSE
     Encode a simple dimensionality message
  USAGE
-<<<<<<< HEAD
-    herr_t H5O_sdspace_encode(f, raw_size, p, mesg)
-=======
     herr_t H5O__sdspace_encode(f, raw_size, p, mesg)
->>>>>>> 18bbd3f0
         H5F_t *f;	        IN: pointer to the HDF5 file struct
         size_t raw_size;	IN: size of the raw information buffer
         const uint8 *p;		IN: the raw information buffer
@@ -294,22 +225,6 @@
         This function encodes the native memory form of the simple
     dimensionality message in the "raw" disk form.
 
-<<<<<<< HEAD
- MODIFICATIONS
-        Robb Matzke, 1998-04-09
-        The current and maximum dimensions are now H5F_SIZEOF_SIZET bytes
-        instead of just four bytes.
-
-        Robb Matzke, 1998-07-20
-        Added a version number and reformatted the message for aligment.
-
-        Raymond Lu
-        April 8, 2004
-        Added the type of dataspace into this header message using a reserved
-        byte.
-
-=======
->>>>>>> 18bbd3f0
 --------------------------------------------------------------------------*/
 static herr_t
 H5O__sdspace_encode(H5F_t *f, uint8_t *p, const void *_mesg)
@@ -349,15 +264,6 @@
         *p++ = 0; /*reserved*/
     }             /* end else */
 
-<<<<<<< HEAD
-    /* Current & maximum dimensions */
-    if (sdim->rank > 0) {
-        for (u = 0; u < sdim->rank; u++)
-            H5F_ENCODE_LENGTH(f, p, sdim->size[u]);
-        if (flags & H5S_VALID_MAX) {
-            for (u = 0; u < sdim->rank; u++)
-                H5F_ENCODE_LENGTH(f, p, sdim->max[u]);
-=======
     /* Encode dataspace dimensions for simple dataspaces */
     if (H5S_SIMPLE == sdim->type) {
         /* Encode current & maximum dimensions */
@@ -367,7 +273,6 @@
             if (flags & H5S_VALID_MAX)
                 for (u = 0; u < sdim->rank; u++)
                     H5F_ENCODE_LENGTH(f, p, sdim->max[u]);
->>>>>>> 18bbd3f0
         } /* end if */
     }     /* end if */
 
@@ -380,11 +285,7 @@
  PURPOSE
     Copies a message from MESG to DEST, allocating DEST if necessary.
  USAGE
-<<<<<<< HEAD
-    void *H5O_sdspace_copy(_mesg, _dest)
-=======
     void *H5O__sdspace_copy(_mesg, _dest)
->>>>>>> 18bbd3f0
         const void *_mesg;	IN: Pointer to the source extent dimensionality struct
         const void *_dest;	IN: Pointer to the destination extent dimensionality struct
  RETURNS
@@ -428,11 +329,7 @@
  PURPOSE
     Return the raw message size in bytes
  USAGE
-<<<<<<< HEAD
-    void *H5O_sdspace_size(f, mesg)
-=======
     void *H5O__sdspace_size(f, mesg)
->>>>>>> 18bbd3f0
         H5F_t *f;	  IN: pointer to the HDF5 file struct
         const void *mesg;	IN: Pointer to the source extent dimensionality struct
  RETURNS
@@ -442,13 +339,6 @@
     success.  (Not counting the message type or size fields, only the data
     portion of the message).  It doesn't take into account alignment.
 
-<<<<<<< HEAD
- MODIFICATIONS
-        Robb Matzke, 1998-04-09
-        The current and maximum dimensions are now H5F_SIZEOF_SIZET bytes
-        instead of just four bytes.
-=======
->>>>>>> 18bbd3f0
 --------------------------------------------------------------------------*/
 static size_t
 H5O__sdspace_size(const H5F_t *f, const void *_mesg)
@@ -539,13 +429,8 @@
  *-------------------------------------------------------------------------
  */
 static herr_t
-<<<<<<< HEAD
-H5O_sdspace_pre_copy_file(H5F_t H5_ATTR_UNUSED *file_src, const void *mesg_src,
-                          hbool_t H5_ATTR_UNUSED *deleted, const H5O_copy_t *cpy_info, void *_udata)
-=======
 H5O__sdspace_pre_copy_file(H5F_t H5_ATTR_UNUSED *file_src, const void *mesg_src,
                            hbool_t H5_ATTR_UNUSED *deleted, const H5O_copy_t *cpy_info, void *_udata)
->>>>>>> 18bbd3f0
 {
     const H5S_extent_t *src_space_extent = (const H5S_extent_t *)mesg_src; /* Source dataspace extent */
     H5D_copy_file_ud_t *udata            = (H5D_copy_file_ud_t *)_udata;   /* Dataset copying user data */
@@ -623,11 +508,7 @@
 
         HDfprintf(stream, "%*s%-*s {", indent, "", fwidth, "Dim Size:");
         for (u = 0; u < sdim->rank; u++)
-<<<<<<< HEAD
-            HDfprintf(stream, "%s%Hu", u ? ", " : "", sdim->size[u]);
-=======
             HDfprintf(stream, "%s%" PRIuHSIZE, u ? ", " : "", sdim->size[u]);
->>>>>>> 18bbd3f0
         HDfprintf(stream, "}\n");
 
         HDfprintf(stream, "%*s%-*s ", indent, "", fwidth, "Dim Max:");
@@ -637,11 +518,7 @@
                 if (H5S_UNLIMITED == sdim->max[u])
                     HDfprintf(stream, "%sUNLIM", u ? ", " : "");
                 else
-<<<<<<< HEAD
-                    HDfprintf(stream, "%s%Hu", u ? ", " : "", sdim->max[u]);
-=======
                     HDfprintf(stream, "%s%" PRIuHSIZE, u ? ", " : "", sdim->max[u]);
->>>>>>> 18bbd3f0
             } /* end for */
             HDfprintf(stream, "}\n");
         } /* end if */
