/* * * * * * * * * * * * * * * * * * * * * * * * * * * * * * * * * * * * * * *
 * Copyright by The HDF Group.                                               *
 * Copyright by the Board of Trustees of the University of Illinois.         *
 * All rights reserved.                                                      *
 *                                                                           *
 * This file is part of HDF5.  The full HDF5 copyright notice, including     *
 * terms governing use, modification, and redistribution, is contained in    *
 * the COPYING file, which can be found at the root of the source code       *
 * distribution tree, or in https://www.hdfgroup.org/licenses.               *
 * If you do not have access to either file, you may request a copy from     *
 * help@hdfgroup.org.                                                        *
 * * * * * * * * * * * * * * * * * * * * * * * * * * * * * * * * * * * * * * */

/****************/
/* Module Setup */
/****************/

#include "H5Lmodule.h" /* This source code file is part of the H5L module */

/***********/
/* Headers */
/***********/
#include "H5private.h"          /* Generic Functions                        */
#include "H5ACprivate.h"        /* Metadata cache                           */
#include "H5CXprivate.h"        /* API Contexts                             */
#include "H5Dprivate.h"         /* Datasets                                 */
#include "H5Eprivate.h"         /* Error handling                           */
#include "H5Fprivate.h"         /* File access                              */
#include "H5Gprivate.h"         /* Groups                                   */
#include "H5Iprivate.h"         /* IDs                                      */
#include "H5Lpkg.h"             /* Links                                    */
#include "H5MMprivate.h"        /* Memory management                        */
#include "H5Oprivate.h"         /* File objects                             */
#include "H5Pprivate.h"         /* Property lists                           */
#include "H5VLprivate.h"        /* Virtual Object Layer                     */
#include "H5VLnative_private.h" /* Native VOL                               */

/****************/
/* Local Macros */
/****************/

#define H5L_MIN_TABLE_SIZE 32 /* Minimum size of the user-defined link type table if it is allocated */

/******************/
/* Local Typedefs */
/******************/

/* User data for path traversal routine for getting link info by name */
typedef struct {
    H5L_info2_t *linfo; /* Buffer to return to user */
} H5L_trav_gi_t;

/* User data for path traversal callback to creating a link */
typedef struct {
    H5F_t *           file;      /* Pointer to the file */
    H5P_genplist_t *  lc_plist;  /* Link creation property list */
    H5G_name_t *      path;      /* Path to object being linked */
    H5O_obj_create_t *ocrt_info; /* Pointer to object creation info */
    H5O_link_t *      lnk;       /* Pointer to link information to insert */
} H5L_trav_cr_t;

/* User data for path traversal routine for moving and renaming a link */
typedef struct {
    const char *     dst_name;         /* Destination name for moving object */
    H5T_cset_t       cset;             /* Char set for new name */
    const H5G_loc_t *dst_loc;          /* Destination location for moving object */
    unsigned         dst_target_flags; /* Target flags for destination object */
    hbool_t          copy;             /* TRUE if this is a copy operation */
    size_t           orig_nlinks; /* The original value for the # of soft / UD links that can be traversed */
} H5L_trav_mv_t;

/* User data for path traversal routine for moving and renaming an object */
typedef struct {
    H5F_t *     file; /* Pointer to the file */
    H5O_link_t *lnk;  /* Pointer to link information to insert */
    hbool_t     copy; /* TRUE if this is a copy operation */
} H5L_trav_mv2_t;

/* User data for path traversal routine for checking if a link exists */
typedef struct {
    /* Down */
    char *sep; /* Pointer to next separator in the string */

    /* Up */
    hbool_t exists; /* Whether the link exists or not */
} H5L_trav_le_t;

/* User data for path traversal routine for getting link value */
typedef struct {
    size_t size; /* Size of user buffer */
    void * buf;  /* User buffer */
} H5L_trav_gv_t;

/********************/
/* Local Prototypes */
/********************/

<<<<<<< HEAD
static int    H5L_find_class_idx(H5L_type_t id);
=======
static int    H5L__find_class_idx(H5L_type_t id);
>>>>>>> 18bbd3f0
static herr_t H5L__link_cb(H5G_loc_t *grp_loc /*in*/, const char *name, const H5O_link_t *lnk,
                           H5G_loc_t *obj_loc, void *_udata /*in,out*/, H5G_own_loc_t *own_loc /*out*/);
static herr_t H5L__create_real(const H5G_loc_t *link_loc, const char *link_name, H5G_name_t *obj_path,
                               H5F_t *obj_file, H5O_link_t *lnk, H5O_obj_create_t *ocrt_info, hid_t lcpl_id);
static herr_t H5L__get_val_real(const H5O_link_t *lnk, void *buf, size_t size);
static herr_t H5L__get_val_cb(H5G_loc_t *grp_loc /*in*/, const char *name, const H5O_link_t *lnk,
                              H5G_loc_t *obj_loc, void *_udata /*in,out*/, H5G_own_loc_t *own_loc /*out*/);
static herr_t H5L__get_val_by_idx_cb(H5G_loc_t *grp_loc /*in*/, const char *name, const H5O_link_t *lnk,
                                     H5G_loc_t *obj_loc, void *_udata /*in,out*/,
                                     H5G_own_loc_t *own_loc /*out*/);
static herr_t H5L__delete_cb(H5G_loc_t *grp_loc /*in*/, const char *name, const H5O_link_t *lnk,
                             H5G_loc_t *obj_loc, void *_udata /*in,out*/, H5G_own_loc_t *own_loc /*out*/);
static herr_t H5L__delete_by_idx_cb(H5G_loc_t *grp_loc /*in*/, const char *name, const H5O_link_t *lnk,
                                    H5G_loc_t *obj_loc, void *_udata /*in,out*/,
                                    H5G_own_loc_t *own_loc /*out*/);
static herr_t H5L__move_cb(H5G_loc_t *grp_loc /*in*/, const char *name, const H5O_link_t *lnk,
                           H5G_loc_t *obj_loc, void *_udata /*in,out*/, H5G_own_loc_t *own_loc /*out*/);
static herr_t H5L__move_dest_cb(H5G_loc_t *grp_loc /*in*/, const char *name, const H5O_link_t *lnk,
                                H5G_loc_t *obj_loc, void *_udata /*in,out*/, H5G_own_loc_t *own_loc /*out*/);
static herr_t H5L__exists_final_cb(H5G_loc_t *grp_loc /*in*/, const char *name, const H5O_link_t *lnk,
                                   H5G_loc_t *obj_loc, void *_udata /*in,out*/,
                                   H5G_own_loc_t *own_loc /*out*/);
static herr_t H5L__exists_inter_cb(H5G_loc_t *grp_loc /*in*/, const char *name, const H5O_link_t *lnk,
                                   H5G_loc_t *obj_loc, void *_udata /*in,out*/,
                                   H5G_own_loc_t *own_loc /*out*/);
static herr_t H5L__get_info_cb(H5G_loc_t *grp_loc /*in*/, const char *name, const H5O_link_t *lnk,
                               H5G_loc_t *obj_loc, void *_udata /*in,out*/, H5G_own_loc_t *own_loc /*out*/);
static herr_t H5L__get_info_by_idx_cb(H5G_loc_t *grp_loc /*in*/, const char *name, const H5O_link_t *lnk,
                                      H5G_loc_t *obj_loc, void *_udata /*in,out*/,
                                      H5G_own_loc_t *own_loc /*out*/);
static herr_t H5L__get_name_by_idx_cb(H5G_loc_t *grp_loc /*in*/, const char *name, const H5O_link_t *lnk,
                                      H5G_loc_t *obj_loc, void *_udata /*in,out*/,
                                      H5G_own_loc_t *own_loc /*out*/);

/*********************/
/* Package Variables */
/*********************/

/* Package initialization variable */
hbool_t H5_PKG_INIT_VAR = FALSE;

/*****************************/
/* Library Private Variables */
/*****************************/

/*******************/
/* Local Variables */
/*******************/

/* Information about user-defined links */
static size_t       H5L_table_alloc_g = 0;
static size_t       H5L_table_used_g  = 0;
static H5L_class_t *H5L_table_g       = NULL;

/*-------------------------------------------------------------------------
 * Function:    H5L_init
 *
 * Purpose:     Initialize the interface from some other package.
 *
 * Return:      Success:    non-negative
 *
 *              Failure:    negative
 *
 * Programmer:  James Laird
 *              Thursday, July 13, 2006
 *
 *-------------------------------------------------------------------------
 */
herr_t
H5L_init(void)
{
    herr_t ret_value = SUCCEED; /* Return value */

    FUNC_ENTER_NOAPI(FAIL)
    /* FUNC_ENTER() does all the work */

done:
    FUNC_LEAVE_NOAPI(ret_value)
} /* end H5L_init() */

/*-------------------------------------------------------------------------
 * Function:    H5L__init_package
 *
 * Purpose:     Initialize information specific to H5L interface.
 *
 * Return:      Non-negative on success/Negative on failure
 *
 * Programmer:  James Laird
 *              Tuesday, January 24, 2006
 *
 *-------------------------------------------------------------------------
 */
herr_t
H5L__init_package(void)
{
    herr_t ret_value = SUCCEED; /* Return value */

    FUNC_ENTER_PACKAGE

    /* Initialize user-defined link classes */
    if (H5L_register_external() < 0)
        HGOTO_ERROR(H5E_LINK, H5E_NOTREGISTERED, FAIL, "unable to register external link class")

done:
    FUNC_LEAVE_NOAPI(ret_value)
} /* end H5L_init_package() */

/*-------------------------------------------------------------------------
 * Function:    H5L_term_package
 *
 * Purpose:     Terminate any resources allocated in H5L__init_package.
 *
 * Return:      Non-negative on success/Negative on failure
 *
 * Programmer:  James Laird
 *              Tuesday, January 24, 2006
 *
 *-------------------------------------------------------------------------
 */
int
H5L_term_package(void)
{
    int n = 0;

    FUNC_ENTER_NOAPI_NOINIT_NOERR

    if (H5_PKG_INIT_VAR) {
        /* Free the table of link types */
        if (H5L_table_g) {
            H5L_table_g      = (H5L_class_t *)H5MM_xfree(H5L_table_g);
            H5L_table_used_g = H5L_table_alloc_g = 0;
            n++;
        } /* end if */

        /* Mark the interface as uninitialized */
        if (0 == n)
            H5_PKG_INIT_VAR = FALSE;
    } /* end if */

    FUNC_LEAVE_NOAPI(n)
} /* H5L_term_package() */

/*-------------------------------------------------------------------------
 * Function:    H5Lmove
 *
 * Purpose:     Renames an object within an HDF5 file and moves it to a new
 *              group.  The original name SRC is unlinked from the group graph
 *              and then inserted with the new name DST (which can specify a
 *              new path for the object) as an atomic operation. The names
 *              are interpreted relative to SRC_LOC_ID and DST_LOC_ID,
 *              which are either file IDs or group ID.
 *
 * Return:      Non-negative on success/Negative on failure
 *
 * Programmer:  James Laird
 *              Wednesday, March 29, 2006
 *
 *-------------------------------------------------------------------------
 */
herr_t
H5Lmove(hid_t src_loc_id, const char *src_name, hid_t dst_loc_id, const char *dst_name, hid_t lcpl_id,
        hid_t lapl_id)
{
    H5VL_object_t *   vol_obj1 = NULL; /* Object of src_id */
    H5VL_loc_params_t loc_params1;
    H5VL_object_t *   vol_obj2 = NULL; /* Object of dst_id */
    H5VL_loc_params_t loc_params2;
    H5VL_object_t     tmp_vol_obj;         /* Temporary object */
    herr_t            ret_value = SUCCEED; /* Return value */

    FUNC_ENTER_API(FAIL)
    H5TRACE6("e", "i*si*sii", src_loc_id, src_name, dst_loc_id, dst_name, lcpl_id, lapl_id);

    /* Check arguments */
    if (src_loc_id == H5L_SAME_LOC && dst_loc_id == H5L_SAME_LOC)
        HGOTO_ERROR(H5E_ARGS, H5E_BADVALUE, FAIL, "source and destination should not both be H5L_SAME_LOC")
    if (!src_name || !*src_name)
        HGOTO_ERROR(H5E_ARGS, H5E_BADVALUE, FAIL, "no current name specified")
    if (!dst_name || !*dst_name)
        HGOTO_ERROR(H5E_ARGS, H5E_BADVALUE, FAIL, "no destination name specified")
    if (lcpl_id != H5P_DEFAULT && (TRUE != H5P_isa_class(lcpl_id, H5P_LINK_CREATE)))
        HGOTO_ERROR(H5E_ARGS, H5E_BADTYPE, FAIL, "not a link creation property list")

    /* Check the link create property list */
    if (H5P_DEFAULT == lcpl_id)
        lcpl_id = H5P_LINK_CREATE_DEFAULT;

    /* Set the LCPL for the API context */
    H5CX_set_lcpl(lcpl_id);

    /* Verify access property list and set up collective metadata if appropriate */
    if (H5CX_set_apl(&lapl_id, H5P_CLS_LACC, ((src_loc_id != H5L_SAME_LOC) ? src_loc_id : dst_loc_id), TRUE) <
        0)
        HGOTO_ERROR(H5E_LINK, H5E_CANTSET, FAIL, "can't set access property list info")

<<<<<<< HEAD
    /* Set location paramter for source object */
=======
    /* Set location parameter for source object */
>>>>>>> 18bbd3f0
    loc_params1.type                         = H5VL_OBJECT_BY_NAME;
    loc_params1.loc_data.loc_by_name.name    = src_name;
    loc_params1.loc_data.loc_by_name.lapl_id = lapl_id;
    loc_params1.obj_type                     = H5I_get_type(src_loc_id);

<<<<<<< HEAD
    /* Set location paramter for destination object */
=======
    /* Set location parameter for destination object */
>>>>>>> 18bbd3f0
    loc_params2.type                         = H5VL_OBJECT_BY_NAME;
    loc_params2.loc_data.loc_by_name.name    = dst_name;
    loc_params2.loc_data.loc_by_name.lapl_id = lapl_id;
    loc_params2.obj_type                     = H5I_get_type(dst_loc_id);

    if (H5L_SAME_LOC != src_loc_id)
        /* Get the location object */
        if (NULL == (vol_obj1 = (H5VL_object_t *)H5I_object(src_loc_id)))
            HGOTO_ERROR(H5E_ARGS, H5E_BADTYPE, FAIL, "invalid location identifier")
    if (H5L_SAME_LOC != dst_loc_id)
        /* Get the location object */
        if (NULL == (vol_obj2 = (H5VL_object_t *)H5I_object(dst_loc_id)))
            HGOTO_ERROR(H5E_ARGS, H5E_BADTYPE, FAIL, "invalid location identifier")

    /* Make sure that the VOL connectors are the same */
    if (vol_obj1 && vol_obj2)
        if (vol_obj1->connector->cls->value != vol_obj2->connector->cls->value)
            HGOTO_ERROR(H5E_ARGS, H5E_BADTYPE, FAIL,
                        "Objects are accessed through different VOL connectors and can't be linked")

    /* Construct a temporary source VOL object */
    tmp_vol_obj.data      = (vol_obj1 ? vol_obj1->data : NULL);
    tmp_vol_obj.connector = (vol_obj1 ? vol_obj1->connector : vol_obj2->connector);

    /* Move the link */
    if (H5VL_link_move(&tmp_vol_obj, &loc_params1, vol_obj2, &loc_params2, lcpl_id, lapl_id,
                       H5P_DATASET_XFER_DEFAULT, H5_REQUEST_NULL) < 0)
        HGOTO_ERROR(H5E_LINK, H5E_CANTMOVE, FAIL, "unable to move link")

done:
    FUNC_LEAVE_API(ret_value)
} /* end H5Lmove() */

/*-------------------------------------------------------------------------
 * Function:    H5Lcopy
 *
 * Purpose:     Creates an identical copy of a link with the same creation
 *              time and target.  The new link can have a different name
 *              and be in a different location than the original.
 *
 * Return:      Non-negative on success/Negative on failure
 *
 * Programmer:  James Laird
 *              Wednesday, March 29, 2006
 *
 *-------------------------------------------------------------------------
 */
herr_t
H5Lcopy(hid_t src_loc_id, const char *src_name, hid_t dst_loc_id, const char *dst_name, hid_t lcpl_id,
        hid_t lapl_id)
{
    H5VL_object_t *   vol_obj1 = NULL; /* Object of src_id */
    H5VL_loc_params_t loc_params1;
    H5VL_object_t *   vol_obj2 = NULL; /* Object of dst_id */
    H5VL_loc_params_t loc_params2;
    H5VL_object_t     tmp_vol_obj;         /* Temporary object */
    herr_t            ret_value = SUCCEED; /* Return value */

    FUNC_ENTER_API(FAIL)
    H5TRACE6("e", "i*si*sii", src_loc_id, src_name, dst_loc_id, dst_name, lcpl_id, lapl_id);

    /* Check arguments */
    if (src_loc_id == H5L_SAME_LOC && dst_loc_id == H5L_SAME_LOC)
        HGOTO_ERROR(H5E_ARGS, H5E_BADVALUE, FAIL, "source and destination should not both be H5L_SAME_LOC")
    if (!src_name || !*src_name)
        HGOTO_ERROR(H5E_ARGS, H5E_BADVALUE, FAIL, "no current name specified")
    if (!dst_name || !*dst_name)
        HGOTO_ERROR(H5E_ARGS, H5E_BADVALUE, FAIL, "no destination name specified")
    if (lcpl_id != H5P_DEFAULT && (TRUE != H5P_isa_class(lcpl_id, H5P_LINK_CREATE)))
        HGOTO_ERROR(H5E_ARGS, H5E_BADTYPE, FAIL, "not a link creation property list")

    /* Check the link create property list */
    if (H5P_DEFAULT == lcpl_id)
        lcpl_id = H5P_LINK_CREATE_DEFAULT;

    /* Set the LCPL for the API context */
    H5CX_set_lcpl(lcpl_id);

    /* Verify access property list and set up collective metadata if appropriate */
    if (H5CX_set_apl(&lapl_id, H5P_CLS_LACC, ((src_loc_id != H5L_SAME_LOC) ? src_loc_id : dst_loc_id), TRUE) <
        0)
        HGOTO_ERROR(H5E_LINK, H5E_CANTSET, FAIL, "can't set access property list info")

<<<<<<< HEAD
    /* Set location paramter for source object */
=======
    /* Set location parameter for source object */
>>>>>>> 18bbd3f0
    loc_params1.type                         = H5VL_OBJECT_BY_NAME;
    loc_params1.loc_data.loc_by_name.name    = src_name;
    loc_params1.loc_data.loc_by_name.lapl_id = lapl_id;
    loc_params1.obj_type                     = H5I_get_type(src_loc_id);

<<<<<<< HEAD
    /* Set location paramter for destination object */
=======
    /* Set location parameter for destination object */
>>>>>>> 18bbd3f0
    loc_params2.type                         = H5VL_OBJECT_BY_NAME;
    loc_params2.loc_data.loc_by_name.name    = dst_name;
    loc_params2.loc_data.loc_by_name.lapl_id = lapl_id;
    loc_params2.obj_type                     = H5I_get_type(dst_loc_id);

    if (H5L_SAME_LOC != src_loc_id)
        /* Get the location object */
        if (NULL == (vol_obj1 = (H5VL_object_t *)H5I_object(src_loc_id)))
            HGOTO_ERROR(H5E_ARGS, H5E_BADTYPE, FAIL, "invalid location identifier")
    if (H5L_SAME_LOC != dst_loc_id)
        /* Get the location object */
        if (NULL == (vol_obj2 = (H5VL_object_t *)H5I_object(dst_loc_id)))
            HGOTO_ERROR(H5E_ARGS, H5E_BADTYPE, FAIL, "invalid location identifier")

    /* Make sure that the VOL connectors are the same */
    if (vol_obj1 && vol_obj2)
        if (vol_obj1->connector->cls->value != vol_obj2->connector->cls->value)
            HGOTO_ERROR(H5E_ARGS, H5E_BADTYPE, FAIL,
                        "Objects are accessed through different VOL connectors and can't be linked")

    /* Construct a temporary source VOL object */
    tmp_vol_obj.data      = (vol_obj1 ? vol_obj1->data : NULL);
    tmp_vol_obj.connector = (vol_obj1 ? vol_obj1->connector : vol_obj2->connector);

    /* Copy the link */
    if (H5VL_link_copy(&tmp_vol_obj, &loc_params1, vol_obj2, &loc_params2, lcpl_id, lapl_id,
                       H5P_DATASET_XFER_DEFAULT, H5_REQUEST_NULL) < 0)
        HGOTO_ERROR(H5E_LINK, H5E_CANTMOVE, FAIL, "unable to copy link")

done:
    FUNC_LEAVE_API(ret_value)
} /* end H5Lcopy() */

/*-------------------------------------------------------------------------
 * Function:    H5Lcreate_soft
 *
 * Purpose:     Creates a soft link from LINK_NAME to LINK_TARGET.
 *
 *              LINK_TARGET can be anything and is interpreted at lookup
 *              time relative to the group which contains the final component
 *              of LINK_NAME.  For instance, if LINK_TARGET is `./foo' and
 *              LINK_NAME is `./x/y/bar' and a request is made for `./x/y/bar'
 *              then the actual object looked up is `./x/y/./foo'.
 *
 * Return:      Non-negative on success/Negative on failure
 *
 * Programmer:  Robb Matzke
 *              Monday, April  6, 1998
 *
 *-------------------------------------------------------------------------
 */
herr_t
H5Lcreate_soft(const char *link_target, hid_t link_loc_id, const char *link_name, hid_t lcpl_id,
               hid_t lapl_id)
{
    H5VL_object_t *   vol_obj = NULL; /* object of loc_id */
    H5VL_loc_params_t loc_params;
    herr_t            ret_value = SUCCEED; /* Return value */

    FUNC_ENTER_API(FAIL)
    H5TRACE5("e", "*si*sii", link_target, link_loc_id, link_name, lcpl_id, lapl_id);

    /* Check arguments */
    if (link_loc_id == H5L_SAME_LOC)
        HGOTO_ERROR(H5E_ARGS, H5E_BADVALUE, FAIL, "link location id should not be H5L_SAME_LOC")
    if (!link_target)
        HGOTO_ERROR(H5E_ARGS, H5E_BADVALUE, FAIL, "link_target parameter cannot be NULL")
    if (!*link_target)
        HGOTO_ERROR(H5E_ARGS, H5E_BADVALUE, FAIL, "link_target parameter cannot be an empty string")
    if (!link_name)
        HGOTO_ERROR(H5E_ARGS, H5E_BADVALUE, FAIL, "link_name parameter cannot be NULL")
    if (!*link_name)
        HGOTO_ERROR(H5E_ARGS, H5E_BADVALUE, FAIL, "link_name parameter cannot be an empty string")
    if (lcpl_id != H5P_DEFAULT && (TRUE != H5P_isa_class(lcpl_id, H5P_LINK_CREATE)))
        HGOTO_ERROR(H5E_ARGS, H5E_BADTYPE, FAIL, "not a link creation property list")

    /* Get the link creation property list */
    if (H5P_DEFAULT == lcpl_id)
        lcpl_id = H5P_LINK_CREATE_DEFAULT;

    /* Set the LCPL for the API context */
    H5CX_set_lcpl(lcpl_id);

    /* Verify access property list and set up collective metadata if appropriate */
    if (H5CX_set_apl(&lapl_id, H5P_CLS_LACC, link_loc_id, TRUE) < 0)
        HGOTO_ERROR(H5E_LINK, H5E_CANTSET, FAIL, "can't set access property list info")

    /* Set location fields */
    loc_params.type                         = H5VL_OBJECT_BY_NAME;
    loc_params.loc_data.loc_by_name.name    = link_name;
    loc_params.loc_data.loc_by_name.lapl_id = lapl_id;
    loc_params.obj_type                     = H5I_get_type(link_loc_id);

    /* get the location object */
    if (NULL == (vol_obj = (H5VL_object_t *)H5VL_vol_object(link_loc_id)))
        HGOTO_ERROR(H5E_ARGS, H5E_BADTYPE, FAIL, "invalid location identifier")

    /* Create the link */
    if (H5VL_link_create(H5VL_LINK_CREATE_SOFT, vol_obj, &loc_params, lcpl_id, lapl_id,
                         H5P_DATASET_XFER_DEFAULT, H5_REQUEST_NULL, link_target) < 0)
        HGOTO_ERROR(H5E_LINK, H5E_CANTCREATE, FAIL, "unable to create soft link")

done:
    FUNC_LEAVE_API(ret_value)
} /* end H5Lcreate_soft() */

/*-------------------------------------------------------------------------
 * Function:    H5Lcreate_hard
 *
 * Purpose:     Creates a hard link from NEW_NAME to CUR_NAME.
 *
 *              CUR_NAME must name an existing object.  CUR_NAME and
 *              NEW_NAME are interpreted relative to CUR_LOC_ID and
 *              NEW_LOC_ID, which are either file IDs or group IDs.
 *
 * Return:      Non-negative on success/Negative on failure
 *
 * Programmer:  Robb Matzke
 *              Monday, April  6, 1998
 *
 *-------------------------------------------------------------------------
 */
herr_t
H5Lcreate_hard(hid_t cur_loc_id, const char *cur_name, hid_t new_loc_id, const char *new_name, hid_t lcpl_id,
               hid_t lapl_id)
{
    H5VL_object_t *   vol_obj1 = NULL; /* Object of cur_loc_id */
    H5VL_object_t *   vol_obj2 = NULL; /* Object of new_loc_id */
    H5VL_object_t     tmp_vol_obj;     /* Temporary object */
    H5VL_loc_params_t loc_params1;
    H5VL_loc_params_t loc_params2;
    herr_t            ret_value = SUCCEED; /* Return value */

    FUNC_ENTER_API(FAIL)
    H5TRACE6("e", "i*si*sii", cur_loc_id, cur_name, new_loc_id, new_name, lcpl_id, lapl_id);

    /* Check arguments */
    if (cur_loc_id == H5L_SAME_LOC && new_loc_id == H5L_SAME_LOC)
        HGOTO_ERROR(H5E_ARGS, H5E_BADVALUE, FAIL, "source and destination should not be both H5L_SAME_LOC")
    if (!cur_name)
        HGOTO_ERROR(H5E_ARGS, H5E_BADVALUE, FAIL, "cur_name parameter cannot be NULL")
    if (!*cur_name)
        HGOTO_ERROR(H5E_ARGS, H5E_BADVALUE, FAIL, "cur_name parameter cannot be an empty string")
    if (!new_name)
        HGOTO_ERROR(H5E_ARGS, H5E_BADVALUE, FAIL, "new_name parameter cannot be NULL")
    if (!*new_name)
        HGOTO_ERROR(H5E_ARGS, H5E_BADVALUE, FAIL, "new_name parameter cannot be an empty string")
    if (lcpl_id != H5P_DEFAULT && (TRUE != H5P_isa_class(lcpl_id, H5P_LINK_CREATE)))
        HGOTO_ERROR(H5E_ARGS, H5E_BADTYPE, FAIL, "not a link creation property list")

    /* Check the link create property list */
    if (H5P_DEFAULT == lcpl_id)
        lcpl_id = H5P_LINK_CREATE_DEFAULT;

    /* Set the LCPL for the API context */
    H5CX_set_lcpl(lcpl_id);

    /* Verify access property list and set up collective metadata if appropriate */
    if (H5CX_set_apl(&lapl_id, H5P_CLS_LACC, cur_loc_id, TRUE) < 0)
        HGOTO_ERROR(H5E_LINK, H5E_CANTSET, FAIL, "can't set access property list info")

    /* Set up current & new location structs */
    loc_params1.type                         = H5VL_OBJECT_BY_NAME;
    loc_params1.obj_type                     = H5I_get_type(cur_loc_id);
    loc_params1.loc_data.loc_by_name.name    = cur_name;
    loc_params1.loc_data.loc_by_name.lapl_id = lapl_id;

    loc_params2.type                         = H5VL_OBJECT_BY_NAME;
    loc_params2.obj_type                     = H5I_get_type(new_loc_id);
    loc_params2.loc_data.loc_by_name.name    = new_name;
    loc_params2.loc_data.loc_by_name.lapl_id = lapl_id;

    if (H5L_SAME_LOC != cur_loc_id)
        /* Get the current location object */
        if (NULL == (vol_obj1 = (H5VL_object_t *)H5VL_vol_object(cur_loc_id)))
            HGOTO_ERROR(H5E_ARGS, H5E_BADTYPE, FAIL, "invalid location identifier")
    if (H5L_SAME_LOC != new_loc_id)
        /* Get the new location object */
        if (NULL == (vol_obj2 = (H5VL_object_t *)H5VL_vol_object(new_loc_id)))
            HGOTO_ERROR(H5E_ARGS, H5E_BADTYPE, FAIL, "invalid location identifier")

    /* Make sure that the VOL connectors are the same */
    if (vol_obj1 && vol_obj2)
        if (vol_obj1->connector->cls->value != vol_obj2->connector->cls->value)
            HGOTO_ERROR(H5E_ARGS, H5E_BADTYPE, FAIL,
                        "Objects are accessed through different VOL connectors and can't be linked")

    /* Construct a temporary VOL object */
    tmp_vol_obj.data      = (vol_obj2 ? (vol_obj2->data) : NULL);
    tmp_vol_obj.connector = (vol_obj1 != NULL ? vol_obj1->connector : vol_obj2->connector);

    /* Create the link */
    if (H5VL_link_create(H5VL_LINK_CREATE_HARD, &tmp_vol_obj, &loc_params2, lcpl_id, lapl_id,
                         H5P_DATASET_XFER_DEFAULT, H5_REQUEST_NULL, (vol_obj1 ? vol_obj1->data : NULL),
                         &loc_params1) < 0)
        HGOTO_ERROR(H5E_LINK, H5E_CANTCREATE, FAIL, "unable to create hard link")

done:
    FUNC_LEAVE_API(ret_value)
} /* end H5Lcreate_hard() */

/*-------------------------------------------------------------------------
 * Function:    H5Lcreate_ud
 *
 * Purpose:     Creates a user-defined link of type LINK_TYPE named LINK_NAME
 *              with user-specified data UDATA.
 *
 *              The format of the information pointed to by UDATA is
 *              defined by the user. UDATA_SIZE holds the size of this buffer.
 *
 *              LINK_NAME is interpreted relative to LINK_LOC_ID.
 *
 *              The property list specified by LCPL_ID holds properties used
 *              to create the link.
 *
 *              The link class of the new link must already be registered
 *              with the library.
 *
 * Return:      Non-negative on success/Negative on failure
 *
 * Programmer:  James Laird
 *              Tuesday, December 13, 2005
 *
 *-------------------------------------------------------------------------
 */
herr_t
H5Lcreate_ud(hid_t link_loc_id, const char *link_name, H5L_type_t link_type, const void *udata,
             size_t udata_size, hid_t lcpl_id, hid_t lapl_id)
{
    H5VL_object_t *   vol_obj = NULL; /* Object of loc_id */
    H5VL_loc_params_t loc_params;
    herr_t            ret_value = SUCCEED; /* Return value */

    FUNC_ENTER_API(FAIL)
    H5TRACE7("e", "i*sLl*xzii", link_loc_id, link_name, link_type, udata, udata_size, lcpl_id, lapl_id);

    /* Check arguments */
    if (!link_name || !*link_name)
        HGOTO_ERROR(H5E_ARGS, H5E_BADVALUE, FAIL, "no link name specified")
    if (link_type < H5L_TYPE_UD_MIN || link_type > H5L_TYPE_MAX)
        HGOTO_ERROR(H5E_ARGS, H5E_BADVALUE, FAIL, "invalid link class")
    if (!udata && udata_size)
        HGOTO_ERROR(H5E_ARGS, H5E_BADVALUE, FAIL, "udata cannot be NULL if udata_size is non-zero")

    /* Get the link creation property list */
    if (H5P_DEFAULT == lcpl_id)
        lcpl_id = H5P_LINK_CREATE_DEFAULT;

    /* Set the LCPL for the API context */
    H5CX_set_lcpl(lcpl_id);

    /* Verify access property list and set up collective metadata if appropriate */
    if (H5CX_set_apl(&lapl_id, H5P_CLS_LACC, link_loc_id, TRUE) < 0)
        HGOTO_ERROR(H5E_LINK, H5E_CANTSET, FAIL, "can't set access property list info")

    loc_params.type                         = H5VL_OBJECT_BY_NAME;
    loc_params.loc_data.loc_by_name.name    = link_name;
    loc_params.loc_data.loc_by_name.lapl_id = lapl_id;
    loc_params.obj_type                     = H5I_get_type(link_loc_id);

    /* get the location object */
    if (NULL == (vol_obj = (H5VL_object_t *)H5I_object(link_loc_id)))
        HGOTO_ERROR(H5E_ARGS, H5E_BADTYPE, FAIL, "invalid location identifier")

    /* Create external link */
    if (H5VL_link_create(H5VL_LINK_CREATE_UD, vol_obj, &loc_params, lcpl_id, lapl_id,
                         H5P_DATASET_XFER_DEFAULT, H5_REQUEST_NULL, (int)link_type, udata, udata_size) < 0)
        HGOTO_ERROR(H5E_LINK, H5E_CANTINIT, FAIL, "unable to create link")

done:
    FUNC_LEAVE_API(ret_value)
} /* end H5Lcreate_ud() */

/*-------------------------------------------------------------------------
 * Function:    H5Ldelete
 *
 * Purpose:     Removes the specified NAME from the group graph and
 *              decrements the link count for the object to which NAME
 *              points. If the link count reaches zero then all file-space
 *              associated with the object will be reclaimed (but if the
 *              object is open, then the reclamation of the file space is
 *              delayed until all handles to the object are closed).
 *
 * Return:      Non-negative on success/Negative on failure
 *
 * Programmer:  Robb Matzke
 *              Monday, April  6, 1998
 *
 *-------------------------------------------------------------------------
 */
herr_t
H5Ldelete(hid_t loc_id, const char *name, hid_t lapl_id)
{
    H5VL_object_t *   vol_obj = NULL; /* Object of loc_id */
    H5VL_loc_params_t loc_params;
    herr_t            ret_value = SUCCEED; /* Return value */

    FUNC_ENTER_API(FAIL)
    H5TRACE3("e", "i*si", loc_id, name, lapl_id);

    /* Check arguments */
    if (!name || !*name)
        HGOTO_ERROR(H5E_ARGS, H5E_BADVALUE, FAIL, "no name")

    /* Verify access property list and set up collective metadata if appropriate */
    if (H5CX_set_apl(&lapl_id, H5P_CLS_LACC, loc_id, TRUE) < 0)
        HGOTO_ERROR(H5E_LINK, H5E_CANTSET, FAIL, "can't set access property list info")

    /* Fill in the location struct fields */
    loc_params.type                         = H5VL_OBJECT_BY_NAME;
    loc_params.obj_type                     = H5I_get_type(loc_id);
    loc_params.loc_data.loc_by_name.name    = name;
    loc_params.loc_data.loc_by_name.lapl_id = lapl_id;

    /* get the location object */
    if (NULL == (vol_obj = (H5VL_object_t *)H5I_object(loc_id)))
        HGOTO_ERROR(H5E_ARGS, H5E_BADTYPE, FAIL, "invalid location identifier")

    /* Unlink */
    if (H5VL_link_specific(vol_obj, &loc_params, H5VL_LINK_DELETE, H5P_DATASET_XFER_DEFAULT,
                           H5_REQUEST_NULL) < 0)
        HGOTO_ERROR(H5E_LINK, H5E_CANTDELETE, FAIL, "unable to delete link")

done:
    FUNC_LEAVE_API(ret_value)
} /* end H5Ldelete() */

/*-------------------------------------------------------------------------
 * Function:    H5Ldelete_by_idx
 *
 * Purpose:     Removes the specified link from the group graph and
 *              decrements the link count for the object to which it
 *              points, according to the order within an index.
 *
 *              If the link count reaches zero then all file-space
 *              associated with the object will be reclaimed (but if the
 *              object is open, then the reclamation of the file space is
 *              delayed until all handles to the object are closed).
 *
 * Return:      Non-negative on success/Negative on failure
 *
 * Programmer:  Quincey Koziol
 *              Monday, November 13, 2006
 *
 *-------------------------------------------------------------------------
 */
herr_t
H5Ldelete_by_idx(hid_t loc_id, const char *group_name, H5_index_t idx_type, H5_iter_order_t order, hsize_t n,
                 hid_t lapl_id)
{
    H5VL_object_t *   vol_obj = NULL; /* object of loc_id */
    H5VL_loc_params_t loc_params;
    herr_t            ret_value = SUCCEED; /* Return value */

    FUNC_ENTER_API(FAIL)
    H5TRACE6("e", "i*sIiIohi", loc_id, group_name, idx_type, order, n, lapl_id);

    /* Check arguments */
    if (!group_name || !*group_name)
        HGOTO_ERROR(H5E_ARGS, H5E_BADVALUE, FAIL, "no name specified")
    if (idx_type <= H5_INDEX_UNKNOWN || idx_type >= H5_INDEX_N)
        HGOTO_ERROR(H5E_ARGS, H5E_BADVALUE, FAIL, "invalid index type specified")
    if (order <= H5_ITER_UNKNOWN || order >= H5_ITER_N)
        HGOTO_ERROR(H5E_ARGS, H5E_BADVALUE, FAIL, "invalid iteration order specified")

    /* Verify access property list and set up collective metadata if appropriate */
    if (H5CX_set_apl(&lapl_id, H5P_CLS_LACC, loc_id, TRUE) < 0)
        HGOTO_ERROR(H5E_LINK, H5E_CANTSET, FAIL, "can't set access property list info")

    loc_params.type                         = H5VL_OBJECT_BY_IDX;
    loc_params.loc_data.loc_by_idx.name     = group_name;
    loc_params.loc_data.loc_by_idx.idx_type = idx_type;
    loc_params.loc_data.loc_by_idx.order    = order;
    loc_params.loc_data.loc_by_idx.n        = n;
    loc_params.loc_data.loc_by_idx.lapl_id  = lapl_id;
    loc_params.obj_type                     = H5I_get_type(loc_id);

    /* Get the location object */
    if (NULL == (vol_obj = (H5VL_object_t *)H5I_object(loc_id)))
        HGOTO_ERROR(H5E_ARGS, H5E_BADTYPE, FAIL, "invalid location identifier")

    /* Delete the link */
    if (H5VL_link_specific(vol_obj, &loc_params, H5VL_LINK_DELETE, H5P_DATASET_XFER_DEFAULT,
                           H5_REQUEST_NULL) < 0)
        HGOTO_ERROR(H5E_LINK, H5E_CANTDELETE, FAIL, "unable to delete link")

done:
    FUNC_LEAVE_API(ret_value)
} /* end H5Ldelete_by_idx() */

/*-------------------------------------------------------------------------
 * Function:    H5Lget_val
 *
 * Purpose:     Returns the link value of a link whose name is NAME.  For
 *              symbolic links, this is the path to which the link points,
 *              including the null terminator.  For user-defined links, it
 *              is the link buffer.
 *
 *              At most SIZE bytes are copied to the BUF result buffer.
 *
 * Return:      Success:    Non-negative with the link value in BUF.
 *
 *              Failure:    Negative
 *
 * Programmer:  Robb Matzke
 *              Monday, April 13, 1998
 *
 *-------------------------------------------------------------------------
 */
herr_t
H5Lget_val(hid_t loc_id, const char *name, void *buf /*out*/, size_t size, hid_t lapl_id)
{
    H5VL_object_t *   vol_obj = NULL; /* object of loc_id */
    H5VL_loc_params_t loc_params;
    herr_t            ret_value = SUCCEED; /* Return value */

    FUNC_ENTER_API(FAIL)
    H5TRACE5("e", "i*sxzi", loc_id, name, buf, size, lapl_id);

    /* Check arguments */
    if (!name || !*name)
        HGOTO_ERROR(H5E_ARGS, H5E_BADVALUE, FAIL, "no name specified")

    /* Verify access property list and set up collective metadata if appropriate */
    if (H5CX_set_apl(&lapl_id, H5P_CLS_LACC, loc_id, FALSE) < 0)
        HGOTO_ERROR(H5E_LINK, H5E_CANTSET, FAIL, "can't set access property list info")

    loc_params.type                         = H5VL_OBJECT_BY_NAME;
    loc_params.obj_type                     = H5I_get_type(loc_id);
    loc_params.loc_data.loc_by_name.name    = name;
    loc_params.loc_data.loc_by_name.lapl_id = lapl_id;

    /* Get the location object */
    if (NULL == (vol_obj = (H5VL_object_t *)H5I_object(loc_id)))
        HGOTO_ERROR(H5E_ARGS, H5E_BADTYPE, FAIL, "invalid location identifier")

    /* Get the link value */
    if (H5VL_link_get(vol_obj, &loc_params, H5VL_LINK_GET_VAL, H5P_DATASET_XFER_DEFAULT, H5_REQUEST_NULL, buf,
                      size) < 0)
        HGOTO_ERROR(H5E_LINK, H5E_CANTGET, FAIL, "unable to get link value for '%s'", name)

done:
    FUNC_LEAVE_API(ret_value)
} /* end H5Lget_val() */

/*-------------------------------------------------------------------------
 * Function:    H5Lget_val_by_idx
 *
 * Purpose:     Returns the link value of a link, according to the order of
 *              an index.  For symbolic links, this is the path to which the
 *              link points, including the null terminator.  For user-defined
 *              links, it is the link buffer.
 *
 *              At most SIZE bytes are copied to the BUF result buffer.
 *
 * Return:      Success:    Non-negative with the link value in BUF.
 *              Failure:    Negative
 *
 * Programmer:  Quincey Koziol
 *              Monday, November 13, 2006
 *
 *-------------------------------------------------------------------------
 */
herr_t
H5Lget_val_by_idx(hid_t loc_id, const char *group_name, H5_index_t idx_type, H5_iter_order_t order, hsize_t n,
                  void *buf /*out*/, size_t size, hid_t lapl_id)
{
    H5VL_object_t *   vol_obj = NULL; /* object of loc_id */
    H5VL_loc_params_t loc_params;
    herr_t            ret_value = SUCCEED; /* Return value */

    FUNC_ENTER_API(FAIL)
    H5TRACE8("e", "i*sIiIohxzi", loc_id, group_name, idx_type, order, n, buf, size, lapl_id);

    /* Check arguments */
    if (!group_name || !*group_name)
        HGOTO_ERROR(H5E_ARGS, H5E_BADVALUE, FAIL, "no name specified")
    if (idx_type <= H5_INDEX_UNKNOWN || idx_type >= H5_INDEX_N)
        HGOTO_ERROR(H5E_ARGS, H5E_BADVALUE, FAIL, "invalid index type specified")
    if (order <= H5_ITER_UNKNOWN || order >= H5_ITER_N)
        HGOTO_ERROR(H5E_ARGS, H5E_BADVALUE, FAIL, "invalid iteration order specified")

    /* Verify access property list and set up collective metadata if appropriate */
    if (H5CX_set_apl(&lapl_id, H5P_CLS_LACC, loc_id, FALSE) < 0)
        HGOTO_ERROR(H5E_LINK, H5E_CANTSET, FAIL, "can't set access property list info")

    loc_params.type                         = H5VL_OBJECT_BY_IDX;
    loc_params.loc_data.loc_by_idx.name     = group_name;
    loc_params.loc_data.loc_by_idx.idx_type = idx_type;
    loc_params.loc_data.loc_by_idx.order    = order;
    loc_params.loc_data.loc_by_idx.n        = n;
    loc_params.loc_data.loc_by_idx.lapl_id  = lapl_id;
    loc_params.obj_type                     = H5I_get_type(loc_id);

    /* get the location object */
    if (NULL == (vol_obj = (H5VL_object_t *)H5I_object(loc_id)))
        HGOTO_ERROR(H5E_ARGS, H5E_BADTYPE, FAIL, "invalid location identifier")

    /* Get the link value */
    if (H5VL_link_get(vol_obj, &loc_params, H5VL_LINK_GET_VAL, H5P_DATASET_XFER_DEFAULT, H5_REQUEST_NULL, buf,
                      size) < 0)
        HGOTO_ERROR(H5E_LINK, H5E_CANTGET, FAIL, "unable to get link value")

done:
    FUNC_LEAVE_API(ret_value)
} /* end H5Lget_val_by_idx() */

/*-------------------------------------------------------------------------
 * Function:    H5Lexists
 *
 * Purpose:     Checks if a link of a given name exists in a group
 *
 * Return:      Success:    TRUE/FALSE/FAIL
 *
 * Programmer:  Quincey Koziol
 *              Friday, March 16, 2007
 *
 *-------------------------------------------------------------------------
 */
htri_t
H5Lexists(hid_t loc_id, const char *name, hid_t lapl_id)
{
    H5VL_object_t *   vol_obj = NULL; /* object of loc_id */
    H5VL_loc_params_t loc_params;
    htri_t            ret_value = FAIL; /* Return value */

    FUNC_ENTER_API(FAIL)
    H5TRACE3("t", "i*si", loc_id, name, lapl_id);

    /* Check arguments */
    if (!name)
        HGOTO_ERROR(H5E_ARGS, H5E_BADVALUE, FAIL, "name parameter cannot be NULL")
    if (!*name)
        HGOTO_ERROR(H5E_ARGS, H5E_BADVALUE, FAIL, "name parameter cannot be an empty string")

    /* Verify access property list and set up collective metadata if appropriate */
    if (H5CX_set_apl(&lapl_id, H5P_CLS_LACC, loc_id, FALSE) < 0)
        HGOTO_ERROR(H5E_LINK, H5E_CANTSET, FAIL, "can't set access property list info")

    /* Set location struct fields */
    loc_params.type                         = H5VL_OBJECT_BY_NAME;
    loc_params.obj_type                     = H5I_get_type(loc_id);
    loc_params.loc_data.loc_by_name.name    = name;
    loc_params.loc_data.loc_by_name.lapl_id = lapl_id;

    /* Get the location object */
    if (NULL == (vol_obj = (H5VL_object_t *)H5I_object(loc_id)))
        HGOTO_ERROR(H5E_ARGS, H5E_BADTYPE, FAIL, "invalid location identifier")

    /* Check for the existence of the link */
    if (H5VL_link_specific(vol_obj, &loc_params, H5VL_LINK_EXISTS, H5P_DATASET_XFER_DEFAULT, H5_REQUEST_NULL,
                           &ret_value) < 0)
        HGOTO_ERROR(H5E_LINK, H5E_CANTGET, FAIL, "unable to get link info")

done:
    FUNC_LEAVE_API(ret_value)
} /* end H5Lexists() */

/*-------------------------------------------------------------------------
 * Function:    H5Lget_info2
 *
 * Purpose:     Gets metadata for a link.
 *
 * Return:      Success:    Non-negative with information in LINFO
 *              Failure:    Negative
 *
 * Programmer:  James Laird
 *              Wednesday, June 21, 2006
 *
 *-------------------------------------------------------------------------
 */
herr_t
H5Lget_info2(hid_t loc_id, const char *name, H5L_info2_t *linfo /*out*/, hid_t lapl_id)
{
    H5VL_object_t *   vol_obj = NULL; /* object of loc_id */
    H5VL_loc_params_t loc_params;
    herr_t            ret_value = SUCCEED; /* Return value */

    FUNC_ENTER_API(FAIL)
    H5TRACE4("e", "i*sxi", loc_id, name, linfo, lapl_id);

    /* Check arguments */
    if (!name || !*name)
        HGOTO_ERROR(H5E_ARGS, H5E_BADVALUE, FAIL, "no name specified")

    /* Verify access property list and set up collective metadata if appropriate */
    if (H5CX_set_apl(&lapl_id, H5P_CLS_LACC, loc_id, TRUE) < 0)
        HGOTO_ERROR(H5E_LINK, H5E_CANTSET, FAIL, "can't set access property list info")

    loc_params.type                         = H5VL_OBJECT_BY_NAME;
    loc_params.obj_type                     = H5I_get_type(loc_id);
    loc_params.loc_data.loc_by_name.name    = name;
    loc_params.loc_data.loc_by_name.lapl_id = lapl_id;

    /* get the location object */
    if (NULL == (vol_obj = (H5VL_object_t *)H5I_object(loc_id)))
        HGOTO_ERROR(H5E_ARGS, H5E_BADTYPE, FAIL, "invalid location identifier")

    /* Get the link information */
    if (H5VL_link_get(vol_obj, &loc_params, H5VL_LINK_GET_INFO, H5P_DATASET_XFER_DEFAULT, H5_REQUEST_NULL,
                      linfo) < 0)
        HGOTO_ERROR(H5E_LINK, H5E_CANTGET, FAIL, "unable to get link info")

done:
    FUNC_LEAVE_API(ret_value)
} /* end H5Lget_info2() */

/*-------------------------------------------------------------------------
 * Function:    H5Lget_info_by_idx2
 *
 * Purpose:     Gets metadata for a link, according to the order within an
 *              index.
 *
 * Return:      Success:    Non-negative with information in LINFO
 *              Failure:    Negative
 *
 * Programmer:  Quincey Koziol
 *              Monday, November  6, 2006
 *
 *-------------------------------------------------------------------------
 */
herr_t
H5Lget_info_by_idx2(hid_t loc_id, const char *group_name, H5_index_t idx_type, H5_iter_order_t order,
                    hsize_t n, H5L_info2_t *linfo /*out*/, hid_t lapl_id)
{
    H5VL_object_t *   vol_obj = NULL; /* object of loc_id */
    H5VL_loc_params_t loc_params;
    herr_t            ret_value = SUCCEED; /* Return value */

    FUNC_ENTER_API(FAIL)
    H5TRACE7("e", "i*sIiIohxi", loc_id, group_name, idx_type, order, n, linfo, lapl_id);

    /* Check arguments */
    if (!group_name || !*group_name)
        HGOTO_ERROR(H5E_ARGS, H5E_BADVALUE, FAIL, "no name specified")
    if (idx_type <= H5_INDEX_UNKNOWN || idx_type >= H5_INDEX_N)
        HGOTO_ERROR(H5E_ARGS, H5E_BADVALUE, FAIL, "invalid index type specified")
    if (order <= H5_ITER_UNKNOWN || order >= H5_ITER_N)
        HGOTO_ERROR(H5E_ARGS, H5E_BADVALUE, FAIL, "invalid iteration order specified")

    /* Verify access property list and set up collective metadata if appropriate */
    if (H5CX_set_apl(&lapl_id, H5P_CLS_LACC, loc_id, FALSE) < 0)
        HGOTO_ERROR(H5E_LINK, H5E_CANTSET, FAIL, "can't set access property list info")

    loc_params.type                         = H5VL_OBJECT_BY_IDX;
    loc_params.loc_data.loc_by_idx.name     = group_name;
    loc_params.loc_data.loc_by_idx.idx_type = idx_type;
    loc_params.loc_data.loc_by_idx.order    = order;
    loc_params.loc_data.loc_by_idx.n        = n;
    loc_params.loc_data.loc_by_idx.lapl_id  = lapl_id;
    loc_params.obj_type                     = H5I_get_type(loc_id);

    /* get the location object */
    if (NULL == (vol_obj = (H5VL_object_t *)H5I_object(loc_id)))
        HGOTO_ERROR(H5E_ARGS, H5E_BADTYPE, FAIL, "invalid location identifier")

    /* Get the link information */
    if (H5VL_link_get(vol_obj, &loc_params, H5VL_LINK_GET_INFO, H5P_DATASET_XFER_DEFAULT, H5_REQUEST_NULL,
                      linfo) < 0)
        HGOTO_ERROR(H5E_LINK, H5E_CANTGET, FAIL, "unable to get link info")

done:
    FUNC_LEAVE_API(ret_value)
} /* end H5Lget_info_by_idx2() */

/*-------------------------------------------------------------------------
 * Function:    H5Lregister
 *
 * Purpose:     Registers a class of user-defined links, or changes the
 *              behavior of an existing class.
 *
 *              The link class passed in will override any existing link
 *              class for the specified link class ID. It must at least
 *              include a H5L_class_t version (which should be
 *              H5L_LINK_CLASS_T_VERS), a link class ID, and a traversal
 *              function.
 *
 * Return:      Non-negative on success/Negative on failure
 *
 * Programmer:  James Laird
 *              Monday, July 10, 2006
 *
 *-------------------------------------------------------------------------
 */
herr_t
H5Lregister(const H5L_class_t *cls)
{
    herr_t ret_value = SUCCEED; /* Return value */

    FUNC_ENTER_API(FAIL)
    H5TRACE1("e", "*x", cls);

    /* Check args */
    if (cls == NULL)
        HGOTO_ERROR(H5E_ARGS, H5E_BADVALUE, FAIL, "invalid link class")

    /* Check H5L_class_t version number; this is where a function to convert
     * from an outdated version should be called.
     *
     * v0 of the H5L_class_t is only different in the parameters to the
     * traversal callback, which is handled in H5G_traverse_ud()
     * (in src/H5Gtraverse.c), so it's allowed to to pass through here. - QAK, 2018/02/06
     */
    if (cls->version > H5L_LINK_CLASS_T_VERS)
        HGOTO_ERROR(H5E_ARGS, H5E_BADVALUE, FAIL, "invalid H5L_class_t version number")
#ifdef H5_NO_DEPRECATED_SYMBOLS
    if (cls->version < H5L_LINK_CLASS_T_VERS)
        HGOTO_ERROR(
            H5E_ARGS, H5E_BADVALUE, FAIL,
            "deprecated H5L_class_t version number (%d) and library built without deprecated symbol support",
            cls->version)
#endif /* H5_NO_DEPRECATED_SYMBOLS */

    if (cls->id < H5L_TYPE_UD_MIN || cls->id > H5L_TYPE_MAX)
        HGOTO_ERROR(H5E_ARGS, H5E_BADVALUE, FAIL, "invalid link identification number")
    if (cls->trav_func == NULL)
        HGOTO_ERROR(H5E_ARGS, H5E_BADVALUE, FAIL, "no traversal function specified")

    /* Do it */
    if (H5L_register(cls) < 0)
        HGOTO_ERROR(H5E_LINK, H5E_NOTREGISTERED, FAIL, "unable to register link type")

done:
    FUNC_LEAVE_API(ret_value)
} /* end H5Lregister() */

/*-------------------------------------------------------------------------
 * Function:    H5Lunregister
 *
 * Purpose:     Unregisters a class of user-defined links, preventing them
 *              from being traversed, queried, moved, etc.
 *
 *              A link class can be re-registered using H5Lregister().
 *
 * Return:      Non-negative on success/Negative on failure
 *
 * Programmer:  James Laird
 *              Monday, July 10, 2006
 *
 *-------------------------------------------------------------------------
 */
herr_t
H5Lunregister(H5L_type_t id)
{
    herr_t ret_value = SUCCEED; /* Return value */

    FUNC_ENTER_API(FAIL)
    H5TRACE1("e", "Ll", id);

    /* Check args */
    if (id < 0 || id > H5L_TYPE_MAX)
        HGOTO_ERROR(H5E_ARGS, H5E_BADVALUE, FAIL, "invalid link type")

    /* Do it */
    if (H5L_unregister(id) < 0)
        HGOTO_ERROR(H5E_LINK, H5E_NOTREGISTERED, FAIL, "unable to unregister link type")

done:
    FUNC_LEAVE_API(ret_value)
} /* end H5Lunregister() */

/*-------------------------------------------------------------------------
 * Function:    H5Lis_registered
 *
 * Purpose:     Tests whether a user-defined link class has been registered
 *              or not.
 *
 * Return:      TRUE if the link class has been registered
 *              FALSE if it is unregistered
 *              FAIL on error (if the class is not a valid UD class ID)
 *
 * Programmer:  James Laird
 *              Monday, July 10, 2006
 *
 *-------------------------------------------------------------------------
 */
htri_t
H5Lis_registered(H5L_type_t id)
{
    size_t i;                 /* Local index variable */
    htri_t ret_value = FALSE; /* Return value */

    FUNC_ENTER_API(FAIL)
    H5TRACE1("t", "Ll", id);

    /* Check args */
    if (id < 0 || id > H5L_TYPE_MAX)
        HGOTO_ERROR(H5E_ARGS, H5E_BADVALUE, FAIL, "invalid link type id number")

    /* Is the link class already registered? */
    for (i = 0; i < H5L_table_used_g; i++)
        if (H5L_table_g[i].id == id) {
            ret_value = TRUE;
            break;
        } /* end if */

done:
    FUNC_LEAVE_API(ret_value)
} /* end H5Lis_registered() */

/*-------------------------------------------------------------------------
 * Function:    H5Lget_name_by_idx
 *
 * Purpose:     Gets name for a link, according to the order within an
 *              index.
 *
 *              Same pattern of behavior as H5Iget_name.
 *
 * Return:      Success:    Non-negative length of name, with information
 *                          in NAME buffer
 *
 *              Failure:    -1
 *
 * Programmer:  Quincey Koziol
 *              Saturday, November 11, 2006
 *
 *-------------------------------------------------------------------------
 */
ssize_t
H5Lget_name_by_idx(hid_t loc_id, const char *group_name, H5_index_t idx_type, H5_iter_order_t order,
                   hsize_t n, char *name /*out*/, size_t size, hid_t lapl_id)
{
    H5VL_object_t *   vol_obj = NULL; /* object of loc_id */
    H5VL_loc_params_t loc_params;
    ssize_t           ret_value = -1; /* Return value */

    FUNC_ENTER_API((-1))
    H5TRACE8("Zs", "i*sIiIohxzi", loc_id, group_name, idx_type, order, n, name, size, lapl_id);

    /* Check arguments */
    if (!group_name || !*group_name)
        HGOTO_ERROR(H5E_ARGS, H5E_BADVALUE, (-1), "no name specified")
    if (idx_type <= H5_INDEX_UNKNOWN || idx_type >= H5_INDEX_N)
        HGOTO_ERROR(H5E_ARGS, H5E_BADVALUE, (-1), "invalid index type specified")
    if (order <= H5_ITER_UNKNOWN || order >= H5_ITER_N)
        HGOTO_ERROR(H5E_ARGS, H5E_BADVALUE, (-1), "invalid iteration order specified")

    /* Verify access property list and set up collective metadata if appropriate */
    if (H5CX_set_apl(&lapl_id, H5P_CLS_LACC, loc_id, TRUE) < 0)
        HGOTO_ERROR(H5E_LINK, H5E_CANTSET, (-1), "can't set access property list info")

    /* Fill in location struct fields */
    loc_params.type                         = H5VL_OBJECT_BY_IDX;
    loc_params.loc_data.loc_by_idx.name     = group_name;
    loc_params.loc_data.loc_by_idx.idx_type = idx_type;
    loc_params.loc_data.loc_by_idx.order    = order;
    loc_params.loc_data.loc_by_idx.n        = n;
    loc_params.loc_data.loc_by_idx.lapl_id  = lapl_id;
    loc_params.obj_type                     = H5I_get_type(loc_id);

    /* Get the location object */
    if (NULL == (vol_obj = (H5VL_object_t *)H5I_object(loc_id)))
        HGOTO_ERROR(H5E_ARGS, H5E_BADTYPE, (-1), "invalid location identifier")

    /* Get the link information */
    if (H5VL_link_get(vol_obj, &loc_params, H5VL_LINK_GET_NAME, H5P_DATASET_XFER_DEFAULT, H5_REQUEST_NULL,
                      name, size, &ret_value) < 0)
        HGOTO_ERROR(H5E_LINK, H5E_CANTGET, (-1), "unable to get link name")

done:
    FUNC_LEAVE_API(ret_value)
} /* end H5Lget_name_by_idx() */

/*-------------------------------------------------------------------------
 * Function:    H5Literate2
 *
 * Purpose:     Iterates over links in a group, with user callback routine,
 *              according to the order within an index.
 *
 *              Same pattern of behavior as H5Giterate.
 *
 * Return:      Success:    The return value of the first operator that
 *                          returns non-zero, or zero if all members were
 *                          processed with no operator returning non-zero.
 *
 *              Failure:    Negative if something goes wrong within the
 *                          library, or the negative value returned by one
 *                          of the operators.
 *
 *-------------------------------------------------------------------------
 */
herr_t
H5Literate2(hid_t group_id, H5_index_t idx_type, H5_iter_order_t order, hsize_t *idx_p, H5L_iterate2_t op,
            void *op_data)
{
    H5VL_object_t *   vol_obj = NULL; /* Object of loc_id */
    H5VL_loc_params_t loc_params;
    H5I_type_t        id_type;   /* Type of ID */
    herr_t            ret_value; /* Return value */

    FUNC_ENTER_API(FAIL)
    H5TRACE6("e", "iIiIo*hx*x", group_id, idx_type, order, idx_p, op, op_data);

    /* Check arguments */
    id_type = H5I_get_type(group_id);
    if (!(H5I_GROUP == id_type || H5I_FILE == id_type))
        HGOTO_ERROR(H5E_ARGS, H5E_BADVALUE, FAIL, "invalid argument")
    if (idx_type <= H5_INDEX_UNKNOWN || idx_type >= H5_INDEX_N)
        HGOTO_ERROR(H5E_ARGS, H5E_BADVALUE, FAIL, "invalid index type specified")
    if (order <= H5_ITER_UNKNOWN || order >= H5_ITER_N)
        HGOTO_ERROR(H5E_ARGS, H5E_BADVALUE, FAIL, "invalid iteration order specified")
    if (!op)
        HGOTO_ERROR(H5E_ARGS, H5E_BADVALUE, FAIL, "no operator specified")

    /* Get the location object */
    if (NULL == (vol_obj = (H5VL_object_t *)H5I_object(group_id)))
        HGOTO_ERROR(H5E_ARGS, H5E_BADTYPE, FAIL, "invalid location identifier")

    /* Set location struct fields */
    loc_params.type     = H5VL_OBJECT_BY_SELF;
    loc_params.obj_type = H5I_get_type(group_id);

    /* Iterate over the links */
    if ((ret_value = H5VL_link_specific(vol_obj, &loc_params, H5VL_LINK_ITER, H5P_DATASET_XFER_DEFAULT,
                                        H5_REQUEST_NULL, (unsigned)FALSE, (int)idx_type, (int)order, idx_p,
                                        op, op_data)) < 0)
        HGOTO_ERROR(H5E_LINK, H5E_BADITER, FAIL, "link iteration failed")

done:
    FUNC_LEAVE_API(ret_value)
} /* end H5Literate2() */

/*-------------------------------------------------------------------------
 * Function:    H5Literate_by_name2
 *
 * Purpose:     Iterates over links in a group, with user callback routine,
 *              according to the order within an index.
 *
 *              Same pattern of behavior as H5Giterate.
 *
 * Return:      Success:    The return value of the first operator that
 *                          returns non-zero, or zero if all members were
 *                          processed with no operator returning non-zero.
 *
 *              Failure:    Negative if something goes wrong within the
 *                          library, or the negative value returned by one
 *                          of the operators.
 *
 *
 * Programmer:  Quincey Koziol
 *              Thursday, November 16, 2006
 *
 *-------------------------------------------------------------------------
 */
herr_t
H5Literate_by_name2(hid_t loc_id, const char *group_name, H5_index_t idx_type, H5_iter_order_t order,
                    hsize_t *idx_p, H5L_iterate2_t op, void *op_data, hid_t lapl_id)
{
    H5VL_object_t *   vol_obj = NULL; /* Object of loc_id */
    H5VL_loc_params_t loc_params;
    herr_t            ret_value; /* Return value */

    FUNC_ENTER_API(FAIL)
    H5TRACE8("e", "i*sIiIo*hx*xi", loc_id, group_name, idx_type, order, idx_p, op, op_data, lapl_id);

    /* Check arguments */
    if (!group_name)
        HGOTO_ERROR(H5E_ARGS, H5E_BADVALUE, FAIL, "group_name parameter cannot be NULL")
    if (!*group_name)
        HGOTO_ERROR(H5E_ARGS, H5E_BADVALUE, FAIL, "group_name parameter cannot be an empty string")
    if (idx_type <= H5_INDEX_UNKNOWN || idx_type >= H5_INDEX_N)
        HGOTO_ERROR(H5E_ARGS, H5E_BADVALUE, FAIL, "invalid index type specified")
    if (order <= H5_ITER_UNKNOWN || order >= H5_ITER_N)
        HGOTO_ERROR(H5E_ARGS, H5E_BADVALUE, FAIL, "invalid iteration order specified")
    if (!op)
        HGOTO_ERROR(H5E_ARGS, H5E_BADVALUE, FAIL, "no operator specified")

    /* Verify access property list and set up collective metadata if appropriate */
    if (H5CX_set_apl(&lapl_id, H5P_CLS_LACC, loc_id, FALSE) < 0)
        HGOTO_ERROR(H5E_LINK, H5E_CANTSET, FAIL, "can't set access property list info")

    /* Get the location object */
    if (NULL == (vol_obj = (H5VL_object_t *)H5I_object(loc_id)))
        HGOTO_ERROR(H5E_ARGS, H5E_BADTYPE, FAIL, "invalid location identifier")

    /* Set location struct fields */
    loc_params.type                         = H5VL_OBJECT_BY_NAME;
    loc_params.obj_type                     = H5I_get_type(loc_id);
    loc_params.loc_data.loc_by_name.name    = group_name;
    loc_params.loc_data.loc_by_name.lapl_id = lapl_id;

    /* Iterate over the links */
    if ((ret_value = H5VL_link_specific(vol_obj, &loc_params, H5VL_LINK_ITER, H5P_DATASET_XFER_DEFAULT,
                                        H5_REQUEST_NULL, FALSE, idx_type, order, idx_p, op, op_data)) < 0)
        HGOTO_ERROR(H5E_LINK, H5E_BADITER, FAIL, "link iteration failed")

done:
    FUNC_LEAVE_API(ret_value)
} /* end H5Literate_by_name() */

/*-------------------------------------------------------------------------
 * Function:    H5Lvisit2
 *
 * Purpose:     Recursively visit all the links in a group and all
 *              the groups that are linked to from that group.  Links within
 *              each group are visited according to the order within the
 *              specified index (unless the specified index does not exist for
 *              a particular group, then the "name" index is used).
 *
 *              NOTE: Each _link_ reachable from the initial group will only be
 *              visited once.  However, because an object may be reached from
 *              more than one link, the visitation may call the application's
 *              callback with more than one link that points to a particular
 *              _object_.
 *
 * Return:      Success:    The return value of the first operator that
 *                          returns non-zero, or zero if all members were
 *                          processed with no operator returning non-zero.
 *
 *              Failure:    Negative if something goes wrong within the
 *                          library, or the negative value returned by one
 *                          of the operators.
 *
 * Programmer:  Quincey Koziol
 *              November 24 2007
 *
 *-------------------------------------------------------------------------
 */
herr_t
H5Lvisit2(hid_t group_id, H5_index_t idx_type, H5_iter_order_t order, H5L_iterate2_t op, void *op_data)
{
    H5VL_object_t *   vol_obj = NULL; /* Object of loc_id */
    H5VL_loc_params_t loc_params;
    H5I_type_t        id_type;   /* Type of ID */
    herr_t            ret_value; /* Return value */

    FUNC_ENTER_API(FAIL)
    H5TRACE5("e", "iIiIox*x", group_id, idx_type, order, op, op_data);

    /* Check args */
    id_type = H5I_get_type(group_id);
    if (!(H5I_GROUP == id_type || H5I_FILE == id_type))
        HGOTO_ERROR(H5E_ARGS, H5E_BADVALUE, FAIL, "invalid argument")
    if (idx_type <= H5_INDEX_UNKNOWN || idx_type >= H5_INDEX_N)
        HGOTO_ERROR(H5E_ARGS, H5E_BADVALUE, FAIL, "invalid index type specified")
    if (order <= H5_ITER_UNKNOWN || order >= H5_ITER_N)
        HGOTO_ERROR(H5E_ARGS, H5E_BADVALUE, FAIL, "invalid iteration order specified")
    if (!op)
        HGOTO_ERROR(H5E_ARGS, H5E_BADVALUE, FAIL, "no callback operator specified")

    /* Set location struct fields */
    loc_params.type     = H5VL_OBJECT_BY_SELF;
    loc_params.obj_type = H5I_get_type(group_id);

    /* Get the location object */
    if (NULL == (vol_obj = (H5VL_object_t *)H5I_object(group_id)))
        HGOTO_ERROR(H5E_ARGS, H5E_BADTYPE, FAIL, "invalid location identifier")

    /* Iterate over the links */
    if ((ret_value = H5VL_link_specific(vol_obj, &loc_params, H5VL_LINK_ITER, H5P_DATASET_XFER_DEFAULT,
                                        H5_REQUEST_NULL, TRUE, idx_type, order, NULL, op, op_data)) < 0)
        HGOTO_ERROR(H5E_LINK, H5E_BADITER, FAIL, "link visitation failed")

done:
    FUNC_LEAVE_API(ret_value)
} /* end H5Lvisit2() */

/*-------------------------------------------------------------------------
 * Function:    H5Lvisit_by_name2
 *
 * Purpose:     Recursively visit all the links in a group and all
 *              the groups that are linked to from that group.  Links within
 *              each group are visited according to the order within the
 *              specified index (unless the specified index does not exist for
 *              a particular group, then the "name" index is used).
 *
 *              NOTE: Each _link_ reachable from the initial group will only be
 *              visited once.  However, because an object may be reached from
 *              more than one link, the visitation may call the application's
 *              callback with more than one link that points to a particular
 *              _object_.
 *
 * Return:      Success:    The return value of the first operator that
 *                          returns non-zero, or zero if all members were
 *                          processed with no operator returning non-zero.
 *
 *              Failure:    Negative if something goes wrong within the
 *                          library, or the negative value returned by one
 *                          of the operators.
 *
 * Programmer:  Quincey Koziol
 *              November 3 2007
 *
 *-------------------------------------------------------------------------
 */
herr_t
H5Lvisit_by_name2(hid_t loc_id, const char *group_name, H5_index_t idx_type, H5_iter_order_t order,
                  H5L_iterate2_t op, void *op_data, hid_t lapl_id)
{
    H5VL_object_t *   vol_obj = NULL; /* Object of loc_id */
    H5VL_loc_params_t loc_params;
    herr_t            ret_value; /* Return value */

    FUNC_ENTER_API(FAIL)
    H5TRACE7("e", "i*sIiIox*xi", loc_id, group_name, idx_type, order, op, op_data, lapl_id);

    /* Check args */
    if (!group_name)
        HGOTO_ERROR(H5E_ARGS, H5E_BADVALUE, FAIL, "group_name parameter cannot be NULL")
    if (!*group_name)
        HGOTO_ERROR(H5E_ARGS, H5E_BADVALUE, FAIL, "group_name parameter cannot be an empty string")
    if (idx_type <= H5_INDEX_UNKNOWN || idx_type >= H5_INDEX_N)
        HGOTO_ERROR(H5E_ARGS, H5E_BADVALUE, FAIL, "invalid index type specified")
    if (order <= H5_ITER_UNKNOWN || order >= H5_ITER_N)
        HGOTO_ERROR(H5E_ARGS, H5E_BADVALUE, FAIL, "invalid iteration order specified")
    if (!op)
        HGOTO_ERROR(H5E_ARGS, H5E_BADVALUE, FAIL, "no callback operator specified")

    /* Verify access property list and set up collective metadata if appropriate */
    if (H5CX_set_apl(&lapl_id, H5P_CLS_LACC, loc_id, FALSE) < 0)
        HGOTO_ERROR(H5E_LINK, H5E_CANTSET, FAIL, "can't set access property list info")

    /* get the location object */
    if (NULL == (vol_obj = (H5VL_object_t *)H5I_object(loc_id)))
        HGOTO_ERROR(H5E_ARGS, H5E_BADTYPE, FAIL, "invalid location identifier")

    /* Set location struct fields */
    loc_params.type                         = H5VL_OBJECT_BY_NAME;
    loc_params.obj_type                     = H5I_get_type(loc_id);
    loc_params.loc_data.loc_by_name.name    = group_name;
    loc_params.loc_data.loc_by_name.lapl_id = lapl_id;

    /* Visit the links */
    if ((ret_value = H5VL_link_specific(vol_obj, &loc_params, H5VL_LINK_ITER, H5P_DATASET_XFER_DEFAULT,
                                        H5_REQUEST_NULL, TRUE, idx_type, order, NULL, op, op_data)) < 0)
        HGOTO_ERROR(H5E_LINK, H5E_BADITER, FAIL, "link visitation failed")

done:
    FUNC_LEAVE_API(ret_value)
} /* end H5Lvisit_by_name2() */

/*
 *-------------------------------------------------------------------------
 *-------------------------------------------------------------------------
 *   N O   A P I   F U N C T I O N S   B E Y O N D   T H I S   P O I N T
 *-------------------------------------------------------------------------
 *-------------------------------------------------------------------------
 */

/*-------------------------------------------------------------------------
 * Function:    H5L__find_class_idx
 *
 * Purpose:     Given a link class ID, return the offset in the global array
 *              that holds all the registered link classes.
 *
 * Return:      Success:    Non-negative index of entry in global
 *                              link class table.
 *              Failure:    Negative
 *
 * Programmer:  James Laird
 *              Monday, July 10, 2006
 *
 *-------------------------------------------------------------------------
 */
static int
H5L__find_class_idx(H5L_type_t id)
{
    size_t i;                /* Local index variable */
    int    ret_value = FAIL; /* Return value */

    FUNC_ENTER_STATIC_NOERR

    for (i = 0; i < H5L_table_used_g; i++)
        if (H5L_table_g[i].id == id)
            HGOTO_DONE((int)i)

done:
    FUNC_LEAVE_NOAPI(ret_value)
} /* end H5L__find_class_idx */

/*-------------------------------------------------------------------------
 * Function:    H5L_find_class
 *
 * Purpose:     Given a link class ID return a pointer to a global struct that
 *              defines the link class.
 *
 * Return:      Success:    Ptr to entry in global link class table.
 *              Failure:    NULL
 *
 * Programmer:  James Laird
 *              Monday, July 10, 2006
 *
 *-------------------------------------------------------------------------
 */
const H5L_class_t *
H5L_find_class(H5L_type_t id)
{
    int          idx;              /* Filter index in global table */
    H5L_class_t *ret_value = NULL; /* Return value */

    FUNC_ENTER_NOAPI(NULL)

    /* Get the index in the global table */
<<<<<<< HEAD
    if ((idx = H5L_find_class_idx(id)) < 0)
=======
    if ((idx = H5L__find_class_idx(id)) < 0)
>>>>>>> 18bbd3f0
        HGOTO_ERROR(H5E_LINK, H5E_NOTREGISTERED, NULL, "unable to find link class")

    /* Set return value */
    ret_value = H5L_table_g + idx;

done:
    FUNC_LEAVE_NOAPI(ret_value)
} /* end H5L_find_class */

/*-------------------------------------------------------------------------
 * Function:    H5L_register
 *
 * Purpose:     Registers a class of user-defined links, or changes the
 *              behavior of an existing class.
 *
 *              See H5Lregister for full documentation.
 *
 * Return:      Non-negative on success/Negative on failure
 *
 * Programmer:  James Laird
 *              Monday, July 10, 2006
 *
 *-------------------------------------------------------------------------
 */
herr_t
H5L_register(const H5L_class_t *cls)
{
    size_t i;                   /* Local index variable */
    herr_t ret_value = SUCCEED; /* Return value */

    FUNC_ENTER_NOAPI(FAIL)

    HDassert(cls);
    HDassert(cls->id >= 0 && cls->id <= H5L_TYPE_MAX);

    /* Is the link type already registered? */
    for (i = 0; i < H5L_table_used_g; i++)
        if (H5L_table_g[i].id == cls->id)
            break;

    /* Filter not already registered */
    if (i >= H5L_table_used_g) {
        if (H5L_table_used_g >= H5L_table_alloc_g) {
            size_t       n     = MAX(H5L_MIN_TABLE_SIZE, (2 * H5L_table_alloc_g));
            H5L_class_t *table = (H5L_class_t *)H5MM_realloc(H5L_table_g, (n * sizeof(H5L_class_t)));
            if (!table)
                HGOTO_ERROR(H5E_RESOURCE, H5E_NOSPACE, FAIL, "unable to extend link type table")
            H5L_table_g       = table;
            H5L_table_alloc_g = n;
        } /* end if */

        /* Initialize */
        i = H5L_table_used_g++;
    } /* end if */

    /* Copy link class info into table */
    H5MM_memcpy(H5L_table_g + i, cls, sizeof(H5L_class_t));

done:
    FUNC_LEAVE_NOAPI(ret_value)
} /* end H5L_register */

/*-------------------------------------------------------------------------
 * Function:    H5L_unregister
 *
 * Purpose:     Unregisters a class of user-defined links.
 *
 *              See H5Lunregister for full documentation.
 *
 * Return:      Non-negative on success/Negative on failure
 *
 * Programmer:  James Laird
 *              Monday, July 10, 2006
 *
 *-------------------------------------------------------------------------
 */
herr_t
H5L_unregister(H5L_type_t id)
{
    size_t i;                   /* Local index variable */
    herr_t ret_value = SUCCEED; /* Return value */

    FUNC_ENTER_NOAPI(FAIL)

    HDassert(id >= 0 && id <= H5L_TYPE_MAX);

    /* Is the filter already registered? */
    for (i = 0; i < H5L_table_used_g; i++)
        if (H5L_table_g[i].id == id)
            break;

    /* Fail if filter not found */
    if (i >= H5L_table_used_g)
        HGOTO_ERROR(H5E_LINK, H5E_NOTREGISTERED, FAIL, "link class is not registered")

    /* Remove filter from table */
    /* Don't worry about shrinking table size (for now) */
    HDmemmove(&H5L_table_g[i], &H5L_table_g[i + 1], sizeof(H5L_class_t) * ((H5L_table_used_g - 1) - i));
    H5L_table_used_g--;

done:
    FUNC_LEAVE_NOAPI(ret_value)
} /* end H5L_unregister() */

/*-------------------------------------------------------------------------
 * Function:    H5L_link
 *
 * Purpose:     Creates a link from OBJ_ID to CUR_NAME.  See H5Olink() for
 *              full documentation.
 *
 * Return:      Non-negative on success/Negative on failure
 *
 * Programmer:  James Laird
 *              Tuesday, December 13, 2005
 *
 *-------------------------------------------------------------------------
 */
herr_t
H5L_link(const H5G_loc_t *new_loc, const char *new_name, H5G_loc_t *obj_loc, hid_t lcpl_id)
{
    H5O_link_t lnk;                 /* Link to insert */
    herr_t     ret_value = SUCCEED; /* Return value */

    FUNC_ENTER_NOAPI_NOINIT

    /* Check args */
    HDassert(new_loc);
    HDassert(obj_loc);
    HDassert(new_name && *new_name);

    /* The link callback will check that the object isn't being hard linked
     * into a different file, so we don't need to do it here (there could be
     * external links along the path).
     */

    /* Construct link information for eventual insertion */
    lnk.type        = H5L_TYPE_HARD;
    lnk.u.hard.addr = obj_loc->oloc->addr;

    /* Create the link */
    if (H5L__create_real(new_loc, new_name, obj_loc->path, obj_loc->oloc->file, &lnk, NULL, lcpl_id) < 0)
        HGOTO_ERROR(H5E_LINK, H5E_CANTINIT, FAIL, "unable to create new link to object")

done:
    FUNC_LEAVE_NOAPI(ret_value)
} /* end H5L_link() */

/*-------------------------------------------------------------------------
 * Function:    H5L_link_object
 *
 * Purpose:     Creates a new object and a link to it.
 *
 * Return:      Non-negative on success/Negative on failure
 *
 * Programmer:  Quincey Koziol
 *              Monday, April 9, 2007
 *
 *-------------------------------------------------------------------------
 */
herr_t
H5L_link_object(const H5G_loc_t *new_loc, const char *new_name, H5O_obj_create_t *ocrt_info, hid_t lcpl_id)
{
    H5O_link_t lnk;                 /* Link to insert */
    herr_t     ret_value = SUCCEED; /* Return value */

    FUNC_ENTER_NOAPI_NOINIT

    /* Check args */
    HDassert(new_loc);
    HDassert(new_name && *new_name);
    HDassert(ocrt_info);

    /* The link callback will check that the object isn't being hard linked
     * into a different file, so we don't need to do it here (there could be
     * external links along the path).
     */

    /* Construct link information for eventual insertion */
    lnk.type = H5L_TYPE_HARD;

    /* Create the link */
    if (H5L__create_real(new_loc, new_name, NULL, NULL, &lnk, ocrt_info, lcpl_id) < 0)
        HGOTO_ERROR(H5E_LINK, H5E_CANTINIT, FAIL, "unable to create new link to object")

done:
    FUNC_LEAVE_NOAPI(ret_value)
} /* end H5L_link_object() */

/*-------------------------------------------------------------------------
 * Function:    H5L__link_cb
 *
 * Purpose:     Callback for creating a link to an object.
 *
 * Return:      Non-negative on success/Negative on failure
 *
 * Programmer:  Quincey Koziol
 *              Monday, September 19, 2005
 *
 *-------------------------------------------------------------------------
 */
static herr_t
H5L__link_cb(H5G_loc_t *grp_loc /*in*/, const char *name, const H5O_link_t H5_ATTR_UNUSED *lnk,
             H5G_loc_t *obj_loc, void *_udata /*in,out*/, H5G_own_loc_t *own_loc /*out*/)
{
    H5L_trav_cr_t *udata  = (H5L_trav_cr_t *)_udata; /* User data passed in */
    H5G_t *        grp    = NULL;    /* H5G_t for this group, opened to pass to user callback */
    hid_t          grp_id = FAIL;    /* Id for this group (passed to user callback */
    H5G_loc_t      temp_loc;         /* For UD callback */
    hbool_t temp_loc_init = FALSE;   /* Temporary location for UD callback (temp_loc) has been initialized */
    hbool_t obj_created   = FALSE;   /* Whether an object was created (through a hard link) */
    herr_t  ret_value     = SUCCEED; /* Return value */

    FUNC_ENTER_STATIC

    /* Check if the name in this group resolved to a valid location */
    /* (which is not what we want) */
    if (obj_loc != NULL)
        HGOTO_ERROR(H5E_LINK, H5E_EXISTS, FAIL, "name already exists")

    /* Check for crossing file boundaries with a new hard link */
    if (udata->lnk->type == H5L_TYPE_HARD) {
        /* Check for creating an object */
        /* (only for hard links) */
        if (udata->ocrt_info) {
            H5G_loc_t new_loc; /* Group location for new object */

            /* Create new object at this location */
            if (NULL ==
                (udata->ocrt_info->new_obj = H5O_obj_create(grp_loc->oloc->file, udata->ocrt_info->obj_type,
                                                            udata->ocrt_info->crt_info, &new_loc)))
                HGOTO_ERROR(H5E_LINK, H5E_CANTINIT, FAIL, "unable to create object")

            /* Set address for hard link */
            udata->lnk->u.hard.addr = new_loc.oloc->addr;

            /* Set object path to use for setting object name (below) */
            udata->path = new_loc.path;

            /* Indicate that an object was created */
            obj_created = TRUE;
        } /* end if */
        else {
            /* Check that both objects are in same file */
            if (!H5F_SAME_SHARED(grp_loc->oloc->file, udata->file))
                HGOTO_ERROR(H5E_LINK, H5E_BADVALUE, FAIL, "interfile hard links are not allowed")
        } /* end else */
    }     /* end if */

    /* Set 'standard' aspects of link */
    udata->lnk->corder =
        0; /* Will be re-written during group insertion, if the group is tracking creation order */
    udata->lnk->corder_valid = FALSE; /* Creation order not valid (yet) */

    /* Check for non-default link creation properties */
    if (udata->lc_plist) {
        /* Get character encoding property */
        if (H5CX_get_encoding(&udata->lnk->cset) < 0)
            HGOTO_ERROR(H5E_LINK, H5E_CANTGET, FAIL, "can't get 'character set' property")
    } /* end if */
    else
        udata->lnk->cset = H5F_DEFAULT_CSET; /* Default character encoding for link */

    /* Set the link's name correctly */
    /* Casting away const OK -QAK */
    udata->lnk->name = (char *)name;

    /* Insert link into group */
    if (H5G_obj_insert(grp_loc->oloc, name, udata->lnk, TRUE,
                       udata->ocrt_info ? udata->ocrt_info->obj_type : H5O_TYPE_UNKNOWN,
                       udata->ocrt_info ? udata->ocrt_info->crt_info : NULL) < 0)
        HGOTO_ERROR(H5E_LINK, H5E_CANTINIT, FAIL, "unable to create new link for object")

    /* Set object's path if it has been passed in and is not set */
    if (udata->path != NULL && udata->path->user_path_r == NULL)
        if (H5G_name_set(grp_loc->path, udata->path, name) < 0)
            HGOTO_ERROR(H5E_LINK, H5E_CANTINIT, FAIL, "cannot set name")

    /* If link is a user-defined link, trigger its creation callback if it has one */
    if (udata->lnk->type >= H5L_TYPE_UD_MIN) {
        const H5L_class_t *link_class; /* User-defined link class */

        /* Get the link class for this type of link. */
        if (NULL == (link_class = H5L_find_class(udata->lnk->type)))
            HGOTO_ERROR(H5E_LINK, H5E_NOTREGISTERED, FAIL, "unable to get class of UD link")

        if (link_class->create_func != NULL) {
            H5O_loc_t  temp_oloc;
            H5G_name_t temp_path;

            /* Create a temporary location (or else H5G_open will do a shallow
             * copy and wipe out grp_loc)
             */
            H5G_name_reset(&temp_path);
            if (H5O_loc_copy_deep(&temp_oloc, grp_loc->oloc) < 0)
                HGOTO_ERROR(H5E_LINK, H5E_CANTCOPY, FAIL, "unable to copy object location")

            temp_loc.oloc = &temp_oloc;
            temp_loc.path = &temp_path;
            temp_loc_init = TRUE;

            /* Set up location for user-defined callback */
            if (NULL == (grp = H5G_open(&temp_loc)))
                HGOTO_ERROR(H5E_LINK, H5E_CANTOPENOBJ, FAIL, "unable to open group")
            if ((grp_id = H5VL_wrap_register(H5I_GROUP, grp, TRUE)) < 0)
                HGOTO_ERROR(H5E_LINK, H5E_CANTREGISTER, FAIL, "unable to register ID for group")

            /* Make callback */
            if ((link_class->create_func)(name, grp_id, udata->lnk->u.ud.udata, udata->lnk->u.ud.size,
                                          H5P_DEFAULT) < 0)
                HGOTO_ERROR(H5E_LINK, H5E_CALLBACK, FAIL, "link creation callback failed")
        } /* end if */
    }     /* end if */

done:
    /* Check if an object was created */
    if (obj_created) {
        H5O_loc_t oloc; /* Object location for created object */

        /* Set up object location */
        HDmemset(&oloc, 0, sizeof(oloc));
        oloc.file = grp_loc->oloc->file;
        oloc.addr = udata->lnk->u.hard.addr;

        /* Decrement refcount on new object's object header in memory */
        if (H5O_dec_rc_by_loc(&oloc) < 0)
            HDONE_ERROR(H5E_LINK, H5E_CANTDEC, FAIL, "unable to decrement refcount on newly created object")
    } /* end if */

    /* Close the location given to the user callback if it was created */
    if (grp_id >= 0) {
        if (H5I_dec_app_ref(grp_id) < 0)
            HDONE_ERROR(H5E_LINK, H5E_CANTRELEASE, FAIL, "unable to close atom from UD callback")
    } /* end if */
    else if (grp != NULL) {
        if (H5G_close(grp) < 0)
            HDONE_ERROR(H5E_LINK, H5E_CANTRELEASE, FAIL, "unable to close group given to UD callback")
    } /* end if */
    else if (temp_loc_init)
        H5G_loc_free(&temp_loc);

    /* Indicate that this callback didn't take ownership of the group *
     * location for the object */
    *own_loc = H5G_OWN_NONE;

    FUNC_LEAVE_NOAPI(ret_value)
} /* end H5L__link_cb() */

/*-------------------------------------------------------------------------
 * Function:    H5L__create_real
 *
 * Purpose:     Creates a link at a path location
 *
 *              lnk should have linkclass-specific information already
 *              set, but this function will take care of setting name.
 *
 *              obj_path can be NULL if the object's path doesn't need to
 *              be set, and obj_file can be NULL if the object is not a
 *              hard link.
 *
 * Return:      Non-negative on success/Negative on failure
 *
 * Programmer:  Quincey Koziol
 *              Monday, December  5, 2005
 *
 *-------------------------------------------------------------------------
 */
static herr_t
H5L__create_real(const H5G_loc_t *link_loc, const char *link_name, H5G_name_t *obj_path, H5F_t *obj_file,
                 H5O_link_t *lnk, H5O_obj_create_t *ocrt_info, hid_t lcpl_id)
{
    char *          norm_link_name = NULL;              /* Pointer to normalized link name */
    unsigned        target_flags   = H5G_TARGET_NORMAL; /* Flags to pass to group traversal function */
    H5P_genplist_t *lc_plist       = NULL;              /* Link creation property list */
    H5L_trav_cr_t   udata;                              /* User data for callback */
    herr_t          ret_value = SUCCEED;                /* Return value */

    FUNC_ENTER_STATIC

    /* Check args */
    HDassert(link_loc);
    HDassert(link_name && *link_name);
    HDassert(lnk);
    HDassert(lnk->type >= H5L_TYPE_HARD && lnk->type <= H5L_TYPE_MAX);

    /* Get normalized link name */
    if ((norm_link_name = H5G_normalize(link_name)) == NULL)
        HGOTO_ERROR(H5E_LINK, H5E_BADVALUE, FAIL, "can't normalize name")

    /* Check for flags present in creation property list */
<<<<<<< HEAD
    if (lcpl_id != H5P_DEFAULT && lcpl_id != H5P_LINK_CREATE_DEFAULT) {
=======
    if (lcpl_id != H5P_DEFAULT) {
>>>>>>> 18bbd3f0
        unsigned crt_intmd_group;

        /* Get link creation property list */
        if (NULL == (lc_plist = (H5P_genplist_t *)H5I_object(lcpl_id)))
            HGOTO_ERROR(H5E_ARGS, H5E_BADTYPE, FAIL, "not a property list")

        /* Get intermediate group creation property */
        if (H5CX_get_intermediate_group(&crt_intmd_group) < 0)
            HGOTO_ERROR(H5E_LINK, H5E_CANTGET, FAIL, "can't get 'create intermediate group' property")

        if (crt_intmd_group > 0)
            target_flags |= H5G_CRT_INTMD_GROUP;
    } /* end if */

    /* Set up user data
     * FILE is used to make sure that hard links don't cross files, and
     * should be NULL for other link types.
     * LC_PLIST is a pointer to the link creation property list.
     * PATH is a pointer to the path of the object being inserted if this is
     * a hard link; this is used to set the paths to objects when they are
     * created.  For other link types, this is NULL.
     * OCRT_INFO is a pointer to the structure for object creation.
     * LNK is the link struct passed into this function.  At this point all
     * of its fields should be populated except for name, which is set when
     * inserting it in the callback.
     */
    udata.file      = obj_file;
    udata.lc_plist  = lc_plist;
    udata.path      = obj_path;
    udata.ocrt_info = ocrt_info;
    udata.lnk       = lnk;

    /* Traverse the destination path & create new link */
    if (H5G_traverse(link_loc, link_name, target_flags, H5L__link_cb, &udata) < 0)
        HGOTO_ERROR(H5E_LINK, H5E_CANTINSERT, FAIL, "can't insert link")

done:
    /* Free the normalized path name */
    if (norm_link_name)
        H5MM_xfree(norm_link_name);

    FUNC_LEAVE_NOAPI(ret_value)
} /* end H5L__create_real() */

/*-------------------------------------------------------------------------
 * Function:    H5L__create_hard
 *
 * Purpose:     Creates a hard link from NEW_NAME to CUR_NAME.
 *
 * Return:      Non-negative on success/Negative on failure
 *
 * Programmer:  Robb Matzke
 *              Monday, April  6, 1998
 *
 *-------------------------------------------------------------------------
 */
herr_t
<<<<<<< HEAD
H5L_create_hard(H5G_loc_t *cur_loc, const char *cur_name, const H5G_loc_t *link_loc, const char *link_name,
                hid_t lcpl_id)
=======
H5L__create_hard(H5G_loc_t *cur_loc, const char *cur_name, const H5G_loc_t *link_loc, const char *link_name,
                 hid_t lcpl_id)
>>>>>>> 18bbd3f0
{
    char *     norm_cur_name = NULL; /* Pointer to normalized current name */
    H5F_t *    link_file     = NULL; /* Pointer to file to link to */
    H5O_link_t lnk;                  /* Link to insert */
    H5G_loc_t  obj_loc;              /* Location of object to link to */
    H5G_name_t path;                 /* obj_loc's path*/
    H5O_loc_t  oloc;                 /* obj_loc's oloc */
    hbool_t    loc_valid = FALSE;
    herr_t     ret_value = SUCCEED; /* Return value */

    FUNC_ENTER_PACKAGE

    /* Check args */
    HDassert(cur_loc);
    HDassert(cur_name && *cur_name);
    HDassert(link_loc);
    HDassert(link_name && *link_name);

    /* Get normalized copy of the current name */
    if ((norm_cur_name = H5G_normalize(cur_name)) == NULL)
        HGOTO_ERROR(H5E_LINK, H5E_BADVALUE, FAIL, "can't normalize name")

    /* Set up link data specific to hard links */
    lnk.type = H5L_TYPE_HARD;

    /* Get object location for object pointed to */
    obj_loc.path = &path;
    obj_loc.oloc = &oloc;
    H5G_loc_reset(&obj_loc);
    if (H5G_loc_find(cur_loc, norm_cur_name, &obj_loc) < 0)
        HGOTO_ERROR(H5E_LINK, H5E_NOTFOUND, FAIL, "source object not found")
    loc_valid = TRUE;

    /* Construct link information for eventual insertion */
    lnk.u.hard.addr = obj_loc.oloc->addr;

    /* Set destination's file information */
    link_file = obj_loc.oloc->file;

    /* Create actual link to the object.  Pass in NULL for the path, since this
     * function shouldn't change an object's user path. */
    if (H5L__create_real(link_loc, link_name, NULL, link_file, &lnk, NULL, lcpl_id) < 0)
        HGOTO_ERROR(H5E_LINK, H5E_CANTINIT, FAIL, "unable to create new link to object")

done:
    /* Free the object header location */
    if (loc_valid)
        if (H5G_loc_free(&obj_loc) < 0)
            HDONE_ERROR(H5E_LINK, H5E_CANTRELEASE, FAIL, "unable to free location")

    /* Free the normalized path name */
    if (norm_cur_name)
        H5MM_xfree(norm_cur_name);

    FUNC_LEAVE_NOAPI(ret_value)
} /* end H5L__create_hard() */

/*-------------------------------------------------------------------------
 * Function:    H5L__create_soft
 *
 * Purpose:     Creates a soft link from LINK_NAME to TARGET_PATH.
 *
 * Return:      SUCCEED/FAIL
 *
 * Programmer:  Robb Matzke
 *              Monday, April  6, 1998
 *
 *-------------------------------------------------------------------------
 */
herr_t
<<<<<<< HEAD
H5L_create_soft(const char *target_path, const H5G_loc_t *link_loc, const char *link_name, hid_t lcpl_id)
=======
H5L__create_soft(const char *target_path, const H5G_loc_t *link_loc, const char *link_name, hid_t lcpl_id)
>>>>>>> 18bbd3f0
{
    char *     norm_target = NULL;  /* Pointer to normalized current name */
    H5O_link_t lnk;                 /* Link to insert */
    herr_t     ret_value = SUCCEED; /* Return value */

    FUNC_ENTER_PACKAGE

    /* Check args */
    HDassert(link_loc);
    HDassert(target_path && *target_path);
    HDassert(link_name && *link_name);

    /* Get normalized copy of the link target */
    if ((norm_target = H5G_normalize(target_path)) == NULL)
        HGOTO_ERROR(H5E_LINK, H5E_BADVALUE, FAIL, "can't normalize name")

    /* Set up link data specific to soft links */
    lnk.type        = H5L_TYPE_SOFT;
    lnk.u.soft.name = norm_target;

    /* Create actual link to the object */
    if (H5L__create_real(link_loc, link_name, NULL, NULL, &lnk, NULL, lcpl_id) < 0)
        HGOTO_ERROR(H5E_LINK, H5E_CANTINIT, FAIL, "unable to create new link to object")

done:
    /* Free the normalized target name */
    if (norm_target)
        H5MM_xfree(norm_target);

    FUNC_LEAVE_NOAPI(ret_value)
} /* end H5L__create_soft() */

/*-------------------------------------------------------------------------
 * Function:    H5L__create_ud
 *
 * Purpose:     Creates a user-defined link. See H5Lcreate_ud for
 *              full documentation.
 *
 * Return:      Non-negative on success/Negative on failure
 *
 * Programmer:  James Laird
 *              Friday, May 19, 2006
 *
 *-------------------------------------------------------------------------
 */
herr_t
H5L__create_ud(const H5G_loc_t *link_loc, const char *link_name, const void *ud_data, size_t ud_data_size,
               H5L_type_t type, hid_t lcpl_id)
{
    H5O_link_t lnk;                 /* Link to insert */
    herr_t     ret_value = SUCCEED; /* Return value */

    FUNC_ENTER_PACKAGE

    /* Check args */
    HDassert(type >= H5L_TYPE_UD_MIN && type <= H5L_TYPE_MAX);
    HDassert(link_loc);
    HDassert(link_name && *link_name);
    HDassert(ud_data_size == 0 || ud_data);

    /* Initialize the link struct's pointer to its udata buffer */
    lnk.u.ud.udata = NULL;

    /* Make sure that this link class is registered */
<<<<<<< HEAD
    if (H5L_find_class_idx(type) < 0)
=======
    if (H5L__find_class_idx(type) < 0)
>>>>>>> 18bbd3f0
        HGOTO_ERROR(H5E_ARGS, H5E_BADTYPE, FAIL, "link class has not been registered with library")

    /* Fill in UD link-specific information in the link struct*/
    if (ud_data_size > 0) {
        lnk.u.ud.udata = H5MM_malloc((size_t)ud_data_size);
        H5MM_memcpy(lnk.u.ud.udata, ud_data, (size_t)ud_data_size);
    } /* end if */
    else
        lnk.u.ud.udata = NULL;

    lnk.u.ud.size = ud_data_size;
    lnk.type      = type;

    /* Create actual link to the object */
    if (H5L__create_real(link_loc, link_name, NULL, NULL, &lnk, NULL, lcpl_id) < 0)
        HGOTO_ERROR(H5E_LINK, H5E_CANTINIT, FAIL, "unable to register new name for object")

done:
    /* Free the link's udata buffer if it's been allocated */
    H5MM_xfree(lnk.u.ud.udata);

    FUNC_LEAVE_NOAPI(ret_value)
} /* end H5L__create_ud() */

/*-------------------------------------------------------------------------
 * Function:    H5L__get_val_real
 *
 * Purpose:     Retrieve link value from a link object
 *
 * Return:      Non-negative on success/Negative on failure
 *
 * Programmer:  Quincey Koziol
 *              Monday, November 13 2006
 *
 *-------------------------------------------------------------------------
 */
static herr_t
H5L__get_val_real(const H5O_link_t *lnk, void *buf, size_t size)
{
    herr_t ret_value = SUCCEED; /* Return value */

    FUNC_ENTER_STATIC

    /* Sanity check */
    HDassert(lnk);

    /* Check for soft link */
    if (H5L_TYPE_SOFT == lnk->type) {
        /* Copy to output buffer */
        if (size > 0 && buf) {
            HDstrncpy((char *)buf, lnk->u.soft.name, size);
            if (HDstrlen(lnk->u.soft.name) >= size)
                ((char *)buf)[size - 1] = '\0';
        } /* end if */
    }     /* end if */
    /* Check for user-defined link */
    else if (lnk->type >= H5L_TYPE_UD_MIN) {
        const H5L_class_t *link_class; /* User-defined link class */

        /* Get the link class for this type of link.  It's okay if the class
         * isn't registered, though--we just can't give any more information
         * about it
         */
        link_class = H5L_find_class(lnk->type);

        if (link_class != NULL && link_class->query_func != NULL) {
            if ((link_class->query_func)(lnk->name, lnk->u.ud.udata, lnk->u.ud.size, buf, size) < 0)
                HGOTO_ERROR(H5E_LINK, H5E_CALLBACK, FAIL, "query callback returned failure")
        } /* end if */
        else if (buf && size > 0)
            ((char *)buf)[0] = '\0';
    } /* end if */
    else
        HGOTO_ERROR(H5E_LINK, H5E_BADTYPE, FAIL, "object is not a symbolic or user-defined link")

done:
    FUNC_LEAVE_NOAPI(ret_value)
} /* end H5L__get_val_real() */

/*-------------------------------------------------------------------------
 * Function:    H5L__get_val_cb
 *
 * Purpose:     Callback for retrieving link value or udata.
 *
 * Return:      Non-negative on success/Negative on failure
 *
 * Programmer:  Quincey Koziol
 *              Tuesday, September 20, 2005
 *
 *-------------------------------------------------------------------------
 */
static herr_t
H5L__get_val_cb(H5G_loc_t H5_ATTR_UNUSED *grp_loc /*in*/, const char *name, const H5O_link_t *lnk,
                H5G_loc_t H5_ATTR_UNUSED *obj_loc, void *_udata /*in,out*/, H5G_own_loc_t *own_loc /*out*/)
{
    H5L_trav_gv_t *udata     = (H5L_trav_gv_t *)_udata; /* User data passed in */
    herr_t         ret_value = SUCCEED;                 /* Return value */

    FUNC_ENTER_STATIC

    /* Check if the name in this group resolved to a valid link */
    if (lnk == NULL)
        HGOTO_ERROR(H5E_LINK, H5E_NOTFOUND, FAIL, "'%s' doesn't exist", name)

    /* Retrieve the value for the link */
    if (H5L__get_val_real(lnk, udata->buf, udata->size) < 0)
        HGOTO_ERROR(H5E_LINK, H5E_CANTGET, FAIL, "can't retrieve link value")

done:
    /* Indicate that this callback didn't take ownership of the group *
     * location for the object */
    *own_loc = H5G_OWN_NONE;

    FUNC_LEAVE_NOAPI(ret_value)
} /* end H5L__get_val_cb() */

/*-------------------------------------------------------------------------
 * Function:    H5L__get_val
 *
 * Purpose:     Returns the value of a symbolic link or the udata for a
 *              user-defined link.
 *
 * Return:      Success:    Non-negative, with at most SIZE bytes of the
 *              link value copied into the BUF buffer.  If the
 *              link value is larger than SIZE characters
 *              counting the null terminator then the BUF
 *              result will not be null terminated.
 *
 *              Failure:    Negative
 *
 * Programmer:  Robb Matzke
 *              Monday, April 13, 1998
 *
 *-------------------------------------------------------------------------
 */
herr_t
<<<<<<< HEAD
H5L_get_val(const H5G_loc_t *loc, const char *name, void *buf /*out*/, size_t size)
=======
H5L__get_val(const H5G_loc_t *loc, const char *name, void *buf /*out*/, size_t size)
>>>>>>> 18bbd3f0
{
    H5L_trav_gv_t udata;               /* User data for callback */
    herr_t        ret_value = SUCCEED; /* Return value */

    FUNC_ENTER_PACKAGE

    /* Sanity check */
    HDassert(loc);
    HDassert(name && *name);

    /* Set up user data for retrieving information */
    udata.size = size;
    udata.buf  = buf;

    /* Traverse the group hierarchy to locate the object to get info about */
    if (H5G_traverse(loc, name, H5G_TARGET_SLINK | H5G_TARGET_UDLINK, H5L__get_val_cb, &udata) < 0)
        HGOTO_ERROR(H5E_LINK, H5E_NOTFOUND, FAIL, "name doesn't exist")

done:
    FUNC_LEAVE_NOAPI(ret_value)
} /* H5L__get_val() */

/*-------------------------------------------------------------------------
 * Function:    H5L__get_val_by_idx_cb
 *
 * Purpose:     Callback for retrieving a link's value according to an
 *              index's order.
 *
 * Return:      Non-negative on success/Negative on failure
 *
 * Programmer:  Quincey Koziol
 *              Monday, November 13 2006
 *
 *-------------------------------------------------------------------------
 */
static herr_t
H5L__get_val_by_idx_cb(H5G_loc_t H5_ATTR_UNUSED *grp_loc /*in*/, const char H5_ATTR_UNUSED *name,
                       const H5O_link_t H5_ATTR_UNUSED *lnk, H5G_loc_t *obj_loc, void *_udata /*in,out*/,
                       H5G_own_loc_t *own_loc /*out*/)
{
    H5L_trav_gvbi_t *udata = (H5L_trav_gvbi_t *)_udata; /* User data passed in */
    H5O_link_t       fnd_lnk;                           /* Link within group */
    hbool_t          lnk_copied = FALSE;                /* Whether the link was copied */
    herr_t           ret_value  = SUCCEED;              /* Return value */

    FUNC_ENTER_STATIC

    /* Check if the name of the group resolved to a valid object */
    if (obj_loc == NULL)
        HGOTO_ERROR(H5E_LINK, H5E_NOTFOUND, FAIL, "group doesn't exist")

    /* Query link */
    if (H5G_obj_lookup_by_idx(obj_loc->oloc, udata->idx_type, udata->order, udata->n, &fnd_lnk) < 0)
        HGOTO_ERROR(H5E_LINK, H5E_NOTFOUND, FAIL, "link not found")
    lnk_copied = TRUE;

    /* Retrieve the value for the link */
    if (H5L__get_val_real(&fnd_lnk, udata->buf, udata->size) < 0)
        HGOTO_ERROR(H5E_LINK, H5E_CANTGET, FAIL, "can't retrieve link value")

done:
    /* Reset the link information, if we have a copy */
    if (lnk_copied)
        H5O_msg_reset(H5O_LINK_ID, &fnd_lnk);

    /* Indicate that this callback didn't take ownership of the group *
     * location for the object */
    *own_loc = H5G_OWN_NONE;

    FUNC_LEAVE_NOAPI(ret_value)
} /* end H5L__get_val_by_idx_cb() */

/*-------------------------------------------------------------------------
 * Function:    H5L__get_val_by_idx
 *
 * Purpose:     Internal routine to query a link value according to the
 *              index within a group
 *
 * Return:      SUCCEED/FAIL
 *
 * Programmer:	Quincey Koziol
 *		December 27, 2017
 *
 *-------------------------------------------------------------------------
 */
herr_t
<<<<<<< HEAD
H5L_get_val_by_idx(const H5G_loc_t *loc, const char *name, H5_index_t idx_type, H5_iter_order_t order,
                   hsize_t n, void *buf /*out*/, size_t size)
=======
H5L__get_val_by_idx(const H5G_loc_t *loc, const char *name, H5_index_t idx_type, H5_iter_order_t order,
                    hsize_t n, void *buf /*out*/, size_t size)
>>>>>>> 18bbd3f0
{
    H5L_trav_gvbi_t udata;               /* User data for callback */
    herr_t          ret_value = SUCCEED; /* Return value */

    FUNC_ENTER_PACKAGE

    /* Check arguments */
    HDassert(loc);
    HDassert(name && *name);

    /* Set up user data for retrieving information */
    udata.idx_type = idx_type;
    udata.order    = order;
    udata.n        = n;
    udata.buf      = buf;
    udata.size     = size;

    /* Traverse the group hierarchy to locate the object to get info about */
    if (H5G_traverse(loc, name, H5G_TARGET_SLINK | H5G_TARGET_UDLINK, H5L__get_val_by_idx_cb, &udata) < 0)
        HGOTO_ERROR(H5E_LINK, H5E_CANTGET, FAIL, "can't get link info for index: %llu", (unsigned long long)n)

done:
    FUNC_LEAVE_NOAPI(ret_value)
} /* end H5L__get_val_by_idx() */

/*-------------------------------------------------------------------------
 * Function:    H5L__delete_cb
 *
 * Purpose:     Callback for deleting a link.  This routine
 *              actually deletes the link
 *
 * Return:      Non-negative on success/Negative on failure
 *
 * Programmer:  Quincey Koziol
 *              Monday, September 19, 2005
 *
 *-------------------------------------------------------------------------
 */
static herr_t
H5L__delete_cb(H5G_loc_t *grp_loc /*in*/, const char *name, const H5O_link_t *lnk,
               H5G_loc_t H5_ATTR_UNUSED *obj_loc, void H5_ATTR_UNUSED *_udata /*in,out*/,
               H5G_own_loc_t *own_loc /*out*/)
{
    herr_t ret_value = SUCCEED;

    FUNC_ENTER_STATIC

    /* Check if the group resolved to a valid link */
    if (grp_loc == NULL)
        HGOTO_ERROR(H5E_LINK, H5E_NOTFOUND, FAIL, "group doesn't exist")

    /* Check if the name in this group resolved to a valid link */
    if (name == NULL)
        HGOTO_ERROR(H5E_LINK, H5E_NOTFOUND, FAIL, "name doesn't exist")

    /* Check for non-existent (NULL) link.
     * Note that this can also occur when attempting to remove '.'
     */
    if (lnk == NULL)
        HGOTO_ERROR(H5E_LINK, H5E_CANTDELETE, FAIL,
                    "callback link pointer is NULL (specified link may be '.' or not exist)")

    /* Remove the link from the group */
    if (H5G_obj_remove(grp_loc->oloc, grp_loc->path->full_path_r, name) < 0)
        HGOTO_ERROR(H5E_LINK, H5E_CANTDELETE, FAIL, "unable to remove link from group")

done:
    /* Indicate that this callback didn't take ownership of the group *
     * location for the object */
    *own_loc = H5G_OWN_NONE;

    FUNC_LEAVE_NOAPI(ret_value)
} /* end H5L__delete_cb() */

/*-------------------------------------------------------------------------
 * Function:    H5L__delete
 *
 * Purpose:     Delete a link from a group.
 *
 * Return:      Non-negative on success/Negative on failure
 *
 * Programmer:  Robb Matzke
 *              Thursday, September 17, 1998
 *
 *-------------------------------------------------------------------------
 */
herr_t
H5L__delete(const H5G_loc_t *loc, const char *name)
{
    char * norm_name = NULL;    /* Pointer to normalized name */
    herr_t ret_value = SUCCEED; /* Return value */

    FUNC_ENTER_PACKAGE

    /* Sanity check */
    HDassert(loc);
    HDassert(name && *name);

    /* Get normalized copy of the name */
    if ((norm_name = H5G_normalize(name)) == NULL)
        HGOTO_ERROR(H5E_LINK, H5E_BADVALUE, FAIL, "can't normalize name")

    /* Set up user data for unlink operation */
    if (H5G_traverse(loc, norm_name, H5G_TARGET_SLINK | H5G_TARGET_UDLINK | H5G_TARGET_MOUNT, H5L__delete_cb,
                     NULL) < 0)
        HGOTO_ERROR(H5E_LINK, H5E_CANTREMOVE, FAIL, "can't unlink object")

done:
    /* Free the normalized path name */
    if (norm_name)
        H5MM_xfree(norm_name);

    FUNC_LEAVE_NOAPI(ret_value)
} /* end H5L__delete() */

/*-------------------------------------------------------------------------
 * Function:    H5L__delete_by_idx_cb
 *
 * Purpose:     Callback for removing a link according to an index's order.
 *
 * Return:      Non-negative on success/Negative on failure
 *
 * Programmer:  Quincey Koziol
 *              Monday, November 13 2006
 *
 *-------------------------------------------------------------------------
 */
static herr_t
H5L__delete_by_idx_cb(H5G_loc_t H5_ATTR_UNUSED *grp_loc /*in*/, const char H5_ATTR_UNUSED *name,
                      const H5O_link_t H5_ATTR_UNUSED *lnk, H5G_loc_t *obj_loc, void *_udata /*in,out*/,
                      H5G_own_loc_t *own_loc /*out*/)
{
    H5L_trav_gvbi_t *udata     = (H5L_trav_gvbi_t *)_udata; /* User data passed in */
    herr_t           ret_value = SUCCEED;                   /* Return value */

    FUNC_ENTER_STATIC_TAG((obj_loc) ? (obj_loc->oloc->addr) : HADDR_UNDEF)

    /* Check if the name of the group resolved to a valid object */
    if (obj_loc == NULL)
        HGOTO_ERROR(H5E_LINK, H5E_NOTFOUND, FAIL, "group doesn't exist")

    /* Delete link */
    if (H5G_obj_remove_by_idx(obj_loc->oloc, obj_loc->path->full_path_r, udata->idx_type, udata->order,
                              udata->n) < 0)
        HGOTO_ERROR(H5E_LINK, H5E_NOTFOUND, FAIL, "link not found")

done:
    /* Indicate that this callback didn't take ownership of the group *
     * location for the object */
    *own_loc = H5G_OWN_NONE;

    FUNC_LEAVE_NOAPI_TAG(ret_value)
} /* end H5L__delete_by_idx_cb() */

/*-------------------------------------------------------------------------
 * Function:    H5L__delete_by_idx
 *
 * Purpose:     Internal routine to delete a link according to its index
 *              within a group.
 *
 * Return:      SUCCEED/FAIL
 *
 * Programmer:	Quincey Koziol
 *		December 27, 2017
 *
 *-------------------------------------------------------------------------
 */
herr_t
<<<<<<< HEAD
H5L_delete_by_idx(const H5G_loc_t *loc, const char *name, H5_index_t idx_type, H5_iter_order_t order,
                  hsize_t n)
=======
H5L__delete_by_idx(const H5G_loc_t *loc, const char *name, H5_index_t idx_type, H5_iter_order_t order,
                   hsize_t n)
>>>>>>> 18bbd3f0
{
    H5L_trav_rmbi_t udata;               /* User data for callback */
    herr_t          ret_value = SUCCEED; /* Return value */

    FUNC_ENTER_PACKAGE

    /* Sanity check */
    HDassert(loc);
    HDassert(name && *name);

    /* Set up user data for unlink operation */
    udata.idx_type = idx_type;
    udata.order    = order;
    udata.n        = n;

    /* Traverse the group hierarchy to remove the link */
    if (H5G_traverse(loc, name, H5G_TARGET_SLINK | H5G_TARGET_UDLINK | H5G_TARGET_MOUNT,
                     H5L__delete_by_idx_cb, &udata) < 0)
        HGOTO_ERROR(H5E_LINK, H5E_CANTDELETE, FAIL, "link doesn't exist")

done:
    FUNC_LEAVE_NOAPI(ret_value)
} /* end H5L__delete_by_idx() */

/*-------------------------------------------------------------------------
 * Function:    H5L__move_dest_cb
 *
 * Purpose:     Second callback for moving and renaming an object.  This routine
 *              inserts a new link into the group returned by the traversal.
 *              It is called by H5L__move_cb.
 *
 * Return:      Non-negative on success/Negative on failure
 *
 * Programmer:  James Laird
 *              Monday, April 3, 2006
 *
 *-------------------------------------------------------------------------
 */
static herr_t
H5L__move_dest_cb(H5G_loc_t *grp_loc /*in*/, const char *name, const H5O_link_t H5_ATTR_UNUSED *lnk,
                  H5G_loc_t *obj_loc, void *_udata /*in,out*/, H5G_own_loc_t *own_loc /*out*/)
{
    H5L_trav_mv2_t *udata  = (H5L_trav_mv2_t *)_udata; /* User data passed in */
    H5G_t *         grp    = NULL; /* H5G_t for this group, opened to pass to user callback */
    hid_t           grp_id = FAIL; /* ID for this group (passed to user callback */
    H5G_loc_t       temp_loc;      /* For UD callback */
    hbool_t         temp_loc_init = FALSE;
    herr_t          ret_value     = SUCCEED; /* Return value */

    FUNC_ENTER_STATIC

    /* Make sure an object with this name doesn't already exist */
    if (obj_loc != NULL)
        HGOTO_ERROR(H5E_LINK, H5E_NOTFOUND, FAIL, "an object with that name already exists")

    /* Check for crossing file boundaries with a new hard link */
    if (udata->lnk->type == H5L_TYPE_HARD)
        /* Check that both objects are in same file */
        if (!H5F_SAME_SHARED(grp_loc->oloc->file, udata->file))
            HGOTO_ERROR(H5E_LINK, H5E_CANTINIT, FAIL, "moving a link across files is not allowed")

    /* Give the object its new name */
    /* Casting away const okay -JML */
    HDassert(udata->lnk->name == NULL);
    udata->lnk->name = (char *)name;

    /* Insert the link into the group */
    if (H5G_obj_insert(grp_loc->oloc, name, udata->lnk, TRUE, H5O_TYPE_UNKNOWN, NULL) < 0)
        HGOTO_ERROR(H5E_LINK, H5E_CANTINIT, FAIL, "unable to create new link to object")

    /* If the link was a user-defined link, call its move callback if it has one */
    if (udata->lnk->type >= H5L_TYPE_UD_MIN) {
        const H5L_class_t *link_class; /* User-defined link class */

        /* Get the link class for this type of link. */
        if (NULL == (link_class = H5L_find_class(udata->lnk->type)))
            HGOTO_ERROR(H5E_LINK, H5E_NOTREGISTERED, FAIL, "link class is not registered")

        if ((!udata->copy && link_class->move_func) || (udata->copy && link_class->copy_func)) {
            H5O_loc_t  temp_oloc;
            H5G_name_t temp_path;

            /* Create a temporary location (or else H5G_open will do a shallow
             * copy and wipe out grp_loc)
             */
            H5G_name_reset(&temp_path);
            if (H5O_loc_copy_deep(&temp_oloc, grp_loc->oloc) < 0)
                HGOTO_ERROR(H5E_LINK, H5E_CANTCOPY, FAIL, "unable to copy object location")

            temp_loc.oloc = &temp_oloc;
            temp_loc.path = &temp_path;
            temp_loc_init = TRUE;

            /* Set up location for user-defined callback */
            if (NULL == (grp = H5G_open(&temp_loc)))
                HGOTO_ERROR(H5E_LINK, H5E_CANTOPENOBJ, FAIL, "unable to open group")
            if ((grp_id = H5VL_wrap_register(H5I_GROUP, grp, TRUE)) < 0)
                HGOTO_ERROR(H5E_LINK, H5E_CANTREGISTER, FAIL, "unable to register group ID")

            if (udata->copy) {
                if ((link_class->copy_func)(udata->lnk->name, grp_id, udata->lnk->u.ud.udata,
                                            udata->lnk->u.ud.size) < 0)
                    HGOTO_ERROR(H5E_LINK, H5E_CALLBACK, FAIL, "UD copy callback returned error")
            } /* end if */
            else {
                if ((link_class->move_func)(udata->lnk->name, grp_id, udata->lnk->u.ud.udata,
                                            udata->lnk->u.ud.size) < 0)
                    HGOTO_ERROR(H5E_LINK, H5E_CALLBACK, FAIL, "UD move callback returned error")
            } /* end else */
        }     /* end if */
    }         /* end if */

done:
    /* Close the location given to the user callback if it was created */
    if (grp_id >= 0) {
        if (H5I_dec_app_ref(grp_id) < 0)
            HDONE_ERROR(H5E_LINK, H5E_CANTRELEASE, FAIL, "unable to close atom from UD callback")
    } /* end if */
    else if (grp != NULL) {
        if (H5G_close(grp) < 0)
            HDONE_ERROR(H5E_LINK, H5E_CANTRELEASE, FAIL, "unable to close group given to UD callback")
    } /* end if */
    else if (temp_loc_init)
        H5G_loc_free(&temp_loc);

    /* Indicate that this callback didn't take ownership of the group *
     * location for the object */
    *own_loc = H5G_OWN_NONE;

    /* Reset the "name" field in udata->lnk because it is owned by traverse()
     * and must not be manipulated after traverse closes */
    udata->lnk->name = NULL;

    FUNC_LEAVE_NOAPI(ret_value)
} /* end H5L__move_dest_cb() */

/*-------------------------------------------------------------------------
 * Function:    H5L__move_cb
 *
 * Purpose:     Callback for moving and renaming an object.  This routine
 *              replaces the names of open objects with the moved object
 *              in the path
 *
 * Return:      Non-negative on success/Negative on failure
 *
 * Programmer:  James Laird
 *              Friday, April 3, 2006
 *
 *-------------------------------------------------------------------------
 */
static herr_t
H5L__move_cb(H5G_loc_t *grp_loc /*in*/, const char *name, const H5O_link_t *lnk, H5G_loc_t *obj_loc,
             void *_udata /*in,out*/, H5G_own_loc_t *own_loc /*out*/)
{
    H5L_trav_mv_t *udata = (H5L_trav_mv_t *)_udata; /* User data passed in */
    H5L_trav_mv2_t udata_out;                       /* User data for H5L__move_dest_cb traversal */
    char *         orig_name   = NULL;              /* The name of the link in this group */
    hbool_t        link_copied = FALSE;             /* Has udata_out.lnk been allocated? */
    herr_t         ret_value   = SUCCEED;           /* Return value */

    FUNC_ENTER_STATIC

    /* Check if the name in this group resolved to a valid link */
    if (obj_loc == NULL)
        HGOTO_ERROR(H5E_LINK, H5E_NOTFOUND, FAIL, "name doesn't exist")

    /* Check for operations on '.' */
    if (lnk == NULL)
        HGOTO_ERROR(H5E_LINK, H5E_NOTFOUND, FAIL, "the name of a link must be supplied to move or copy")

    /* Set up user data for move_dest_cb */
    if (NULL == (udata_out.lnk = (H5O_link_t *)H5O_msg_copy(H5O_LINK_ID, lnk, NULL)))
        HGOTO_ERROR(H5E_LINK, H5E_CANTCOPY, FAIL, "unable to copy link to be moved")

    /* In this special case, the link's name is going to be replaced at its
     * destination, so we should free it here.
     */
    udata_out.lnk->name = (char *)H5MM_xfree(udata_out.lnk->name);
    link_copied         = TRUE;

    udata_out.lnk->cset = udata->cset;
    udata_out.file      = grp_loc->oloc->file;
    udata_out.copy      = udata->copy;

    /* Keep a copy of link's name (it's "owned" by the H5G_traverse() routine) */
    orig_name = H5MM_xstrdup(name);

    /* Reset the # of soft / UD links that can be traversed, so that the second
     * (destination) traversal has the correct value
     */
    if (H5CX_set_nlinks(udata->orig_nlinks) < 0)
        HGOTO_ERROR(H5E_LINK, H5E_CANTSET, FAIL, "can't reset # of soft / UD links to traverse")

    /* Insert the link into its new location */
    if (H5G_traverse(udata->dst_loc, udata->dst_name, udata->dst_target_flags, H5L__move_dest_cb,
                     &udata_out) < 0)
        HGOTO_ERROR(H5E_LINK, H5E_NOTFOUND, FAIL, "unable to follow symbolic link")

    /* If this is a move and not a copy operation, change the object's name and remove the old link */
    if (!udata->copy) {
        H5RS_str_t *dst_name_r; /* Ref-counted version of dest name */

        /* Make certain that the destination name is a full (not relative) path */
        if (*(udata->dst_name) != '/') {
            HDassert(udata->dst_loc->path->full_path_r);

            /* Create reference counted string for full dst path */
            if ((dst_name_r = H5G_build_fullpath_refstr_str(udata->dst_loc->path->full_path_r,
                                                            udata->dst_name)) == NULL)
                HGOTO_ERROR(H5E_LINK, H5E_PATH, FAIL, "can't build destination path name")
        } /* end if */
        else
            dst_name_r = H5RS_wrap(udata->dst_name);
        HDassert(dst_name_r);

        /* Fix names up */
        if (H5G_name_replace(lnk, H5G_NAME_MOVE, obj_loc->oloc->file, obj_loc->path->full_path_r,
                             udata->dst_loc->oloc->file, dst_name_r) < 0) {
            H5RS_decr(dst_name_r);
            HGOTO_ERROR(H5E_LINK, H5E_CANTINIT, FAIL, "unable to replace name")
        } /* end if */

        /* Remove the old link */
        if (H5G_obj_remove(grp_loc->oloc, grp_loc->path->full_path_r, orig_name) < 0) {
            H5RS_decr(dst_name_r);
            HGOTO_ERROR(H5E_LINK, H5E_NOTFOUND, FAIL, "unable to remove old name")
        } /* end if */

        H5RS_decr(dst_name_r);
    } /* end if */

done:
    /* Cleanup */
    if (orig_name)
        H5MM_xfree(orig_name);

    /* If udata_out.lnk was copied, free any memory allocated
     * In this special case, the H5L__move_dest_cb callback resets the name
     * so H5O_msg_free shouldn't try to free it
     */
    if (link_copied)
        H5O_msg_free(H5O_LINK_ID, udata_out.lnk);

    /* Indicate that this callback didn't take ownership of the group *
     * location for the object */
    *own_loc = H5G_OWN_NONE;

    FUNC_LEAVE_NOAPI(ret_value)
} /* end H5L__move_cb() */

/*-------------------------------------------------------------------------
 * Function:    H5L__move
 *
 * Purpose:     Atomically move or copy a link.
 *
 *              Creates a copy of a link in a new destination with a new name.
 *              SRC_LOC and SRC_NAME together define the link's original
 *              location, while DST_LOC and DST_NAME together define its
 *              final location.
 *
 *              If copy_flag is FALSE, the original link is removed
 *              (effectively moving the link).
 *
 * Return:      Non-negative on success/Negative on failure
 *
 * Programmer:  James Laird
 *              Monday, May 1, 2006
 *
 *-------------------------------------------------------------------------
 */
herr_t
<<<<<<< HEAD
H5L_move(const H5G_loc_t *src_loc, const char *src_name, const H5G_loc_t *dst_loc, const char *dst_name,
         hbool_t copy_flag, hid_t lcpl_id)
=======
H5L__move(const H5G_loc_t *src_loc, const char *src_name, const H5G_loc_t *dst_loc, const char *dst_name,
          hbool_t copy_flag, hid_t lcpl_id)
>>>>>>> 18bbd3f0
{
    unsigned        dst_target_flags = H5G_TARGET_NORMAL;
    H5T_cset_t      char_encoding    = H5F_DEFAULT_CSET; /* Character encoding for link */
    H5P_genplist_t *lc_plist;                            /* Link creation property list */
    H5L_trav_mv_t   udata;                               /* User data for traversal */
    herr_t          ret_value = SUCCEED;                 /* Return value */

    FUNC_ENTER_PACKAGE

    /* Sanity check */
    HDassert(src_loc);
    HDassert(dst_loc);
    HDassert(src_name && *src_name);
    HDassert(dst_name && *dst_name);

    /* Check for flags present in creation property list */
<<<<<<< HEAD
    if (lcpl_id != H5P_DEFAULT && lcpl_id != H5P_LINK_CREATE_DEFAULT) {
=======
    if (lcpl_id != H5P_DEFAULT) {
>>>>>>> 18bbd3f0
        unsigned crt_intmd_group;

        if (NULL == (lc_plist = (H5P_genplist_t *)H5I_object(lcpl_id)))
            HGOTO_ERROR(H5E_ARGS, H5E_BADTYPE, FAIL, "not a property list")

        /* Get intermediate group creation property */
        if (H5CX_get_intermediate_group(&crt_intmd_group) < 0)
            HGOTO_ERROR(H5E_PLIST, H5E_CANTGET, FAIL, "can't get property value for creating missing groups")

        /* Set target flags for source and destination */
        if (crt_intmd_group > 0)
            dst_target_flags |= H5G_CRT_INTMD_GROUP;

        /* Get character encoding property */
        if (H5CX_get_encoding(&char_encoding) < 0)
            HGOTO_ERROR(H5E_PLIST, H5E_CANTGET, FAIL, "can't get property value for character encoding")
    } /* end if */

    /* Set up user data */
    udata.dst_loc          = dst_loc;
    udata.dst_name         = dst_name;
    udata.dst_target_flags = dst_target_flags;
    udata.cset             = char_encoding;
    udata.copy             = copy_flag;

    /* Retrieve the original # of soft / UD links that can be traversed, so
     *  that the countdown can be reset after the first path is traversed.
     */
    if (H5CX_get_nlinks(&udata.orig_nlinks) < 0)
        HGOTO_ERROR(H5E_LINK, H5E_CANTGET, FAIL, "unable to retrieve # of soft / UD links to traverse")

    /* Do the move */
    if (H5G_traverse(src_loc, src_name, H5G_TARGET_MOUNT | H5G_TARGET_SLINK | H5G_TARGET_UDLINK, H5L__move_cb,
                     &udata) < 0)
        HGOTO_ERROR(H5E_LINK, H5E_NOTFOUND, FAIL, "unable to find link")

done:
    FUNC_LEAVE_NOAPI(ret_value)
} /* end H5L__move() */

/*-------------------------------------------------------------------------
 * Function:    H5L__exists_final_cb
 *
 * Purpose:     Callback for checking whether a link exists, as the final
 *              component of a path
 *
 * Return:      Non-negative on success/Negative on failure
 *
 * Programmer:  Quincey Koziol
 *              Friday, March 16 2007
 *
 *-------------------------------------------------------------------------
 */
static herr_t
H5L__exists_final_cb(H5G_loc_t H5_ATTR_UNUSED *grp_loc /*in*/, const char H5_ATTR_UNUSED *name,
                     const H5O_link_t *lnk, H5G_loc_t H5_ATTR_UNUSED *obj_loc, void *_udata /*in,out*/,
                     H5G_own_loc_t *own_loc /*out*/)
{
    H5L_trav_le_t *udata = (H5L_trav_le_t *)_udata; /* User data passed in */

    FUNC_ENTER_STATIC_NOERR

    /* Check if the name in this group resolved to a valid link */
    udata->exists = (hbool_t)(lnk != NULL);

    /* Indicate that this callback didn't take ownership of the group *
     * location for the object */
    *own_loc = H5G_OWN_NONE;

    FUNC_LEAVE_NOAPI(SUCCEED)
} /* end H5L__exists_final_cb() */

/*-------------------------------------------------------------------------
 * Function:    H5L__exists_inter_cb
 *
 * Purpose:     Callback for checking whether a link exists, as an intermediate
 *              component of a path
 *
 * Return:      Non-negative on success/Negative on failure
 *
 * Programmer:  Quincey Koziol
 *              Thursday, December 31 2015
 *
 *-------------------------------------------------------------------------
 */
static herr_t
H5L__exists_inter_cb(H5G_loc_t H5_ATTR_UNUSED *grp_loc /*in*/, const char H5_ATTR_UNUSED *name,
                     const H5O_link_t *lnk, H5G_loc_t *obj_loc, void *_udata /*in,out*/,
                     H5G_own_loc_t *own_loc /*out*/)
{
    H5L_trav_le_t *udata     = (H5L_trav_le_t *)_udata; /* User data passed in */
    herr_t         ret_value = SUCCEED;                 /* Return value */

    FUNC_ENTER_STATIC

    /* Check if the name in this group resolved to a valid link */
    if (lnk != NULL) {
        /* Check for more components to the path */
        if (udata->sep) {
            H5G_traverse_t cb_func; /* Callback function for tranversal */
            char *         next;    /* Pointer to next component name */

            /* Look for another separator */
            next = udata->sep;
            if (NULL == (udata->sep = HDstrchr(udata->sep, '/')))
                cb_func = H5L__exists_final_cb;
            else {
                /* Chew through adjacent separators, if present */
                do {
                    *udata->sep = '\0';
                    udata->sep++;
                } while ('/' == *udata->sep);
                cb_func = H5L__exists_inter_cb;
            } /* end else */
            if (H5G_traverse(obj_loc, next, H5G_TARGET_SLINK | H5G_TARGET_UDLINK, cb_func, udata) < 0)
                HGOTO_ERROR(H5E_LINK, H5E_CANTGET, FAIL, "can't determine if link exists")
        } /* end if */
        else
            udata->exists = TRUE;
    } /* end if */
    else
        udata->exists = FALSE;

    /* Indicate that this callback didn't take ownership of the group *
     * location for the object */
    *own_loc = H5G_OWN_NONE;

done:
    FUNC_LEAVE_NOAPI(ret_value)
} /* end H5L__exists_inter_cb() */

/*-------------------------------------------------------------------------
 * Function:    H5L_exists_tolerant
 *
 * Purpose:     Returns whether a link exists in a group
 *
 * Note:        Same as H5L__exists, except that missing links are reported
 *              as 'FALSE' instead of causing failures
 *
 * Return:      Non-negative (TRUE/FALSE) on success/Negative on failure
 *
 * Programmer:  Quincey Koziol
 *              Thursday, December 31 2015
 *
 *-------------------------------------------------------------------------
 */
htri_t
H5L_exists_tolerant(const H5G_loc_t *loc, const char *name)
{
    H5L_trav_le_t  udata;            /* User data for traversal */
    H5G_traverse_t cb_func;          /* Callback function for tranversal */
    char *         name_copy = NULL; /* Duplicate of name */
    char *         name_trav;        /* Name to traverse */
    htri_t         ret_value = FAIL; /* Return value */

    FUNC_ENTER_NOAPI(FAIL)

    /* Sanity checks */
    HDassert(loc);
    HDassert(name);

    /* Copy the name and skip leading '/'s */
    name_trav = name_copy = H5MM_strdup(name);
    while ('/' == *name_trav)
        name_trav++;

    /* A path of "/" will always exist in a file */
    if ('\0' == *name_trav)
        HGOTO_DONE(TRUE)

    /* Set up user data & correct callback */
    udata.exists = FALSE;
    if (NULL == (udata.sep = HDstrchr(name_trav, '/')))
        cb_func = H5L__exists_final_cb;
    else {
        /* Chew through adjacent separators, if present */
        do {
            *udata.sep = '\0';
            udata.sep++;
        } while ('/' == *udata.sep);
        cb_func = H5L__exists_inter_cb;
    } /* end else */

    /* Traverse the group hierarchy to locate the link to check */
    if (H5G_traverse(loc, name_trav, H5G_TARGET_SLINK | H5G_TARGET_UDLINK, cb_func, &udata) < 0)
        HGOTO_ERROR(H5E_LINK, H5E_CANTGET, FAIL, "can't determine if link exists")

    /* Set return value */
    ret_value = (htri_t)udata.exists;

done:
    /* Release duplicated string */
    H5MM_xfree(name_copy);

    FUNC_LEAVE_NOAPI(ret_value)
} /* H5L_exists_tolerant() */

/*-------------------------------------------------------------------------
 * Function:    H5L__exists
 *
 * Purpose:     Returns whether a link exists in a group
 *
 * Note:        Same as H5L_exists_tolerant, except that missing links are reported
 *              as failures
 *
 * Return:      Non-negative (TRUE/FALSE) on success/Negative on failure
 *
 * Programmer:  Quincey Koziol
 *              Friday, March 16 2007
 *
 *-------------------------------------------------------------------------
 */
htri_t
H5L__exists(const H5G_loc_t *loc, const char *name)
{
    H5L_trav_le_t udata;            /* User data for traversal */
    htri_t        ret_value = FAIL; /* Return value */

    FUNC_ENTER_PACKAGE

    /* A path of "/" will always exist in a file */
    if (0 == HDstrcmp(name, "/"))
        HGOTO_DONE(TRUE)

    /* Traverse the group hierarchy to locate the object to get info about */
    udata.exists = FALSE;
    if (H5G_traverse(loc, name, H5G_TARGET_SLINK | H5G_TARGET_UDLINK, H5L__exists_final_cb, &udata) < 0)
        HGOTO_ERROR(H5E_LINK, H5E_EXISTS, FAIL, "path doesn't exist")

    /* Set return value */
    ret_value = (htri_t)udata.exists;

done:
    FUNC_LEAVE_NOAPI(ret_value)
} /* H5L__exists() */

/*-------------------------------------------------------------------------
 * Function:    H5L__get_info_cb
 *
 * Purpose:     Callback for retrieving a link's metadata
 *
 * Return:      Non-negative on success/Negative on failure
 *
 * Programmer:  James Laird
 *              Monday, April 17 2006
 *
 *-------------------------------------------------------------------------
 */
static herr_t
H5L__get_info_cb(H5G_loc_t *grp_loc /*in*/, const char H5_ATTR_UNUSED *name, const H5O_link_t *lnk,
                 H5G_loc_t H5_ATTR_UNUSED *obj_loc, void *_udata /*in,out*/, H5G_own_loc_t *own_loc /*out*/)
{
    H5L_trav_gi_t *udata     = (H5L_trav_gi_t *)_udata; /* User data passed in */
    herr_t         ret_value = SUCCEED;                 /* Return value */

    FUNC_ENTER_STATIC

    /* Check if the name in this group resolved to a valid link */
    if (lnk == NULL)
        HGOTO_ERROR(H5E_LINK, H5E_NOTFOUND, FAIL, "name doesn't exist")

    /* Get information from the link */
    if (H5G_link_to_info(grp_loc->oloc, lnk, udata->linfo) < 0)
        HGOTO_ERROR(H5E_LINK, H5E_CANTGET, FAIL, "can't get link info")

done:
    /* Indicate that this callback didn't take ownership of the group *
     * location for the object */
    *own_loc = H5G_OWN_NONE;

    FUNC_LEAVE_NOAPI(ret_value)
} /* end H5L__get_info_cb() */

/*-------------------------------------------------------------------------
 * Function:    H5L_get_info
 *
 * Purpose:     Returns metadata about a link.
 *
 * Return:      SUCCEED/FAIL
 *
 * Programmer:  James Laird
 *              Monday, April 17 2006
 *
 *-------------------------------------------------------------------------
 */
herr_t
H5L_get_info(const H5G_loc_t *loc, const char *name, H5L_info2_t *linfo /*out*/)
{
    H5L_trav_gi_t udata;               /* User data for callback */
    herr_t        ret_value = SUCCEED; /* Return value */

    FUNC_ENTER_NOAPI(FAIL)

    udata.linfo = linfo;

    /* Traverse the group hierarchy to locate the object to get info about */
    if (H5G_traverse(loc, name, H5G_TARGET_SLINK | H5G_TARGET_UDLINK, H5L__get_info_cb, &udata) < 0)
        HGOTO_ERROR(H5E_LINK, H5E_EXISTS, FAIL, "name doesn't exist")

done:
    FUNC_LEAVE_NOAPI(ret_value)
} /* H5L_get_info() */

/*-------------------------------------------------------------------------
 * Function:    H5L__get_info_by_idx_cb
 *
 * Purpose:     Callback for retrieving a link's metadata according to an
 *              index's order.
 *
 * Return:      Non-negative on success/Negative on failure
 *
 * Programmer:  Quincey Koziol
 *              Monday, November  6 2006
 *
 *-------------------------------------------------------------------------
 */
static herr_t
H5L__get_info_by_idx_cb(H5G_loc_t H5_ATTR_UNUSED *grp_loc /*in*/, const char H5_ATTR_UNUSED *name,
                        const H5O_link_t H5_ATTR_UNUSED *lnk, H5G_loc_t *obj_loc, void *_udata /*in,out*/,
                        H5G_own_loc_t *own_loc /*out*/)
{
    H5L_trav_gibi_t *udata = (H5L_trav_gibi_t *)_udata; /* User data passed in */
    H5O_link_t       fnd_lnk;                           /* Link within group */
    hbool_t          lnk_copied = FALSE;                /* Whether the link was copied */
    herr_t           ret_value  = SUCCEED;              /* Return value */

    FUNC_ENTER_STATIC

    /* Check if the name of the group resolved to a valid object */
    if (obj_loc == NULL)
        HGOTO_ERROR(H5E_LINK, H5E_NOTFOUND, FAIL, "group doesn't exist")

    /* Query link */
    if (H5G_obj_lookup_by_idx(obj_loc->oloc, udata->idx_type, udata->order, udata->n, &fnd_lnk) < 0)
        HGOTO_ERROR(H5E_LINK, H5E_NOTFOUND, FAIL, "link not found")
    lnk_copied = TRUE;

    /* Get information from the link */
    if (H5G_link_to_info(obj_loc->oloc, &fnd_lnk, udata->linfo) < 0)
        HGOTO_ERROR(H5E_LINK, H5E_CANTGET, FAIL, "can't get link info")

done:
    /* Reset the link information, if we have a copy */
    if (lnk_copied)
        H5O_msg_reset(H5O_LINK_ID, &fnd_lnk);

    /* Indicate that this callback didn't take ownership of the group *
     * location for the object */
    *own_loc = H5G_OWN_NONE;

    FUNC_LEAVE_NOAPI(ret_value)
} /* end H5L__get_info_by_idx_cb() */

/*-------------------------------------------------------------------------
 * Function:    H5L__get_info_by_idx
 *
 * Purpose:     Internal routine to retrieve link info according to an
 *              index's order.
 *
 * Return:      SUCCEED/FAIL
 *
 *-------------------------------------------------------------------------
 */
herr_t
<<<<<<< HEAD
H5L_get_info_by_idx(const H5G_loc_t *loc, const char *name, H5_index_t idx_type, H5_iter_order_t order,
                    hsize_t n, H5L_info2_t *linfo /*out*/)
=======
H5L__get_info_by_idx(const H5G_loc_t *loc, const char *name, H5_index_t idx_type, H5_iter_order_t order,
                     hsize_t n, H5L_info2_t *linfo /*out*/)
>>>>>>> 18bbd3f0
{
    H5L_trav_gibi_t udata;               /* User data for callback */
    herr_t          ret_value = SUCCEED; /* Return value */

    FUNC_ENTER_PACKAGE

    /* Check arguments */
    HDassert(loc);
    HDassert(name && *name);
    HDassert(linfo);

    /* Set up user data for callback */
    udata.idx_type = idx_type;
    udata.order    = order;
    udata.n        = n;
    udata.linfo    = linfo;

    /* Traverse the group hierarchy to locate the object to get info about */
    if (H5G_traverse(loc, name, H5G_TARGET_SLINK | H5G_TARGET_UDLINK, H5L__get_info_by_idx_cb, &udata) < 0)
        HGOTO_ERROR(H5E_LINK, H5E_CANTGET, FAIL, "unable to get link info")

done:
    FUNC_LEAVE_NOAPI(ret_value)
} /* end H5L__get_info_by_idx() */

/*-------------------------------------------------------------------------
 * Function:    H5L__get_name_by_idx_cb
 *
 * Purpose:     Callback for retrieving a link's name according to an
 *              index's order.
 *
 * Return:      Non-negative on success/Negative on failure
 *
 * Programmer:  Quincey Koziol
 *              Saturday, November 11 2006
 *
 *-------------------------------------------------------------------------
 */
static herr_t
H5L__get_name_by_idx_cb(H5G_loc_t H5_ATTR_UNUSED *grp_loc /*in*/, const char H5_ATTR_UNUSED *name,
                        const H5O_link_t H5_ATTR_UNUSED *lnk, H5G_loc_t *obj_loc, void *_udata /*in,out*/,
                        H5G_own_loc_t *own_loc /*out*/)
{
    H5L_trav_gnbi_t *udata     = (H5L_trav_gnbi_t *)_udata; /* User data passed in */
    herr_t           ret_value = SUCCEED;                   /* Return value */

    FUNC_ENTER_STATIC

    /* Check if the name of the group resolved to a valid object */
    if (obj_loc == NULL)
        HGOTO_ERROR(H5E_LINK, H5E_NOTFOUND, FAIL, "group doesn't exist")

    /* Query link */
    if ((udata->name_len = H5G_obj_get_name_by_idx(obj_loc->oloc, udata->idx_type, udata->order, udata->n,
                                                   udata->name, udata->size)) < 0)
        HGOTO_ERROR(H5E_LINK, H5E_NOTFOUND, FAIL, "link not found")

done:
    /* Indicate that this callback didn't take ownership of the group *
     * location for the object */
    *own_loc = H5G_OWN_NONE;

    FUNC_LEAVE_NOAPI(ret_value)
} /* end H5L__get_name_by_idx_cb() */

/*-------------------------------------------------------------------------
 * Function:    H5L__get_name_by_idx
 *
 * Purpose:     Internal routine to retrieve link name according to an
 *              index's order.
 *
 * Return:      SUCCEED/FAIL
 *
 *-------------------------------------------------------------------------
 */
ssize_t
<<<<<<< HEAD
H5L_get_name_by_idx(const H5G_loc_t *loc, const char *group_name, H5_index_t idx_type, H5_iter_order_t order,
                    hsize_t n, char *name /*out*/, size_t size)
=======
H5L__get_name_by_idx(const H5G_loc_t *loc, const char *group_name, H5_index_t idx_type, H5_iter_order_t order,
                     hsize_t n, char *name /*out*/, size_t size)
>>>>>>> 18bbd3f0
{
    H5L_trav_gnbi_t udata;            /* User data for callback */
    ssize_t         ret_value = FAIL; /* Return value */

    FUNC_ENTER_PACKAGE

    /* Check arguments */
    HDassert(loc);
    HDassert(group_name && *group_name);

    /* Set up user data for callback */
    udata.idx_type = idx_type;
    udata.order    = order;
    udata.n        = n;
    udata.name     = name;
    udata.size     = size;
    udata.name_len = -1;

    /* Traverse the group hierarchy to locate the link to get name of */
    if (H5G_traverse(loc, group_name, H5G_TARGET_SLINK | H5G_TARGET_UDLINK, H5L__get_name_by_idx_cb, &udata) <
        0)
        HGOTO_ERROR(H5E_LINK, H5E_CANTGET, FAIL, "can't get name")

    /* Set the return value */
    ret_value = udata.name_len;

done:
    FUNC_LEAVE_NOAPI(ret_value)
} /* end H5L__get_name_by_idx() */

/*-------------------------------------------------------------------------
 * Function:    H5L__link_copy_file
 *
 * Purpose:     Copy a link and the object it points to from one file to
 *              another.
 *
 * Return:      Non-negative on success/Negative on failure
 *
 * Programmer:  Quincey Koziol
 *              Sep 29 2006
 *
 *-------------------------------------------------------------------------
 */
herr_t
H5L__link_copy_file(H5F_t *dst_file, const H5O_link_t *_src_lnk, const H5O_loc_t *src_oloc,
                    H5O_link_t *dst_lnk, H5O_copy_t *cpy_info)
{
    H5O_link_t        tmp_src_lnk;                   /* Temporary copy of src link, when needed */
    const H5O_link_t *src_lnk            = _src_lnk; /* Source link */
    hbool_t           dst_lnk_init       = FALSE;    /* Whether the destination link is initialized */
    hbool_t           expanded_link_open = FALSE;    /* Whether the target location has been opened */
    H5G_loc_t         tmp_src_loc;                   /* Group location holding target object */
    H5G_name_t        tmp_src_path;                  /* Path for target object */
    H5O_loc_t         tmp_src_oloc;                  /* Object location for target object */
    herr_t            ret_value = SUCCEED;           /* Return value */

    FUNC_ENTER_PACKAGE

    /* check arguments */
    HDassert(dst_file);
    HDassert(src_lnk);
    HDassert(dst_lnk);
    HDassert(cpy_info);

    /* Expand soft or external link, if requested */
    if ((H5L_TYPE_SOFT == src_lnk->type && cpy_info->expand_soft_link) ||
        (H5L_TYPE_EXTERNAL == src_lnk->type && cpy_info->expand_ext_link)) {
        H5G_loc_t  lnk_grp_loc;  /* Group location holding link */
        H5G_name_t lnk_grp_path; /* Path for link */
        htri_t     tar_exists;   /* Whether the target object exists */

        /* Set up group location for link */
        H5G_name_reset(&lnk_grp_path);
        lnk_grp_loc.path = &lnk_grp_path;
        lnk_grp_loc.oloc = (H5O_loc_t *)src_oloc; /* Casting away const OK -QAK */

        /* Check if the target object exists */
        if ((tar_exists = H5G_loc_exists(&lnk_grp_loc, src_lnk->name)) < 0)
            HGOTO_ERROR(H5E_LINK, H5E_CANTCOPY, FAIL, "unable to check if target object exists")

        if (tar_exists) {
            /* Make a temporary copy of the link, so that it will not change the
             * info in the cache when we change it to a hard link */
            if (NULL == H5O_msg_copy(H5O_LINK_ID, src_lnk, &tmp_src_lnk))
                HGOTO_ERROR(H5E_LINK, H5E_CANTCOPY, FAIL, "unable to copy message")

            /* Set up group location for target object.  Let H5G_traverse expand
             * the link. */
            tmp_src_loc.path = &tmp_src_path;
            tmp_src_loc.oloc = &tmp_src_oloc;
            if (H5G_loc_reset(&tmp_src_loc) < 0)
                HGOTO_ERROR(H5E_LINK, H5E_CANTCOPY, FAIL, "unable to reset location")

            /* Find the target object */
            if (H5G_loc_find(&lnk_grp_loc, src_lnk->name, &tmp_src_loc) < 0)
                HGOTO_ERROR(H5E_LINK, H5E_CANTCOPY, FAIL, "unable to find target object")
            expanded_link_open = TRUE;

            /* Convert symbolic link to hard link */
            if (tmp_src_lnk.type == H5L_TYPE_SOFT)
                tmp_src_lnk.u.soft.name = (char *)H5MM_xfree(tmp_src_lnk.u.soft.name);
            else if (tmp_src_lnk.u.ud.size > 0)
                tmp_src_lnk.u.ud.udata = H5MM_xfree(tmp_src_lnk.u.ud.udata);
            tmp_src_lnk.type        = H5L_TYPE_HARD;
            tmp_src_lnk.u.hard.addr = tmp_src_oloc.addr;
            src_lnk                 = &tmp_src_lnk;
        } /* end if */
    }     /* end if */

    /* Copy src link information to dst link information */
    if (NULL == H5O_msg_copy(H5O_LINK_ID, src_lnk, dst_lnk))
        HGOTO_ERROR(H5E_LINK, H5E_CANTCOPY, FAIL, "unable to copy message")
    dst_lnk_init = TRUE;

    /* Check if object in source group is a hard link & copy it */
    if (H5L_TYPE_HARD == src_lnk->type) {
        H5O_loc_t new_dst_oloc; /* Copied object location in destination */

        /* Set up copied object location to fill in */
        H5O_loc_reset(&new_dst_oloc);
        new_dst_oloc.file = dst_file;

        if (!expanded_link_open) {
            /* Build temporary object location for source */
            H5O_loc_reset(&tmp_src_oloc);
            tmp_src_oloc.file = src_oloc->file;
            tmp_src_oloc.addr = src_lnk->u.hard.addr;
        } /* end if */
        HDassert(H5F_addr_defined(tmp_src_oloc.addr));

        /* Copy the shared object from source to destination */
        /* Don't care about obj_type or udata because those are only important
         * for old style groups */
        if (H5O_copy_header_map(&tmp_src_oloc, &new_dst_oloc, cpy_info, TRUE, NULL, NULL) < 0)
            HGOTO_ERROR(H5E_LINK, H5E_CANTCOPY, FAIL, "unable to copy object")

        /* Copy new destination object's information for eventual insertion */
        dst_lnk->u.hard.addr = new_dst_oloc.addr;
    } /* end if */

done:
    /* Check if we used a temporary src link */
    if (src_lnk != _src_lnk) {
        HDassert(src_lnk == &tmp_src_lnk);
        H5O_msg_reset(H5O_LINK_ID, &tmp_src_lnk);
    } /* end if */
    if (ret_value < 0)
        if (dst_lnk_init)
            H5O_msg_reset(H5O_LINK_ID, dst_lnk);
    /* Check if we need to free the temp source oloc */
    if (expanded_link_open)
        if (H5G_loc_free(&tmp_src_loc) < 0)
            HDONE_ERROR(H5E_LINK, H5E_CANTFREE, FAIL, "unable to free object")

    FUNC_LEAVE_NOAPI(ret_value)
} /* end H5L__link_copy_file() */

/*-------------------------------------------------------------------------
 * Function:    H5L_iterate
 *
 * Purpose:     Iterates through links in a group
 *
 * Return:      SUCCEED/FAIL
 *
 *-------------------------------------------------------------------------
 */
herr_t
H5L_iterate(H5G_loc_t *loc, const char *group_name, H5_index_t idx_type, H5_iter_order_t order,
            hsize_t *idx_p, H5L_iterate2_t op, void *op_data)
{
    H5G_link_iterate_t lnk_op;           /* Link operator                    */
    hsize_t            last_lnk;         /* Index of last object looked at   */
    hsize_t            idx;              /* Internal location to hold index  */
    herr_t             ret_value = FAIL; /* Return value                     */

    FUNC_ENTER_NOAPI_NOINIT

    /* Sanity checks */
    HDassert(loc);
    HDassert(group_name);
    HDassert(op);

    /* Set up iteration beginning/end info */
    idx      = (idx_p == NULL ? 0 : *idx_p);
    last_lnk = 0;

    /* Build link operator info */
    lnk_op.op_type        = H5G_LINK_OP_NEW;
    lnk_op.op_func.op_new = op;

    /* Iterate over the links */
    if ((ret_value = H5G_iterate(loc, group_name, idx_type, order, idx, &last_lnk, &lnk_op, op_data)) < 0)
        HGOTO_ERROR(H5E_LINK, H5E_BADITER, FAIL, "link iteration failed")

    /* Set the index we stopped at */
    if (idx_p)
        *idx_p = last_lnk;

done:
    FUNC_LEAVE_NOAPI(ret_value)
} /* end H5L_iterate() */<|MERGE_RESOLUTION|>--- conflicted
+++ resolved
@@ -95,11 +95,7 @@
 /* Local Prototypes */
 /********************/
 
-<<<<<<< HEAD
-static int    H5L_find_class_idx(H5L_type_t id);
-=======
 static int    H5L__find_class_idx(H5L_type_t id);
->>>>>>> 18bbd3f0
 static herr_t H5L__link_cb(H5G_loc_t *grp_loc /*in*/, const char *name, const H5O_link_t *lnk,
                            H5G_loc_t *obj_loc, void *_udata /*in,out*/, H5G_own_loc_t *own_loc /*out*/);
 static herr_t H5L__create_real(const H5G_loc_t *link_loc, const char *link_name, H5G_name_t *obj_path,
@@ -295,21 +291,13 @@
         0)
         HGOTO_ERROR(H5E_LINK, H5E_CANTSET, FAIL, "can't set access property list info")
 
-<<<<<<< HEAD
-    /* Set location paramter for source object */
-=======
     /* Set location parameter for source object */
->>>>>>> 18bbd3f0
     loc_params1.type                         = H5VL_OBJECT_BY_NAME;
     loc_params1.loc_data.loc_by_name.name    = src_name;
     loc_params1.loc_data.loc_by_name.lapl_id = lapl_id;
     loc_params1.obj_type                     = H5I_get_type(src_loc_id);
 
-<<<<<<< HEAD
-    /* Set location paramter for destination object */
-=======
     /* Set location parameter for destination object */
->>>>>>> 18bbd3f0
     loc_params2.type                         = H5VL_OBJECT_BY_NAME;
     loc_params2.loc_data.loc_by_name.name    = dst_name;
     loc_params2.loc_data.loc_by_name.lapl_id = lapl_id;
@@ -393,21 +381,13 @@
         0)
         HGOTO_ERROR(H5E_LINK, H5E_CANTSET, FAIL, "can't set access property list info")
 
-<<<<<<< HEAD
-    /* Set location paramter for source object */
-=======
     /* Set location parameter for source object */
->>>>>>> 18bbd3f0
     loc_params1.type                         = H5VL_OBJECT_BY_NAME;
     loc_params1.loc_data.loc_by_name.name    = src_name;
     loc_params1.loc_data.loc_by_name.lapl_id = lapl_id;
     loc_params1.obj_type                     = H5I_get_type(src_loc_id);
 
-<<<<<<< HEAD
-    /* Set location paramter for destination object */
-=======
     /* Set location parameter for destination object */
->>>>>>> 18bbd3f0
     loc_params2.type                         = H5VL_OBJECT_BY_NAME;
     loc_params2.loc_data.loc_by_name.name    = dst_name;
     loc_params2.loc_data.loc_by_name.lapl_id = lapl_id;
@@ -1601,11 +1581,7 @@
     FUNC_ENTER_NOAPI(NULL)
 
     /* Get the index in the global table */
-<<<<<<< HEAD
-    if ((idx = H5L_find_class_idx(id)) < 0)
-=======
     if ((idx = H5L__find_class_idx(id)) < 0)
->>>>>>> 18bbd3f0
         HGOTO_ERROR(H5E_LINK, H5E_NOTREGISTERED, NULL, "unable to find link class")
 
     /* Set return value */
@@ -1995,11 +1971,7 @@
         HGOTO_ERROR(H5E_LINK, H5E_BADVALUE, FAIL, "can't normalize name")
 
     /* Check for flags present in creation property list */
-<<<<<<< HEAD
-    if (lcpl_id != H5P_DEFAULT && lcpl_id != H5P_LINK_CREATE_DEFAULT) {
-=======
     if (lcpl_id != H5P_DEFAULT) {
->>>>>>> 18bbd3f0
         unsigned crt_intmd_group;
 
         /* Get link creation property list */
@@ -2057,13 +2029,8 @@
  *-------------------------------------------------------------------------
  */
 herr_t
-<<<<<<< HEAD
-H5L_create_hard(H5G_loc_t *cur_loc, const char *cur_name, const H5G_loc_t *link_loc, const char *link_name,
-                hid_t lcpl_id)
-=======
 H5L__create_hard(H5G_loc_t *cur_loc, const char *cur_name, const H5G_loc_t *link_loc, const char *link_name,
                  hid_t lcpl_id)
->>>>>>> 18bbd3f0
 {
     char *     norm_cur_name = NULL; /* Pointer to normalized current name */
     H5F_t *    link_file     = NULL; /* Pointer to file to link to */
@@ -2134,11 +2101,7 @@
  *-------------------------------------------------------------------------
  */
 herr_t
-<<<<<<< HEAD
-H5L_create_soft(const char *target_path, const H5G_loc_t *link_loc, const char *link_name, hid_t lcpl_id)
-=======
 H5L__create_soft(const char *target_path, const H5G_loc_t *link_loc, const char *link_name, hid_t lcpl_id)
->>>>>>> 18bbd3f0
 {
     char *     norm_target = NULL;  /* Pointer to normalized current name */
     H5O_link_t lnk;                 /* Link to insert */
@@ -2203,11 +2166,7 @@
     lnk.u.ud.udata = NULL;
 
     /* Make sure that this link class is registered */
-<<<<<<< HEAD
-    if (H5L_find_class_idx(type) < 0)
-=======
     if (H5L__find_class_idx(type) < 0)
->>>>>>> 18bbd3f0
         HGOTO_ERROR(H5E_ARGS, H5E_BADTYPE, FAIL, "link class has not been registered with library")
 
     /* Fill in UD link-specific information in the link struct*/
@@ -2344,11 +2303,7 @@
  *-------------------------------------------------------------------------
  */
 herr_t
-<<<<<<< HEAD
-H5L_get_val(const H5G_loc_t *loc, const char *name, void *buf /*out*/, size_t size)
-=======
 H5L__get_val(const H5G_loc_t *loc, const char *name, void *buf /*out*/, size_t size)
->>>>>>> 18bbd3f0
 {
     H5L_trav_gv_t udata;               /* User data for callback */
     herr_t        ret_value = SUCCEED; /* Return value */
@@ -2435,13 +2390,8 @@
  *-------------------------------------------------------------------------
  */
 herr_t
-<<<<<<< HEAD
-H5L_get_val_by_idx(const H5G_loc_t *loc, const char *name, H5_index_t idx_type, H5_iter_order_t order,
-                   hsize_t n, void *buf /*out*/, size_t size)
-=======
 H5L__get_val_by_idx(const H5G_loc_t *loc, const char *name, H5_index_t idx_type, H5_iter_order_t order,
                     hsize_t n, void *buf /*out*/, size_t size)
->>>>>>> 18bbd3f0
 {
     H5L_trav_gvbi_t udata;               /* User data for callback */
     herr_t          ret_value = SUCCEED; /* Return value */
@@ -2610,13 +2560,8 @@
  *-------------------------------------------------------------------------
  */
 herr_t
-<<<<<<< HEAD
-H5L_delete_by_idx(const H5G_loc_t *loc, const char *name, H5_index_t idx_type, H5_iter_order_t order,
-                  hsize_t n)
-=======
 H5L__delete_by_idx(const H5G_loc_t *loc, const char *name, H5_index_t idx_type, H5_iter_order_t order,
                    hsize_t n)
->>>>>>> 18bbd3f0
 {
     H5L_trav_rmbi_t udata;               /* User data for callback */
     herr_t          ret_value = SUCCEED; /* Return value */
@@ -2888,13 +2833,8 @@
  *-------------------------------------------------------------------------
  */
 herr_t
-<<<<<<< HEAD
-H5L_move(const H5G_loc_t *src_loc, const char *src_name, const H5G_loc_t *dst_loc, const char *dst_name,
-         hbool_t copy_flag, hid_t lcpl_id)
-=======
 H5L__move(const H5G_loc_t *src_loc, const char *src_name, const H5G_loc_t *dst_loc, const char *dst_name,
           hbool_t copy_flag, hid_t lcpl_id)
->>>>>>> 18bbd3f0
 {
     unsigned        dst_target_flags = H5G_TARGET_NORMAL;
     H5T_cset_t      char_encoding    = H5F_DEFAULT_CSET; /* Character encoding for link */
@@ -2911,11 +2851,7 @@
     HDassert(dst_name && *dst_name);
 
     /* Check for flags present in creation property list */
-<<<<<<< HEAD
-    if (lcpl_id != H5P_DEFAULT && lcpl_id != H5P_LINK_CREATE_DEFAULT) {
-=======
     if (lcpl_id != H5P_DEFAULT) {
->>>>>>> 18bbd3f0
         unsigned crt_intmd_group;
 
         if (NULL == (lc_plist = (H5P_genplist_t *)H5I_object(lcpl_id)))
@@ -3280,13 +3216,8 @@
  *-------------------------------------------------------------------------
  */
 herr_t
-<<<<<<< HEAD
-H5L_get_info_by_idx(const H5G_loc_t *loc, const char *name, H5_index_t idx_type, H5_iter_order_t order,
-                    hsize_t n, H5L_info2_t *linfo /*out*/)
-=======
 H5L__get_info_by_idx(const H5G_loc_t *loc, const char *name, H5_index_t idx_type, H5_iter_order_t order,
                      hsize_t n, H5L_info2_t *linfo /*out*/)
->>>>>>> 18bbd3f0
 {
     H5L_trav_gibi_t udata;               /* User data for callback */
     herr_t          ret_value = SUCCEED; /* Return value */
@@ -3363,13 +3294,8 @@
  *-------------------------------------------------------------------------
  */
 ssize_t
-<<<<<<< HEAD
-H5L_get_name_by_idx(const H5G_loc_t *loc, const char *group_name, H5_index_t idx_type, H5_iter_order_t order,
-                    hsize_t n, char *name /*out*/, size_t size)
-=======
 H5L__get_name_by_idx(const H5G_loc_t *loc, const char *group_name, H5_index_t idx_type, H5_iter_order_t order,
                      hsize_t n, char *name /*out*/, size_t size)
->>>>>>> 18bbd3f0
 {
     H5L_trav_gnbi_t udata;            /* User data for callback */
     ssize_t         ret_value = FAIL; /* Return value */
