/* * * * * * * * * * * * * * * * * * * * * * * * * * * * * * * * * * * * * * *
 * Copyright by The HDF Group.                                               *
 * Copyright by the Board of Trustees of the University of Illinois.         *
 * All rights reserved.                                                      *
 *                                                                           *
 * This file is part of HDF5.  The full HDF5 copyright notice, including     *
 * terms governing use, modification, and redistribution, is contained in    *
 * the COPYING file, which can be found at the root of the source code       *
 * distribution tree, or in https://www.hdfgroup.org/licenses.               *
 * If you do not have access to either file, you may request a copy from     *
 * help@hdfgroup.org.                                                        *
 * * * * * * * * * * * * * * * * * * * * * * * * * * * * * * * * * * * * * * */

/*-------------------------------------------------------------------------
 *
 * Created:             H5Ofsinfo.c
 *                      Feb 2009
 *                      Vailin Choi
 *
 * Purpose:             File space info message.
 *
 *-------------------------------------------------------------------------
 */
#define H5F_FRIEND     /*suppress error about including H5Fpkg   */
#include "H5Omodule.h" /* This source code file is part of the H5O module */

#include "H5private.h"   /* Generic Functions    */
<<<<<<< HEAD
#include "H5Eprivate.h"  /* Error handling    */
#include "H5Fpkg.h"      /* File access          */
#include "H5FLprivate.h" /* Free lists              */
#include "H5Opkg.h"      /* Object headers    */

/* PRIVATE PROTOTYPES */
static void * H5O_fsinfo_decode(H5F_t *f, H5O_t *open_oh, unsigned mesg_flags, unsigned *ioflags,
                                size_t p_size, const uint8_t *p);
static herr_t H5O_fsinfo_encode(H5F_t *f, hbool_t disable_shared, uint8_t *p, const void *_mesg);
static void * H5O_fsinfo_copy(const void *_mesg, void *_dest);
static size_t H5O_fsinfo_size(const H5F_t *f, hbool_t disable_shared, const void *_mesg);
=======
#include "H5Eprivate.h"  /* Error handling       */
#include "H5Fpkg.h"      /* File access          */
#include "H5FLprivate.h" /* Free lists           */
#include "H5Opkg.h"      /* Object headers       */

/* PRIVATE PROTOTYPES */
static void * H5O__fsinfo_decode(H5F_t *f, H5O_t *open_oh, unsigned mesg_flags, unsigned *ioflags,
                                 size_t p_size, const uint8_t *p);
static herr_t H5O__fsinfo_encode(H5F_t *f, hbool_t disable_shared, uint8_t *p, const void *_mesg);
static void * H5O__fsinfo_copy(const void *_mesg, void *_dest);
static size_t H5O__fsinfo_size(const H5F_t *f, hbool_t disable_shared, const void *_mesg);
>>>>>>> 18bbd3f0
static herr_t H5O__fsinfo_free(void *mesg);
static herr_t H5O__fsinfo_debug(H5F_t *f, const void *_mesg, FILE *stream, int indent, int fwidth);

/* This message derives from H5O message class */
const H5O_msg_class_t H5O_MSG_FSINFO[1] = {{
    H5O_FSINFO_ID,        /* message id number                 */
    "fsinfo",             /* message name for debugging        */
    sizeof(H5O_fsinfo_t), /* native message size               */
    0,                    /* messages are sharable?            */
<<<<<<< HEAD
    H5O_fsinfo_decode,    /* decode message                    */
    H5O_fsinfo_encode,    /* encode message                    */
    H5O_fsinfo_copy,      /* copy the native value             */
    H5O_fsinfo_size,      /* size of free-space manager info message */
    NULL,                 /* default reset method             */
    H5O__fsinfo_free,     /* free method                */
    NULL,                 /* file delete method            */
    NULL,                 /* link method                */
    NULL,                 /* set share method            */
    NULL,                 /* can share method            */
    NULL,                 /* pre copy native value to file     */
    NULL,                 /* copy native value to file        */
    NULL,                 /* post copy native value to file    */
    NULL,                 /* get creation index            */
    NULL,                 /* set creation index            */
    H5O__fsinfo_debug     /* debug the message                */
=======
    H5O__fsinfo_decode,   /* decode message                    */
    H5O__fsinfo_encode,   /* encode message                    */
    H5O__fsinfo_copy,     /* copy the native value             */
    H5O__fsinfo_size,     /* size of free-space manager info message */
    NULL,                 /* default reset method              */
    H5O__fsinfo_free,     /* free method                       */
    NULL,                 /* file delete method                */
    NULL,                 /* link method                       */
    NULL,                 /* set share method                  */
    NULL,                 /* can share method                  */
    NULL,                 /* pre copy native value to file     */
    NULL,                 /* copy native value to file         */
    NULL,                 /* post copy native value to file    */
    NULL,                 /* get creation index                */
    NULL,                 /* set creation index                */
    H5O__fsinfo_debug     /* debug the message                 */
>>>>>>> 18bbd3f0
}};

/* Format version bounds for fsinfo message */
/* This message exists starting library release v1.10 */
static const unsigned H5O_fsinfo_ver_bounds[] = {
    H5O_INVALID_VERSION,      /* H5F_LIBVER_EARLIEST */
    H5O_INVALID_VERSION,      /* H5F_LIBVER_V18 */
    H5O_FSINFO_VERSION_1,     /* H5F_LIBVER_V110 */
    H5O_FSINFO_VERSION_LATEST /* H5F_LIBVER_LATEST */
};
#define N_FSINFO_VERSION_BOUNDS H5F_LIBVER_NBOUNDS

/* Declare a free list to manage the H5O_fsinfo_t struct */
H5FL_DEFINE_STATIC(H5O_fsinfo_t);

/*-------------------------------------------------------------------------
 * Function:    H5O__fsinfo_decode
 *
 * Purpose:     Decode a message and return a pointer to a newly allocated one.
 *
 * Return:      Success:        Ptr to new message in native form.
 *              Failure:        NULL
 *
 * Programmer:  Vailin Choi; Feb 2009
 *
 *-------------------------------------------------------------------------
 */
static void *
<<<<<<< HEAD
H5O_fsinfo_decode(H5F_t *f, H5O_t H5_ATTR_UNUSED *open_oh, unsigned H5_ATTR_UNUSED mesg_flags,
                  unsigned H5_ATTR_UNUSED *ioflags, size_t H5_ATTR_UNUSED p_size, const uint8_t *p)
=======
H5O__fsinfo_decode(H5F_t *f, H5O_t H5_ATTR_UNUSED *open_oh, unsigned H5_ATTR_UNUSED mesg_flags,
                   unsigned H5_ATTR_UNUSED *ioflags, size_t H5_ATTR_UNUSED p_size, const uint8_t *p)
>>>>>>> 18bbd3f0
{
    H5O_fsinfo_t * fsinfo = NULL;    /* File space info message */
    H5F_mem_page_t ptype;            /* Memory type for iteration */
    unsigned       vers;             /* message version */
    void *         ret_value = NULL; /* Return value */

    FUNC_ENTER_STATIC

    /* check args */
    HDassert(f);
    HDassert(p);

    /* Allocate space for message */
    if (NULL == (fsinfo = H5FL_CALLOC(H5O_fsinfo_t)))
        HGOTO_ERROR(H5E_RESOURCE, H5E_NOSPACE, NULL, "memory allocation failed")

    for (ptype = H5F_MEM_PAGE_SUPER; ptype < H5F_MEM_PAGE_NTYPES; ptype++)
        fsinfo->fs_addr[ptype - 1] = HADDR_UNDEF;

    /* Version of message */
    vers = *p++;

    if (vers == H5O_FSINFO_VERSION_0) {
        H5F_file_space_type_t strategy;  /* Strategy */
        hsize_t               threshold; /* Threshold */
        H5FD_mem_t            type;      /* Memory type for iteration */

        fsinfo->persist             = H5F_FREE_SPACE_PERSIST_DEF;
        fsinfo->threshold           = H5F_FREE_SPACE_THRESHOLD_DEF;
        fsinfo->page_size           = H5F_FILE_SPACE_PAGE_SIZE_DEF;
        fsinfo->pgend_meta_thres    = H5F_FILE_SPACE_PGEND_META_THRES;
        fsinfo->eoa_pre_fsm_fsalloc = HADDR_UNDEF;

        strategy = (H5F_file_space_type_t)*p++; /* File space strategy */
        H5F_DECODE_LENGTH(f, p, threshold);     /* Free-space section threshold */

        /* Map version 0 (deprecated) to version 1 message */
        switch (strategy) {
<<<<<<< HEAD

=======
>>>>>>> 18bbd3f0
            case H5F_FILE_SPACE_ALL_PERSIST:
                fsinfo->strategy  = H5F_FSPACE_STRATEGY_FSM_AGGR;
                fsinfo->persist   = TRUE;
                fsinfo->threshold = threshold;
                if (HADDR_UNDEF == (fsinfo->eoa_pre_fsm_fsalloc = H5F_get_eoa(f, H5FD_MEM_DEFAULT)))
                    HGOTO_ERROR(H5E_FILE, H5E_CANTGET, NULL, "unable to get file size")
                for (type = H5FD_MEM_SUPER; type < H5FD_MEM_NTYPES; type++)
                    H5F_addr_decode(f, &p, &(fsinfo->fs_addr[type - 1]));
                break;

            case H5F_FILE_SPACE_ALL:
                fsinfo->strategy  = H5F_FSPACE_STRATEGY_FSM_AGGR;
                fsinfo->threshold = threshold;
                break;

            case H5F_FILE_SPACE_AGGR_VFD:
                fsinfo->strategy = H5F_FSPACE_STRATEGY_AGGR;
                break;

            case H5F_FILE_SPACE_VFD:
                fsinfo->strategy = H5F_FSPACE_STRATEGY_NONE;
                break;

            case H5F_FILE_SPACE_NTYPES:
            case H5F_FILE_SPACE_DEFAULT:
            default:
                HGOTO_ERROR(H5E_ARGS, H5E_BADVALUE, NULL, "invalid file space strategy")
        } /* end switch */

        fsinfo->version = H5O_FSINFO_VERSION_1;
        fsinfo->mapped  = TRUE;
    }
    else {
        HDassert(vers >= H5O_FSINFO_VERSION_1);

        fsinfo->version  = vers;
        fsinfo->strategy = (H5F_fspace_strategy_t)*p++; /* File space strategy */
        fsinfo->persist  = *p++;                        /* Free-space persist or not */
        H5F_DECODE_LENGTH(f, p, fsinfo->threshold);     /* Free-space section threshold */

        H5F_DECODE_LENGTH(f, p, fsinfo->page_size); /* File space page size */
        UINT16DECODE(p, fsinfo->pgend_meta_thres);  /* Page end metdata threshold */
        H5F_addr_decode(f, &p,
                        &(fsinfo->eoa_pre_fsm_fsalloc)); /* EOA before free-space header and section info */

        /* Decode addresses of free space managers, if persisting */
<<<<<<< HEAD
        if (fsinfo->persist) {
=======
        if (fsinfo->persist)
>>>>>>> 18bbd3f0
            for (ptype = H5F_MEM_PAGE_SUPER; ptype < H5F_MEM_PAGE_NTYPES; ptype++)
                H5F_addr_decode(f, &p, &(fsinfo->fs_addr[ptype - 1]));

        fsinfo->mapped = FALSE;
    }

    /* Set return value */
    ret_value = fsinfo;

done:
    if (ret_value == NULL && fsinfo != NULL)
        fsinfo = H5FL_FREE(H5O_fsinfo_t, fsinfo);

    FUNC_LEAVE_NOAPI(ret_value)
<<<<<<< HEAD
} /* end H5O_fsinfo_decode() */
=======
} /* end H5O__fsinfo_decode() */
>>>>>>> 18bbd3f0

/*-------------------------------------------------------------------------
 * Function:    H5O__fsinfo_encode
 *
 * Purpose:     Encodes a message.
 *
 * Return:      Non-negative on success/Negative on failure
 *
 * Programmer:  Vailin Choi; Feb 2009
 *
 *-------------------------------------------------------------------------
 */
static herr_t
H5O__fsinfo_encode(H5F_t *f, hbool_t H5_ATTR_UNUSED disable_shared, uint8_t *p, const void *_mesg)
{
    const H5O_fsinfo_t *fsinfo = (const H5O_fsinfo_t *)_mesg;
    H5F_mem_page_t      ptype; /* Memory type for iteration */

    FUNC_ENTER_STATIC_NOERR

    /* check args */
    HDassert(f);
    HDassert(p);
    HDassert(fsinfo);

    *p++ = (uint8_t)fsinfo->version;            /* message version */
    *p++ = (uint8_t)fsinfo->strategy;           /* File space strategy */
    *p++ = (unsigned char)fsinfo->persist;      /* Free-space persist or not */
    H5F_ENCODE_LENGTH(f, p, fsinfo->threshold); /* Free-space section size threshold */

    H5F_ENCODE_LENGTH(f, p, fsinfo->page_size);          /* File space page size */
    UINT16ENCODE(p, fsinfo->pgend_meta_thres);           /* Page end metadata threshold */
    H5F_addr_encode(f, &p, fsinfo->eoa_pre_fsm_fsalloc); /* EOA before free-space header and section info */

    /* Store addresses of free-space managers, if persisting */
<<<<<<< HEAD
    if (fsinfo->persist) {
=======
    if (fsinfo->persist)
>>>>>>> 18bbd3f0
        /* Addresses of free-space managers */
        for (ptype = H5F_MEM_PAGE_SUPER; ptype < H5F_MEM_PAGE_NTYPES; ptype++)
            H5F_addr_encode(f, &p, fsinfo->fs_addr[ptype - 1]);

    FUNC_LEAVE_NOAPI(SUCCEED)
<<<<<<< HEAD
} /* end H5O_fsinfo_encode() */
=======
} /* end H5O__fsinfo_encode() */
>>>>>>> 18bbd3f0

/*-------------------------------------------------------------------------
 * Function:    H5O__fsinfo_copy
 *
 * Purpose:     Copies a message from _MESG to _DEST, allocating _DEST if
 *              necessary.
 *
 * Return:      Success:        Ptr to _DEST
 *              Failure:        NULL
 *
 * Programmer:  Vailin Choi; Feb 2009
 *
 *-------------------------------------------------------------------------
 */
static void *
H5O__fsinfo_copy(const void *_mesg, void *_dest)
{
    const H5O_fsinfo_t *fsinfo    = (const H5O_fsinfo_t *)_mesg;
    H5O_fsinfo_t *      dest      = (H5O_fsinfo_t *)_dest;
    void *              ret_value = NULL; /* Return value */

    FUNC_ENTER_STATIC

    /* check args */
    HDassert(fsinfo);
    if (!dest && NULL == (dest = H5FL_CALLOC(H5O_fsinfo_t)))
        HGOTO_ERROR(H5E_RESOURCE, H5E_NOSPACE, NULL, "memory allocation failed")

    /* copy */
    *dest = *fsinfo;

    /* Set return value */
    ret_value = dest;

done:
    FUNC_LEAVE_NOAPI(ret_value)
<<<<<<< HEAD
} /* end H5O_fsinfo_copy() */
=======
} /* end H5O__fsinfo_copy() */
>>>>>>> 18bbd3f0

/*-------------------------------------------------------------------------
 * Function:    H5O__fsinfo_size
 *
 * Purpose:     Returns the size of the raw message in bytes not counting
 *              the message type or size fields, but only the data fields.
 *              This function doesn't take into account alignment.
 *
 * Return:      Success:        Message data size in bytes without alignment.
 *              Failure:        zero
 *
 * Programmer:  Vailin Choi; Feb 2009
 *
 *-------------------------------------------------------------------------
 */
static size_t
H5O__fsinfo_size(const H5F_t *f, hbool_t H5_ATTR_UNUSED disable_shared, const void *_mesg)
{
    const H5O_fsinfo_t *fsinfo    = (const H5O_fsinfo_t *)_mesg;
    size_t              ret_value = 0; /* Return value */

    FUNC_ENTER_STATIC_NOERR

    ret_value = 3                            /* Version, strategy & persist */
                + (size_t)H5F_SIZEOF_SIZE(f) /* Free-space section threshold */
                + (size_t)H5F_SIZEOF_SIZE(f) /* File space page size */
                + 2                          /* Page end meta threshold */
                + (size_t)H5F_SIZEOF_ADDR(f);

    /* Free-space manager addresses */
    if (fsinfo->persist)
        ret_value += (H5F_MEM_PAGE_NTYPES - 1) * (size_t)H5F_SIZEOF_ADDR(f);

    FUNC_LEAVE_NOAPI(ret_value)
<<<<<<< HEAD
} /* end H5O_fsinfo_size() */
=======
} /* end H5O__fsinfo_size() */
>>>>>>> 18bbd3f0

/*-------------------------------------------------------------------------
 * Function:    H5O__fsinfo_free
 *
 * Purpose:     Frees the message
 *
 * Return:      Non-negative on success/Negative on failure
 *
 * Programmer:  Vailin Choi; Feb 2009
 *
 *-------------------------------------------------------------------------
 */
static herr_t
H5O__fsinfo_free(void *mesg)
{
    FUNC_ENTER_STATIC_NOERR

    HDassert(mesg);

    mesg = H5FL_FREE(H5O_fsinfo_t, mesg);

    FUNC_LEAVE_NOAPI(SUCCEED)
} /* end H5O__fsinfo_free() */

<<<<<<< HEAD
=======
/*-------------------------------------------------------------------------
 * Function:    H5O__fsinfo_debug
 *
 * Purpose:     Prints debugging info for a message.
 *
 * Return:      Non-negative on success/Negative on failure
 *
 * Programmer:  Vailin Choi; Feb 2009
 *
 *-------------------------------------------------------------------------
 */
static herr_t
H5O__fsinfo_debug(H5F_t H5_ATTR_UNUSED *f, const void *_mesg, FILE *stream, int indent, int fwidth)
{
    const H5O_fsinfo_t *fsinfo = (const H5O_fsinfo_t *)_mesg;
    H5F_mem_page_t      ptype; /* Free-space types for iteration */

    FUNC_ENTER_STATIC_NOERR

    /* check args */
    HDassert(f);
    HDassert(fsinfo);
    HDassert(stream);
    HDassert(indent >= 0);
    HDassert(fwidth >= 0);

    HDfprintf(stream, "%*s%-*s ", indent, "", fwidth, "File space strategy:");
    switch (fsinfo->strategy) {
        case H5F_FSPACE_STRATEGY_FSM_AGGR:
            HDfprintf(stream, "%s\n", "H5F_FSPACE_STRATEGY_FSM_AGGR");
            break;

        case H5F_FSPACE_STRATEGY_PAGE:
            HDfprintf(stream, "%s\n", "H5F_FSPACE_STRATEGY_PAGE");
            break;

        case H5F_FSPACE_STRATEGY_AGGR:
            HDfprintf(stream, "%s\n", "H5F_FSPACE_STRATEGY_AGGR");
            break;

        case H5F_FSPACE_STRATEGY_NONE:
            HDfprintf(stream, "%s\n", "H5F_FSPACE_STRATEGY_NONE");
            break;

        case H5F_FSPACE_STRATEGY_NTYPES:
        default:
            HDfprintf(stream, "%s\n", "unknown");
    } /* end switch */

    HDfprintf(stream, "%*s%-*s %s\n", indent, "", fwidth,
              "Free-space persist:", fsinfo->persist ? "TRUE" : "FALSE");

    HDfprintf(stream, "%*s%-*s %" PRIuHSIZE "\n", indent, "", fwidth,
              "Free-space section threshold:", fsinfo->threshold);

    HDfprintf(stream, "%*s%-*s %" PRIuHSIZE "\n", indent, "", fwidth,
              "File space page size:", fsinfo->page_size);

    HDfprintf(stream, "%*s%-*s %zu\n", indent, "", fwidth,
              "Page end metadata threshold:", fsinfo->pgend_meta_thres);

    HDfprintf(stream, "%*s%-*s %" PRIuHADDR "\n", indent, "", fwidth,
              "eoa_pre_fsm_fsalloc:", fsinfo->eoa_pre_fsm_fsalloc);

    if (fsinfo->persist) {
        for (ptype = H5F_MEM_PAGE_SUPER; ptype < H5F_MEM_PAGE_NTYPES; ptype++)
            HDfprintf(stream, "%*s%-*s %" PRIuHADDR "\n", indent, "", fwidth,
                      "Free space manager address:", fsinfo->fs_addr[ptype - 1]);
    } /* end if */

    FUNC_LEAVE_NOAPI(SUCCEED)
} /* end H5O__fsinfo_debug() */

>>>>>>> 18bbd3f0
/*-------------------------------------------------------------------------
 * Function:    H5O_fsinfo_set_version
 *
 * Purpose:     Set the version to encode the fsinfo message with.
 *
 * Return:      SUCCEED/FAIL
 *
 * Programmer:  Vailin Choi; June 2019
 *
 *-------------------------------------------------------------------------
 */
herr_t
H5O_fsinfo_set_version(H5F_libver_t low, H5F_libver_t high, H5O_fsinfo_t *fsinfo)
{
    unsigned version;             /* Message version */
    herr_t   ret_value = SUCCEED; /* Return value */

    FUNC_ENTER_NOAPI(FAIL)

    /* Sanity check */
    HDcompile_assert(N_FSINFO_VERSION_BOUNDS == H5F_LIBVER_NBOUNDS);
    HDassert(fsinfo);

    version = H5O_FSINFO_VERSION_1;

    /* Upgrade to the version indicated by the file's low bound if higher */
    if (H5O_fsinfo_ver_bounds[low] != H5O_INVALID_VERSION)
        version = MAX(version, H5O_fsinfo_ver_bounds[low]);

    /* Version bounds check */
    if (H5O_fsinfo_ver_bounds[high] == H5O_INVALID_VERSION || version > H5O_fsinfo_ver_bounds[high])
        HGOTO_ERROR(H5E_OHDR, H5E_BADRANGE, FAIL, "File space info message's version out of bounds")

    /* Set the message version */
    fsinfo->version = version;

done:
    FUNC_LEAVE_NOAPI(ret_value)
} /* end H5O_fsinfo_set_version() */

/*-------------------------------------------------------------------------
 * Function:    H5O_fsinfo_check_version
 *
 * Purpose:     Validate the fsinfo message version
 *
 * Return:      SUCCEED/FAIL
 *
 * Programmer:  Dana Robinson
 *              Summer 2019
 *
 *-------------------------------------------------------------------------
 */
herr_t
H5O_fsinfo_check_version(H5F_libver_t high, H5O_fsinfo_t *fsinfo)
{
    herr_t ret_value = SUCCEED; /* Return value */

    FUNC_ENTER_NOAPI(FAIL)

    /* Sanity check */
    HDcompile_assert(N_FSINFO_VERSION_BOUNDS == H5F_LIBVER_NBOUNDS);
    HDassert(fsinfo);

    /* Check the version */
    if (H5O_fsinfo_ver_bounds[high] == H5O_INVALID_VERSION || fsinfo->version > H5O_fsinfo_ver_bounds[high])
        HGOTO_ERROR(H5E_OHDR, H5E_BADRANGE, FAIL, "File space info message's version out of bounds")

done:
    FUNC_LEAVE_NOAPI(ret_value)
<<<<<<< HEAD
} /* end H5O_fsinfo_check_version() */

/*-------------------------------------------------------------------------
 * Function:    H5O__fsinfo_debug
 *
 * Purpose:     Prints debugging info for a message.
 *
 * Return:      Non-negative on success/Negative on failure
 *
 * Programmer:  Vailin Choi; Feb 2009
 *
 *-------------------------------------------------------------------------
 */
static herr_t
H5O__fsinfo_debug(H5F_t H5_ATTR_UNUSED *f, const void *_mesg, FILE *stream, int indent, int fwidth)
{
    const H5O_fsinfo_t *fsinfo = (const H5O_fsinfo_t *)_mesg;
    H5F_mem_page_t      ptype; /* Free-space types for iteration */

    FUNC_ENTER_STATIC_NOERR

    /* check args */
    HDassert(f);
    HDassert(fsinfo);
    HDassert(stream);
    HDassert(indent >= 0);
    HDassert(fwidth >= 0);

    HDfprintf(stream, "%*s%-*s ", indent, "", fwidth, "File space strategy:");
    switch (fsinfo->strategy) {
        case H5F_FSPACE_STRATEGY_FSM_AGGR:
            HDfprintf(stream, "%s\n", "H5F_FSPACE_STRATEGY_FSM_AGGR");
            break;

        case H5F_FSPACE_STRATEGY_PAGE:
            HDfprintf(stream, "%s\n", "H5F_FSPACE_STRATEGY_PAGE");
            break;

        case H5F_FSPACE_STRATEGY_AGGR:
            HDfprintf(stream, "%s\n", "H5F_FSPACE_STRATEGY_AGGR");
            break;

        case H5F_FSPACE_STRATEGY_NONE:
            HDfprintf(stream, "%s\n", "H5F_FSPACE_STRATEGY_NONE");
            break;

        case H5F_FSPACE_STRATEGY_NTYPES:
        default:
            HDfprintf(stream, "%s\n", "unknown");
    } /* end switch */

    HDfprintf(stream, "%*s%-*s %t\n", indent, "", fwidth, "Free-space persist:", fsinfo->persist);

    HDfprintf(stream, "%*s%-*s %Hu\n", indent, "", fwidth,
              "Free-space section threshold:", fsinfo->threshold);

    HDfprintf(stream, "%*s%-*s %Hu\n", indent, "", fwidth, "File space page size:", fsinfo->page_size);

    HDfprintf(stream, "%*s%-*s %u\n", indent, "", fwidth,
              "Page end metadata threshold:", fsinfo->pgend_meta_thres);

    HDfprintf(stream, "%*s%-*s %a\n", indent, "", fwidth,
              "eoa_pre_fsm_fsalloc:", fsinfo->eoa_pre_fsm_fsalloc);

    if (fsinfo->persist) {
        for (ptype = H5F_MEM_PAGE_SUPER; ptype < H5F_MEM_PAGE_NTYPES; ptype++)
            HDfprintf(stream, "%*s%-*s %a\n", indent, "", fwidth,
                      "Free space manager address:", fsinfo->fs_addr[ptype - 1]);
    } /* end if */

    FUNC_LEAVE_NOAPI(SUCCEED)
} /* end H5O__fsinfo_debug() */
=======
} /* end H5O_fsinfo_check_version() */
>>>>>>> 18bbd3f0
<|MERGE_RESOLUTION|>--- conflicted
+++ resolved
@@ -25,19 +25,6 @@
 #include "H5Omodule.h" /* This source code file is part of the H5O module */
 
 #include "H5private.h"   /* Generic Functions    */
-<<<<<<< HEAD
-#include "H5Eprivate.h"  /* Error handling    */
-#include "H5Fpkg.h"      /* File access          */
-#include "H5FLprivate.h" /* Free lists              */
-#include "H5Opkg.h"      /* Object headers    */
-
-/* PRIVATE PROTOTYPES */
-static void * H5O_fsinfo_decode(H5F_t *f, H5O_t *open_oh, unsigned mesg_flags, unsigned *ioflags,
-                                size_t p_size, const uint8_t *p);
-static herr_t H5O_fsinfo_encode(H5F_t *f, hbool_t disable_shared, uint8_t *p, const void *_mesg);
-static void * H5O_fsinfo_copy(const void *_mesg, void *_dest);
-static size_t H5O_fsinfo_size(const H5F_t *f, hbool_t disable_shared, const void *_mesg);
-=======
 #include "H5Eprivate.h"  /* Error handling       */
 #include "H5Fpkg.h"      /* File access          */
 #include "H5FLprivate.h" /* Free lists           */
@@ -49,7 +36,6 @@
 static herr_t H5O__fsinfo_encode(H5F_t *f, hbool_t disable_shared, uint8_t *p, const void *_mesg);
 static void * H5O__fsinfo_copy(const void *_mesg, void *_dest);
 static size_t H5O__fsinfo_size(const H5F_t *f, hbool_t disable_shared, const void *_mesg);
->>>>>>> 18bbd3f0
 static herr_t H5O__fsinfo_free(void *mesg);
 static herr_t H5O__fsinfo_debug(H5F_t *f, const void *_mesg, FILE *stream, int indent, int fwidth);
 
@@ -59,24 +45,6 @@
     "fsinfo",             /* message name for debugging        */
     sizeof(H5O_fsinfo_t), /* native message size               */
     0,                    /* messages are sharable?            */
-<<<<<<< HEAD
-    H5O_fsinfo_decode,    /* decode message                    */
-    H5O_fsinfo_encode,    /* encode message                    */
-    H5O_fsinfo_copy,      /* copy the native value             */
-    H5O_fsinfo_size,      /* size of free-space manager info message */
-    NULL,                 /* default reset method             */
-    H5O__fsinfo_free,     /* free method                */
-    NULL,                 /* file delete method            */
-    NULL,                 /* link method                */
-    NULL,                 /* set share method            */
-    NULL,                 /* can share method            */
-    NULL,                 /* pre copy native value to file     */
-    NULL,                 /* copy native value to file        */
-    NULL,                 /* post copy native value to file    */
-    NULL,                 /* get creation index            */
-    NULL,                 /* set creation index            */
-    H5O__fsinfo_debug     /* debug the message                */
-=======
     H5O__fsinfo_decode,   /* decode message                    */
     H5O__fsinfo_encode,   /* encode message                    */
     H5O__fsinfo_copy,     /* copy the native value             */
@@ -93,7 +61,6 @@
     NULL,                 /* get creation index                */
     NULL,                 /* set creation index                */
     H5O__fsinfo_debug     /* debug the message                 */
->>>>>>> 18bbd3f0
 }};
 
 /* Format version bounds for fsinfo message */
@@ -122,13 +89,8 @@
  *-------------------------------------------------------------------------
  */
 static void *
-<<<<<<< HEAD
-H5O_fsinfo_decode(H5F_t *f, H5O_t H5_ATTR_UNUSED *open_oh, unsigned H5_ATTR_UNUSED mesg_flags,
-                  unsigned H5_ATTR_UNUSED *ioflags, size_t H5_ATTR_UNUSED p_size, const uint8_t *p)
-=======
 H5O__fsinfo_decode(H5F_t *f, H5O_t H5_ATTR_UNUSED *open_oh, unsigned H5_ATTR_UNUSED mesg_flags,
                    unsigned H5_ATTR_UNUSED *ioflags, size_t H5_ATTR_UNUSED p_size, const uint8_t *p)
->>>>>>> 18bbd3f0
 {
     H5O_fsinfo_t * fsinfo = NULL;    /* File space info message */
     H5F_mem_page_t ptype;            /* Memory type for iteration */
@@ -167,10 +129,6 @@
 
         /* Map version 0 (deprecated) to version 1 message */
         switch (strategy) {
-<<<<<<< HEAD
-
-=======
->>>>>>> 18bbd3f0
             case H5F_FILE_SPACE_ALL_PERSIST:
                 fsinfo->strategy  = H5F_FSPACE_STRATEGY_FSM_AGGR;
                 fsinfo->persist   = TRUE;
@@ -217,11 +175,7 @@
                         &(fsinfo->eoa_pre_fsm_fsalloc)); /* EOA before free-space header and section info */
 
         /* Decode addresses of free space managers, if persisting */
-<<<<<<< HEAD
-        if (fsinfo->persist) {
-=======
         if (fsinfo->persist)
->>>>>>> 18bbd3f0
             for (ptype = H5F_MEM_PAGE_SUPER; ptype < H5F_MEM_PAGE_NTYPES; ptype++)
                 H5F_addr_decode(f, &p, &(fsinfo->fs_addr[ptype - 1]));
 
@@ -236,11 +190,7 @@
         fsinfo = H5FL_FREE(H5O_fsinfo_t, fsinfo);
 
     FUNC_LEAVE_NOAPI(ret_value)
-<<<<<<< HEAD
-} /* end H5O_fsinfo_decode() */
-=======
 } /* end H5O__fsinfo_decode() */
->>>>>>> 18bbd3f0
 
 /*-------------------------------------------------------------------------
  * Function:    H5O__fsinfo_encode
@@ -276,21 +226,13 @@
     H5F_addr_encode(f, &p, fsinfo->eoa_pre_fsm_fsalloc); /* EOA before free-space header and section info */
 
     /* Store addresses of free-space managers, if persisting */
-<<<<<<< HEAD
-    if (fsinfo->persist) {
-=======
     if (fsinfo->persist)
->>>>>>> 18bbd3f0
         /* Addresses of free-space managers */
         for (ptype = H5F_MEM_PAGE_SUPER; ptype < H5F_MEM_PAGE_NTYPES; ptype++)
             H5F_addr_encode(f, &p, fsinfo->fs_addr[ptype - 1]);
 
     FUNC_LEAVE_NOAPI(SUCCEED)
-<<<<<<< HEAD
-} /* end H5O_fsinfo_encode() */
-=======
 } /* end H5O__fsinfo_encode() */
->>>>>>> 18bbd3f0
 
 /*-------------------------------------------------------------------------
  * Function:    H5O__fsinfo_copy
@@ -327,11 +269,7 @@
 
 done:
     FUNC_LEAVE_NOAPI(ret_value)
-<<<<<<< HEAD
-} /* end H5O_fsinfo_copy() */
-=======
 } /* end H5O__fsinfo_copy() */
->>>>>>> 18bbd3f0
 
 /*-------------------------------------------------------------------------
  * Function:    H5O__fsinfo_size
@@ -366,11 +304,7 @@
         ret_value += (H5F_MEM_PAGE_NTYPES - 1) * (size_t)H5F_SIZEOF_ADDR(f);
 
     FUNC_LEAVE_NOAPI(ret_value)
-<<<<<<< HEAD
-} /* end H5O_fsinfo_size() */
-=======
 } /* end H5O__fsinfo_size() */
->>>>>>> 18bbd3f0
 
 /*-------------------------------------------------------------------------
  * Function:    H5O__fsinfo_free
@@ -395,8 +329,6 @@
     FUNC_LEAVE_NOAPI(SUCCEED)
 } /* end H5O__fsinfo_free() */
 
-<<<<<<< HEAD
-=======
 /*-------------------------------------------------------------------------
  * Function:    H5O__fsinfo_debug
  *
@@ -470,7 +402,6 @@
     FUNC_LEAVE_NOAPI(SUCCEED)
 } /* end H5O__fsinfo_debug() */
 
->>>>>>> 18bbd3f0
 /*-------------------------------------------------------------------------
  * Function:    H5O_fsinfo_set_version
  *
@@ -540,79 +471,4 @@
 
 done:
     FUNC_LEAVE_NOAPI(ret_value)
-<<<<<<< HEAD
-} /* end H5O_fsinfo_check_version() */
-
-/*-------------------------------------------------------------------------
- * Function:    H5O__fsinfo_debug
- *
- * Purpose:     Prints debugging info for a message.
- *
- * Return:      Non-negative on success/Negative on failure
- *
- * Programmer:  Vailin Choi; Feb 2009
- *
- *-------------------------------------------------------------------------
- */
-static herr_t
-H5O__fsinfo_debug(H5F_t H5_ATTR_UNUSED *f, const void *_mesg, FILE *stream, int indent, int fwidth)
-{
-    const H5O_fsinfo_t *fsinfo = (const H5O_fsinfo_t *)_mesg;
-    H5F_mem_page_t      ptype; /* Free-space types for iteration */
-
-    FUNC_ENTER_STATIC_NOERR
-
-    /* check args */
-    HDassert(f);
-    HDassert(fsinfo);
-    HDassert(stream);
-    HDassert(indent >= 0);
-    HDassert(fwidth >= 0);
-
-    HDfprintf(stream, "%*s%-*s ", indent, "", fwidth, "File space strategy:");
-    switch (fsinfo->strategy) {
-        case H5F_FSPACE_STRATEGY_FSM_AGGR:
-            HDfprintf(stream, "%s\n", "H5F_FSPACE_STRATEGY_FSM_AGGR");
-            break;
-
-        case H5F_FSPACE_STRATEGY_PAGE:
-            HDfprintf(stream, "%s\n", "H5F_FSPACE_STRATEGY_PAGE");
-            break;
-
-        case H5F_FSPACE_STRATEGY_AGGR:
-            HDfprintf(stream, "%s\n", "H5F_FSPACE_STRATEGY_AGGR");
-            break;
-
-        case H5F_FSPACE_STRATEGY_NONE:
-            HDfprintf(stream, "%s\n", "H5F_FSPACE_STRATEGY_NONE");
-            break;
-
-        case H5F_FSPACE_STRATEGY_NTYPES:
-        default:
-            HDfprintf(stream, "%s\n", "unknown");
-    } /* end switch */
-
-    HDfprintf(stream, "%*s%-*s %t\n", indent, "", fwidth, "Free-space persist:", fsinfo->persist);
-
-    HDfprintf(stream, "%*s%-*s %Hu\n", indent, "", fwidth,
-              "Free-space section threshold:", fsinfo->threshold);
-
-    HDfprintf(stream, "%*s%-*s %Hu\n", indent, "", fwidth, "File space page size:", fsinfo->page_size);
-
-    HDfprintf(stream, "%*s%-*s %u\n", indent, "", fwidth,
-              "Page end metadata threshold:", fsinfo->pgend_meta_thres);
-
-    HDfprintf(stream, "%*s%-*s %a\n", indent, "", fwidth,
-              "eoa_pre_fsm_fsalloc:", fsinfo->eoa_pre_fsm_fsalloc);
-
-    if (fsinfo->persist) {
-        for (ptype = H5F_MEM_PAGE_SUPER; ptype < H5F_MEM_PAGE_NTYPES; ptype++)
-            HDfprintf(stream, "%*s%-*s %a\n", indent, "", fwidth,
-                      "Free space manager address:", fsinfo->fs_addr[ptype - 1]);
-    } /* end if */
-
-    FUNC_LEAVE_NOAPI(SUCCEED)
-} /* end H5O__fsinfo_debug() */
-=======
-} /* end H5O_fsinfo_check_version() */
->>>>>>> 18bbd3f0
+} /* end H5O_fsinfo_check_version() */