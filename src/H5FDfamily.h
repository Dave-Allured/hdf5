/* * * * * * * * * * * * * * * * * * * * * * * * * * * * * * * * * * * * * * *
 * Copyright by The HDF Group.                                               *
 * Copyright by the Board of Trustees of the University of Illinois.         *
 * All rights reserved.                                                      *
 *                                                                           *
 * This file is part of HDF5.  The full HDF5 copyright notice, including     *
 * terms governing use, modification, and redistribution, is contained in    *
 * the COPYING file, which can be found at the root of the source code       *
 * distribution tree, or in https://www.hdfgroup.org/licenses.               *
 * If you do not have access to either file, you may request a copy from     *
 * help@hdfgroup.org.                                                        *
 * * * * * * * * * * * * * * * * * * * * * * * * * * * * * * * * * * * * * * */

/*
 * Programmer:  Robb Matzke
 *              Monday, August  4, 1999
 *
 * Purpose:	The public header file for the family driver.
 */
#ifndef H5FDfamily_H
#define H5FDfamily_H

#define H5FD_FAMILY (H5FD_family_init())

#ifdef __cplusplus
extern "C" {
#endif

<<<<<<< HEAD
H5_DLL hid_t  H5FD_family_init(void);
H5_DLL herr_t H5Pset_fapl_family(hid_t fapl_id, hsize_t memb_size, hid_t memb_fapl_id);
=======
H5_DLL hid_t H5FD_family_init(void);

/**
 * \ingroup FAPL
 *
 * \brief Sets the file access property list to use the family driver
 *
 * \fapl_id
 * \param[in] memb_size Size in bytes of each file member
 * \param[in] memb_fapl_id Identifier of file access property list for
 *            each family member
 * \returns \herr_t
 *
 * \details H5Pset_fapl_family() sets the file access property list identifier,
 *          \p fapl_id, to use the family driver.
 *
 *          \p memb_size is the size in bytes of each file member. This size
 *          will be saved in file when the property list \p fapl_id is used to
 *          create a new file. If \p fapl_id is used to open an existing file,
 *          \p memb_size has to be equal to the original size saved in file. A
 *          failure with an error message indicating the correct member size
 *          will be returned if \p memb_size does not match the size saved. If
 *          any user does not know the original size, #H5F_FAMILY_DEFAULT can be
 *          passed in. The library will retrieve the saved size.
 *
 *          \p memb_fapl_id is the identifier of the file access property list
 *          to be used for each family member.
 *
 * \version 1.8.0 Behavior of the \p memb_size parameter was changed.
 * \since 1.4.0
 *
 */
H5_DLL herr_t H5Pset_fapl_family(hid_t fapl_id, hsize_t memb_size, hid_t memb_fapl_id);

/**
 * \ingroup FAPL
 *
 * \brief Returns file access property list information
 *
 * \fapl_id
 * \param[out] memb_size Size in bytes of each file member
 * \param[out] memb_fapl_id Identifier of file access property list for
 *             each family member
 * \returns \herr_t
 *
 * \details H5Pget_fapl_family() returns file access property list for use with
 *          the family driver. This information is returned through the output
 *          parameters.
 *
 * \since 1.4.0
 *
 */
>>>>>>> 18bbd3f0
H5_DLL herr_t H5Pget_fapl_family(hid_t fapl_id, hsize_t *memb_size /*out*/, hid_t *memb_fapl_id /*out*/);

#ifdef __cplusplus
}
#endif

#endif<|MERGE_RESOLUTION|>--- conflicted
+++ resolved
@@ -26,10 +26,6 @@
 extern "C" {
 #endif
 
-<<<<<<< HEAD
-H5_DLL hid_t  H5FD_family_init(void);
-H5_DLL herr_t H5Pset_fapl_family(hid_t fapl_id, hsize_t memb_size, hid_t memb_fapl_id);
-=======
 H5_DLL hid_t H5FD_family_init(void);
 
 /**
@@ -82,7 +78,6 @@
  * \since 1.4.0
  *
  */
->>>>>>> 18bbd3f0
 H5_DLL herr_t H5Pget_fapl_family(hid_t fapl_id, hsize_t *memb_size /*out*/, hid_t *memb_fapl_id /*out*/);
 
 #ifdef __cplusplus
