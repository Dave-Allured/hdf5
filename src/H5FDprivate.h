--- conflicted
+++ resolved
@@ -149,13 +149,6 @@
 H5_DLL herr_t  H5FD_write_vector(H5FD_t *file, uint32_t count, H5FD_mem_t types[], haddr_t addrs[],
                                  size_t sizes[], const void *bufs[] /* out */);
 H5_DLL herr_t  H5FD_read_selection(H5FD_t *file, H5FD_mem_t type, uint32_t count,
-<<<<<<< HEAD
-                                   const H5S_t *const *mem_spaces, const H5S_t *const *file_spaces,
-                                   haddr_t offsets[], size_t element_sizes[], void *bufs[] /* out */);
-H5_DLL herr_t  H5FD_write_selection(H5FD_t *file, H5FD_mem_t type, uint32_t count,
-                                    const H5S_t *const *mem_spaces, const H5S_t *const *file_spaces,
-                                    haddr_t offsets[], size_t element_sizes[], const void *bufs[]);
-=======
                                    const struct H5S_t *const *mem_spaces,
                                    const struct H5S_t *const *file_spaces, haddr_t offsets[],
                                    size_t element_sizes[], void *bufs[] /* out */);
@@ -163,7 +156,6 @@
                                     const struct H5S_t *const *mem_spaces,
                                     const struct H5S_t *const *file_spaces, haddr_t offsets[],
                                     size_t element_sizes[], const void *bufs[]);
->>>>>>> 2a5d2a27
 H5_DLL herr_t  H5FD_read_selection_id(H5FD_t *file, H5FD_mem_t type, uint32_t count, hid_t mem_space_ids[],
                                       hid_t file_space_ids[], haddr_t offsets[], size_t element_sizes[],
                                       void *bufs[] /* out */);
