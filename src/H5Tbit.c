--- conflicted
+++ resolved
@@ -385,11 +385,7 @@
  *-------------------------------------------------------------------------
  */
 ssize_t
-<<<<<<< HEAD
-H5T__bit_find(uint8_t *buf, size_t offset, size_t size, H5T_sdir_t direction, hbool_t value)
-=======
 H5T__bit_find(const uint8_t *buf, size_t offset, size_t size, H5T_sdir_t direction, hbool_t value)
->>>>>>> 18bbd3f0
 {
     ssize_t base = (ssize_t)offset;
     ssize_t idx, i;
