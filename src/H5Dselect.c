/* * * * * * * * * * * * * * * * * * * * * * * * * * * * * * * * * * * * * * *
 * Copyright by The HDF Group.                                               *
 * Copyright by the Board of Trustees of the University of Illinois.         *
 * All rights reserved.                                                      *
 *                                                                           *
 * This file is part of HDF5.  The full HDF5 copyright notice, including     *
 * terms governing use, modification, and redistribution, is contained in    *
 * the COPYING file, which can be found at the root of the source code       *
 * distribution tree, or in https://www.hdfgroup.org/licenses.               *
 * If you do not have access to either file, you may request a copy from     *
 * help@hdfgroup.org.                                                        *
 * * * * * * * * * * * * * * * * * * * * * * * * * * * * * * * * * * * * * * */

/* Programmer:  Quincey Koziol
 *              Thursday, September 30, 2004
 *
 * Purpose:	Dataspace I/O functions.
 */

/****************/
/* Module Setup */
/****************/

#include "H5Dmodule.h" /* This source code file is part of the H5D module */

/***********/
/* Headers */
/***********/
#include "H5private.h"   /* Generic Functions			*/
#include "H5CXprivate.h" /* API Contexts                         */
#include "H5Dpkg.h"      /* Datasets				*/
#include "H5Eprivate.h"  /* Error handling		  	*/
#include "H5FLprivate.h" /* Free Lists                           */

/****************/
/* Local Macros */
/****************/

/******************/
/* Local Typedefs */
/******************/

/********************/
/* Local Prototypes */
/********************/

static herr_t H5D__select_io(const H5D_io_info_t *io_info, size_t elmt_size, size_t nelmts, H5S_t *file_space,
                             H5S_t *mem_space);

/*********************/
/* Package Variables */
/*********************/

/*******************/
/* Local Variables */
/*******************/

/* Declare a free list to manage sequences of size_t */
H5FL_SEQ_DEFINE(size_t);

/* Declare a free list to manage sequences of hsize_t */
H5FL_SEQ_DEFINE(hsize_t);

/* Declare extern free list to manage the H5S_sel_iter_t struct */
H5FL_EXTERN(H5S_sel_iter_t);

/*-------------------------------------------------------------------------
 * Function:	H5D__select_io
 *
 * Purpose:	Perform I/O directly from application memory and a file
 *
 * Return:	Non-negative on success/Negative on failure
 *
 * Programmer:	Quincey Koziol
 *              Tuesday, November 27, 2007
 *
 *-------------------------------------------------------------------------
 */
static herr_t
H5D__select_io(const H5D_io_info_t *io_info, size_t elmt_size, size_t nelmts, H5S_t *file_space,
               H5S_t *mem_space)
{
    H5S_sel_iter_t *mem_iter       = NULL;  /* Memory selection iteration info */
    hbool_t         mem_iter_init  = FALSE; /* Memory selection iteration info has been initialized */
    H5S_sel_iter_t *file_iter      = NULL;  /* File selection iteration info */
    hbool_t         file_iter_init = FALSE; /* File selection iteration info has been initialized */
    hsize_t *       mem_off        = NULL;  /* Pointer to sequence offsets in memory */
    hsize_t *       file_off       = NULL;  /* Pointer to sequence offsets in the file */
    size_t *        mem_len        = NULL;  /* Pointer to sequence lengths in memory */
    size_t *        file_len       = NULL;  /* Pointer to sequence lengths in the file */
    size_t          curr_mem_seq;           /* Current memory sequence to operate on */
    size_t          curr_file_seq;          /* Current file sequence to operate on */
    size_t          mem_nseq;               /* Number of sequences generated in the file */
    size_t          file_nseq;              /* Number of sequences generated in memory */
    size_t          dxpl_vec_size;          /* Vector length from API context's DXPL */
    size_t          vec_size;               /* Vector length */
    ssize_t         tmp_file_len;           /* Temporary number of bytes in file sequence */
    herr_t          ret_value = SUCCEED;    /* Return value */

    FUNC_ENTER_STATIC

    /* Check args */
    assert(io_info);
    assert(io_info->dset);
    assert(io_info->store);
    assert(io_info->u.rbuf);

    if (elmt_size == 0)
        HGOTO_ERROR(H5E_DATASPACE, H5E_BADVALUE, FAIL, "invalid elmt_size of 0")

    /* Check for only one element in selection */
    if (nelmts == 1) {
        hsize_t single_mem_off;  /* Offset in memory */
        hsize_t single_file_off; /* Offset in the file */
        size_t  single_mem_len;  /* Length in memory */
        size_t  single_file_len; /* Length in the file */

        /* Get offset of first element in selections */
        if (H5S_SELECT_OFFSET(file_space, &single_file_off) < 0)
            HGOTO_ERROR(H5E_INTERNAL, H5E_UNSUPPORTED, FAIL, "can't retrieve file selection offset")
        if (H5S_SELECT_OFFSET(mem_space, &single_mem_off) < 0)
            HGOTO_ERROR(H5E_INTERNAL, H5E_UNSUPPORTED, FAIL, "can't retrieve memory selection offset")

        /* Set up necessary information for I/O operation */
        file_nseq = mem_nseq = 1;
        curr_mem_seq = curr_file_seq = 0;
        single_file_off *= elmt_size;
        single_mem_off *= elmt_size;
        single_file_len = single_mem_len = elmt_size;

        /* Perform I/O on memory and file sequences */
        if (io_info->op_type == H5D_IO_OP_READ) {
            if ((tmp_file_len = (*io_info->layout_ops.readvv)(
                     io_info, file_nseq, &curr_file_seq, &single_file_len, &single_file_off, mem_nseq,
                     &curr_mem_seq, &single_mem_len, &single_mem_off)) < 0)
                HGOTO_ERROR(H5E_DATASPACE, H5E_READERROR, FAIL, "read error")
        } /* end if */
        else {
            assert(io_info->op_type == H5D_IO_OP_WRITE);
            if ((tmp_file_len = (*io_info->layout_ops.writevv)(
                     io_info, file_nseq, &curr_file_seq, &single_file_len, &single_file_off, mem_nseq,
                     &curr_mem_seq, &single_mem_len, &single_mem_off)) < 0)
                HGOTO_ERROR(H5E_DATASPACE, H5E_WRITEERROR, FAIL, "write error")
        } /* end else */

        /* Decrement number of elements left to process */
        assert(((size_t)tmp_file_len % elmt_size) == 0);
    } /* end if */
    else {
        size_t mem_nelem;  /* Number of elements used in memory sequences */
        size_t file_nelem; /* Number of elements used in file sequences */

        /* Get info from API context */
        if (H5CX_get_vec_size(&dxpl_vec_size) < 0)
            HGOTO_ERROR(H5E_DATASET, H5E_CANTGET, FAIL, "can't retrieve I/O vector size")

        /* Allocate the vector I/O arrays */
        if (dxpl_vec_size > H5D_IO_VECTOR_SIZE)
            vec_size = dxpl_vec_size;
        else
            vec_size = H5D_IO_VECTOR_SIZE;
        if (NULL == (mem_len = H5FL_SEQ_MALLOC(size_t, vec_size)))
            HGOTO_ERROR(H5E_DATASET, H5E_CANTALLOC, FAIL, "can't allocate I/O length vector array")
        if (NULL == (mem_off = H5FL_SEQ_MALLOC(hsize_t, vec_size)))
            HGOTO_ERROR(H5E_DATASET, H5E_CANTALLOC, FAIL, "can't allocate I/O offset vector array")
        if (NULL == (file_len = H5FL_SEQ_MALLOC(size_t, vec_size)))
            HGOTO_ERROR(H5E_DATASET, H5E_CANTALLOC, FAIL, "can't allocate I/O length vector array")
        if (NULL == (file_off = H5FL_SEQ_MALLOC(hsize_t, vec_size)))
            HGOTO_ERROR(H5E_DATASET, H5E_CANTALLOC, FAIL, "can't allocate I/O offset vector array")

        /* Allocate the iterators */
        if (NULL == (mem_iter = H5FL_MALLOC(H5S_sel_iter_t)))
            HGOTO_ERROR(H5E_DATASET, H5E_CANTALLOC, FAIL, "can't allocate memory iterator")
        if (NULL == (file_iter = H5FL_MALLOC(H5S_sel_iter_t)))
            HGOTO_ERROR(H5E_DATASET, H5E_CANTALLOC, FAIL, "can't allocate file iterator")

        /* Initialize file iterator */
        if (H5S_select_iter_init(file_iter, file_space, elmt_size, H5S_SEL_ITER_GET_SEQ_LIST_SORTED) < 0)
            HGOTO_ERROR(H5E_DATASPACE, H5E_CANTINIT, FAIL, "unable to initialize selection iterator")
        file_iter_init = 1; /* File selection iteration info has been initialized */

        /* Initialize memory iterator */
        if (H5S_select_iter_init(mem_iter, mem_space, elmt_size, 0) < 0)
            HGOTO_ERROR(H5E_DATASPACE, H5E_CANTINIT, FAIL, "unable to initialize selection iterator")
        mem_iter_init = 1; /* Memory selection iteration info has been initialized */

        /* Initialize sequence counts */
        curr_mem_seq = curr_file_seq = 0;
        mem_nseq = file_nseq = 0;

        /* Loop, until all bytes are processed */
        while (nelmts > 0) {
            /* Check if more file sequences are needed */
            if (curr_file_seq >= file_nseq) {
                /* Get sequences for file selection */
                if (H5S_SELECT_ITER_GET_SEQ_LIST(file_iter, vec_size, nelmts, &file_nseq, &file_nelem,
                                                 file_off, file_len) < 0)
                    HGOTO_ERROR(H5E_INTERNAL, H5E_UNSUPPORTED, FAIL, "sequence length generation failed")

                /* Start at the beginning of the sequences again */
                curr_file_seq = 0;
            } /* end if */

            /* Check if more memory sequences are needed */
            if (curr_mem_seq >= mem_nseq) {
                /* Get sequences for memory selection */
                if (H5S_SELECT_ITER_GET_SEQ_LIST(mem_iter, vec_size, nelmts, &mem_nseq, &mem_nelem, mem_off,
                                                 mem_len) < 0)
                    HGOTO_ERROR(H5E_INTERNAL, H5E_UNSUPPORTED, FAIL, "sequence length generation failed")

                /* Start at the beginning of the sequences again */
                curr_mem_seq = 0;
            } /* end if */

            /* Perform I/O on memory and file sequences */
            if (io_info->op_type == H5D_IO_OP_READ) {
                if ((tmp_file_len =
                         (*io_info->layout_ops.readvv)(io_info, file_nseq, &curr_file_seq, file_len, file_off,
                                                       mem_nseq, &curr_mem_seq, mem_len, mem_off)) < 0)
                    HGOTO_ERROR(H5E_DATASPACE, H5E_READERROR, FAIL, "read error")
            } /* end if */
            else {
                assert(io_info->op_type == H5D_IO_OP_WRITE);
                if ((tmp_file_len = (*io_info->layout_ops.writevv)(io_info, file_nseq, &curr_file_seq,
                                                                   file_len, file_off, mem_nseq,
                                                                   &curr_mem_seq, mem_len, mem_off)) < 0)
                    HGOTO_ERROR(H5E_DATASPACE, H5E_WRITEERROR, FAIL, "write error")
            } /* end else */

            /* Decrement number of elements left to process */
<<<<<<< HEAD
            assert(((size_t)tmp_file_len % elmt_size) == 0);
            if (elmt_size == 0)
                HGOTO_ERROR(H5E_DATASPACE, H5E_BADVALUE, FAIL, "Resulted in division by zero")
=======
            HDassert(((size_t)tmp_file_len % elmt_size) == 0);
>>>>>>> 16f482de
            nelmts -= ((size_t)tmp_file_len / elmt_size);
        } /* end while */
    }     /* end else */

done:
    /* Release selection iterators */
    if (file_iter_init && H5S_SELECT_ITER_RELEASE(file_iter) < 0)
        HDONE_ERROR(H5E_DATASET, H5E_CANTRELEASE, FAIL, "unable to release selection iterator")
    if (file_iter)
        file_iter = H5FL_FREE(H5S_sel_iter_t, file_iter);
    if (mem_iter_init && H5S_SELECT_ITER_RELEASE(mem_iter) < 0)
        HDONE_ERROR(H5E_DATASET, H5E_CANTRELEASE, FAIL, "unable to release selection iterator")
    if (mem_iter)
        mem_iter = H5FL_FREE(H5S_sel_iter_t, mem_iter);

    /* Release vector arrays, if allocated */
    if (file_len)
        file_len = H5FL_SEQ_FREE(size_t, file_len);
    if (file_off)
        file_off = H5FL_SEQ_FREE(hsize_t, file_off);
    if (mem_len)
        mem_len = H5FL_SEQ_FREE(size_t, mem_len);
    if (mem_off)
        mem_off = H5FL_SEQ_FREE(hsize_t, mem_off);

    FUNC_LEAVE_NOAPI(ret_value)
} /* end H5D__select_io() */

/*-------------------------------------------------------------------------
 * Function:    H5D_select_io_mem
 *
 * Purpose:     Perform memory copies directly between two memory buffers
 *              according to the selections in the `dst_space` and
 *              `src_space` dataspaces.
 *
 * Note:        This routine is [basically] the same as H5D__select_io,
 *              with the only difference being that the readvv/writevv
 *              calls are exchanged for H5VM_memcpyvv calls. Changes should
 *              be made to both routines.
 *
 * Return:      Non-negative on success/Negative on failure
 *
 *-------------------------------------------------------------------------
 */
herr_t
H5D_select_io_mem(void *dst_buf, const H5S_t *dst_space, const void *src_buf, const H5S_t *src_space,
                  size_t elmt_size, size_t nelmts)
{
    H5S_sel_iter_t *dst_sel_iter      = NULL;  /* Destination dataspace iteration info */
    H5S_sel_iter_t *src_sel_iter      = NULL;  /* Source dataspace iteration info */
    hbool_t         dst_sel_iter_init = FALSE; /* Destination dataspace selection iterator initialized? */
    hbool_t         src_sel_iter_init = FALSE; /* Source dataspace selection iterator initialized? */
    hsize_t *       dst_off           = NULL;  /* Pointer to sequence offsets in destination buffer */
    hsize_t *       src_off           = NULL;  /* Pointer to sequence offsets in source buffer */
    size_t *        dst_len           = NULL;  /* Pointer to sequence lengths in destination buffer */
    size_t *        src_len           = NULL;  /* Pointer to sequence lengths in source buffer */
    size_t          curr_dst_seq;              /* Current destination buffer sequence to operate on */
    size_t          curr_src_seq;              /* Current source buffer sequence to operate on */
    size_t          dst_nseq;                  /* Number of sequences generated for destination buffer */
    size_t          src_nseq;                  /* Number of sequences generated for source buffer */
    size_t          dxpl_vec_size;             /* Vector length from API context's DXPL */
    size_t          vec_size;                  /* Vector length */
    ssize_t         bytes_copied;
    herr_t          ret_value = SUCCEED;

    FUNC_ENTER_NOAPI(FAIL)

    HDassert(dst_buf);
    HDassert(dst_space);
    HDassert(src_buf);
    HDassert(src_space);

    if (elmt_size == 0)
        HGOTO_ERROR(H5E_DATASPACE, H5E_BADVALUE, FAIL, "invalid elmt_size of 0")

    /* Check for only one element in selection */
    if (nelmts == 1) {
        hsize_t single_dst_off; /* Offset in dst_space */
        hsize_t single_src_off; /* Offset in src_space */
        size_t  single_dst_len; /* Length in dst_space */
        size_t  single_src_len; /* Length in src_space */

        /* Get offset of first element in selections */
        if (H5S_SELECT_OFFSET(dst_space, &single_dst_off) < 0)
            HGOTO_ERROR(H5E_DATASPACE, H5E_CANTGET, FAIL, "can't retrieve destination selection offset")
        if (H5S_SELECT_OFFSET(src_space, &single_src_off) < 0)
            HGOTO_ERROR(H5E_DATASPACE, H5E_CANTGET, FAIL, "can't retrieve source selection offset")

        /* Set up necessary information for I/O operation */
        dst_nseq = src_nseq = 1;
        curr_dst_seq = curr_src_seq = 0;
        single_dst_off *= elmt_size;
        single_src_off *= elmt_size;
        single_dst_len = single_src_len = elmt_size;

        /* Perform vectorized memcpy from src_buf to dst_buf */
        if ((bytes_copied =
                 H5VM_memcpyvv(dst_buf, dst_nseq, &curr_dst_seq, &single_dst_len, &single_dst_off, src_buf,
                               src_nseq, &curr_src_seq, &single_src_len, &single_src_off)) < 0)
            HGOTO_ERROR(H5E_IO, H5E_WRITEERROR, FAIL, "vectorized memcpy failed")

        HDassert(((size_t)bytes_copied % elmt_size) == 0);
    }
    else {
        unsigned sel_iter_flags = H5S_SEL_ITER_GET_SEQ_LIST_SORTED | H5S_SEL_ITER_SHARE_WITH_DATASPACE;
        size_t   dst_nelem; /* Number of elements used in destination buffer sequences */
        size_t   src_nelem; /* Number of elements used in source buffer sequences */

        /* Get info from API context */
        if (H5CX_get_vec_size(&dxpl_vec_size) < 0)
            HGOTO_ERROR(H5E_IO, H5E_CANTGET, FAIL, "can't retrieve I/O vector size")

        /* Allocate the vector I/O arrays */
        if (dxpl_vec_size > H5D_IO_VECTOR_SIZE)
            vec_size = dxpl_vec_size;
        else
            vec_size = H5D_IO_VECTOR_SIZE;

        if (NULL == (dst_len = H5FL_SEQ_MALLOC(size_t, vec_size)))
            HGOTO_ERROR(H5E_IO, H5E_CANTALLOC, FAIL, "can't allocate I/O length vector array")
        if (NULL == (dst_off = H5FL_SEQ_MALLOC(hsize_t, vec_size)))
            HGOTO_ERROR(H5E_IO, H5E_CANTALLOC, FAIL, "can't allocate I/O offset vector array")
        if (NULL == (src_len = H5FL_SEQ_MALLOC(size_t, vec_size)))
            HGOTO_ERROR(H5E_IO, H5E_CANTALLOC, FAIL, "can't allocate I/O length vector array")
        if (NULL == (src_off = H5FL_SEQ_MALLOC(hsize_t, vec_size)))
            HGOTO_ERROR(H5E_IO, H5E_CANTALLOC, FAIL, "can't allocate I/O offset vector array")

        /* Allocate the dataspace selection iterators */
        if (NULL == (dst_sel_iter = H5FL_MALLOC(H5S_sel_iter_t)))
            HGOTO_ERROR(H5E_DATASPACE, H5E_CANTALLOC, FAIL, "can't allocate destination selection iterator")
        if (NULL == (src_sel_iter = H5FL_MALLOC(H5S_sel_iter_t)))
            HGOTO_ERROR(H5E_DATASPACE, H5E_CANTALLOC, FAIL, "can't allocate source selection iterator")

        /* Initialize destination selection iterator */
        if (H5S_select_iter_init(dst_sel_iter, dst_space, elmt_size, sel_iter_flags) < 0)
            HGOTO_ERROR(H5E_DATASPACE, H5E_CANTINIT, FAIL, "unable to initialize selection iterator")
        dst_sel_iter_init = TRUE; /* Destination selection iteration info has been initialized */

        /* Initialize source selection iterator */
        if (H5S_select_iter_init(src_sel_iter, src_space, elmt_size, H5S_SEL_ITER_SHARE_WITH_DATASPACE) < 0)
            HGOTO_ERROR(H5E_DATASPACE, H5E_CANTINIT, FAIL, "unable to initialize selection iterator")
        src_sel_iter_init = TRUE; /* Source selection iteration info has been initialized */

        /* Initialize sequence counts */
        curr_dst_seq = curr_src_seq = 0;
        dst_nseq = src_nseq = 0;

        /* Loop, until all bytes are processed */
        while (nelmts > 0) {
            /* Check if more destination buffer sequences are needed */
            if (curr_dst_seq >= dst_nseq) {
                /* Get sequences for destination selection */
                if (H5S_SELECT_ITER_GET_SEQ_LIST(dst_sel_iter, vec_size, nelmts, &dst_nseq, &dst_nelem,
                                                 dst_off, dst_len) < 0)
                    HGOTO_ERROR(H5E_DATASPACE, H5E_CANTGET, FAIL, "sequence length generation failed")

                /* Start at the beginning of the sequences again */
                curr_dst_seq = 0;
            }

            /* Check if more source buffer sequences are needed */
            if (curr_src_seq >= src_nseq) {
                /* Get sequences for source selection */
                if (H5S_SELECT_ITER_GET_SEQ_LIST(src_sel_iter, vec_size, nelmts, &src_nseq, &src_nelem,
                                                 src_off, src_len) < 0)
                    HGOTO_ERROR(H5E_DATASPACE, H5E_CANTGET, FAIL, "sequence length generation failed")

                /* Start at the beginning of the sequences again */
                curr_src_seq = 0;
            } /* end if */

            /* Perform vectorized memcpy from src_buf to dst_buf */
            if ((bytes_copied = H5VM_memcpyvv(dst_buf, dst_nseq, &curr_dst_seq, dst_len, dst_off, src_buf,
                                              src_nseq, &curr_src_seq, src_len, src_off)) < 0)
                HGOTO_ERROR(H5E_IO, H5E_WRITEERROR, FAIL, "vectorized memcpy failed")

            /* Decrement number of elements left to process */
            HDassert(((size_t)bytes_copied % elmt_size) == 0);
            nelmts -= ((size_t)bytes_copied / elmt_size);
        }
    }

done:
    /* Release selection iterators */
    if (src_sel_iter) {
        if (src_sel_iter_init && H5S_SELECT_ITER_RELEASE(src_sel_iter) < 0)
            HDONE_ERROR(H5E_DATASPACE, H5E_CANTRELEASE, FAIL, "unable to release selection iterator")

        src_sel_iter = H5FL_FREE(H5S_sel_iter_t, src_sel_iter);
    }
    if (dst_sel_iter) {
        if (dst_sel_iter_init && H5S_SELECT_ITER_RELEASE(dst_sel_iter) < 0)
            HDONE_ERROR(H5E_DATASPACE, H5E_CANTRELEASE, FAIL, "unable to release selection iterator")

        dst_sel_iter = H5FL_FREE(H5S_sel_iter_t, dst_sel_iter);
    }

    /* Release vector arrays, if allocated */
    if (src_off)
        src_off = H5FL_SEQ_FREE(hsize_t, src_off);
    if (src_len)
        src_len = H5FL_SEQ_FREE(size_t, src_len);
    if (dst_off)
        dst_off = H5FL_SEQ_FREE(hsize_t, dst_off);
    if (dst_len)
        dst_len = H5FL_SEQ_FREE(size_t, dst_len);

    FUNC_LEAVE_NOAPI(ret_value)
} /* end H5D_select_io_mem() */

/*-------------------------------------------------------------------------
 * Function:	H5D__select_read
 *
 * Purpose:	Reads directly from file into application memory.
 *
 * Return:	Non-negative on success/Negative on failure
 *
 * Programmer:	Quincey Koziol
 *              Tuesday, July 23, 2002
 *
 *-------------------------------------------------------------------------
 */
herr_t
H5D__select_read(const H5D_io_info_t *io_info, const H5D_type_info_t *type_info, hsize_t nelmts,
                 H5S_t *file_space, H5S_t *mem_space)
{
    herr_t ret_value = SUCCEED; /* Return value */

    FUNC_ENTER_PACKAGE

    /* Call generic selection operation */
    H5_CHECK_OVERFLOW(nelmts, hsize_t, size_t);
    if (H5D__select_io(io_info, type_info->src_type_size, (size_t)nelmts, file_space, mem_space) < 0)
        HGOTO_ERROR(H5E_DATASPACE, H5E_READERROR, FAIL, "read error")

done:
    FUNC_LEAVE_NOAPI(ret_value)
} /* end H5D__select_read() */

/*-------------------------------------------------------------------------
 * Function:	H5D__select_write
 *
 * Purpose:	Writes directly from application memory into a file
 *
 * Return:	Non-negative on success/Negative on failure
 *
 * Programmer:	Quincey Koziol
 *              Tuesday, July 23, 2002
 *
 *-------------------------------------------------------------------------
 */
herr_t
H5D__select_write(const H5D_io_info_t *io_info, const H5D_type_info_t *type_info, hsize_t nelmts,
                  H5S_t *file_space, H5S_t *mem_space)
{
    herr_t ret_value = SUCCEED; /* Return value */

    FUNC_ENTER_PACKAGE

    /* Call generic selection operation */
    H5_CHECK_OVERFLOW(nelmts, hsize_t, size_t);
    if (H5D__select_io(io_info, type_info->dst_type_size, (size_t)nelmts, file_space, mem_space) < 0)
        HGOTO_ERROR(H5E_DATASPACE, H5E_WRITEERROR, FAIL, "write error")

done:
    FUNC_LEAVE_NOAPI(ret_value)
} /* end H5D__select_write() */<|MERGE_RESOLUTION|>--- conflicted
+++ resolved
@@ -100,10 +100,10 @@
     FUNC_ENTER_STATIC
 
     /* Check args */
-    assert(io_info);
-    assert(io_info->dset);
-    assert(io_info->store);
-    assert(io_info->u.rbuf);
+    HDassert(io_info);
+    HDassert(io_info->dset);
+    HDassert(io_info->store);
+    HDassert(io_info->u.rbuf);
 
     if (elmt_size == 0)
         HGOTO_ERROR(H5E_DATASPACE, H5E_BADVALUE, FAIL, "invalid elmt_size of 0")
@@ -136,7 +136,7 @@
                 HGOTO_ERROR(H5E_DATASPACE, H5E_READERROR, FAIL, "read error")
         } /* end if */
         else {
-            assert(io_info->op_type == H5D_IO_OP_WRITE);
+            HDassert(io_info->op_type == H5D_IO_OP_WRITE);
             if ((tmp_file_len = (*io_info->layout_ops.writevv)(
                      io_info, file_nseq, &curr_file_seq, &single_file_len, &single_file_off, mem_nseq,
                      &curr_mem_seq, &single_mem_len, &single_mem_off)) < 0)
@@ -144,7 +144,7 @@
         } /* end else */
 
         /* Decrement number of elements left to process */
-        assert(((size_t)tmp_file_len % elmt_size) == 0);
+        HDassert(((size_t)tmp_file_len % elmt_size) == 0);
     } /* end if */
     else {
         size_t mem_nelem;  /* Number of elements used in memory sequences */
@@ -220,7 +220,7 @@
                     HGOTO_ERROR(H5E_DATASPACE, H5E_READERROR, FAIL, "read error")
             } /* end if */
             else {
-                assert(io_info->op_type == H5D_IO_OP_WRITE);
+                HDassert(io_info->op_type == H5D_IO_OP_WRITE);
                 if ((tmp_file_len = (*io_info->layout_ops.writevv)(io_info, file_nseq, &curr_file_seq,
                                                                    file_len, file_off, mem_nseq,
                                                                    &curr_mem_seq, mem_len, mem_off)) < 0)
@@ -228,13 +228,7 @@
             } /* end else */
 
             /* Decrement number of elements left to process */
-<<<<<<< HEAD
-            assert(((size_t)tmp_file_len % elmt_size) == 0);
-            if (elmt_size == 0)
-                HGOTO_ERROR(H5E_DATASPACE, H5E_BADVALUE, FAIL, "Resulted in division by zero")
-=======
             HDassert(((size_t)tmp_file_len % elmt_size) == 0);
->>>>>>> 16f482de
             nelmts -= ((size_t)tmp_file_len / elmt_size);
         } /* end while */
     }     /* end else */
