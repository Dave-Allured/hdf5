/* * * * * * * * * * * * * * * * * * * * * * * * * * * * * * * * * * * * * * *
 * Copyright by The HDF Group.                                               *
 * Copyright by the Board of Trustees of the University of Illinois.         *
 * All rights reserved.                                                      *
 *                                                                           *
 * This file is part of HDF5.  The full HDF5 copyright notice, including     *
 * terms governing use, modification, and redistribution, is contained in    *
 * the COPYING file, which can be found at the root of the source code       *
 * distribution tree, or in https://www.hdfgroup.org/licenses.               *
 * If you do not have access to either file, you may request a copy from     *
 * help@hdfgroup.org.                                                        *
 * * * * * * * * * * * * * * * * * * * * * * * * * * * * * * * * * * * * * * */

/* Programmer:      Quincey Koziol
 *                  Tuesday, January 27, 2009
 *
 * Purpose:     Extensible array indexed (chunked) I/O functions.  The chunks
 *              are given a single-dimensional index which is used as the
 *              offset in an extensible array that maps a chunk coordinate to
 *              a disk address.
 *
 */

/****************/
/* Module Setup */
/****************/

#include "H5Dmodule.h" /* This source code file is part of the H5D module */

/***********/
/* Headers */
/***********/
#include "H5private.h"   /* Generic Functions			*/
#include "H5Dpkg.h"      /* Datasets				*/
#include "H5Eprivate.h"  /* Error handling		  	*/
#include "H5EAprivate.h" /* Extensible arrays		  	*/
#include "H5FLprivate.h" /* Free Lists                           */
#include "H5MFprivate.h" /* File space management		*/
#include "H5MMprivate.h" /* Memory management			*/
#include "H5VMprivate.h" /* Vector functions			*/

/****************/
/* Local Macros */
/****************/

/* Value to fill unset array elements with */
#define H5D_EARRAY_FILL HADDR_UNDEF
#define H5D_EARRAY_FILT_FILL                                                                                 \
    {                                                                                                        \
        HADDR_UNDEF, 0, 0                                                                                    \
    }

/******************/
/* Local Typedefs */
/******************/

/* Extensible array create/open user data */
typedef struct H5D_earray_ctx_ud_t {
    const H5F_t *f;          /* Pointer to file info */
    uint32_t     chunk_size; /* Size of chunk (bytes) */
} H5D_earray_ctx_ud_t;

/* Extensible array callback context */
typedef struct H5D_earray_ctx_t {
    size_t file_addr_len;  /* Size of addresses in the file (bytes) */
    size_t chunk_size_len; /* Size of chunk sizes in the file (bytes) */
} H5D_earray_ctx_t;

/* Extensible Array callback info for iteration over chunks */
typedef struct H5D_earray_it_ud_t {
    H5D_chunk_common_ud_t common;    /* Common info for Fixed Array user data (must be first) */
    H5D_chunk_rec_t       chunk_rec; /* Generic chunk record for callback */
    hbool_t               filtered;  /* Whether the chunks are filtered */
    H5D_chunk_cb_func_t   cb;        /* Chunk callback routine */
    void *                udata;     /* User data for chunk callback routine */
} H5D_earray_it_ud_t;

/* Native extensible array element for chunks w/filters */
typedef struct H5D_earray_filt_elmt_t {
    haddr_t  addr;        /* Address of chunk */
    uint32_t nbytes;      /* Size of chunk (in file) */
    uint32_t filter_mask; /* Excluded filters for chunk */
} H5D_earray_filt_elmt_t;

/********************/
/* Local Prototypes */
/********************/
/* Extensible array iterator callbacks */
static int H5D__earray_idx_iterate_cb(hsize_t idx, const void *_elmt, void *_udata);
static int H5D__earray_idx_delete_cb(const H5D_chunk_rec_t *chunk_rec, void *_udata);

/* Extensible array class callbacks for chunks w/o filters */
static void * H5D__earray_crt_context(void *udata);
static herr_t H5D__earray_dst_context(void *ctx);
static herr_t H5D__earray_fill(void *nat_blk, size_t nelmts);
static herr_t H5D__earray_encode(void *raw, const void *elmt, size_t nelmts, void *ctx);
static herr_t H5D__earray_decode(const void *raw, void *elmt, size_t nelmts, void *ctx);
static herr_t H5D__earray_debug(FILE *stream, int indent, int fwidth, hsize_t idx, const void *elmt);
static void * H5D__earray_crt_dbg_context(H5F_t *f, haddr_t obj_addr);
static herr_t H5D__earray_dst_dbg_context(void *dbg_ctx);

/* Extensible array class callbacks for chunks w/filters */
/* (some shared with callbacks for chunks w/o filters) */
static herr_t H5D__earray_filt_fill(void *nat_blk, size_t nelmts);
static herr_t H5D__earray_filt_encode(void *raw, const void *elmt, size_t nelmts, void *ctx);
static herr_t H5D__earray_filt_decode(const void *raw, void *elmt, size_t nelmts, void *ctx);
static herr_t H5D__earray_filt_debug(FILE *stream, int indent, int fwidth, hsize_t idx, const void *elmt);

/* Chunked layout indexing callbacks */
static herr_t  H5D__earray_idx_init(const H5D_chk_idx_info_t *idx_info, const H5S_t *space,
                                    haddr_t dset_ohdr_addr);
static herr_t  H5D__earray_idx_create(const H5D_chk_idx_info_t *idx_info);
static hbool_t H5D__earray_idx_is_space_alloc(const H5O_storage_chunk_t *storage);
static herr_t  H5D__earray_idx_insert(const H5D_chk_idx_info_t *idx_info, H5D_chunk_ud_t *udata,
                                      const H5D_t *dset);
static herr_t  H5D__earray_idx_get_addr(const H5D_chk_idx_info_t *idx_info, H5D_chunk_ud_t *udata);
static herr_t  H5D__earray_idx_resize(H5O_layout_chunk_t *layout);
static int     H5D__earray_idx_iterate(const H5D_chk_idx_info_t *idx_info, H5D_chunk_cb_func_t chunk_cb,
                                       void *chunk_udata);
static herr_t  H5D__earray_idx_remove(const H5D_chk_idx_info_t *idx_info, H5D_chunk_common_ud_t *udata);
static herr_t  H5D__earray_idx_delete(const H5D_chk_idx_info_t *idx_info);
static herr_t  H5D__earray_idx_copy_setup(const H5D_chk_idx_info_t *idx_info_src,
                                          const H5D_chk_idx_info_t *idx_info_dst);
static herr_t  H5D__earray_idx_copy_shutdown(H5O_storage_chunk_t *storage_src,
                                             H5O_storage_chunk_t *storage_dst);
static herr_t  H5D__earray_idx_size(const H5D_chk_idx_info_t *idx_info, hsize_t *size);
static herr_t  H5D__earray_idx_reset(H5O_storage_chunk_t *storage, hbool_t reset_addr);
static herr_t  H5D__earray_idx_dump(const H5O_storage_chunk_t *storage, FILE *stream);
static herr_t  H5D__earray_idx_dest(const H5D_chk_idx_info_t *idx_info);

/* Generic extensible array routines */
static herr_t H5D__earray_idx_open(const H5D_chk_idx_info_t *idx_info);
static herr_t H5D__earray_idx_depend(const H5D_chk_idx_info_t *idx_info);

/*********************/
/* Package Variables */
/*********************/

/* Extensible array indexed chunk I/O ops */
const H5D_chunk_ops_t H5D_COPS_EARRAY[1] = {{
    TRUE,                           /* Extensible array indices support SWMR access */
    H5D__earray_idx_init,           /* init */
    H5D__earray_idx_create,         /* create */
    H5D__earray_idx_is_space_alloc, /* is_space_alloc */
    H5D__earray_idx_insert,         /* insert */
    H5D__earray_idx_get_addr,       /* get_addr */
    H5D__earray_idx_resize,         /* resize */
    H5D__earray_idx_iterate,        /* iterate */
    H5D__earray_idx_remove,         /* remove */
    H5D__earray_idx_delete,         /* delete */
    H5D__earray_idx_copy_setup,     /* copy_setup */
    H5D__earray_idx_copy_shutdown,  /* copy_shutdown */
    H5D__earray_idx_size,           /* size */
    H5D__earray_idx_reset,          /* reset */
    H5D__earray_idx_dump,           /* dump */
    H5D__earray_idx_dest            /* destroy */
}};

/*****************************/
/* Library Private Variables */
/*****************************/

/* Extensible array class callbacks for dataset chunks w/o filters */
const H5EA_class_t H5EA_CLS_CHUNK[1] = {{
    H5EA_CLS_CHUNK_ID,           /* Type of extensible array */
    "Chunk w/o filters",         /* Name of extensible array class */
    sizeof(haddr_t),             /* Size of native element */
    H5D__earray_crt_context,     /* Create context */
    H5D__earray_dst_context,     /* Destroy context */
    H5D__earray_fill,            /* Fill block of missing elements callback */
    H5D__earray_encode,          /* Element encoding callback */
    H5D__earray_decode,          /* Element decoding callback */
    H5D__earray_debug,           /* Element debugging callback */
    H5D__earray_crt_dbg_context, /* Create debugging context */
    H5D__earray_dst_dbg_context  /* Destroy debugging context */
}};

/* Extensible array class callbacks for dataset chunks w/filters */
const H5EA_class_t H5EA_CLS_FILT_CHUNK[1] = {{
    H5EA_CLS_FILT_CHUNK_ID,         /* Type of extensible array */
    "Chunk w/filters",              /* Name of extensible array class */
    sizeof(H5D_earray_filt_elmt_t), /* Size of native element */
    H5D__earray_crt_context,        /* Create context */
    H5D__earray_dst_context,        /* Destroy context */
    H5D__earray_filt_fill,          /* Fill block of missing elements callback */
    H5D__earray_filt_encode,        /* Element encoding callback */
    H5D__earray_filt_decode,        /* Element decoding callback */
    H5D__earray_filt_debug,         /* Element debugging callback */
    H5D__earray_crt_dbg_context,    /* Create debugging context */
    H5D__earray_dst_dbg_context     /* Destroy debugging context */
}};

/*******************/
/* Local Variables */
/*******************/

/* Declare a free list to manage the H5D_earray_ctx_t struct */
/* Declare a free list to manage the H5D_earray_ctx_ud_t struct */
H5FL_DEFINE_STATIC(H5D_earray_ctx_t);
H5FL_DEFINE_STATIC(H5D_earray_ctx_ud_t);

/*-------------------------------------------------------------------------
 * Function:    H5D__earray_crt_context
 *
 * Purpose:     Create context for callbacks
 *
 * Return:      Success:    non-NULL
 *              Failure:    NULL
 *
 * Programmer:  Quincey Koziol
 *              Thursday, January 29, 2009
 *
 *-------------------------------------------------------------------------
 */
static void *
H5D__earray_crt_context(void *_udata)
{
    H5D_earray_ctx_t *   ctx;                                   /* Extensible array callback context */
    H5D_earray_ctx_ud_t *udata = (H5D_earray_ctx_ud_t *)_udata; /* User data for extensible array context */
    void *               ret_value = NULL;                      /* Return value */

    FUNC_ENTER_STATIC

    /* Sanity checks */
    HDassert(udata);
    HDassert(udata->f);
    HDassert(udata->chunk_size > 0);

    /* Allocate new context structure */
    if (NULL == (ctx = H5FL_MALLOC(H5D_earray_ctx_t)))
        HGOTO_ERROR(H5E_DATASET, H5E_CANTALLOC, NULL,
                    "can't allocate extensible array client callback context")

    /* Initialize the context */
    ctx->file_addr_len = H5F_SIZEOF_ADDR(udata->f);

    /* Compute the size required for encoding the size of a chunk, allowing
     *      for an extra byte, in case the filter makes the chunk larger.
     */
    ctx->chunk_size_len = 1 + ((H5VM_log2_gen((uint64_t)udata->chunk_size) + 8) / 8);
    if (ctx->chunk_size_len > 8)
        ctx->chunk_size_len = 8;

    /* Set return value */
    ret_value = ctx;

done:
    FUNC_LEAVE_NOAPI(ret_value)
} /* end H5D__earray_crt_context() */

/*-------------------------------------------------------------------------
 * Function:    H5D__earray_dst_context
 *
 * Purpose:     Destroy context for callbacks
 *
 * Return:      Success:    non-NULL
 *              Failure:    NULL
 *
 * Programmer:  Quincey Koziol
 *              Thursday, January 29, 2009
 *
 *-------------------------------------------------------------------------
 */
static herr_t
H5D__earray_dst_context(void *_ctx)
{
    H5D_earray_ctx_t *ctx = (H5D_earray_ctx_t *)_ctx; /* Extensible array callback context */

    FUNC_ENTER_STATIC_NOERR

    /* Sanity checks */
    HDassert(ctx);

    /* Release context structure */
    ctx = H5FL_FREE(H5D_earray_ctx_t, ctx);

    FUNC_LEAVE_NOAPI(SUCCEED)
} /* end H5D__earray_dst_context() */

/*-------------------------------------------------------------------------
 * Function:    H5D__earray_fill
 *
 * Purpose:    Fill "missing elements" in block of elements
 *
 * Return:    Success:    non-negative
 *        Failure:    negative
 *
 * Programmer:    Quincey Koziol
 *              Tuesday, January 27, 2009
 *
 *-------------------------------------------------------------------------
 */
static herr_t
H5D__earray_fill(void *nat_blk, size_t nelmts)
{
    haddr_t fill_val = H5D_EARRAY_FILL; /* Value to fill elements with */

    FUNC_ENTER_STATIC_NOERR

    /* Sanity checks */
    HDassert(nat_blk);
    HDassert(nelmts);

    H5VM_array_fill(nat_blk, &fill_val, H5EA_CLS_CHUNK->nat_elmt_size, nelmts);

    FUNC_LEAVE_NOAPI(SUCCEED)
} /* end H5D__earray_fill() */

/*-------------------------------------------------------------------------
 * Function:    H5D__earray_encode
 *
 * Purpose:     Encode an element from "native" to "raw" form
 *
 * Return:      Success:    non-negative
 *              Failure:    negative
 *
 * Programmer:  Quincey Koziol
 *              Tuesday, January 27, 2009
 *
 *-------------------------------------------------------------------------
 */
static herr_t
H5D__earray_encode(void *raw, const void *_elmt, size_t nelmts, void *_ctx)
{
    H5D_earray_ctx_t *ctx  = (H5D_earray_ctx_t *)_ctx; /* Extensible array callback context */
    const haddr_t *   elmt = (const haddr_t *)_elmt;   /* Convenience pointer to native elements */

    FUNC_ENTER_STATIC_NOERR

    /* Sanity checks */
    HDassert(raw);
    HDassert(elmt);
    HDassert(nelmts);
    HDassert(ctx);

    /* Encode native elements into raw elements */
    while (nelmts) {
        /* Encode element */
        /* (advances 'raw' pointer) */
        H5F_addr_encode_len(ctx->file_addr_len, (uint8_t **)&raw, *elmt);

        /* Advance native element pointer */
        elmt++;

        /* Decrement # of elements to encode */
        nelmts--;
    } /* end while */

    FUNC_LEAVE_NOAPI(SUCCEED)
} /* end H5D__earray_encode() */

/*-------------------------------------------------------------------------
 * Function:    H5D__earray_decode
 *
 * Purpose:     Decode an element from "raw" to "native" form
 *
 * Return:      Success:    non-negative
 *              Failure:    negative
 *
 * Programmer:  Quincey Koziol
 *              Thursday, January 29, 2009
 *
 *-------------------------------------------------------------------------
 */
static herr_t
H5D__earray_decode(const void *_raw, void *_elmt, size_t nelmts, void *_ctx)
{
    H5D_earray_ctx_t *ctx  = (H5D_earray_ctx_t *)_ctx; /* Extensible array callback context */
    haddr_t *         elmt = (haddr_t *)_elmt;         /* Convenience pointer to native elements */
    const uint8_t *   raw  = (const uint8_t *)_raw;    /* Convenience pointer to raw elements */

    FUNC_ENTER_STATIC_NOERR

    /* Sanity checks */
    HDassert(raw);
    HDassert(elmt);
    HDassert(nelmts);

    /* Decode raw elements into native elements */
    while (nelmts) {
        /* Decode element */
        /* (advances 'raw' pointer) */
        H5F_addr_decode_len(ctx->file_addr_len, &raw, elmt);

        /* Advance native element pointer */
        elmt++;

        /* Decrement # of elements to decode */
        nelmts--;
    } /* end while */

    FUNC_LEAVE_NOAPI(SUCCEED)
} /* end H5D__earray_decode() */

/*-------------------------------------------------------------------------
 * Function:    H5D__earray_debug
 *
 * Purpose:     Display an element for debugging
 *
 * Return:      Success:    non-negative
 *              Failure:    negative
 *
 * Programmer:  Quincey Koziol
 *              Thursday, January 29, 2009
 *
 *-------------------------------------------------------------------------
 */
static herr_t
H5D__earray_debug(FILE *stream, int indent, int fwidth, hsize_t idx, const void *elmt)
{
    char temp_str[128]; /* Temporary string, for formatting */

    FUNC_ENTER_STATIC_NOERR

    /* Sanity checks */
    HDassert(stream);
    HDassert(elmt);

    /* Print element */
<<<<<<< HEAD
    HDsprintf(temp_str, "Element #%llu:", (unsigned long long)idx);
    HDfprintf(stream, "%*s%-*s %a\n", indent, "", fwidth, temp_str, *(const haddr_t *)elmt);
=======
    HDsprintf(temp_str, "Element #%" PRIuHSIZE ":", idx);
    HDfprintf(stream, "%*s%-*s %" PRIuHADDR "\n", indent, "", fwidth, temp_str, *(const haddr_t *)elmt);
>>>>>>> 18bbd3f0

    FUNC_LEAVE_NOAPI(SUCCEED)
} /* end H5D__earray_debug() */

/*-------------------------------------------------------------------------
 * Function:    H5D__earray_filt_fill
 *
 * Purpose:     Fill "missing elements" in block of elements
 *
 * Return:      Success:    non-negative
 *              Failure:    negative
 *
 * Programmer:  Quincey Koziol
 *              Saturday, January 31, 2009
 *
 *-------------------------------------------------------------------------
 */
static herr_t
H5D__earray_filt_fill(void *nat_blk, size_t nelmts)
{
    H5D_earray_filt_elmt_t fill_val = H5D_EARRAY_FILT_FILL; /* Value to fill elements with */

    FUNC_ENTER_STATIC_NOERR

    /* Sanity checks */
    HDassert(nat_blk);
    HDassert(nelmts);
    HDassert(sizeof(fill_val) == H5EA_CLS_FILT_CHUNK->nat_elmt_size);

    H5VM_array_fill(nat_blk, &fill_val, H5EA_CLS_FILT_CHUNK->nat_elmt_size, nelmts);

    FUNC_LEAVE_NOAPI(SUCCEED)
} /* end H5D__earray_filt_fill() */

/*-------------------------------------------------------------------------
 * Function:    H5D__earray_filt_encode
 *
 * Purpose:     Encode an element from "native" to "raw" form
 *
 * Return:      Success:    non-negative
 *              Failure:    negative
 *
 * Programmer:  Quincey Koziol
 *              Saturday, January 31, 2009
 *
 *-------------------------------------------------------------------------
 */
static herr_t
H5D__earray_filt_encode(void *_raw, const void *_elmt, size_t nelmts, void *_ctx)
{
    H5D_earray_ctx_t *            ctx = (H5D_earray_ctx_t *)_ctx; /* Extensible array callback context */
    uint8_t *                     raw = (uint8_t *)_raw;          /* Convenience pointer to raw elements */
    const H5D_earray_filt_elmt_t *elmt =
        (const H5D_earray_filt_elmt_t *)_elmt; /* Convenience pointer to native elements */

    FUNC_ENTER_STATIC_NOERR

    /* Sanity checks */
    HDassert(raw);
    HDassert(elmt);
    HDassert(nelmts);
    HDassert(ctx);

    /* Encode native elements into raw elements */
    while (nelmts) {
        /* Encode element */
        /* (advances 'raw' pointer) */
        H5F_addr_encode_len(ctx->file_addr_len, &raw, elmt->addr);
        UINT64ENCODE_VAR(raw, elmt->nbytes, ctx->chunk_size_len);
        UINT32ENCODE(raw, elmt->filter_mask);

        /* Advance native element pointer */
        elmt++;

        /* Decrement # of elements to encode */
        nelmts--;
    } /* end while */

    FUNC_LEAVE_NOAPI(SUCCEED)
} /* end H5D__earray_filt_encode() */

/*-------------------------------------------------------------------------
 * Function:    H5D__earray_filt_decode
 *
 * Purpose:     Decode an element from "raw" to "native" form
 *
 * Return:      Success:    non-negative
 *              Failure:    negative
 *
 * Programmer:  Quincey Koziol
 *              Saturday, January 31, 2009
 *
 *-------------------------------------------------------------------------
 */
static herr_t
H5D__earray_filt_decode(const void *_raw, void *_elmt, size_t nelmts, void *_ctx)
{
    H5D_earray_ctx_t *      ctx = (H5D_earray_ctx_t *)_ctx; /* Extensible array callback context */
    H5D_earray_filt_elmt_t *elmt =
        (H5D_earray_filt_elmt_t *)_elmt;        /* Convenience pointer to native elements */
    const uint8_t *raw = (const uint8_t *)_raw; /* Convenience pointer to raw elements */

    FUNC_ENTER_STATIC_NOERR

    /* Sanity checks */
    HDassert(raw);
    HDassert(elmt);
    HDassert(nelmts);

    /* Decode raw elements into native elements */
    while (nelmts) {
        /* Decode element */
        /* (advances 'raw' pointer) */
        H5F_addr_decode_len(ctx->file_addr_len, &raw, &elmt->addr);
        UINT64DECODE_VAR(raw, elmt->nbytes, ctx->chunk_size_len);
        UINT32DECODE(raw, elmt->filter_mask);

        /* Advance native element pointer */
        elmt++;

        /* Decrement # of elements to decode */
        nelmts--;
    } /* end while */

    FUNC_LEAVE_NOAPI(SUCCEED)
} /* end H5D__earray_filt_decode() */

/*-------------------------------------------------------------------------
 * Function:    H5D__earray_filt_debug
 *
 * Purpose:     Display an element for debugging
 *
 * Return:      Success:    non-negative
 *              Failure:    negative
 *
 * Programmer:  Quincey Koziol
 *              Saturday, January 31, 2009
 *
 *-------------------------------------------------------------------------
 */
static herr_t
H5D__earray_filt_debug(FILE *stream, int indent, int fwidth, hsize_t idx, const void *_elmt)
{
    const H5D_earray_filt_elmt_t *elmt =
        (const H5D_earray_filt_elmt_t *)_elmt; /* Convenience pointer to native elements */
    char temp_str[128];                        /* Temporary string, for formatting */

    FUNC_ENTER_STATIC_NOERR

    /* Sanity checks */
    HDassert(stream);
    HDassert(elmt);

    /* Print element */
<<<<<<< HEAD
    HDsprintf(temp_str, "Element #%llu:", (unsigned long long)idx);
    HDfprintf(stream, "%*s%-*s {%a, %u, %0x}\n", indent, "", fwidth, temp_str, elmt->addr, elmt->nbytes,
              elmt->filter_mask);
=======
    HDsprintf(temp_str, "Element #%" PRIuHSIZE ":", idx);
    HDfprintf(stream, "%*s%-*s {%" PRIuHADDR ", %u, %0x}\n", indent, "", fwidth, temp_str, elmt->addr,
              elmt->nbytes, elmt->filter_mask);
>>>>>>> 18bbd3f0

    FUNC_LEAVE_NOAPI(SUCCEED)
} /* end H5D__earray_filt_debug() */

/*-------------------------------------------------------------------------
 * Function:    H5D__earray_crt_dbg_context
 *
 * Purpose:     Create context for debugging callback
 *              (get the layout message in the specified object header)
 *
 * Return:      Success:    non-NULL
 *              Failure:    NULL
 *
 * Programmer:  Vailin Choi; July 2010
 *
<<<<<<< HEAD
 * Programmer:	Vailin Choi; July 2010
 *
=======
>>>>>>> 18bbd3f0
 *-------------------------------------------------------------------------
 */
static void *
H5D__earray_crt_dbg_context(H5F_t *f, haddr_t obj_addr)
{
    H5D_earray_ctx_ud_t *dbg_ctx = NULL;     /* Context for fixed array callback */
    H5O_loc_t            obj_loc;            /* Pointer to an object's location */
    hbool_t              obj_opened = FALSE; /* Flag to indicate that the object header was opened */
    H5O_layout_t         layout;             /* Layout message */
    void *               ret_value = NULL;   /* Return value */

    FUNC_ENTER_STATIC

    /* Sanity checks */
    HDassert(f);
    HDassert(H5F_addr_defined(obj_addr));

    /* Allocate context for debugging callback */
    if (NULL == (dbg_ctx = H5FL_MALLOC(H5D_earray_ctx_ud_t)))
        HGOTO_ERROR(H5E_DATASET, H5E_CANTALLOC, NULL,
                    "can't allocate extensible array client callback context")

    /* Set up the object header location info */
    H5O_loc_reset(&obj_loc);
    obj_loc.file = f;
    obj_loc.addr = obj_addr;

    /* Open the object header where the layout message resides */
    if (H5O_open(&obj_loc) < 0)
        HGOTO_ERROR(H5E_DATASET, H5E_CANTOPENOBJ, NULL, "can't open object header")
    obj_opened = TRUE;

    /* Read the layout message */
    if (NULL == H5O_msg_read(&obj_loc, H5O_LAYOUT_ID, &layout))
        HGOTO_ERROR(H5E_DATASET, H5E_CANTGET, NULL, "can't get layout info")

    /* close the object header */
    if (H5O_close(&obj_loc, NULL) < 0)
        HGOTO_ERROR(H5E_DATASET, H5E_CANTCLOSEOBJ, NULL, "can't close object header")

    /* Create user data */
    dbg_ctx->f          = f;
    dbg_ctx->chunk_size = layout.u.chunk.size;

    /* Set return value */
    ret_value = dbg_ctx;

done:
    /* Cleanup on error */
    if (ret_value == NULL) {
        /* Release context structure */
        if (dbg_ctx)
            dbg_ctx = H5FL_FREE(H5D_earray_ctx_ud_t, dbg_ctx);

        /* Close object header */
        if (obj_opened)
            if (H5O_close(&obj_loc, NULL) < 0)
                HDONE_ERROR(H5E_DATASET, H5E_CANTCLOSEOBJ, NULL, "can't close object header")
    } /* end if */

    FUNC_LEAVE_NOAPI(ret_value)
} /* end H5D__earray_crt_dbg_context() */

/*-------------------------------------------------------------------------
 * Function:    H5D__earray_dst_dbg_context
 *
 * Purpose:     Destroy context for debugging callback
 *              (free the layout message from the specified object header)
 *
 * Return:      Success:    non-negative
 *              Failure:    negative
 *
 * Programmer:  Vailin Choi; July 2010
 *
 *-------------------------------------------------------------------------
 */
static herr_t
H5D__earray_dst_dbg_context(void *_dbg_ctx)
{
    H5D_earray_ctx_ud_t *dbg_ctx =
        (H5D_earray_ctx_ud_t *)_dbg_ctx; /* Context for extensible array callback */

    FUNC_ENTER_STATIC_NOERR

    /* Sanity checks */
    HDassert(dbg_ctx);

    /* Release context structure */
    dbg_ctx = H5FL_FREE(H5D_earray_ctx_ud_t, dbg_ctx);

    FUNC_LEAVE_NOAPI(SUCCEED)
} /* end H5D__earray_dst_dbg_context() */

/*-------------------------------------------------------------------------
 * Function:    H5D__earray_idx_depend
 *
 * Purpose:     Create flush dependency between extensible array and dataset's
 *              object header.
 *
 * Return:      Success:    non-negative
 *              Failure:    negative
 *
 * Programmer:  Quincey Koziol
 *              Tuesday, June  2, 2009
 *
 *-------------------------------------------------------------------------
 */
static herr_t
H5D__earray_idx_depend(const H5D_chk_idx_info_t *idx_info)
{
    H5O_t *             oh = NULL;           /* Object header */
    H5O_loc_t           oloc;                /* Temporary object header location for dataset */
    H5AC_proxy_entry_t *oh_proxy;            /* Dataset's object header proxy */
    herr_t              ret_value = SUCCEED; /* Return value */

    FUNC_ENTER_STATIC

    /* Check args */
    HDassert(idx_info);
    HDassert(idx_info->f);
    HDassert(H5F_INTENT(idx_info->f) & H5F_ACC_SWMR_WRITE);
    HDassert(idx_info->pline);
    HDassert(idx_info->layout);
    HDassert(H5D_CHUNK_IDX_EARRAY == idx_info->layout->idx_type);
    HDassert(idx_info->storage);
    HDassert(H5D_CHUNK_IDX_EARRAY == idx_info->storage->idx_type);
    HDassert(H5F_addr_defined(idx_info->storage->idx_addr));
    HDassert(idx_info->storage->u.earray.ea);

    /* Set up object header location for dataset */
    H5O_loc_reset(&oloc);
    oloc.file = idx_info->f;
    oloc.addr = idx_info->storage->u.earray.dset_ohdr_addr;

    /* Get header */
    if (NULL == (oh = H5O_protect(&oloc, H5AC__READ_ONLY_FLAG, TRUE)))
        HGOTO_ERROR(H5E_DATASET, H5E_CANTPROTECT, FAIL, "unable to protect object header")

    /* Retrieve the dataset's object header proxy */
    if (NULL == (oh_proxy = H5O_get_proxy(oh)))
        HGOTO_ERROR(H5E_DATASET, H5E_CANTGET, FAIL, "unable to get dataset object header proxy")

    /* Make the extensible array a child flush dependency of the dataset's object header */
    if (H5EA_depend(idx_info->storage->u.earray.ea, oh_proxy) < 0)
        HGOTO_ERROR(H5E_DATASET, H5E_CANTDEPEND, FAIL,
                    "unable to create flush dependency on object header proxy")

done:
    /* Release the object header from the cache */
    if (oh && H5O_unprotect(&oloc, oh, H5AC__NO_FLAGS_SET) < 0)
        HDONE_ERROR(H5E_DATASET, H5E_CANTUNPROTECT, FAIL, "unable to release object header")

    FUNC_LEAVE_NOAPI(ret_value)
} /* end H5D__earray_idx_depend() */

/*-------------------------------------------------------------------------
 * Function:    H5D__earray_idx_open
 *
 * Purpose:     Opens an existing extensible array.
 *
 * Note:        This information is passively initialized from each index
 *              operation callback because those abstract chunk index operations
 *              are designed to work with the v1 B-tree chunk indices also,
 *              which don't require an 'open' for the data structure.
 *
 * Return:      Success:    non-negative
 *              Failure:    negative
 *
 * Programmer:  Quincey Koziol
 *              Thursday, January 29, 2009
 *
 *-------------------------------------------------------------------------
 */
static herr_t
H5D__earray_idx_open(const H5D_chk_idx_info_t *idx_info)
{
    H5D_earray_ctx_ud_t udata;               /* User data for extensible array open call */
    herr_t              ret_value = SUCCEED; /* Return value */

    FUNC_ENTER_STATIC

    /* Check args */
    HDassert(idx_info);
    HDassert(idx_info->f);
    HDassert(idx_info->pline);
    HDassert(idx_info->layout);
    HDassert(H5D_CHUNK_IDX_EARRAY == idx_info->layout->idx_type);
    HDassert(idx_info->storage);
    HDassert(H5D_CHUNK_IDX_EARRAY == idx_info->storage->idx_type);
    HDassert(H5F_addr_defined(idx_info->storage->idx_addr));
    HDassert(NULL == idx_info->storage->u.earray.ea);

    /* Set up the user data */
    udata.f          = idx_info->f;
    udata.chunk_size = idx_info->layout->size;

    /* Open the extensible array for the chunk index */
    if (NULL ==
        (idx_info->storage->u.earray.ea = H5EA_open(idx_info->f, idx_info->storage->idx_addr, &udata)))
        HGOTO_ERROR(H5E_DATASET, H5E_CANTINIT, FAIL, "can't open extensible array")

    /* Check for SWMR writes to the file */
    if (H5F_INTENT(idx_info->f) & H5F_ACC_SWMR_WRITE)
        if (H5D__earray_idx_depend(idx_info) < 0)
            HGOTO_ERROR(H5E_DATASET, H5E_CANTDEPEND, FAIL,
                        "unable to create flush dependency on object header")

done:
    FUNC_LEAVE_NOAPI(ret_value)
} /* end H5D__earray_idx_open() */

/*-------------------------------------------------------------------------
 * Function:    H5D__earray_idx_init
 *
 * Purpose:     Initialize the indexing information for a dataset.
 *
 * Return:      Non-negative on success/Negative on failure
 *
 * Programmer:  Quincey Koziol
 *              Wednesday, May 27, 2009
 *
 *-------------------------------------------------------------------------
 */
static herr_t
H5D__earray_idx_init(const H5D_chk_idx_info_t *idx_info, const H5S_t *space, haddr_t dset_ohdr_addr)
{
    hsize_t  max_dims[H5O_LAYOUT_NDIMS]; /* Max. size of dataset dimensions */
    int      unlim_dim;                  /* Rank of the dataset's unlimited dimension */
    int      sndims;                     /* Rank of dataspace */
    unsigned ndims;                      /* Rank of dataspace */
    unsigned u;                          /* Local index variable */
    herr_t   ret_value = SUCCEED;        /* Return value */

    FUNC_ENTER_STATIC

    /* Check args */
    HDassert(idx_info);
    HDassert(idx_info->f);
    HDassert(idx_info->pline);
    HDassert(idx_info->layout);
    HDassert(idx_info->storage);
    HDassert(space);
    HDassert(H5F_addr_defined(dset_ohdr_addr));

    /* Get the dim info for dataset */
    if ((sndims = H5S_get_simple_extent_dims(space, NULL, max_dims)) < 0)
        HGOTO_ERROR(H5E_DATASET, H5E_CANTGET, FAIL, "can't get dataspace dimensions")
    H5_CHECKED_ASSIGN(ndims, unsigned, sndims, int);

    /* Find the rank of the unlimited dimension */
    unlim_dim = (-1);
    for (u = 0; u < ndims; u++) {
        /* Check for unlimited dimension */
        if (H5S_UNLIMITED == max_dims[u]) {
            /* Check if we've already found an unlimited dimension */
            if (unlim_dim >= 0)
                HGOTO_ERROR(H5E_DATASET, H5E_ALREADYINIT, FAIL, "already found unlimited dimension")

            /* Set the unlimited dimension */
            unlim_dim = (int)u;
        } /* end if */
    }     /* end for */

    /* Check if we didn't find an unlimited dimension */
    if (unlim_dim < 0)
        HGOTO_ERROR(H5E_DATASET, H5E_UNINITIALIZED, FAIL, "didn't find unlimited dimension")

    /* Set the unlimited dimension for the layout's future use */
    idx_info->layout->u.earray.unlim_dim = (unsigned)unlim_dim;

    /* Store the dataset's object header address for later */
    idx_info->storage->u.earray.dset_ohdr_addr = dset_ohdr_addr;

done:
    FUNC_LEAVE_NOAPI(ret_value)
} /* end H5D__earray_idx_init() */

/*-------------------------------------------------------------------------
 * Function:    H5D__earray_idx_create
 *
 * Purpose:     Creates a new indexed-storage extensible array and initializes
 *              the layout struct with information about the storage.  The
 *              struct should be immediately written to the object header.
 *
 *              This function must be called before passing LAYOUT to any of
 *              the other indexed storage functions!
 *
 * Return:      Non-negative on success (with the LAYOUT argument initialized
 *              and ready to write to an object header). Negative on failure.
 *
 * Programmer:  Quincey Koziol
 *              Tuesday, January 27, 2009
 *
 *-------------------------------------------------------------------------
 */
static herr_t
H5D__earray_idx_create(const H5D_chk_idx_info_t *idx_info)
{
    H5EA_create_t       cparam;              /* Extensible array creation parameters */
    H5D_earray_ctx_ud_t udata;               /* User data for extensible array create call */
    herr_t              ret_value = SUCCEED; /* Return value */

    FUNC_ENTER_STATIC

    /* Check args */
    HDassert(idx_info);
    HDassert(idx_info->f);
    HDassert(idx_info->pline);
    HDassert(idx_info->layout);
    HDassert(idx_info->storage);
    HDassert(!H5F_addr_defined(idx_info->storage->idx_addr));
    HDassert(NULL == idx_info->storage->u.earray.ea);

    /* General parameters */
    if (idx_info->pline->nused > 0) {
        unsigned chunk_size_len; /* Size of encoded chunk size */

        /* Compute the size required for encoding the size of a chunk, allowing
         *      for an extra byte, in case the filter makes the chunk larger.
         */
        chunk_size_len = 1 + ((H5VM_log2_gen((uint64_t)idx_info->layout->size) + 8) / 8);
        if (chunk_size_len > 8)
            chunk_size_len = 8;

        cparam.cls           = H5EA_CLS_FILT_CHUNK;
        cparam.raw_elmt_size = (uint8_t)(H5F_SIZEOF_ADDR(idx_info->f) + chunk_size_len + 4);
    } /* end if */
    else {
        cparam.cls           = H5EA_CLS_CHUNK;
        cparam.raw_elmt_size = (uint8_t)H5F_SIZEOF_ADDR(idx_info->f);
    } /* end else */
    cparam.max_nelmts_bits = idx_info->layout->u.earray.cparam.max_nelmts_bits;
    HDassert(cparam.max_nelmts_bits > 0);
    cparam.idx_blk_elmts = idx_info->layout->u.earray.cparam.idx_blk_elmts;
    HDassert(cparam.idx_blk_elmts > 0);
    cparam.sup_blk_min_data_ptrs = idx_info->layout->u.earray.cparam.sup_blk_min_data_ptrs;
    HDassert(cparam.sup_blk_min_data_ptrs > 0);
    cparam.data_blk_min_elmts = idx_info->layout->u.earray.cparam.data_blk_min_elmts;
    HDassert(cparam.data_blk_min_elmts > 0);
    cparam.max_dblk_page_nelmts_bits = idx_info->layout->u.earray.cparam.max_dblk_page_nelmts_bits;
    HDassert(cparam.max_dblk_page_nelmts_bits > 0);

    /* Set up the user data */
    udata.f          = idx_info->f;
    udata.chunk_size = idx_info->layout->size;

    /* Create the extensible array for the chunk index */
    if (NULL == (idx_info->storage->u.earray.ea = H5EA_create(idx_info->f, &cparam, &udata)))
        HGOTO_ERROR(H5E_DATASET, H5E_CANTINIT, FAIL, "can't create extensible array")

    /* Get the address of the extensible array in file */
    if (H5EA_get_addr(idx_info->storage->u.earray.ea, &(idx_info->storage->idx_addr)) < 0)
        HGOTO_ERROR(H5E_DATASET, H5E_CANTGET, FAIL, "can't query extensible array address")

    /* Check for SWMR writes to the file */
    if (H5F_INTENT(idx_info->f) & H5F_ACC_SWMR_WRITE)
        if (H5D__earray_idx_depend(idx_info) < 0)
            HGOTO_ERROR(H5E_DATASET, H5E_CANTDEPEND, FAIL,
                        "unable to create flush dependency on object header")

done:
    FUNC_LEAVE_NOAPI(ret_value)
} /* end H5D__earray_idx_create() */

/*-------------------------------------------------------------------------
 * Function:    H5D__earray_idx_is_space_alloc
 *
 * Purpose:     Query if space is allocated for index method
 *
 * Return:      Non-negative on success/Negative on failure
 *
 * Programmer:  Quincey Koziol
 *              Thursday, January 29, 2009
 *
 *-------------------------------------------------------------------------
 */
static hbool_t
H5D__earray_idx_is_space_alloc(const H5O_storage_chunk_t *storage)
{
    FUNC_ENTER_STATIC_NOERR

    /* Check args */
    HDassert(storage);

    FUNC_LEAVE_NOAPI((hbool_t)H5F_addr_defined(storage->idx_addr))
} /* end H5D__earray_idx_is_space_alloc() */

/*-------------------------------------------------------------------------
 * Function:    H5D__earray_idx_insert
 *
 * Purpose:     Insert chunk address into the indexing structure.
 *
 * Return:      Non-negative on success/Negative on failure
 *
 * Programmer:  Vailin Choi; May 2014
 *
 *-------------------------------------------------------------------------
 */
static herr_t
H5D__earray_idx_insert(const H5D_chk_idx_info_t *idx_info, H5D_chunk_ud_t *udata,
                       const H5D_t H5_ATTR_UNUSED *dset)
{
    H5EA_t *ea;                  /* Pointer to extensible array structure */
    herr_t  ret_value = SUCCEED; /* Return value */

    FUNC_ENTER_STATIC

    /* Sanity checks */
    HDassert(idx_info);
    HDassert(idx_info->f);
    HDassert(idx_info->pline);
    HDassert(idx_info->layout);
    HDassert(idx_info->storage);
    HDassert(H5F_addr_defined(idx_info->storage->idx_addr));
    HDassert(udata);

    /* Check if the extensible array is open yet */
    if (NULL == idx_info->storage->u.earray.ea) {
        /* Open the extensible array in file */
        if (H5D__earray_idx_open(idx_info) < 0)
            HGOTO_ERROR(H5E_DATASET, H5E_CANTOPENOBJ, FAIL, "can't open extensible array")
    }
    else /* Patch the top level file pointer contained in ea if needed */
        H5EA_patch_file(idx_info->storage->u.earray.ea, idx_info->f);

    /* Set convenience pointer to extensible array structure */
    ea = idx_info->storage->u.earray.ea;

    if (!H5F_addr_defined(udata->chunk_block.offset))
        HGOTO_ERROR(H5E_DATASET, H5E_CANTALLOC, FAIL, "The chunk should have allocated already")
    if (udata->chunk_idx != (udata->chunk_idx & 0xffffffff)) /* negative value */
        HGOTO_ERROR(H5E_ARGS, H5E_BADRANGE, FAIL, "chunk index must be less than 2^32")

    /* Check for filters on chunks */
    if (idx_info->pline->nused > 0) {
        H5D_earray_filt_elmt_t elmt; /* Extensible array element */

        elmt.addr = udata->chunk_block.offset;
        H5_CHECKED_ASSIGN(elmt.nbytes, uint32_t, udata->chunk_block.length, hsize_t);
        elmt.filter_mask = udata->filter_mask;

        /* Set the info for the chunk */
        if (H5EA_set(ea, udata->chunk_idx, &elmt) < 0)
            HGOTO_ERROR(H5E_DATASET, H5E_CANTSET, FAIL, "can't set chunk info")
    } /* end if */
    else {
        /* Set the address for the chunk */
        if (H5EA_set(ea, udata->chunk_idx, &udata->chunk_block.offset) < 0)
            HGOTO_ERROR(H5E_DATASET, H5E_CANTSET, FAIL, "can't set chunk address")
    } /* end else */

done:
    FUNC_LEAVE_NOAPI(ret_value)
} /* H5D__earray_idx_insert() */

/*-------------------------------------------------------------------------
 * Function:    H5D__earray_idx_get_addr
 *
 * Purpose:     Get the file address of a chunk if file space has been
 *              assigned.  Save the retrieved information in the udata
 *              supplied.
 *
 * Return:      Non-negative on success/Negative on failure
 *
 * Programmer:  Quincey Koziol
 *              Thursday, January 29, 2009
 *
 *-------------------------------------------------------------------------
 */
static herr_t
H5D__earray_idx_get_addr(const H5D_chk_idx_info_t *idx_info, H5D_chunk_ud_t *udata)
{
    H5EA_t *ea;                  /* Pointer to extensible array structure */
    hsize_t idx;                 /* Array index of chunk */
    herr_t  ret_value = SUCCEED; /* Return value */

    FUNC_ENTER_STATIC

    /* Sanity checks */
    HDassert(idx_info);
    HDassert(idx_info->f);
    HDassert(idx_info->pline);
    HDassert(idx_info->layout);
    HDassert(idx_info->storage);
    HDassert(H5F_addr_defined(idx_info->storage->idx_addr));
    HDassert(udata);

    /* Check if the extensible array is open yet */
    if (NULL == idx_info->storage->u.earray.ea) {
        /* Open the extensible array in file */
        if (H5D__earray_idx_open(idx_info) < 0)
            HGOTO_ERROR(H5E_DATASET, H5E_CANTOPENOBJ, FAIL, "can't open extensible array")
    }
    else /* Patch the top level file pointer contained in ea if needed */
        H5EA_patch_file(idx_info->storage->u.earray.ea, idx_info->f);

    /* Set convenience pointer to extensible array structure */
    ea = idx_info->storage->u.earray.ea;

    /* Check for unlimited dim. not being the slowest-changing dim. */
    if (idx_info->layout->u.earray.unlim_dim > 0) {
        hsize_t  swizzled_coords[H5O_LAYOUT_NDIMS];     /* swizzled chunk coordinates */
        unsigned ndims = (idx_info->layout->ndims - 1); /* Number of dimensions */
        unsigned u;

        /* Compute coordinate offset from scaled offset */
        for (u = 0; u < ndims; u++)
            swizzled_coords[u] = udata->common.scaled[u] * idx_info->layout->dim[u];

        H5VM_swizzle_coords(hsize_t, swizzled_coords, idx_info->layout->u.earray.unlim_dim);

        /* Calculate the index of this chunk */
        idx = H5VM_chunk_index(ndims, swizzled_coords, idx_info->layout->u.earray.swizzled_dim,
                               idx_info->layout->u.earray.swizzled_max_down_chunks);
    } /* end if */
    else {
        /* Calculate the index of this chunk */
        idx = H5VM_array_offset_pre((idx_info->layout->ndims - 1), idx_info->layout->max_down_chunks,
                                    udata->common.scaled);
    } /* end else */

    udata->chunk_idx = idx;

    /* Check for filters on chunks */
    if (idx_info->pline->nused > 0) {
        H5D_earray_filt_elmt_t elmt; /* Extensible array element */

        /* Get the information for the chunk */
        if (H5EA_get(ea, idx, &elmt) < 0)
            HGOTO_ERROR(H5E_DATASET, H5E_CANTGET, FAIL, "can't get chunk info")

        /* Set the info for the chunk */
        udata->chunk_block.offset = elmt.addr;
        udata->chunk_block.length = elmt.nbytes;
        udata->filter_mask        = elmt.filter_mask;
    } /* end if */
    else {
        /* Get the address for the chunk */
        if (H5EA_get(ea, idx, &udata->chunk_block.offset) < 0)
            HGOTO_ERROR(H5E_DATASET, H5E_CANTGET, FAIL, "can't get chunk address")

        /* Update the other (constant) information for the chunk */
        udata->chunk_block.length = idx_info->layout->size;
        udata->filter_mask        = 0;
    } /* end else */

    if (!H5F_addr_defined(udata->chunk_block.offset))
        udata->chunk_block.length = 0;

done:
    FUNC_LEAVE_NOAPI(ret_value)
} /* H5D__earray_idx_get_addr() */

/*-------------------------------------------------------------------------
 * Function:    H5D__earray_idx_resize
 *
 * Purpose:     Calculate/setup the swizzled down chunk array, used for chunk
 *              index calculations.
 *
 * Return:      Non-negative on success/Negative on failure
 *
 * Programmer:  Quincey Koziol
 *              Thursday, July 23, 2009
 *
 *-------------------------------------------------------------------------
 */
static herr_t
H5D__earray_idx_resize(H5O_layout_chunk_t *layout)
{
<<<<<<< HEAD
    herr_t ret_value = SUCCEED; /* Return value */

    FUNC_ENTER_STATIC
=======
    FUNC_ENTER_STATIC_NOERR
>>>>>>> 18bbd3f0

    /* Check args */
    HDassert(layout);

    /* "Swizzle" constant dimensions for this dataset */
    if (layout->u.earray.unlim_dim > 0) {
        hsize_t swizzled_chunks[H5O_LAYOUT_NDIMS]; /* Swizzled form of # of chunks in each dimension */
        hsize_t
            swizzled_max_chunks[H5O_LAYOUT_NDIMS]; /* Swizzled form of max # of chunks in each dimension */

        /* Get the swizzled chunk dimensions */
        H5MM_memcpy(layout->u.earray.swizzled_dim, layout->dim, (layout->ndims - 1) * sizeof(layout->dim[0]));
        H5VM_swizzle_coords(uint32_t, layout->u.earray.swizzled_dim, layout->u.earray.unlim_dim);

        /* Get the swizzled number of chunks in each dimension */
        H5MM_memcpy(swizzled_chunks, layout->chunks, (layout->ndims - 1) * sizeof(swizzled_chunks[0]));
        H5VM_swizzle_coords(hsize_t, swizzled_chunks, layout->u.earray.unlim_dim);

        /* Get the swizzled "down" sizes for each dimension */
<<<<<<< HEAD
        if (H5VM_array_down((layout->ndims - 1), swizzled_chunks, layout->u.earray.swizzled_down_chunks) < 0)
            HGOTO_ERROR(H5E_DATASET, H5E_CANTSET, FAIL, "can't compute swizzled 'down' chunk size value")
=======
        H5VM_array_down((layout->ndims - 1), swizzled_chunks, layout->u.earray.swizzled_down_chunks);
>>>>>>> 18bbd3f0

        /* Get the swizzled max number of chunks in each dimension */
        H5MM_memcpy(swizzled_max_chunks, layout->max_chunks,
                    (layout->ndims - 1) * sizeof(swizzled_max_chunks[0]));
        H5VM_swizzle_coords(hsize_t, swizzled_max_chunks, layout->u.earray.unlim_dim);

        /* Get the swizzled max "down" sizes for each dimension */
<<<<<<< HEAD
        if (H5VM_array_down((layout->ndims - 1), swizzled_max_chunks,
                            layout->u.earray.swizzled_max_down_chunks) < 0)
            HGOTO_ERROR(H5E_DATASET, H5E_CANTSET, FAIL, "can't compute swizzled 'down' chunk size value")
    } /* end if */
=======
        H5VM_array_down((layout->ndims - 1), swizzled_max_chunks, layout->u.earray.swizzled_max_down_chunks);
    }
>>>>>>> 18bbd3f0

    FUNC_LEAVE_NOAPI(SUCCEED)
} /* end H5D__earray_idx_resize() */

/*-------------------------------------------------------------------------
 * Function:    H5D__earray_idx_iterate_cb
 *
 * Purpose:     Callback routine for extensible array element iteration.
 *
 * Return:      Non-negative on success/Negative on failure
 *
 * Programmer:  Vailin Choi; Feb 2015
 *
 *-------------------------------------------------------------------------
 */
static int
H5D__earray_idx_iterate_cb(hsize_t H5_ATTR_UNUSED idx, const void *_elmt, void *_udata)
{
    H5D_earray_it_ud_t *udata = (H5D_earray_it_ud_t *)_udata; /* User data */
    unsigned            ndims;                                /* Rank of chunk */
    int                 curr_dim;                             /* Current dimension */
    int                 ret_value = H5_ITER_CONT;             /* Return value */

    FUNC_ENTER_STATIC_NOERR

    /* Compose generic chunk record for callback */
    if (udata->filtered) {
        const H5D_earray_filt_elmt_t *filt_elmt = (const H5D_earray_filt_elmt_t *)_elmt;

        udata->chunk_rec.chunk_addr  = filt_elmt->addr;
        udata->chunk_rec.nbytes      = filt_elmt->nbytes;
        udata->chunk_rec.filter_mask = filt_elmt->filter_mask;
    } /* end if */
    else
        udata->chunk_rec.chunk_addr = *(const haddr_t *)_elmt;

    /* Make "generic chunk" callback */
    if (H5F_addr_defined(udata->chunk_rec.chunk_addr))
        if ((ret_value = (udata->cb)(&udata->chunk_rec, udata->udata)) < 0)
            HERROR(H5E_DATASET, H5E_CALLBACK, "failure in generic chunk iterator callback");

    /* Update coordinates of chunk in dataset */
    ndims = udata->common.layout->ndims - 1;
    HDassert(ndims > 0);
    curr_dim = (int)(ndims - 1);
    while (curr_dim >= 0) {
        /* Increment coordinate in current dimension */
        udata->chunk_rec.scaled[curr_dim]++;

        /* Check if we went off the end of the current dimension */
        if (udata->chunk_rec.scaled[curr_dim] >= udata->common.layout->max_chunks[curr_dim]) {
            /* Reset coordinate & move to next faster dimension */
            udata->chunk_rec.scaled[curr_dim] = 0;
            curr_dim--;
        } /* end if */
        else
            break;
    } /* end while */

    FUNC_LEAVE_NOAPI(ret_value)
} /* H5D__earray_idx_iterate_cb() */

/*-------------------------------------------------------------------------
 * Function:    H5D__earray_idx_iterate
 *
 * Purpose:     Iterate over the chunks in an index, making a callback
 *              for each one.
 *
 * Note:        This implementation is slow, particularly for sparse
 *              extensible arrays, replace it with call to H5EA_iterate()
 *              when that's available.
 *
 * Return:      Non-negative on success/Negative on failure
 *
 * Programmer:  Quincey Koziol
 *              Thursday, January 29, 2009
 *
 *-------------------------------------------------------------------------
 */
static int
H5D__earray_idx_iterate(const H5D_chk_idx_info_t *idx_info, H5D_chunk_cb_func_t chunk_cb, void *chunk_udata)
{
    H5EA_t *    ea;                       /* Pointer to extensible array structure */
    H5EA_stat_t ea_stat;                  /* Extensible array statistics */
    int         ret_value = H5_ITER_CONT; /* Return value */

    FUNC_ENTER_STATIC

    /* Sanity checks */
    HDassert(idx_info);
    HDassert(idx_info->f);
    HDassert(idx_info->pline);
    HDassert(idx_info->layout);
    HDassert(idx_info->storage);
    HDassert(H5F_addr_defined(idx_info->storage->idx_addr));
    HDassert(chunk_cb);
    HDassert(chunk_udata);

    /* Check if the extensible array is open yet */
    if (NULL == idx_info->storage->u.earray.ea) {
        /* Open the extensible array in file */
        if (H5D__earray_idx_open(idx_info) < 0)
            HGOTO_ERROR(H5E_DATASET, H5E_CANTOPENOBJ, FAIL, "can't open extensible array")
    }
    else /* Patch the top level file pointer contained in ea if needed */
        H5EA_patch_file(idx_info->storage->u.earray.ea, idx_info->f);

    /* Set convenience pointer to extensible array structure */
    ea = idx_info->storage->u.earray.ea;

    /* Get the extensible array statistics */
    if (H5EA_get_stats(ea, &ea_stat) < 0)
        HGOTO_ERROR(H5E_DATASET, H5E_CANTGET, FAIL, "can't query extensible array statistics")

    if (ea_stat.stored.max_idx_set > 0) {
        H5D_earray_it_ud_t udata; /* User data for iteration callback */

        /* Initialize userdata */
        HDmemset(&udata, 0, sizeof udata);
        udata.common.layout  = idx_info->layout;
        udata.common.storage = idx_info->storage;
        HDmemset(&udata.chunk_rec, 0, sizeof(udata.chunk_rec));
        udata.filtered = (idx_info->pline->nused > 0);
        if (!udata.filtered) {
            udata.chunk_rec.nbytes      = idx_info->layout->size;
            udata.chunk_rec.filter_mask = 0;
        } /* end if */
        udata.cb    = chunk_cb;
        udata.udata = chunk_udata;

        /* Iterate over the extensible array elements */
        if ((ret_value = H5EA_iterate(ea, H5D__earray_idx_iterate_cb, &udata)) < 0)
            HERROR(H5E_DATASET, H5E_BADITER, "unable to iterate over fixed array chunk index");
    } /* end if */

done:
    FUNC_LEAVE_NOAPI(ret_value)
} /* end H5D__earray_idx_iterate() */

/*-------------------------------------------------------------------------
 * Function:    H5D__earray_idx_remove
 *
 * Purpose:     Remove chunk from index.
 *
 * Return:      Non-negative on success/Negative on failure
 *
 * Programmer:  Quincey Koziol
 *              Thursday, January 29, 2009
 *
 *-------------------------------------------------------------------------
 */
static herr_t
H5D__earray_idx_remove(const H5D_chk_idx_info_t *idx_info, H5D_chunk_common_ud_t *udata)
{
    H5EA_t *ea;                  /* Pointer to extensible array structure */
    hsize_t idx;                 /* Array index of chunk */
    herr_t  ret_value = SUCCEED; /* Return value */

    FUNC_ENTER_STATIC

    /* Sanity checks */
    HDassert(idx_info);
    HDassert(idx_info->f);
    HDassert(idx_info->pline);
    HDassert(idx_info->layout);
    HDassert(idx_info->storage);
    HDassert(H5F_addr_defined(idx_info->storage->idx_addr));
    HDassert(udata);

    /* Check if the extensible array is open yet */
    if (NULL == idx_info->storage->u.earray.ea) {
        /* Open the extensible array in file */
        if (H5D__earray_idx_open(idx_info) < 0)
            HGOTO_ERROR(H5E_DATASET, H5E_CANTOPENOBJ, FAIL, "can't open extensible array")
    }
    else /* Patch the top level file pointer contained in ea if needed */
        if (H5EA_patch_file(idx_info->storage->u.earray.ea, idx_info->f) < 0)
        HGOTO_ERROR(H5E_DATASET, H5E_CANTOPENOBJ, FAIL, "can't patch earray file pointer")

    /* Set convenience pointer to extensible array structure */
    ea = idx_info->storage->u.earray.ea;

    /* Check for unlimited dim. not being the slowest-changing dim. */
    if (idx_info->layout->u.earray.unlim_dim > 0) {
        hsize_t  swizzled_coords[H5O_LAYOUT_NDIMS];     /* swizzled chunk coordinates */
        unsigned ndims = (idx_info->layout->ndims - 1); /* Number of dimensions */
        unsigned u;

        /* Compute coordinate offset from scaled offset */
        for (u = 0; u < ndims; u++)
            swizzled_coords[u] = udata->scaled[u] * idx_info->layout->dim[u];

        H5VM_swizzle_coords(hsize_t, swizzled_coords, idx_info->layout->u.earray.unlim_dim);

        /* Calculate the index of this chunk */
        idx = H5VM_chunk_index(ndims, swizzled_coords, idx_info->layout->u.earray.swizzled_dim,
                               idx_info->layout->u.earray.swizzled_max_down_chunks);
    } /* end if */
    else {
        /* Calculate the index of this chunk */
        idx = H5VM_array_offset_pre((idx_info->layout->ndims - 1), idx_info->layout->max_down_chunks,
                                    udata->scaled);
    } /* end else */

    /* Check for filters on chunks */
    if (idx_info->pline->nused > 0) {
        H5D_earray_filt_elmt_t elmt; /* Extensible array element */

        /* Get the info about the chunk for the index */
        if (H5EA_get(ea, idx, &elmt) < 0)
            HGOTO_ERROR(H5E_DATASET, H5E_CANTGET, FAIL, "can't get chunk info")

        /* Remove raw data chunk from file if not doing SWMR writes */
        HDassert(H5F_addr_defined(elmt.addr));
        if (!(H5F_INTENT(idx_info->f) & H5F_ACC_SWMR_WRITE)) {
            H5_CHECK_OVERFLOW(elmt.nbytes, /*From: */ uint32_t, /*To: */ hsize_t);
            if (H5MF_xfree(idx_info->f, H5FD_MEM_DRAW, elmt.addr, (hsize_t)elmt.nbytes) < 0)
                HGOTO_ERROR(H5E_DATASET, H5E_CANTFREE, FAIL, "unable to free chunk")
        } /* end if */

        /* Reset the info about the chunk for the index */
        elmt.addr        = HADDR_UNDEF;
        elmt.nbytes      = 0;
        elmt.filter_mask = 0;
        if (H5EA_set(ea, idx, &elmt) < 0)
            HGOTO_ERROR(H5E_DATASET, H5E_CANTSET, FAIL, "unable to reset chunk info")
    } /* end if */
    else {
        haddr_t addr = HADDR_UNDEF; /* Chunk address */

        /* Get the address of the chunk for the index */
        if (H5EA_get(ea, idx, &addr) < 0)
            HGOTO_ERROR(H5E_DATASET, H5E_CANTGET, FAIL, "can't get chunk address")

        /* Remove raw data chunk from file if not doing SWMR writes */
        HDassert(H5F_addr_defined(addr));
        if (!(H5F_INTENT(idx_info->f) & H5F_ACC_SWMR_WRITE)) {
            H5_CHECK_OVERFLOW(idx_info->layout->size, /*From: */ uint32_t, /*To: */ hsize_t);
            if (H5MF_xfree(idx_info->f, H5FD_MEM_DRAW, addr, (hsize_t)idx_info->layout->size) < 0)
                HGOTO_ERROR(H5E_DATASET, H5E_CANTFREE, FAIL, "unable to free chunk")
        } /* end if */

        /* Reset the address of the chunk for the index */
        addr = HADDR_UNDEF;
        if (H5EA_set(ea, idx, &addr) < 0)
            HGOTO_ERROR(H5E_DATASET, H5E_CANTSET, FAIL, "unable to reset chunk address")
    } /* end else */

done:
    FUNC_LEAVE_NOAPI(ret_value)
} /* H5D__earray_idx_remove() */

/*-------------------------------------------------------------------------
 * Function:    H5D__earray_idx_delete_cb
 *
 * Purpose:     Delete space for chunk in file
 *
 * Return:      Success:    Non-negative
 *              Failure:    negative
 *
 * Programmer:  Quincey Koziol
 *              Saturday, January 31, 2009
 *
 *-------------------------------------------------------------------------
 */
static int
H5D__earray_idx_delete_cb(const H5D_chunk_rec_t *chunk_rec, void *_udata)
{
    H5F_t *f         = (H5F_t *)_udata; /* User data for callback */
    int    ret_value = H5_ITER_CONT;    /* Return value */

    FUNC_ENTER_STATIC

    /* Sanity checks */
    HDassert(chunk_rec);
    HDassert(H5F_addr_defined(chunk_rec->chunk_addr));
    HDassert(chunk_rec->nbytes > 0);
    HDassert(f);

    /* Remove raw data chunk from file */
    H5_CHECK_OVERFLOW(chunk_rec->nbytes, /*From: */ uint32_t, /*To: */ hsize_t);
    if (H5MF_xfree(f, H5FD_MEM_DRAW, chunk_rec->chunk_addr, (hsize_t)chunk_rec->nbytes) < 0)
        HGOTO_ERROR(H5E_DATASET, H5E_CANTFREE, H5_ITER_ERROR, "unable to free chunk")

done:
    FUNC_LEAVE_NOAPI(ret_value)
} /* end H5D__earray_idx_delete_cb() */

/*-------------------------------------------------------------------------
 * Function:    H5D__earray_idx_delete
 *
 * Purpose:     Delete index and raw data storage for entire dataset
 *              (i.e. all chunks)
 *
 * Note:        This implementation is slow, particularly for sparse
 *              extensible arrays, replace it with call to H5EA_iterate()
 *              when that's available.
 *
 * Return:      Success:    Non-negative
 *              Failure:    negative
 *
 * Programmer:  Quincey Koziol
 *              Thursday, January 29, 2009
 *
 *-------------------------------------------------------------------------
 */
static herr_t
H5D__earray_idx_delete(const H5D_chk_idx_info_t *idx_info)
{
    herr_t ret_value = SUCCEED; /* Return value */

    FUNC_ENTER_STATIC

    /* Sanity checks */
    HDassert(idx_info);
    HDassert(idx_info->f);
    HDassert(idx_info->pline);
    HDassert(idx_info->layout);
    HDassert(idx_info->storage);

    /* Check if the index data structure has been allocated */
    if (H5F_addr_defined(idx_info->storage->idx_addr)) {
        H5D_earray_ctx_ud_t ctx_udata; /* User data for extensible array open call */

        /* Iterate over the chunk addresses in the extensible array, deleting each chunk */
        if (H5D__earray_idx_iterate(idx_info, H5D__earray_idx_delete_cb, idx_info->f) < 0)
            HGOTO_ERROR(H5E_DATASET, H5E_BADITER, FAIL, "unable to iterate over chunk addresses")

        /* Close extensible array */
        if (H5EA_close(idx_info->storage->u.earray.ea) < 0)
            HGOTO_ERROR(H5E_DATASET, H5E_CANTCLOSEOBJ, FAIL, "unable to close extensible array")
        idx_info->storage->u.earray.ea = NULL;

        /* Set up the context user data */
        ctx_udata.f          = idx_info->f;
        ctx_udata.chunk_size = idx_info->layout->size;

        /* Delete extensible array */
        if (H5EA_delete(idx_info->f, idx_info->storage->idx_addr, &ctx_udata) < 0)
            HGOTO_ERROR(H5E_DATASET, H5E_CANTDELETE, FAIL, "unable to delete chunk extensible array")
        idx_info->storage->idx_addr = HADDR_UNDEF;
    } /* end if */
    else
        HDassert(NULL == idx_info->storage->u.earray.ea);

done:
    FUNC_LEAVE_NOAPI(ret_value)
} /* end H5D__earray_idx_delete() */

/*-------------------------------------------------------------------------
 * Function:    H5D__earray_idx_copy_setup
 *
 * Purpose:     Set up any necessary information for copying chunks
 *
 * Return:      Non-negative on success/Negative on failure
 *
 * Programmer:  Quincey Koziol
 *              Saturday, January 31, 2009
 *
 *-------------------------------------------------------------------------
 */
static herr_t
H5D__earray_idx_copy_setup(const H5D_chk_idx_info_t *idx_info_src, const H5D_chk_idx_info_t *idx_info_dst)
{
    herr_t ret_value = SUCCEED; /* Return value */

    FUNC_ENTER_STATIC

    /* Check args */
    HDassert(idx_info_src);
    HDassert(idx_info_src->f);
    HDassert(idx_info_src->pline);
    HDassert(idx_info_src->layout);
    HDassert(idx_info_src->storage);
    HDassert(idx_info_dst);
    HDassert(idx_info_dst->f);
    HDassert(idx_info_dst->pline);
    HDassert(idx_info_dst->layout);
    HDassert(idx_info_dst->storage);
    HDassert(!H5F_addr_defined(idx_info_dst->storage->idx_addr));

    /* Check if the source extensible array is open yet */
    if (NULL == idx_info_src->storage->u.earray.ea)
        /* Open the extensible array in file */
        if (H5D__earray_idx_open(idx_info_src) < 0)
            HGOTO_ERROR(H5E_DATASET, H5E_CANTOPENOBJ, FAIL, "can't open extensible array")

    /* Set copied metadata tag */
    H5_BEGIN_TAG(H5AC__COPIED_TAG);

    /* Create the extensible array that describes chunked storage in the dest. file */
    if (H5D__earray_idx_create(idx_info_dst) < 0)
        HGOTO_ERROR(H5E_DATASET, H5E_CANTINIT, FAIL, "unable to initialize chunked storage")
    HDassert(H5F_addr_defined(idx_info_dst->storage->idx_addr));

    /* Reset metadata tag */
    H5_END_TAG

done:
    FUNC_LEAVE_NOAPI(ret_value)
} /* end H5D__earray_idx_copy_setup() */

/*-------------------------------------------------------------------------
 * Function:    H5D__earray_idx_copy_shutdown
 *
 * Purpose:     Shutdown any information from copying chunks
 *
 * Return:      Non-negative on success/Negative on failure
 *
 * Programmer:  Quincey Koziol
 *              Saturday, January 31, 2009
 *
 *-------------------------------------------------------------------------
 */
static herr_t
H5D__earray_idx_copy_shutdown(H5O_storage_chunk_t *storage_src, H5O_storage_chunk_t *storage_dst)
{
    herr_t ret_value = SUCCEED; /* Return value */

    FUNC_ENTER_STATIC

    /* Check args */
    HDassert(storage_src);
    HDassert(storage_src->u.earray.ea);
    HDassert(storage_dst);
    HDassert(storage_dst->u.earray.ea);

    /* Close extensible arrays */
    if (H5EA_close(storage_src->u.earray.ea) < 0)
        HGOTO_ERROR(H5E_DATASET, H5E_CANTCLOSEOBJ, FAIL, "unable to close extensible array")
    storage_src->u.earray.ea = NULL;
    if (H5EA_close(storage_dst->u.earray.ea) < 0)
        HGOTO_ERROR(H5E_DATASET, H5E_CANTCLOSEOBJ, FAIL, "unable to close extensible array")
    storage_dst->u.earray.ea = NULL;

done:
    FUNC_LEAVE_NOAPI(ret_value)
} /* end H5D__earray_idx_copy_shutdown() */

/*-------------------------------------------------------------------------
 * Function:    H5D__earray_idx_size
 *
 * Purpose:     Retrieve the amount of index storage for chunked dataset
 *
 * Return:      Success:        Non-negative
 *              Failure:        negative
 *
 * Programmer:  Quincey Koziol
 *              Saturday, January 31, 2009
 *
 *-------------------------------------------------------------------------
 */
static herr_t
H5D__earray_idx_size(const H5D_chk_idx_info_t *idx_info, hsize_t *index_size)
{
    H5EA_t *    ea;                  /* Pointer to extensible array structure */
    H5EA_stat_t ea_stat;             /* Extensible array statistics */
    herr_t      ret_value = SUCCEED; /* Return value */

    FUNC_ENTER_STATIC

    /* Check args */
    HDassert(idx_info);
    HDassert(idx_info->f);
    HDassert(idx_info->pline);
    HDassert(idx_info->layout);
    HDassert(idx_info->storage);
    HDassert(H5F_addr_defined(idx_info->storage->idx_addr));
    HDassert(index_size);

    /* Open the extensible array in file */
    if (H5D__earray_idx_open(idx_info) < 0)
        HGOTO_ERROR(H5E_DATASET, H5E_CANTOPENOBJ, FAIL, "can't open extensible array")

    /* Set convenience pointer to extensible array structure */
    ea = idx_info->storage->u.earray.ea;

    /* Get the extensible array statistics */
    if (H5EA_get_stats(ea, &ea_stat) < 0)
        HGOTO_ERROR(H5E_DATASET, H5E_CANTGET, FAIL, "can't query extensible array statistics")

    /* Set the size of the extensible array */
    *index_size = ea_stat.computed.hdr_size + ea_stat.computed.index_blk_size +
                  ea_stat.stored.super_blk_size + ea_stat.stored.data_blk_size;

done:
    if (idx_info->storage->u.earray.ea) {
        if (H5EA_close(idx_info->storage->u.earray.ea) < 0)
            HGOTO_ERROR(H5E_DATASET, H5E_CANTCLOSEOBJ, FAIL, "unable to close extensible array")
        idx_info->storage->u.earray.ea = NULL;
    } /* end if */

    FUNC_LEAVE_NOAPI(ret_value)
} /* end H5D__earray_idx_size() */

/*-------------------------------------------------------------------------
 * Function:    H5D__earray_idx_reset
 *
 * Purpose:     Reset indexing information.
 *
 * Return:      Non-negative on success/Negative on failure
 *
 * Programmer:  Quincey Koziol
 *              Saturday, January 31, 2009
 *
 *-------------------------------------------------------------------------
 */
static herr_t
H5D__earray_idx_reset(H5O_storage_chunk_t *storage, hbool_t reset_addr)
{
    FUNC_ENTER_STATIC_NOERR

    /* Check args */
    HDassert(storage);

    /* Reset index info */
    if (reset_addr) {
        storage->idx_addr                = HADDR_UNDEF;
        storage->u.earray.dset_ohdr_addr = HADDR_UNDEF;
    } /* end if */
    storage->u.earray.ea = NULL;

    FUNC_LEAVE_NOAPI(SUCCEED)
} /* end H5D__earray_idx_reset() */

/*-------------------------------------------------------------------------
 * Function:    H5D__earray_idx_dump
 *
 * Purpose:     Dump indexing information to a stream.
 *
 * Return:      Non-negative on success/Negative on failure
 *
 * Programmer:  Quincey Koziol
 *              Saturday, January 31, 2009
 *
 *-------------------------------------------------------------------------
 */
static herr_t
H5D__earray_idx_dump(const H5O_storage_chunk_t *storage, FILE *stream)
{
    FUNC_ENTER_STATIC_NOERR

    /* Check args */
    HDassert(storage);
    HDassert(stream);

    HDfprintf(stream, "    Address: %" PRIuHADDR "\n", storage->idx_addr);

    FUNC_LEAVE_NOAPI(SUCCEED)
} /* end H5D__earray_idx_dump() */

/*-------------------------------------------------------------------------
 * Function:    H5D__earray_idx_dest
 *
 * Purpose:     Release indexing information in memory.
 *
 * Return:      Non-negative on success/Negative on failure
 *
 * Programmer:  Quincey Koziol
 *              Saturday, January 31, 2009
 *
 *-------------------------------------------------------------------------
 */
static herr_t
H5D__earray_idx_dest(const H5D_chk_idx_info_t *idx_info)
{
    herr_t ret_value = SUCCEED; /* Return value */

    FUNC_ENTER_STATIC

    /* Check args */
    HDassert(idx_info);
    HDassert(idx_info->f);
    HDassert(idx_info->storage);

    /* Check if the extensible array is open */
    if (idx_info->storage->u.earray.ea) {

        /* Patch the top level file pointer contained in ea if needed */
        if (H5EA_patch_file(idx_info->storage->u.earray.ea, idx_info->f) < 0)
            HGOTO_ERROR(H5E_DATASET, H5E_CANTOPENOBJ, FAIL, "can't patch earray file pointer")

        /* Close extensible array */
        if (H5EA_close(idx_info->storage->u.earray.ea) < 0)
            HGOTO_ERROR(H5E_DATASET, H5E_CANTCLOSEOBJ, FAIL, "unable to close extensible array")
        idx_info->storage->u.earray.ea = NULL;
    } /* end if */

done:
    FUNC_LEAVE_NOAPI(ret_value)
} /* end H5D__earray_idx_dest() */<|MERGE_RESOLUTION|>--- conflicted
+++ resolved
@@ -417,13 +417,8 @@
     HDassert(elmt);
 
     /* Print element */
-<<<<<<< HEAD
-    HDsprintf(temp_str, "Element #%llu:", (unsigned long long)idx);
-    HDfprintf(stream, "%*s%-*s %a\n", indent, "", fwidth, temp_str, *(const haddr_t *)elmt);
-=======
     HDsprintf(temp_str, "Element #%" PRIuHSIZE ":", idx);
     HDfprintf(stream, "%*s%-*s %" PRIuHADDR "\n", indent, "", fwidth, temp_str, *(const haddr_t *)elmt);
->>>>>>> 18bbd3f0
 
     FUNC_LEAVE_NOAPI(SUCCEED)
 } /* end H5D__earray_debug() */
@@ -578,15 +573,9 @@
     HDassert(elmt);
 
     /* Print element */
-<<<<<<< HEAD
-    HDsprintf(temp_str, "Element #%llu:", (unsigned long long)idx);
-    HDfprintf(stream, "%*s%-*s {%a, %u, %0x}\n", indent, "", fwidth, temp_str, elmt->addr, elmt->nbytes,
-              elmt->filter_mask);
-=======
     HDsprintf(temp_str, "Element #%" PRIuHSIZE ":", idx);
     HDfprintf(stream, "%*s%-*s {%" PRIuHADDR ", %u, %0x}\n", indent, "", fwidth, temp_str, elmt->addr,
               elmt->nbytes, elmt->filter_mask);
->>>>>>> 18bbd3f0
 
     FUNC_LEAVE_NOAPI(SUCCEED)
 } /* end H5D__earray_filt_debug() */
@@ -602,11 +591,6 @@
  *
  * Programmer:  Vailin Choi; July 2010
  *
-<<<<<<< HEAD
- * Programmer:	Vailin Choi; July 2010
- *
-=======
->>>>>>> 18bbd3f0
  *-------------------------------------------------------------------------
  */
 static void *
@@ -1176,13 +1160,7 @@
 static herr_t
 H5D__earray_idx_resize(H5O_layout_chunk_t *layout)
 {
-<<<<<<< HEAD
-    herr_t ret_value = SUCCEED; /* Return value */
-
-    FUNC_ENTER_STATIC
-=======
     FUNC_ENTER_STATIC_NOERR
->>>>>>> 18bbd3f0
 
     /* Check args */
     HDassert(layout);
@@ -1202,12 +1180,7 @@
         H5VM_swizzle_coords(hsize_t, swizzled_chunks, layout->u.earray.unlim_dim);
 
         /* Get the swizzled "down" sizes for each dimension */
-<<<<<<< HEAD
-        if (H5VM_array_down((layout->ndims - 1), swizzled_chunks, layout->u.earray.swizzled_down_chunks) < 0)
-            HGOTO_ERROR(H5E_DATASET, H5E_CANTSET, FAIL, "can't compute swizzled 'down' chunk size value")
-=======
         H5VM_array_down((layout->ndims - 1), swizzled_chunks, layout->u.earray.swizzled_down_chunks);
->>>>>>> 18bbd3f0
 
         /* Get the swizzled max number of chunks in each dimension */
         H5MM_memcpy(swizzled_max_chunks, layout->max_chunks,
@@ -1215,15 +1188,8 @@
         H5VM_swizzle_coords(hsize_t, swizzled_max_chunks, layout->u.earray.unlim_dim);
 
         /* Get the swizzled max "down" sizes for each dimension */
-<<<<<<< HEAD
-        if (H5VM_array_down((layout->ndims - 1), swizzled_max_chunks,
-                            layout->u.earray.swizzled_max_down_chunks) < 0)
-            HGOTO_ERROR(H5E_DATASET, H5E_CANTSET, FAIL, "can't compute swizzled 'down' chunk size value")
-    } /* end if */
-=======
         H5VM_array_down((layout->ndims - 1), swizzled_max_chunks, layout->u.earray.swizzled_max_down_chunks);
     }
->>>>>>> 18bbd3f0
 
     FUNC_LEAVE_NOAPI(SUCCEED)
 } /* end H5D__earray_idx_resize() */
