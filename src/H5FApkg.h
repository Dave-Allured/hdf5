--- conflicted
+++ resolved
@@ -299,8 +299,4 @@
 H5_DLL int    H5FA__cmp_cparam_test(const H5FA_create_t *cparam1, const H5FA_create_t *cparam2);
 #endif /* H5FA_TESTING */
 
-<<<<<<< HEAD
-#endif /* _H5FApkg_H */
-=======
-#endif /* H5FApkg_H */
->>>>>>> 18bbd3f0
+#endif /* H5FApkg_H */