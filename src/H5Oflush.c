--- conflicted
+++ resolved
@@ -471,13 +471,13 @@
         case H5I_GROUP:
             /* Re-open the group */
             if(NULL == (object = H5G_open(obj_loc)))
-                HGOTO_ERROR(H5E_SYM, H5E_CANTOPENOBJ, FAIL, "unable to open group")
+                HGOTO_ERROR(H5E_OHDR, H5E_CANTOPENOBJ, FAIL, "unable to open group")
             break;
 
         case H5I_DATATYPE:
             /* Re-open the named datatype */
             if(NULL == (object = H5T_open(obj_loc)))
-                HGOTO_ERROR(H5E_DATATYPE, H5E_CANTOPENOBJ, FAIL, "unable to open named datatype")
+                HGOTO_ERROR(H5E_OHDR, H5E_CANTOPENOBJ, FAIL, "unable to open named datatype")
             break;
 
         case H5I_DATASET:
@@ -486,7 +486,7 @@
                 HGOTO_ERROR(H5E_DATASET, H5E_CANTOPENOBJ, FAIL, "unable to open dataset")
             if(!start_swmr) /* No need to handle multiple opens when H5Fstart_swmr_write() */
                 if(H5D_mult_refresh_reopen((H5D_t *)object) < 0)
-                    HGOTO_ERROR(H5E_DATASET, H5E_CANTOPENOBJ, FAIL, "unable to finish refresh for dataset")
+                    HGOTO_ERROR(H5E_OHDR, H5E_CANTOPENOBJ, FAIL, "unable to finish refresh for dataset")
             break;
 
         case H5I_UNINIT:
@@ -504,17 +504,13 @@
         case H5I_ERROR_STACK:
         case H5I_NTYPES:
         default:
-            HGOTO_ERROR(H5E_ARGS, H5E_BADTYPE, FAIL, "not a valid file object ID (dataset, group, or datatype)")
+            HGOTO_ERROR(H5E_OHDR, H5E_BADTYPE, FAIL, "not a valid file object ID (dataset, group, or datatype)")
         break;
     } /* end switch */
 
     /* Re-register ID for the object */
-<<<<<<< HEAD
-    if((H5I_register_with_id(type, object, vol_plugin, TRUE, oid)) < 0)
-=======
-    if((H5VL_register_using_existing_id(type, object, vol_driver, TRUE, oid)) < 0)
->>>>>>> 47f30b47
-        HGOTO_ERROR(H5E_ATOM, H5E_CANTREGISTER, FAIL, "unable to re-register object ID after refresh")
+    if((H5VL_register_using_existing_id(type, object, vol_plugin, TRUE, oid)) < 0)
+        HGOTO_ERROR(H5E_OHDR, H5E_CANTREGISTER, FAIL, "unable to re-register object ID after refresh")
 
 done:
     FUNC_LEAVE_NOAPI(ret_value);
