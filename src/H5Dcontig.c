/* * * * * * * * * * * * * * * * * * * * * * * * * * * * * * * * * * * * * * *
 * Copyright by The HDF Group.                                               *
 * Copyright by the Board of Trustees of the University of Illinois.         *
 * All rights reserved.                                                      *
 *                                                                           *
 * This file is part of HDF5.  The full HDF5 copyright notice, including     *
 * terms governing use, modification, and redistribution, is contained in    *
 * the COPYING file, which can be found at the root of the source code       *
 * distribution tree, or in https://www.hdfgroup.org/licenses.               *
 * If you do not have access to either file, you may request a copy from     *
 * help@hdfgroup.org.                                                        *
 * * * * * * * * * * * * * * * * * * * * * * * * * * * * * * * * * * * * * * */

/*
 * Programmer: 	Quincey Koziol
 *	       	Thursday, September 28, 2000
 *
 * Purpose:
 *      Contiguous dataset I/O functions. These routines are similar to
 *      the H5D_chunk_* routines and really only an abstract way of dealing
 *      with the data sieve buffer from H5F_seq_read/write.
 */

/****************/
/* Module Setup */
/****************/

#include "H5Dmodule.h" /* This source code file is part of the H5D module */

/***********/
/* Headers */
/***********/
#include "H5private.h"   /* Generic Functions            */
#include "H5CXprivate.h" /* API Contexts                 */
#include "H5Dpkg.h"      /* Dataset functions            */
#include "H5Eprivate.h"  /* Error handling               */
#include "H5Fprivate.h"  /* Files                        */
#include "H5FDprivate.h" /* File drivers                 */
#include "H5FLprivate.h" /* Free Lists                   */
#include "H5Iprivate.h"  /* IDs                          */
#include "H5MFprivate.h" /* File memory management       */
#include "H5MMprivate.h" /* Memory management			*/
#include "H5FOprivate.h" /* File objects                 */
#include "H5Oprivate.h"  /* Object headers               */
#include "H5Pprivate.h"  /* Property lists               */
#include "H5PBprivate.h" /* Page Buffer	                 */
#include "H5VMprivate.h" /* Vector and array functions   */

/****************/
/* Local Macros */
/****************/

/******************/
/* Local Typedefs */
/******************/

/* Callback info for sieve buffer readvv operation */
typedef struct H5D_contig_readvv_sieve_ud_t {
    H5F_shared_t *              f_sh;         /* Shared file for dataset */
    H5D_rdcdc_t *               dset_contig;  /* Cached information about contiguous data */
    const H5D_contig_storage_t *store_contig; /* Contiguous storage info for this I/O operation */
    unsigned char *             rbuf;         /* Pointer to buffer to fill */
} H5D_contig_readvv_sieve_ud_t;

/* Callback info for [plain] readvv operation */
typedef struct H5D_contig_readvv_ud_t {
    H5F_shared_t * f_sh;      /* Shared file for dataset */
    haddr_t        dset_addr; /* Address of dataset */
    unsigned char *rbuf;      /* Pointer to buffer to fill */
} H5D_contig_readvv_ud_t;

/* Callback info for sieve buffer writevv operation */
typedef struct H5D_contig_writevv_sieve_ud_t {
    H5F_shared_t *              f_sh;         /* Shared file for dataset */
    H5D_rdcdc_t *               dset_contig;  /* Cached information about contiguous data */
    const H5D_contig_storage_t *store_contig; /* Contiguous storage info for this I/O operation */
    const unsigned char *       wbuf;         /* Pointer to buffer to write */
} H5D_contig_writevv_sieve_ud_t;

/* Callback info for [plain] writevv operation */
typedef struct H5D_contig_writevv_ud_t {
    H5F_shared_t *       f_sh;      /* Shared file for dataset */
    haddr_t              dset_addr; /* Address of dataset */
    const unsigned char *wbuf;      /* Pointer to buffer to write */
} H5D_contig_writevv_ud_t;

/********************/
/* Local Prototypes */
/********************/

/* Layout operation callbacks */
static herr_t  H5D__contig_construct(H5F_t *f, H5D_t *dset);
static herr_t  H5D__contig_init(H5F_t *f, const H5D_t *dset, hid_t dapl_id);
static herr_t  H5D__contig_io_init(H5D_io_info_t *io_info, const H5D_type_info_t *type_info,
                                   hsize_t nelmts, const H5S_t *file_space, const H5S_t *mem_space,
                                   H5D_chunk_map_t *cm);
static ssize_t H5D__contig_readvv(const H5D_io_info_t *io_info, size_t dset_max_nseq, size_t *dset_curr_seq,
                                  size_t dset_len_arr[], hsize_t dset_offset_arr[], size_t mem_max_nseq,
                                  size_t *mem_curr_seq, size_t mem_len_arr[], hsize_t mem_offset_arr[]);
static ssize_t H5D__contig_writevv(const H5D_io_info_t *io_info, size_t dset_max_nseq, size_t *dset_curr_seq,
                                   size_t dset_len_arr[], hsize_t dset_offset_arr[], size_t mem_max_nseq,
                                   size_t *mem_curr_seq, size_t mem_len_arr[], hsize_t mem_offset_arr[]);
static herr_t  H5D__contig_flush(H5D_t *dset);

/* Helper routines */
static herr_t H5D__contig_write_one(H5D_io_info_t *io_info, hsize_t offset, size_t size);
static htri_t H5D__contig_may_use_select_io(const H5D_io_info_t *io_info, H5D_io_op_type_t op_type);

/*********************/
/* Package Variables */
/*********************/

/* Contiguous storage layout I/O ops */
const H5D_layout_ops_t H5D_LOPS_CONTIG[1] = {
    {H5D__contig_construct, H5D__contig_init, H5D__contig_is_space_alloc, H5D__contig_is_data_cached,
     H5D__contig_io_init, H5D__contig_read, H5D__contig_write,
#ifdef H5_HAVE_PARALLEL
     H5D__contig_collective_read, H5D__contig_collective_write,
#endif /* H5_HAVE_PARALLEL */
     H5D__contig_readvv, H5D__contig_writevv, H5D__contig_flush, NULL, NULL}};

/*******************/
/* Local Variables */
/*******************/

/* Declare a PQ free list to manage the sieve buffer information */
H5FL_BLK_DEFINE(sieve_buf);

/* Declare extern the free list to manage blocks of type conversion data */
H5FL_BLK_EXTERN(type_conv);

/*-------------------------------------------------------------------------
 * Function:	H5D__contig_alloc
 *
 * Purpose:	Allocate file space for a contiguously stored dataset
 *
 * Return:	Non-negative on success/Negative on failure
 *
 * Programmer:	Quincey Koziol
 *		April 19, 2003
 *
 *-------------------------------------------------------------------------
 */
herr_t
H5D__contig_alloc(H5F_t *f, H5O_storage_contig_t *storage /*out */)
{
    herr_t ret_value = SUCCEED; /* Return value */

    FUNC_ENTER_PACKAGE

    /* check args */
    HDassert(f);
    HDassert(storage);

    /* Allocate space for the contiguous data */
    if (HADDR_UNDEF == (storage->addr = H5MF_alloc(f, H5FD_MEM_DRAW, storage->size)))
        HGOTO_ERROR(H5E_IO, H5E_NOSPACE, FAIL, "unable to reserve file space")

done:
    FUNC_LEAVE_NOAPI(ret_value)
} /* end H5D__contig_alloc */

/*-------------------------------------------------------------------------
 * Function:	H5D__contig_fill
 *
 * Purpose:	Write fill values to a contiguously stored dataset.
 *
 * Return:	Non-negative on success/Negative on failure
 *
 * Programmer:	Quincey Koziol
 *		August 22, 2002
 *
 *-------------------------------------------------------------------------
 */
herr_t
H5D__contig_fill(const H5D_io_info_t *io_info)
{
    const H5D_t * dset = io_info->dset; /* the dataset pointer */
    H5D_io_info_t ioinfo;               /* Dataset I/O info */
    H5D_storage_t store;                /* Union of storage info for dataset */
    hssize_t      snpoints;             /* Number of points in space (for error checking) */
    size_t        npoints;              /* Number of points in space */
    hsize_t       offset;               /* Offset of dataset */
    size_t        max_temp_buf;         /* Maximum size of temporary buffer */
#ifdef H5_HAVE_PARALLEL
    MPI_Comm mpi_comm = MPI_COMM_NULL; /* MPI communicator for file */
    int      mpi_rank = (-1);          /* This process's rank  */
    int      mpi_code;                 /* MPI return code */
    hbool_t  blocks_written = FALSE;   /* Flag to indicate that chunk was actually written */
    hbool_t  using_mpi =
        FALSE; /* Flag to indicate that the file is being accessed with an MPI-capable file driver */
#endif         /* H5_HAVE_PARALLEL */
    H5D_fill_buf_info_t fb_info;                /* Dataset's fill buffer info */
    hbool_t             fb_info_init = FALSE;   /* Whether the fill value buffer has been initialized */
    herr_t              ret_value    = SUCCEED; /* Return value */

    FUNC_ENTER_PACKAGE

    /* Check args */
    HDassert(dset && H5D_CONTIGUOUS == dset->shared->layout.type);
    HDassert(H5F_addr_defined(dset->shared->layout.storage.u.contig.addr));
    HDassert(dset->shared->layout.storage.u.contig.size > 0);
    HDassert(dset->shared->space);
    HDassert(dset->shared->type);

#ifdef H5_HAVE_PARALLEL
    /* Retrieve MPI parameters */
    if (H5F_HAS_FEATURE(dset->oloc.file, H5FD_FEAT_HAS_MPI)) {
        /* Get the MPI communicator */
        if (MPI_COMM_NULL == (mpi_comm = H5F_mpi_get_comm(dset->oloc.file)))
            HGOTO_ERROR(H5E_INTERNAL, H5E_MPI, FAIL, "Can't retrieve MPI communicator")

        /* Get the MPI rank */
        if ((mpi_rank = H5F_mpi_get_rank(dset->oloc.file)) < 0)
            HGOTO_ERROR(H5E_INTERNAL, H5E_MPI, FAIL, "Can't retrieve MPI rank")

        /* Set the MPI-capable file driver flag */
        using_mpi = TRUE;
    }  /* end if */
#endif /* H5_HAVE_PARALLEL */

    /* Initialize storage info for this dataset */
    store.contig.dset_addr = dset->shared->layout.storage.u.contig.addr;
    store.contig.dset_size = dset->shared->layout.storage.u.contig.size;

    /* Get the number of elements in the dataset's dataspace */
    if ((snpoints = H5S_GET_EXTENT_NPOINTS(dset->shared->space)) < 0)
        HGOTO_ERROR(H5E_DATASET, H5E_CANTGET, FAIL, "dataset has negative number of elements")
    H5_CHECKED_ASSIGN(npoints, size_t, snpoints, hssize_t);

    /* Get the maximum size of temporary buffers */
    if (H5CX_get_max_temp_buf(&max_temp_buf) < 0)
        HGOTO_ERROR(H5E_DATASET, H5E_CANTGET, FAIL, "can't retrieve max. temp. buf size")

    /* Initialize the fill value buffer */
    if (H5D__fill_init(&fb_info, NULL, NULL, NULL, NULL, NULL, &dset->shared->dcpl_cache.fill,
                       dset->shared->type, dset->shared->type_id, npoints, max_temp_buf) < 0)
        HGOTO_ERROR(H5E_DATASET, H5E_CANTINIT, FAIL, "can't initialize fill buffer info")
    fb_info_init = TRUE;

    /* Start at the beginning of the dataset */
    offset = 0;

    /* Simple setup for dataset I/O info struct */
    H5D_BUILD_IO_INFO_WRT(&ioinfo, dset, &store, fb_info.fill_buf);

    /*
     * Fill the entire current extent with the fill value.  We can do
     * this quite efficiently by making sure we copy the fill value
     * in relatively large pieces.
     */

    /* Loop through writing the fill value to the dataset */
    while (npoints > 0) {
        size_t curr_points; /* Number of elements to write on this iteration of the loop */
        size_t size;        /* Size of buffer to write */

        /* Compute # of elements and buffer size to write for this iteration */
        curr_points = MIN(fb_info.elmts_per_buf, npoints);
        size        = curr_points * fb_info.file_elmt_size;

        /* Check for VL datatype & non-default fill value */
        if (fb_info.has_vlen_fill_type)
            /* Re-fill the buffer to use for this I/O operation */
            if (H5D__fill_refill_vl(&fb_info, curr_points) < 0)
                HGOTO_ERROR(H5E_DATASET, H5E_CANTCONVERT, FAIL, "can't refill fill value buffer")

#ifdef H5_HAVE_PARALLEL
        /* Check if this file is accessed with an MPI-capable file driver */
        if (using_mpi) {
            /* Write the chunks out from only one process */
            /* !! Use the internal "independent" DXPL!! -QAK */
            if (H5_PAR_META_WRITE == mpi_rank)
                if (H5D__contig_write_one(&ioinfo, offset, size) < 0)
                    HGOTO_ERROR(H5E_DATASET, H5E_CANTINIT, FAIL, "unable to write fill value to dataset")

            /* Indicate that blocks are being written */
            blocks_written = TRUE;
        } /* end if */
        else {
#endif /* H5_HAVE_PARALLEL */
            H5_CHECK_OVERFLOW(size, size_t, hsize_t);
            if (H5D__contig_write_one(&ioinfo, offset, size) < 0)
                HGOTO_ERROR(H5E_DATASET, H5E_CANTINIT, FAIL, "unable to write fill value to dataset")
#ifdef H5_HAVE_PARALLEL
        } /* end else */
#endif    /* H5_HAVE_PARALLEL */

        npoints -= curr_points;
        offset += size;
    } /* end while */

#ifdef H5_HAVE_PARALLEL
    /* Only need to block at the barrier if we actually wrote fill values */
    /* And if we are using an MPI-capable file driver */
    if (using_mpi && blocks_written) {
        /* Wait at barrier to avoid race conditions where some processes are
         * still writing out fill values and other processes race ahead to data
         * in, getting bogus data.
         */
        if (MPI_SUCCESS != (mpi_code = MPI_Barrier(mpi_comm)))
            HMPI_GOTO_ERROR(FAIL, "MPI_Barrier failed", mpi_code)
    }  /* end if */
#endif /* H5_HAVE_PARALLEL */

done:
    /* Release the fill buffer info, if it's been initialized */
    if (fb_info_init && H5D__fill_term(&fb_info) < 0)
        HDONE_ERROR(H5E_DATASET, H5E_CANTFREE, FAIL, "Can't release fill buffer info")

    FUNC_LEAVE_NOAPI(ret_value)
} /* end H5D__contig_fill() */

/*-------------------------------------------------------------------------
 * Function:	H5D__contig_delete
 *
 * Purpose:	Delete the file space for a contiguously stored dataset
 *
 * Return:	Non-negative on success/Negative on failure
 *
 * Programmer:	Quincey Koziol
 *		March 20, 2003
 *
 *-------------------------------------------------------------------------
 */
herr_t
H5D__contig_delete(H5F_t *f, const H5O_storage_t *storage)
{
    herr_t ret_value = SUCCEED; /* Return value */

    FUNC_ENTER_PACKAGE

    /* check args */
    HDassert(f);
    HDassert(storage);

    /* Free the file space for the chunk */
    if (H5MF_xfree(f, H5FD_MEM_DRAW, storage->u.contig.addr, storage->u.contig.size) < 0)
        HGOTO_ERROR(H5E_DATASET, H5E_CANTFREE, FAIL, "unable to free contiguous storage space")

done:
    FUNC_LEAVE_NOAPI(ret_value)
} /* end H5D__contig_delete */

/*-------------------------------------------------------------------------
 * Function:	H5D__contig_construct
 *
 * Purpose:	Constructs new contiguous layout information for dataset
 *
 * Return:	Non-negative on success/Negative on failure
 *
 * Programmer:	Quincey Koziol
 *              Thursday, May 22, 2008
 *
 *-------------------------------------------------------------------------
 */
static herr_t
H5D__contig_construct(H5F_t *f, H5D_t *dset)
{
    hssize_t snelmts;             /* Temporary holder for number of elements in dataspace */
    hsize_t  nelmts;              /* Number of elements in dataspace */
    size_t   dt_size;             /* Size of datatype */
    hsize_t  tmp_size;            /* Temporary holder for raw data size */
    size_t   tmp_sieve_buf_size;  /* Temporary holder for sieve buffer size */
    unsigned u;                   /* Local index variable */
    herr_t   ret_value = SUCCEED; /* Return value */

    FUNC_ENTER_STATIC

    /* Sanity checks */
    HDassert(f);
    HDassert(dset);

    /*
     * The maximum size of the dataset cannot exceed the storage size.
     * Also, only the slowest varying dimension of a simple dataspace
     * can be extendible (currently only for external data storage).
     */

    /* Check for invalid dataset dimensions */
    for (u = 0; u < dset->shared->ndims; u++)
        if (dset->shared->max_dims[u] > dset->shared->curr_dims[u])
            HGOTO_ERROR(H5E_DATASET, H5E_UNSUPPORTED, FAIL,
                        "extendible contiguous non-external dataset not allowed")

    /* Retrieve the number of elements in the dataspace */
    if ((snelmts = H5S_GET_EXTENT_NPOINTS(dset->shared->space)) < 0)
        HGOTO_ERROR(H5E_DATASET, H5E_CANTGET, FAIL, "unable to retrieve number of elements in dataspace")
    nelmts = (hsize_t)snelmts;

    /* Get the datatype's size */
    if (0 == (dt_size = H5T_GET_SIZE(dset->shared->type)))
        HGOTO_ERROR(H5E_DATASET, H5E_CANTGET, FAIL, "unable to retrieve size of datatype")

    /* Compute the size of the dataset's contiguous storage */
    tmp_size = nelmts * dt_size;

    /* Check for overflow during multiplication */
    if (nelmts != (tmp_size / dt_size))
        HGOTO_ERROR(H5E_DATASET, H5E_OVERFLOW, FAIL, "size of dataset's storage overflowed")

    /* Assign the dataset's contiguous storage size */
    dset->shared->layout.storage.u.contig.size = tmp_size;

    /* Get the sieve buffer size for the file */
    tmp_sieve_buf_size = H5F_SIEVE_BUF_SIZE(f);

    /* Adjust the sieve buffer size to the smaller one between the dataset size and the buffer size
     * from the file access property. (SLU - 2012/3/30) */
    if (tmp_size < tmp_sieve_buf_size)
        dset->shared->cache.contig.sieve_buf_size = tmp_size;
    else
        dset->shared->cache.contig.sieve_buf_size = tmp_sieve_buf_size;

done:
    FUNC_LEAVE_NOAPI(ret_value)
} /* end H5D__contig_construct() */

/*-------------------------------------------------------------------------
 * Function:	H5D__contig_init
 *
 * Purpose:	Initialize the contiguous info for a dataset.  This is
 *		called when the dataset is initialized.
 *
 * Return:	Non-negative on success/Negative on failure
 *
 * Programmer:	Quincey Koziol
 *              Friday, August 28, 2015
 *
 *-------------------------------------------------------------------------
 */
static herr_t
H5D__contig_init(H5F_t H5_ATTR_UNUSED *f, const H5D_t *dset, hid_t H5_ATTR_UNUSED dapl_id)
{
    hsize_t tmp_size;            /* Temporary holder for raw data size */
    size_t  tmp_sieve_buf_size;  /* Temporary holder for sieve buffer size */
    herr_t  ret_value = SUCCEED; /* Return value */

    FUNC_ENTER_STATIC

    /* Sanity check */
    HDassert(f);
    HDassert(dset);

    /* Compute the size of the contiguous storage for versions of the
     * layout message less than version 3 because versions 1 & 2 would
     * truncate the dimension sizes to 32-bits of information. - QAK 5/26/04
     */
    if (dset->shared->layout.version < 3) {
        hssize_t snelmts; /* Temporary holder for number of elements in dataspace */
        hsize_t  nelmts;  /* Number of elements in dataspace */
        size_t   dt_size; /* Size of datatype */

        /* Retrieve the number of elements in the dataspace */
        if ((snelmts = H5S_GET_EXTENT_NPOINTS(dset->shared->space)) < 0)
            HGOTO_ERROR(H5E_DATASET, H5E_CANTGET, FAIL, "unable to retrieve number of elements in dataspace")
        nelmts = (hsize_t)snelmts;

        /* Get the datatype's size */
        if (0 == (dt_size = H5T_GET_SIZE(dset->shared->type)))
            HGOTO_ERROR(H5E_DATASET, H5E_CANTGET, FAIL, "unable to retrieve size of datatype")

        /* Compute the size of the dataset's contiguous storage */
        tmp_size = nelmts * dt_size;

        /* Check for overflow during multiplication */
        if (nelmts != (tmp_size / dt_size))
            HGOTO_ERROR(H5E_DATASET, H5E_OVERFLOW, FAIL, "size of dataset's storage overflowed")

        /* Assign the dataset's contiguous storage size */
        dset->shared->layout.storage.u.contig.size = tmp_size;
    } /* end if */
    else
        tmp_size = dset->shared->layout.storage.u.contig.size;

    /* Get the sieve buffer size for the file */
    tmp_sieve_buf_size = H5F_SIEVE_BUF_SIZE(dset->oloc.file);

    /* Adjust the sieve buffer size to the smaller one between the dataset size and the buffer size
     * from the file access property.  (SLU - 2012/3/30) */
    if (tmp_size < tmp_sieve_buf_size)
        dset->shared->cache.contig.sieve_buf_size = tmp_size;
    else
        dset->shared->cache.contig.sieve_buf_size = tmp_sieve_buf_size;

done:
    FUNC_LEAVE_NOAPI(ret_value)
} /* end H5D__contig_init() */

/*-------------------------------------------------------------------------
 * Function:	H5D__contig_is_space_alloc
 *
 * Purpose:	Query if space is allocated for layout
 *
 * Return:	Non-negative on success/Negative on failure
 *
 * Programmer:	Quincey Koziol
 *              Thursday, January 15, 2009
 *
 *-------------------------------------------------------------------------
 */
hbool_t
H5D__contig_is_space_alloc(const H5O_storage_t *storage)
{
    hbool_t ret_value = FALSE; /* Return value */

    FUNC_ENTER_PACKAGE_NOERR

    /* Sanity checks */
    HDassert(storage);

    /* Set return value */
    ret_value = (hbool_t)H5F_addr_defined(storage->u.contig.addr);

    FUNC_LEAVE_NOAPI(ret_value)
} /* end H5D__contig_is_space_alloc() */

/*-------------------------------------------------------------------------
 * Function:    H5D__contig_is_data_cached
 *
 * Purpose:     Query if raw data is cached for dataset
 *
 * Return:      Non-negative on success/Negative on failure
 *
 * Programmer:  Neil Fortner
 *              Wednessday, March 6, 2016
 *
 *-------------------------------------------------------------------------
 */
hbool_t
H5D__contig_is_data_cached(const H5D_shared_t *shared_dset)
{
    FUNC_ENTER_PACKAGE_NOERR

    /* Sanity checks */
    HDassert(shared_dset);

    FUNC_LEAVE_NOAPI(shared_dset->cache.contig.sieve_size > 0)
} /* end H5D__contig_is_data_cached() */

/*-------------------------------------------------------------------------
 * Function:	H5D__contig_io_init
 *
 * Purpose:	Performs initialization before any sort of I/O on the raw data
 *
 * Return:	Non-negative on success/Negative on failure
 *
 * Programmer:	Quincey Koziol
 *              Thursday, March 20, 2008
 *
 *-------------------------------------------------------------------------
 */
static herr_t
H5D__contig_io_init(H5D_io_info_t *io_info, const H5D_type_info_t H5_ATTR_UNUSED *type_info,
                    hsize_t H5_ATTR_UNUSED nelmts, const H5S_t H5_ATTR_UNUSED *file_space,
                    const H5S_t H5_ATTR_UNUSED *mem_space, H5D_chunk_map_t H5_ATTR_UNUSED *cm)
{
    htri_t use_selection_io = FALSE; /* Whether to use selection I/O */
    htri_t ret_value = SUCCEED;      /* Return value */

    FUNC_ENTER_STATIC

    io_info->store->contig.dset_addr = io_info->dset->shared->layout.storage.u.contig.addr;
    io_info->store->contig.dset_size = io_info->dset->shared->layout.storage.u.contig.size;

    /* Check if we're performing selection I/O */
    if ((use_selection_io = H5D__contig_may_use_select_io(io_info, H5D_IO_OP_READ)) < 0)
        HGOTO_ERROR(H5E_DATASET, H5E_CANTGET, FAIL, "can't check if selection I/O is possible")
    io_info->use_select_io = (hbool_t)use_selection_io;

done:
    FUNC_LEAVE_NOAPI(ret_value)
} /* end H5D__contig_io_init() */

/*-------------------------------------------------------------------------
 * Function:    H5D__contig_may_use_select_io
 *
 * Purpose:    A small internal function to if it may be possible to use
 *             selection I/O.
 *
 * Return:    TRUE or FALSE
 *
 * Programmer:    Neil Fortner
 *        3 August 2021
 *
 *-------------------------------------------------------------------------
 */
static htri_t
H5D__contig_may_use_select_io(const H5D_io_info_t *io_info, H5D_io_op_type_t op_type)
{
    const H5D_t *dataset   = io_info->dset; /* Local pointer to dataset info */
    htri_t       ret_value = FAIL;          /* Return value */

    FUNC_ENTER_STATIC

    /* Sanity check */
    HDassert(io_info);
    HDassert(dataset);
    HDassert(op_type == H5D_IO_OP_READ || op_type == H5D_IO_OP_WRITE);

    /* Don't use selection I/O if it's globally disabled, if there is a type
     * conversion, or if it's not a contiguous dataset, or if the sieve buffer
     * exists (write) or is dirty (read) */
    if (!H5_use_selection_io_g || io_info->io_ops.single_read != H5D__select_read ||
        io_info->layout_ops.readvv != H5D__contig_readvv ||
        (op_type == H5D_IO_OP_READ && io_info->dset->shared->cache.contig.sieve_dirty) ||
        (op_type == H5D_IO_OP_WRITE && io_info->dset->shared->cache.contig.sieve_buf))
        ret_value = FALSE;
    else {
        htri_t page_buf_enabled;

        HDassert(io_info->io_ops.single_write == H5D__select_write);
        HDassert(io_info->layout_ops.writevv == H5D__contig_writevv);

        /* Check if the page buffer is enabled */
        if ((page_buf_enabled = H5PB_enabled(io_info->f_sh, H5FD_MEM_DRAW)) < 0)
            HGOTO_ERROR(H5E_DATASET, H5E_CANTGET, FAIL, "can't check if page buffer is enabled")
        if (page_buf_enabled)
            ret_value = FALSE;
        else
            ret_value = TRUE;
    } /* end else */

done:
    FUNC_LEAVE_NOAPI(ret_value)
} /* end H5D__contig_may_use_select_io() */

/*-------------------------------------------------------------------------
 * Function:	H5D__contig_read
 *
 * Purpose:	Read from a contiguous dataset.
 *
 * Return:	Non-negative on success/Negative on failure
 *
 * Programmer:	Raymond Lu
 *		Thursday, April 10, 2003
 *
 *-------------------------------------------------------------------------
 */
herr_t
H5D__contig_read(H5D_io_info_t *io_info, const H5D_type_info_t *type_info, hsize_t nelmts,
                 const H5S_t *file_space, const H5S_t *mem_space, H5D_chunk_map_t H5_ATTR_UNUSED *fm)
{
<<<<<<< HEAD
    htri_t use_selection_io = FALSE;   /* Whether to use selection I/O */
    herr_t ret_value        = SUCCEED; /* Return value */
=======
    herr_t ret_value = SUCCEED;      /* Return value */
>>>>>>> c1e73fd7

    FUNC_ENTER_PACKAGE

    /* Sanity check */
    HDassert(io_info);
    HDassert(io_info->u.rbuf);
    HDassert(type_info);
    HDassert(mem_space);
    HDassert(file_space);

    if (io_info->use_select_io) {
        size_t dst_type_size = type_info->dst_type_size;

        /* Issue selection I/O call (we can skip the page buffer because we've
         * already verified it won't be used, and the metadata accumulator
         * because this is raw data) Only call funciton if nelmts > 0. */
        if (nelmts > 0 && H5F_shared_select_read(H5F_SHARED(io_info->dset->oloc.file), H5FD_MEM_DRAW, 1,
                                                 &mem_space, &file_space, &(io_info->store->contig.dset_addr),
                                                 &dst_type_size, &(io_info->u.rbuf)) < 0)
            HGOTO_ERROR(H5E_DATASET, H5E_READERROR, FAIL, "contiguous selection read failed")
    } /* end if */
    else
        /* Read data through legacy (non-selection I/O) pathway */
        if ((io_info->io_ops.single_read)(io_info, type_info, nelmts, file_space, mem_space) < 0)
        HGOTO_ERROR(H5E_DATASET, H5E_READERROR, FAIL, "contiguous read failed")

done:
    FUNC_LEAVE_NOAPI(ret_value)
} /* end H5D__contig_read() */

/*-------------------------------------------------------------------------
 * Function:	H5D__contig_write
 *
 * Purpose:	Write to a contiguous dataset.
 *
 * Return:	Non-negative on success/Negative on failure
 *
 * Programmer:	Raymond Lu
 *		Thursday, April 10, 2003
 *
 *-------------------------------------------------------------------------
 */
herr_t
H5D__contig_write(H5D_io_info_t *io_info, const H5D_type_info_t *type_info, hsize_t nelmts,
                  const H5S_t *file_space, const H5S_t *mem_space, H5D_chunk_map_t H5_ATTR_UNUSED *fm)
{
<<<<<<< HEAD
    htri_t use_selection_io = FALSE;   /* Whether to use selection I/O */
    herr_t ret_value        = SUCCEED; /* Return value */
=======
    herr_t ret_value = SUCCEED;      /* Return value */
>>>>>>> c1e73fd7

    FUNC_ENTER_PACKAGE

    /* Sanity check */
    HDassert(io_info);
    HDassert(io_info->u.wbuf);
    HDassert(type_info);
    HDassert(mem_space);
    HDassert(file_space);

    if (io_info->use_select_io) {
        size_t dst_type_size = type_info->dst_type_size;

        /* Issue selection I/O call (we can skip the page buffer because we've
         * already verified it won't be used, and the metadata accumulator
         * because this is raw data). Only call funciton if nelmts > 0. */
        if (nelmts > 0 && H5F_shared_select_write(
                              H5F_SHARED(io_info->dset->oloc.file), H5FD_MEM_DRAW, 1, &mem_space, &file_space,
                              &(io_info->store->contig.dset_addr), &dst_type_size, &(io_info->u.wbuf)) < 0)
            HGOTO_ERROR(H5E_DATASET, H5E_WRITEERROR, FAIL, "contiguous selection write failed")
    } /* end if */
    else
        /* Write data through legacy (non-selection I/O) pathway */
        if ((io_info->io_ops.single_write)(io_info, type_info, nelmts, file_space, mem_space) < 0)
        HGOTO_ERROR(H5E_DATASET, H5E_WRITEERROR, FAIL, "contiguous write failed")

done:
    FUNC_LEAVE_NOAPI(ret_value)
} /* end H5D__contig_write() */

/*-------------------------------------------------------------------------
 * Function:	H5D__contig_write_one
 *
 * Purpose:	Writes some data from a dataset into a buffer.
 *		The data is contiguous.	 The address is relative to the base
 *		address for the file.
 *
 * Return:	Non-negative on success/Negative on failure
 *
 * Programmer:	Quincey Koziol
 *              Thursday, September 28, 2000
 *
 *-------------------------------------------------------------------------
 */
static herr_t
H5D__contig_write_one(H5D_io_info_t *io_info, hsize_t offset, size_t size)
{
    hsize_t dset_off      = offset;  /* Offset in dataset */
    size_t  dset_len      = size;    /* Length in dataset */
    size_t  dset_curr_seq = 0;       /* "Current sequence" in dataset */
    hsize_t mem_off       = 0;       /* Offset in memory */
    size_t  mem_len       = size;    /* Length in memory */
    size_t  mem_curr_seq  = 0;       /* "Current sequence" in memory */
    herr_t  ret_value     = SUCCEED; /* Return value */

    FUNC_ENTER_STATIC

    HDassert(io_info);

    if (H5D__contig_writevv(io_info, (size_t)1, &dset_curr_seq, &dset_len, &dset_off, (size_t)1,
                            &mem_curr_seq, &mem_len, &mem_off) < 0)
        HGOTO_ERROR(H5E_IO, H5E_WRITEERROR, FAIL, "vector write failed")

done:
    FUNC_LEAVE_NOAPI(ret_value)
} /* end H5D__contig_write_one() */

/*-------------------------------------------------------------------------
 * Function:	H5D__contig_readvv_sieve_cb
 *
 * Purpose:	Callback operator for H5D__contig_readvv() with sieve buffer.
 *
 * Return:	Non-negative on success/Negative on failure
 *
 * Programmer:	Quincey Koziol
 *              Thursday, Sept 30, 2010
 *
 *-------------------------------------------------------------------------
 */
static herr_t
H5D__contig_readvv_sieve_cb(hsize_t dst_off, hsize_t src_off, size_t len, void *_udata)
{
    H5D_contig_readvv_sieve_ud_t *udata =
        (H5D_contig_readvv_sieve_ud_t *)_udata;     /* User data for H5VM_opvv() operator */
    H5F_shared_t *f_sh        = udata->f_sh;        /* Shared file for dataset */
    H5D_rdcdc_t * dset_contig = udata->dset_contig; /* Cached information about contiguous data */
    const H5D_contig_storage_t *store_contig =
        udata->store_contig; /* Contiguous storage info for this I/O operation */
    unsigned char *buf;      /* Pointer to buffer to fill */
    haddr_t        addr;     /* Actual address to read */
    haddr_t sieve_start = HADDR_UNDEF, sieve_end = HADDR_UNDEF; /* Start & end locations of sieve buffer */
    haddr_t contig_end;                                         /* End locations of block to write */
    size_t  sieve_size = (size_t)-1;                            /* Size of sieve buffer */
    haddr_t rel_eoa;                                            /* Relative end of file address	*/
    hsize_t max_data;                                           /* Actual maximum size of data to cache */
    hsize_t min;                 /* temporary minimum value (avoids some ugly macro nesting) */
    herr_t  ret_value = SUCCEED; /* Return value */

    FUNC_ENTER_STATIC

    /* Stash local copies of these value */
    if (dset_contig->sieve_buf != NULL) {
        sieve_start = dset_contig->sieve_loc;
        sieve_size  = dset_contig->sieve_size;
        sieve_end   = sieve_start + sieve_size;
    } /* end if */

    /* Compute offset on disk */
    addr = store_contig->dset_addr + dst_off;

    /* Compute offset in memory */
    buf = udata->rbuf + src_off;

    /* Check if the sieve buffer is allocated yet */
    if (NULL == dset_contig->sieve_buf) {
        /* Check if we can actually hold the I/O request in the sieve buffer */
        if (len > dset_contig->sieve_buf_size) {
            if (H5F_shared_block_read(f_sh, H5FD_MEM_DRAW, addr, len, buf) < 0)
                HGOTO_ERROR(H5E_DATASET, H5E_READERROR, FAIL, "block read failed")
        } /* end if */
        else {
            /* Allocate room for the data sieve buffer */
            if (NULL == (dset_contig->sieve_buf = H5FL_BLK_CALLOC(sieve_buf, dset_contig->sieve_buf_size)))
                HGOTO_ERROR(H5E_DATASET, H5E_CANTALLOC, FAIL, "memory allocation failed")

            /* Determine the new sieve buffer size & location */
            dset_contig->sieve_loc = addr;

            /* Make certain we don't read off the end of the file */
            if (HADDR_UNDEF == (rel_eoa = H5F_shared_get_eoa(f_sh, H5FD_MEM_DRAW)))
                HGOTO_ERROR(H5E_DATASET, H5E_CANTGET, FAIL, "unable to determine file size")

            /* Set up the buffer parameters */
            max_data = store_contig->dset_size - dst_off;

            /* Compute the size of the sieve buffer */
            min = MIN3(rel_eoa - dset_contig->sieve_loc, max_data, dset_contig->sieve_buf_size);
            H5_CHECKED_ASSIGN(dset_contig->sieve_size, size_t, min, hsize_t);

            /* Read the new sieve buffer */
            if (H5F_shared_block_read(f_sh, H5FD_MEM_DRAW, dset_contig->sieve_loc, dset_contig->sieve_size,
                                      dset_contig->sieve_buf) < 0)
                HGOTO_ERROR(H5E_DATASET, H5E_READERROR, FAIL, "block read failed")

            /* Grab the data out of the buffer (must be first piece of data in buffer ) */
            H5MM_memcpy(buf, dset_contig->sieve_buf, len);

            /* Reset sieve buffer dirty flag */
            dset_contig->sieve_dirty = FALSE;
        } /* end else */
    }     /* end if */
    else {
        /* Compute end of sequence to retrieve */
        contig_end = addr + len - 1;

        /* If entire read is within the sieve buffer, read it from the buffer */
        if (addr >= sieve_start && contig_end < sieve_end) {
            unsigned char *base_sieve_buf = dset_contig->sieve_buf + (addr - sieve_start);

            /* Grab the data out of the buffer */
            H5MM_memcpy(buf, base_sieve_buf, len);
        } /* end if */
        /* Entire request is not within this data sieve buffer */
        else {
            /* Check if we can actually hold the I/O request in the sieve buffer */
            if (len > dset_contig->sieve_buf_size) {
                /* Check for any overlap with the current sieve buffer */
                if ((sieve_start >= addr && sieve_start < (contig_end + 1)) ||
                    ((sieve_end - 1) >= addr && (sieve_end - 1) < (contig_end + 1))) {
                    /* Flush the sieve buffer, if it's dirty */
                    if (dset_contig->sieve_dirty) {
                        /* Write to file */
                        if (H5F_shared_block_write(f_sh, H5FD_MEM_DRAW, sieve_start, sieve_size,
                                                   dset_contig->sieve_buf) < 0)
                            HGOTO_ERROR(H5E_DATASET, H5E_WRITEERROR, FAIL, "block write failed")

                        /* Reset sieve buffer dirty flag */
                        dset_contig->sieve_dirty = FALSE;
                    } /* end if */
                }     /* end if */

                /* Read directly into the user's buffer */
                if (H5F_shared_block_read(f_sh, H5FD_MEM_DRAW, addr, len, buf) < 0)
                    HGOTO_ERROR(H5E_DATASET, H5E_READERROR, FAIL, "block read failed")
            } /* end if */
            /* Element size fits within the buffer size */
            else {
                /* Flush the sieve buffer if it's dirty */
                if (dset_contig->sieve_dirty) {
                    /* Write to file */
                    if (H5F_shared_block_write(f_sh, H5FD_MEM_DRAW, sieve_start, sieve_size,
                                               dset_contig->sieve_buf) < 0)
                        HGOTO_ERROR(H5E_DATASET, H5E_WRITEERROR, FAIL, "block write failed")

                    /* Reset sieve buffer dirty flag */
                    dset_contig->sieve_dirty = FALSE;
                } /* end if */

                /* Determine the new sieve buffer size & location */
                dset_contig->sieve_loc = addr;

                /* Make certain we don't read off the end of the file */
                if (HADDR_UNDEF == (rel_eoa = H5F_shared_get_eoa(f_sh, H5FD_MEM_DRAW)))
                    HGOTO_ERROR(H5E_DATASET, H5E_CANTGET, FAIL, "unable to determine file size")

                /* Only need this when resizing sieve buffer */
                max_data = store_contig->dset_size - dst_off;

                /* Compute the size of the sieve buffer.
                 * Don't read off the end of the file, don't read past
                 * the end of the data element, and don't read more than
                 * the buffer size.
                 */
                min = MIN3(rel_eoa - dset_contig->sieve_loc, max_data, dset_contig->sieve_buf_size);
                H5_CHECKED_ASSIGN(dset_contig->sieve_size, size_t, min, hsize_t);

                /* Read the new sieve buffer */
                if (H5F_shared_block_read(f_sh, H5FD_MEM_DRAW, dset_contig->sieve_loc,
                                          dset_contig->sieve_size, dset_contig->sieve_buf) < 0)
                    HGOTO_ERROR(H5E_DATASET, H5E_READERROR, FAIL, "block read failed")

                /* Grab the data out of the buffer (must be first piece of data in buffer ) */
                H5MM_memcpy(buf, dset_contig->sieve_buf, len);

                /* Reset sieve buffer dirty flag */
                dset_contig->sieve_dirty = FALSE;
            } /* end else */
        }     /* end else */
    }         /* end else */

done:
    FUNC_LEAVE_NOAPI(ret_value)
} /* end H5D__contig_readvv_sieve_cb() */

/*-------------------------------------------------------------------------
 * Function:	H5D__contig_readvv_cb
 *
 * Purpose:	Callback operator for H5D__contig_readvv() without sieve buffer.
 *
 * Return:	Non-negative on success/Negative on failure
 *
 * Programmer:	Quincey Koziol
 *              Thursday, Sept 30, 2010
 *
 *-------------------------------------------------------------------------
 */
static herr_t
H5D__contig_readvv_cb(hsize_t dst_off, hsize_t src_off, size_t len, void *_udata)
{
    H5D_contig_readvv_ud_t *udata = (H5D_contig_readvv_ud_t *)_udata; /* User data for H5VM_opvv() operator */
    herr_t                  ret_value = SUCCEED;                      /* Return value */

    FUNC_ENTER_STATIC

    /* Write data */
    if (H5F_shared_block_read(udata->f_sh, H5FD_MEM_DRAW, (udata->dset_addr + dst_off), len,
                              (udata->rbuf + src_off)) < 0)
        HGOTO_ERROR(H5E_DATASET, H5E_WRITEERROR, FAIL, "block write failed")

done:
    FUNC_LEAVE_NOAPI(ret_value)
} /* end H5D__contig_readvv_cb() */

/*-------------------------------------------------------------------------
 * Function:	H5D__contig_readvv
 *
 * Purpose:	Reads some data vectors from a dataset into a buffer.
 *		The data is contiguous.	 The address is the start of the dataset,
 *              relative to the base address for the file and the offsets and
 *              sequence lengths are in bytes.
 *
 * Return:	Non-negative on success/Negative on failure
 *
 * Programmer:	Quincey Koziol
 *              Friday, May 3, 2001
 *
 * Notes:
 *      Offsets in the sequences must be monotonically increasing
 *
 *-------------------------------------------------------------------------
 */
static ssize_t
H5D__contig_readvv(const H5D_io_info_t *io_info, size_t dset_max_nseq, size_t *dset_curr_seq,
                   size_t dset_len_arr[], hsize_t dset_off_arr[], size_t mem_max_nseq, size_t *mem_curr_seq,
                   size_t mem_len_arr[], hsize_t mem_off_arr[])
{
    ssize_t ret_value = -1; /* Return value */

    FUNC_ENTER_STATIC

    /* Check args */
    HDassert(io_info);
    HDassert(dset_curr_seq);
    HDassert(dset_len_arr);
    HDassert(dset_off_arr);
    HDassert(mem_curr_seq);
    HDassert(mem_len_arr);
    HDassert(mem_off_arr);

    /* Check if data sieving is enabled */
    if (H5F_SHARED_HAS_FEATURE(io_info->f_sh, H5FD_FEAT_DATA_SIEVE)) {
        H5D_contig_readvv_sieve_ud_t udata; /* User data for H5VM_opvv() operator */

        /* Set up user data for H5VM_opvv() */
        udata.f_sh         = io_info->f_sh;
        udata.dset_contig  = &(io_info->dset->shared->cache.contig);
        udata.store_contig = &(io_info->store->contig);
        udata.rbuf         = (unsigned char *)io_info->u.rbuf;

        /* Call generic sequence operation routine */
        if ((ret_value =
                 H5VM_opvv(dset_max_nseq, dset_curr_seq, dset_len_arr, dset_off_arr, mem_max_nseq,
                           mem_curr_seq, mem_len_arr, mem_off_arr, H5D__contig_readvv_sieve_cb, &udata)) < 0)
            HGOTO_ERROR(H5E_DATASET, H5E_CANTOPERATE, FAIL, "can't perform vectorized sieve buffer read")
    } /* end if */
    else {
        H5D_contig_readvv_ud_t udata; /* User data for H5VM_opvv() operator */

        /* Set up user data for H5VM_opvv() */
        udata.f_sh      = io_info->f_sh;
        udata.dset_addr = io_info->store->contig.dset_addr;
        udata.rbuf      = (unsigned char *)io_info->u.rbuf;

        /* Call generic sequence operation routine */
        if ((ret_value = H5VM_opvv(dset_max_nseq, dset_curr_seq, dset_len_arr, dset_off_arr, mem_max_nseq,
                                   mem_curr_seq, mem_len_arr, mem_off_arr, H5D__contig_readvv_cb, &udata)) <
            0)
            HGOTO_ERROR(H5E_DATASET, H5E_CANTOPERATE, FAIL, "can't perform vectorized read")
    } /* end else */

done:
    FUNC_LEAVE_NOAPI(ret_value)
} /* end H5D__contig_readvv() */

/*-------------------------------------------------------------------------
 * Function:	H5D__contig_writevv_sieve_cb
 *
 * Purpose:	Callback operator for H5D__contig_writevv() with sieve buffer.
 *
 * Return:	Non-negative on success/Negative on failure
 *
 * Programmer:	Quincey Koziol
 *              Thursday, Sept 30, 2010
 *
 *-------------------------------------------------------------------------
 */
static herr_t
H5D__contig_writevv_sieve_cb(hsize_t dst_off, hsize_t src_off, size_t len, void *_udata)
{
    H5D_contig_writevv_sieve_ud_t *udata =
        (H5D_contig_writevv_sieve_ud_t *)_udata;    /* User data for H5VM_opvv() operator */
    H5F_shared_t *f_sh        = udata->f_sh;        /* Shared file for dataset */
    H5D_rdcdc_t * dset_contig = udata->dset_contig; /* Cached information about contiguous data */
    const H5D_contig_storage_t *store_contig =
        udata->store_contig;   /* Contiguous storage info for this I/O operation */
    const unsigned char *buf;  /* Pointer to buffer to fill */
    haddr_t              addr; /* Actual address to read */
    haddr_t sieve_start = HADDR_UNDEF, sieve_end = HADDR_UNDEF; /* Start & end locations of sieve buffer */
    haddr_t contig_end;                                         /* End locations of block to write */
    size_t  sieve_size = (size_t)-1;                            /* size of sieve buffer */
    haddr_t rel_eoa;                                            /* Relative end of file address	*/
    hsize_t max_data;                                           /* Actual maximum size of data to cache */
    hsize_t min;                 /* temporary minimum value (avoids some ugly macro nesting) */
    herr_t  ret_value = SUCCEED; /* Return value */

    FUNC_ENTER_STATIC

    /* Stash local copies of these values */
    if (dset_contig->sieve_buf != NULL) {
        sieve_start = dset_contig->sieve_loc;
        sieve_size  = dset_contig->sieve_size;
        sieve_end   = sieve_start + sieve_size;
    } /* end if */

    /* Compute offset on disk */
    addr = store_contig->dset_addr + dst_off;

    /* Compute offset in memory */
    buf = udata->wbuf + src_off;

    /* No data sieve buffer yet, go allocate one */
    if (NULL == dset_contig->sieve_buf) {
        /* Check if we can actually hold the I/O request in the sieve buffer */
        if (len > dset_contig->sieve_buf_size) {
            if (H5F_shared_block_write(f_sh, H5FD_MEM_DRAW, addr, len, buf) < 0)
                HGOTO_ERROR(H5E_DATASET, H5E_WRITEERROR, FAIL, "block write failed")
        } /* end if */
        else {
            /* Allocate room for the data sieve buffer */
            if (NULL == (dset_contig->sieve_buf = H5FL_BLK_CALLOC(sieve_buf, dset_contig->sieve_buf_size)))
                HGOTO_ERROR(H5E_DATASET, H5E_CANTALLOC, FAIL, "memory allocation failed")

            /* Clear memory */
            if (dset_contig->sieve_size > len)
                HDmemset(dset_contig->sieve_buf + len, 0, (dset_contig->sieve_size - len));

            /* Determine the new sieve buffer size & location */
            dset_contig->sieve_loc = addr;

            /* Make certain we don't read off the end of the file */
            if (HADDR_UNDEF == (rel_eoa = H5F_shared_get_eoa(f_sh, H5FD_MEM_DRAW)))
                HGOTO_ERROR(H5E_DATASET, H5E_CANTGET, FAIL, "unable to determine file size")

            /* Set up the buffer parameters */
            max_data = store_contig->dset_size - dst_off;

            /* Compute the size of the sieve buffer */
            min = MIN3(rel_eoa - dset_contig->sieve_loc, max_data, dset_contig->sieve_buf_size);
            H5_CHECKED_ASSIGN(dset_contig->sieve_size, size_t, min, hsize_t);

            /* Check if there is any point in reading the data from the file */
            if (dset_contig->sieve_size > len) {
                /* Read the new sieve buffer */
                if (H5F_shared_block_read(f_sh, H5FD_MEM_DRAW, dset_contig->sieve_loc,
                                          dset_contig->sieve_size, dset_contig->sieve_buf) < 0)
                    HGOTO_ERROR(H5E_DATASET, H5E_READERROR, FAIL, "block read failed")
            } /* end if */

            /* Grab the data out of the buffer (must be first piece of data in buffer ) */
            H5MM_memcpy(dset_contig->sieve_buf, buf, len);

            /* Set sieve buffer dirty flag */
            dset_contig->sieve_dirty = TRUE;

            /* Stash local copies of these values */
            sieve_start = dset_contig->sieve_loc;
            sieve_size  = dset_contig->sieve_size;
            sieve_end   = sieve_start + sieve_size;
        } /* end else */
    }     /* end if */
    else {
        /* Compute end of sequence to retrieve */
        contig_end = addr + len - 1;

        /* If entire write is within the sieve buffer, write it to the buffer */
        if (addr >= sieve_start && contig_end < sieve_end) {
            unsigned char *base_sieve_buf = dset_contig->sieve_buf + (addr - sieve_start);

            /* Put the data into the sieve buffer */
            H5MM_memcpy(base_sieve_buf, buf, len);

            /* Set sieve buffer dirty flag */
            dset_contig->sieve_dirty = TRUE;
        } /* end if */
        /* Entire request is not within this data sieve buffer */
        else {
            /* Check if we can actually hold the I/O request in the sieve buffer */
            if (len > dset_contig->sieve_buf_size) {
                /* Check for any overlap with the current sieve buffer */
                if ((sieve_start >= addr && sieve_start < (contig_end + 1)) ||
                    ((sieve_end - 1) >= addr && (sieve_end - 1) < (contig_end + 1))) {
                    /* Flush the sieve buffer, if it's dirty */
                    if (dset_contig->sieve_dirty) {
                        /* Write to file */
                        if (H5F_shared_block_write(f_sh, H5FD_MEM_DRAW, sieve_start, sieve_size,
                                                   dset_contig->sieve_buf) < 0)
                            HGOTO_ERROR(H5E_DATASET, H5E_WRITEERROR, FAIL, "block write failed")

                        /* Reset sieve buffer dirty flag */
                        dset_contig->sieve_dirty = FALSE;
                    } /* end if */

                    /* Force the sieve buffer to be re-read the next time */
                    dset_contig->sieve_loc  = HADDR_UNDEF;
                    dset_contig->sieve_size = 0;
                } /* end if */

                /* Write directly from the user's buffer */
                if (H5F_shared_block_write(f_sh, H5FD_MEM_DRAW, addr, len, buf) < 0)
                    HGOTO_ERROR(H5E_DATASET, H5E_WRITEERROR, FAIL, "block write failed")
            } /* end if */
            /* Element size fits within the buffer size */
            else {
                /* Check if it is possible to (exactly) prepend or append to existing (dirty) sieve buffer */
                if (((addr + len) == sieve_start || addr == sieve_end) &&
                    (len + sieve_size) <= dset_contig->sieve_buf_size && dset_contig->sieve_dirty) {
                    /* Prepend to existing sieve buffer */
                    if ((addr + len) == sieve_start) {
                        /* Move existing sieve information to correct location */
                        HDmemmove(dset_contig->sieve_buf + len, dset_contig->sieve_buf,
                                  dset_contig->sieve_size);

                        /* Copy in new information (must be first in sieve buffer) */
                        H5MM_memcpy(dset_contig->sieve_buf, buf, len);

                        /* Adjust sieve location */
                        dset_contig->sieve_loc = addr;

                    } /* end if */
                    /* Append to existing sieve buffer */
                    else {
                        /* Copy in new information */
                        H5MM_memcpy(dset_contig->sieve_buf + sieve_size, buf, len);
                    } /* end else */

                    /* Adjust sieve size */
                    dset_contig->sieve_size += len;
                } /* end if */
                /* Can't add the new data onto the existing sieve buffer */
                else {
                    /* Flush the sieve buffer if it's dirty */
                    if (dset_contig->sieve_dirty) {
                        /* Write to file */
                        if (H5F_shared_block_write(f_sh, H5FD_MEM_DRAW, sieve_start, sieve_size,
                                                   dset_contig->sieve_buf) < 0)
                            HGOTO_ERROR(H5E_DATASET, H5E_WRITEERROR, FAIL, "block write failed")

                        /* Reset sieve buffer dirty flag */
                        dset_contig->sieve_dirty = FALSE;
                    } /* end if */

                    /* Determine the new sieve buffer size & location */
                    dset_contig->sieve_loc = addr;

                    /* Make certain we don't read off the end of the file */
                    if (HADDR_UNDEF == (rel_eoa = H5F_shared_get_eoa(f_sh, H5FD_MEM_DRAW)))
                        HGOTO_ERROR(H5E_DATASET, H5E_CANTGET, FAIL, "unable to determine file size")

                    /* Only need this when resizing sieve buffer */
                    max_data = store_contig->dset_size - dst_off;

                    /* Compute the size of the sieve buffer.
                     * Don't read off the end of the file, don't read past
                     * the end of the data element, and don't read more than
                     * the buffer size.
                     */
                    min = MIN3(rel_eoa - dset_contig->sieve_loc, max_data, dset_contig->sieve_buf_size);
                    H5_CHECKED_ASSIGN(dset_contig->sieve_size, size_t, min, hsize_t);

                    /* Check if there is any point in reading the data from the file */
                    if (dset_contig->sieve_size > len) {
                        /* Read the new sieve buffer */
                        if (H5F_shared_block_read(f_sh, H5FD_MEM_DRAW, dset_contig->sieve_loc,
                                                  dset_contig->sieve_size, dset_contig->sieve_buf) < 0)
                            HGOTO_ERROR(H5E_DATASET, H5E_READERROR, FAIL, "block read failed")
                    } /* end if */

                    /* Grab the data out of the buffer (must be first piece of data in buffer ) */
                    H5MM_memcpy(dset_contig->sieve_buf, buf, len);

                    /* Set sieve buffer dirty flag */
                    dset_contig->sieve_dirty = TRUE;
                } /* end else */
            }     /* end else */
        }         /* end else */
    }             /* end else */

done:
    FUNC_LEAVE_NOAPI(ret_value)
} /* end H5D__contig_writevv_sieve_cb() */

/*-------------------------------------------------------------------------
 * Function:	H5D__contig_writevv_cb
 *
 * Purpose:	Callback operator for H5D__contig_writevv().
 *
 * Return:	Non-negative on success/Negative on failure
 *
 * Programmer:	Quincey Koziol
 *              Thursday, Sept 30, 2010
 *
 *-------------------------------------------------------------------------
 */
static herr_t
H5D__contig_writevv_cb(hsize_t dst_off, hsize_t src_off, size_t len, void *_udata)
{
    H5D_contig_writevv_ud_t *udata =
        (H5D_contig_writevv_ud_t *)_udata; /* User data for H5VM_opvv() operator */
    herr_t ret_value = SUCCEED;            /* Return value */

    FUNC_ENTER_STATIC

    /* Write data */
    if (H5F_shared_block_write(udata->f_sh, H5FD_MEM_DRAW, (udata->dset_addr + dst_off), len,
                               (udata->wbuf + src_off)) < 0)
        HGOTO_ERROR(H5E_DATASET, H5E_WRITEERROR, FAIL, "block write failed")

done:
    FUNC_LEAVE_NOAPI(ret_value)
} /* end H5D__contig_writevv_cb() */

/*-------------------------------------------------------------------------
 * Function:	H5D__contig_writevv
 *
 * Purpose:	Writes some data vectors into a dataset from vectors into a
 *              buffer.  The address is the start of the dataset,
 *              relative to the base address for the file and the offsets and
 *              sequence lengths are in bytes.
 *
 * Return:	Non-negative on success/Negative on failure
 *
 * Programmer:	Quincey Koziol
 *              Friday, May 2, 2003
 *
 * Notes:
 *      Offsets in the sequences must be monotonically increasing
 *
 *-------------------------------------------------------------------------
 */
static ssize_t
H5D__contig_writevv(const H5D_io_info_t *io_info, size_t dset_max_nseq, size_t *dset_curr_seq,
                    size_t dset_len_arr[], hsize_t dset_off_arr[], size_t mem_max_nseq, size_t *mem_curr_seq,
                    size_t mem_len_arr[], hsize_t mem_off_arr[])
{
    ssize_t ret_value = -1; /* Return value (Size of sequence in bytes) */

    FUNC_ENTER_STATIC

    /* Check args */
    HDassert(io_info);
    HDassert(dset_curr_seq);
    HDassert(dset_len_arr);
    HDassert(dset_off_arr);
    HDassert(mem_curr_seq);
    HDassert(mem_len_arr);
    HDassert(mem_off_arr);

    /* Check if data sieving is enabled */
    if (H5F_SHARED_HAS_FEATURE(io_info->f_sh, H5FD_FEAT_DATA_SIEVE)) {
        H5D_contig_writevv_sieve_ud_t udata; /* User data for H5VM_opvv() operator */

        /* Set up user data for H5VM_opvv() */
        udata.f_sh         = io_info->f_sh;
        udata.dset_contig  = &(io_info->dset->shared->cache.contig);
        udata.store_contig = &(io_info->store->contig);
        udata.wbuf         = (const unsigned char *)io_info->u.wbuf;

        /* Call generic sequence operation routine */
        if ((ret_value =
                 H5VM_opvv(dset_max_nseq, dset_curr_seq, dset_len_arr, dset_off_arr, mem_max_nseq,
                           mem_curr_seq, mem_len_arr, mem_off_arr, H5D__contig_writevv_sieve_cb, &udata)) < 0)
            HGOTO_ERROR(H5E_DATASET, H5E_CANTOPERATE, FAIL, "can't perform vectorized sieve buffer write")
    } /* end if */
    else {
        H5D_contig_writevv_ud_t udata; /* User data for H5VM_opvv() operator */

        /* Set up user data for H5VM_opvv() */
        udata.f_sh      = io_info->f_sh;
        udata.dset_addr = io_info->store->contig.dset_addr;
        udata.wbuf      = (const unsigned char *)io_info->u.wbuf;

        /* Call generic sequence operation routine */
        if ((ret_value = H5VM_opvv(dset_max_nseq, dset_curr_seq, dset_len_arr, dset_off_arr, mem_max_nseq,
                                   mem_curr_seq, mem_len_arr, mem_off_arr, H5D__contig_writevv_cb, &udata)) <
            0)
            HGOTO_ERROR(H5E_DATASET, H5E_CANTOPERATE, FAIL, "can't perform vectorized read")
    } /* end else */

done:
    FUNC_LEAVE_NOAPI(ret_value)
} /* end H5D__contig_writevv() */

/*-------------------------------------------------------------------------
 * Function:	H5D__contig_flush
 *
 * Purpose:	Writes all dirty data to disk.
 *
 * Return:	Non-negative on success/Negative on failure
 *
 * Programmer:	Quincey Koziol
 *              Monday, July 27, 2009
 *
 *-------------------------------------------------------------------------
 */
static herr_t
H5D__contig_flush(H5D_t *dset)
{
    herr_t ret_value = SUCCEED; /* Return value */

    FUNC_ENTER_STATIC

    /* Sanity check */
    HDassert(dset);

    /* Flush any data in sieve buffer */
    if (H5D__flush_sieve_buf(dset) < 0)
        HGOTO_ERROR(H5E_DATASET, H5E_CANTFLUSH, FAIL, "unable to flush sieve buffer")

done:
    FUNC_LEAVE_NOAPI(ret_value)
} /* end H5D__contig_flush() */

/*-------------------------------------------------------------------------
 * Function:	H5D__contig_copy
 *
 * Purpose:	Copy contiguous storage raw data from SRC file to DST file.
 *
 * Return:	Non-negative on success, negative on failure.
 *
 * Programmer:  Quincey Koziol
 *	        Monday, November 21, 2005
 *
 *-------------------------------------------------------------------------
 */
herr_t
H5D__contig_copy(H5F_t *f_src, const H5O_storage_contig_t *storage_src, H5F_t *f_dst,
                 H5O_storage_contig_t *storage_dst, H5T_t *dt_src, H5O_copy_t *cpy_info)
{
    haddr_t       addr_src;                                    /* File offset in source dataset */
    haddr_t       addr_dst;                                    /* File offset in destination dataset */
    H5T_path_t *  tpath_src_mem = NULL, *tpath_mem_dst = NULL; /* Datatype conversion paths */
    H5T_t *       dt_dst      = NULL;                          /* Destination datatype */
    H5T_t *       dt_mem      = NULL;                          /* Memory datatype */
    hid_t         tid_src     = -1;                            /* Datatype ID for source datatype */
    hid_t         tid_dst     = -1;                            /* Datatype ID for destination datatype */
    hid_t         tid_mem     = -1;                            /* Datatype ID for memory datatype */
    size_t        src_dt_size = 0;                             /* Source datatype size */
    size_t        mem_dt_size = 0;                             /* Memory datatype size */
    size_t        dst_dt_size = 0;                             /* Destination datatype size */
    size_t        max_dt_size;                                 /* Max. datatype size */
    size_t        nelmts = 0;                                  /* Number of elements in buffer */
    size_t        src_nbytes;                                  /* Number of bytes to read from source */
    size_t        mem_nbytes;                                  /* Number of bytes to convert in memory */
    size_t        dst_nbytes;                                  /* Number of bytes to write to destination */
    hsize_t       total_src_nbytes;                            /* Total number of bytes to copy */
    size_t        buf_size;                                    /* Size of copy buffer */
    void *        buf         = NULL;                          /* Buffer for copying data */
    void *        bkg         = NULL;                          /* Temporary buffer for copying data */
    void *        reclaim_buf = NULL;                          /* Buffer for reclaiming data */
    H5S_t *       buf_space   = NULL;                          /* Dataspace describing buffer */
    hid_t         buf_sid     = -1;                            /* ID for buffer dataspace */
    hsize_t       buf_dim[1]  = {0};                           /* Dimension for buffer */
    hbool_t       is_vlen     = FALSE; /* Flag to indicate that VL type conversion should occur */
    hbool_t       fix_ref     = FALSE; /* Flag to indicate that ref values should be fixed */
    H5D_shared_t *shared_fo =
        (H5D_shared_t *)cpy_info->shared_fo; /* Pointer to the shared struct for dataset object */
    hbool_t try_sieve   = FALSE;             /* Try to get data from the sieve buffer */
    haddr_t sieve_start = HADDR_UNDEF;       /* Start location of sieve buffer */
    haddr_t sieve_end   = HADDR_UNDEF;       /* End locations of sieve buffer */
    herr_t  ret_value   = SUCCEED;           /* Return value */

    FUNC_ENTER_PACKAGE

    /* Check args */
    HDassert(f_src);
    HDassert(storage_src);
    HDassert(f_dst);
    HDassert(storage_dst);
    HDassert(dt_src);

    /* Allocate space for destination raw data */
    if (H5D__contig_alloc(f_dst, storage_dst) < 0)
        HGOTO_ERROR(H5E_IO, H5E_CANTINIT, FAIL, "unable to allocate contiguous storage")

    /* Set up number of bytes to copy, and initial buffer size */
    /* (actually use the destination size, which has been fixed up, if necessary) */
    total_src_nbytes = storage_dst->size;
    H5_CHECK_OVERFLOW(total_src_nbytes, hsize_t, size_t);
    buf_size = MIN(H5D_TEMP_BUF_SIZE, (size_t)total_src_nbytes);

    /* Create datatype ID for src datatype.  We may or may not use this ID,
     * but this ensures that the src datatype will be freed.
     */
    if ((tid_src = H5I_register(H5I_DATATYPE, dt_src, FALSE)) < 0)
        HGOTO_ERROR(H5E_DATATYPE, H5E_CANTREGISTER, FAIL, "unable to register source file datatype")

    /* If there's a VLEN source datatype, set up type conversion information */
    if (H5T_detect_class(dt_src, H5T_VLEN, FALSE) > 0) {
        /* create a memory copy of the variable-length datatype */
        if (NULL == (dt_mem = H5T_copy(dt_src, H5T_COPY_TRANSIENT)))
            HGOTO_ERROR(H5E_DATATYPE, H5E_CANTINIT, FAIL, "unable to copy")
        if ((tid_mem = H5I_register(H5I_DATATYPE, dt_mem, FALSE)) < 0) {
            (void)H5T_close_real(dt_mem);
            HGOTO_ERROR(H5E_DATASET, H5E_CANTREGISTER, FAIL, "unable to register memory datatype")
        } /* end if */

        /* create variable-length datatype at the destinaton file */
        if (NULL == (dt_dst = H5T_copy(dt_src, H5T_COPY_TRANSIENT)))
            HGOTO_ERROR(H5E_DATASET, H5E_CANTINIT, FAIL, "unable to copy")
        if (H5T_set_loc(dt_dst, H5F_VOL_OBJ(f_dst), H5T_LOC_DISK) < 0) {
            (void)H5T_close_real(dt_dst);
            HGOTO_ERROR(H5E_DATASET, H5E_CANTINIT, FAIL, "cannot mark datatype on disk")
        } /* end if */
        if ((tid_dst = H5I_register(H5I_DATATYPE, dt_dst, FALSE)) < 0) {
            (void)H5T_close_real(dt_dst);
            HGOTO_ERROR(H5E_DATASET, H5E_CANTREGISTER, FAIL, "unable to register destination file datatype")
        } /* end if */

        /* Set up the conversion functions */
        if (NULL == (tpath_src_mem = H5T_path_find(dt_src, dt_mem)))
            HGOTO_ERROR(H5E_DATASET, H5E_CANTINIT, FAIL, "unable to convert between src and mem datatypes")
        if (NULL == (tpath_mem_dst = H5T_path_find(dt_mem, dt_dst)))
            HGOTO_ERROR(H5E_DATASET, H5E_CANTINIT, FAIL, "unable to convert between mem and dst datatypes")

        /* Determine largest datatype size */
        if (0 == (src_dt_size = H5T_get_size(dt_src)))
            HGOTO_ERROR(H5E_DATASET, H5E_CANTINIT, FAIL, "unable to determine datatype size")
        if (0 == (mem_dt_size = H5T_get_size(dt_mem)))
            HGOTO_ERROR(H5E_DATASET, H5E_CANTINIT, FAIL, "unable to determine datatype size")
        max_dt_size = MAX(src_dt_size, mem_dt_size);
        if (0 == (dst_dt_size = H5T_get_size(dt_dst)))
            HGOTO_ERROR(H5E_DATASET, H5E_CANTINIT, FAIL, "unable to determine datatype size")
        max_dt_size = MAX(max_dt_size, dst_dt_size);

        /* Set maximum number of whole elements that fit in buffer */
        if (0 == (nelmts = buf_size / max_dt_size))
            HGOTO_ERROR(H5E_DATATYPE, H5E_CANTINIT, FAIL, "element size too large")

        /* Set the number of bytes to transfer */
        src_nbytes = nelmts * src_dt_size;
        dst_nbytes = nelmts * dst_dt_size;
        mem_nbytes = nelmts * mem_dt_size;

        /* Adjust buffer size to be multiple of elements */
        buf_size = nelmts * max_dt_size;

        /* Create dataspace for number of elements in buffer */
        buf_dim[0] = nelmts;

        /* Create the space and set the initial extent */
        if (NULL == (buf_space = H5S_create_simple((unsigned)1, buf_dim, NULL)))
            HGOTO_ERROR(H5E_DATASPACE, H5E_CANTCREATE, FAIL, "can't create simple dataspace")

        /* Register */
        if ((buf_sid = H5I_register(H5I_DATASPACE, buf_space, FALSE)) < 0) {
            H5S_close(buf_space);
            HGOTO_ERROR(H5E_ID, H5E_CANTREGISTER, FAIL, "unable to register dataspace ID")
        } /* end if */

        /* Set flag to do type conversion */
        is_vlen = TRUE;
    } /* end if */
    else {
        /* Check for reference datatype */
        if (H5T_get_class(dt_src, FALSE) == H5T_REFERENCE) {
            /* Need to fix values of references when copying across files */
            if (f_src != f_dst)
                fix_ref = TRUE;
        } /* end if */

        /* Set the number of bytes to read & write to the buffer size */
        src_nbytes = dst_nbytes = mem_nbytes = buf_size;
    } /* end else */

    /* Allocate space for copy buffer */
    HDassert(buf_size);
    if (NULL == (buf = H5FL_BLK_MALLOC(type_conv, buf_size)))
        HGOTO_ERROR(H5E_RESOURCE, H5E_NOSPACE, FAIL, "memory allocation failed for copy buffer")

    /* Need extra buffer for datatype conversions, to prevent stranding/leaking memory */
    if (is_vlen || fix_ref) {
        if (NULL == (reclaim_buf = H5FL_BLK_MALLOC(type_conv, buf_size)))
            HGOTO_ERROR(H5E_RESOURCE, H5E_NOSPACE, FAIL, "memory allocation failed for copy buffer")

        /* allocate temporary bkg buff for data conversion */
        if (NULL == (bkg = H5FL_BLK_MALLOC(type_conv, buf_size)))
            HGOTO_ERROR(H5E_RESOURCE, H5E_NOSPACE, FAIL, "memory allocation failed for copy buffer")
    } /* end if */

    /* Loop over copying data */
    addr_src = storage_src->addr;
    addr_dst = storage_dst->addr;

    /* If data sieving is enabled and the dataset is open in the file,
       set up to copy data out of the sieve buffer if deemed possible later */
    if (H5F_HAS_FEATURE(f_src, H5FD_FEAT_DATA_SIEVE) && shared_fo && shared_fo->cache.contig.sieve_buf) {
        try_sieve   = TRUE;
        sieve_start = shared_fo->cache.contig.sieve_loc;
        sieve_end   = sieve_start + shared_fo->cache.contig.sieve_size;
    }

    while (total_src_nbytes > 0) {
        /* Check if we should reduce the number of bytes to transfer */
        if (total_src_nbytes < src_nbytes) {
            /* Adjust bytes to transfer */
            src_nbytes = (size_t)total_src_nbytes;

            /* Adjust dataspace describing buffer */
            if (is_vlen) {
                /* Adjust destination & memory bytes to transfer */
                nelmts     = src_nbytes / src_dt_size;
                dst_nbytes = nelmts * dst_dt_size;
                mem_nbytes = nelmts * mem_dt_size;

                /* Adjust size of buffer's dataspace dimension */
                buf_dim[0] = nelmts;

                /* Adjust size of buffer's dataspace */
                if (H5S_set_extent_real(buf_space, buf_dim) < 0)
                    HGOTO_ERROR(H5E_DATASPACE, H5E_CANTSET, FAIL, "unable to change buffer dataspace size")
            } /* end if */
            else
                /* Adjust destination & memory bytes to transfer */
                dst_nbytes = mem_nbytes = src_nbytes;
        } /* end if */

        /* If the entire copy is within the sieve buffer, copy data from the sieve buffer */
        if (try_sieve && (addr_src >= sieve_start) && ((addr_src + src_nbytes - 1) < sieve_end)) {
            unsigned char *base_sieve_buf = shared_fo->cache.contig.sieve_buf + (addr_src - sieve_start);

            H5MM_memcpy(buf, base_sieve_buf, src_nbytes);
        }
        else
            /* Read raw data from source file */
            if (H5F_block_read(f_src, H5FD_MEM_DRAW, addr_src, src_nbytes, buf) < 0)
            HGOTO_ERROR(H5E_DATASET, H5E_READERROR, FAIL, "unable to read raw data")

        /* Perform datatype conversion, if necessary */
        if (is_vlen) {
            /* Convert from source file to memory */
            if (H5T_convert(tpath_src_mem, tid_src, tid_mem, nelmts, (size_t)0, (size_t)0, buf, bkg) < 0)
                HGOTO_ERROR(H5E_DATATYPE, H5E_CANTINIT, FAIL, "datatype conversion failed")

            /* Copy into another buffer, to reclaim memory later */
            H5MM_memcpy(reclaim_buf, buf, mem_nbytes);

            /* Set background buffer to all zeros */
            HDmemset(bkg, 0, buf_size);

            /* Convert from memory to destination file */
            if (H5T_convert(tpath_mem_dst, tid_mem, tid_dst, nelmts, (size_t)0, (size_t)0, buf, bkg) < 0)
                HGOTO_ERROR(H5E_DATATYPE, H5E_CANTINIT, FAIL, "datatype conversion failed")

            /* Reclaim space from variable length data */
            if (H5T_reclaim(tid_mem, buf_space, reclaim_buf) < 0)
                HGOTO_ERROR(H5E_DATASET, H5E_BADITER, FAIL, "unable to reclaim variable-length data")
        } /* end if */
        else if (fix_ref) {
            /* Check for expanding references */
            if (cpy_info->expand_ref) {
                /* Copy the reference elements */
                if (H5O_copy_expand_ref(f_src, tid_src, dt_src, buf, buf_size, f_dst, bkg, cpy_info) < 0)
                    HGOTO_ERROR(H5E_DATASET, H5E_CANTCOPY, FAIL, "unable to copy reference attribute")

                /* After fix ref, copy the new reference elements to the buffer to write out */
                H5MM_memcpy(buf, bkg, buf_size);
            } /* end if */
            else
                /* Reset value to zero */
                HDmemset(buf, 0, src_nbytes);
        } /* end if */

        /* Write raw data to destination file */
        if (H5F_block_write(f_dst, H5FD_MEM_DRAW, addr_dst, dst_nbytes, buf) < 0)
            HGOTO_ERROR(H5E_DATASET, H5E_WRITEERROR, FAIL, "unable to write raw data")

        /* Adjust loop variables */
        addr_src += src_nbytes;
        addr_dst += dst_nbytes;
        total_src_nbytes -= src_nbytes;
    } /* end while */

done:
    if (buf_sid > 0 && H5I_dec_ref(buf_sid) < 0)
        HDONE_ERROR(H5E_DATASET, H5E_CANTFREE, FAIL, "can't decrement temporary dataspace ID")
    if (tid_src > 0 && H5I_dec_ref(tid_src) < 0)
        HDONE_ERROR(H5E_DATASET, H5E_CANTFREE, FAIL, "Can't decrement temporary datatype ID")
    if (tid_dst > 0 && H5I_dec_ref(tid_dst) < 0)
        HDONE_ERROR(H5E_DATASET, H5E_CANTFREE, FAIL, "Can't decrement temporary datatype ID")
    if (tid_mem > 0 && H5I_dec_ref(tid_mem) < 0)
        HDONE_ERROR(H5E_DATASET, H5E_CANTFREE, FAIL, "Can't decrement temporary datatype ID")
    if (buf)
        buf = H5FL_BLK_FREE(type_conv, buf);
    if (reclaim_buf)
        reclaim_buf = H5FL_BLK_FREE(type_conv, reclaim_buf);
    if (bkg)
        bkg = H5FL_BLK_FREE(type_conv, bkg);

    FUNC_LEAVE_NOAPI(ret_value)
} /* end H5D__contig_copy() */<|MERGE_RESOLUTION|>--- conflicted
+++ resolved
@@ -641,12 +641,8 @@
 H5D__contig_read(H5D_io_info_t *io_info, const H5D_type_info_t *type_info, hsize_t nelmts,
                  const H5S_t *file_space, const H5S_t *mem_space, H5D_chunk_map_t H5_ATTR_UNUSED *fm)
 {
-<<<<<<< HEAD
     htri_t use_selection_io = FALSE;   /* Whether to use selection I/O */
     herr_t ret_value        = SUCCEED; /* Return value */
-=======
-    herr_t ret_value = SUCCEED;      /* Return value */
->>>>>>> c1e73fd7
 
     FUNC_ENTER_PACKAGE
 
@@ -693,12 +689,8 @@
 H5D__contig_write(H5D_io_info_t *io_info, const H5D_type_info_t *type_info, hsize_t nelmts,
                   const H5S_t *file_space, const H5S_t *mem_space, H5D_chunk_map_t H5_ATTR_UNUSED *fm)
 {
-<<<<<<< HEAD
     htri_t use_selection_io = FALSE;   /* Whether to use selection I/O */
     herr_t ret_value        = SUCCEED; /* Return value */
-=======
-    herr_t ret_value = SUCCEED;      /* Return value */
->>>>>>> c1e73fd7
 
     FUNC_ENTER_PACKAGE
 
