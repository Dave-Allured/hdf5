--- conflicted
+++ resolved
@@ -26,19 +26,6 @@
 #include "H5VMprivate.h" /* Vectors and arrays   */
 
 /* PRIVATE PROTOTYPES */
-<<<<<<< HEAD
-static herr_t H5O_dtype_encode(H5F_t *f, uint8_t *p, const void *mesg);
-static void *H5O_dtype_decode(H5F_t *f, H5O_t *open_oh, unsigned mesg_flags, unsigned *ioflags, size_t p_size,
-                              const uint8_t *p);
-static void *H5O_dtype_copy(const void *_mesg, void *_dest);
-static size_t H5O_dtype_size(const H5F_t *f, const void *_mesg);
-static herr_t H5O__dtype_reset(void *_mesg);
-static herr_t H5O__dtype_free(void *_mesg);
-static herr_t H5O_dtype_set_share(void *_mesg, const H5O_shared_t *sh);
-static htri_t H5O_dtype_can_share(const void *_mesg);
-static herr_t H5O_dtype_pre_copy_file(H5F_t *file_src, const void *mesg_src, hbool_t *deleted,
-                                      const H5O_copy_t *cpy_info, void *_udata);
-=======
 static herr_t H5O__dtype_encode(H5F_t *f, uint8_t *p, const void *mesg);
 static void * H5O__dtype_decode(H5F_t *f, H5O_t *open_oh, unsigned mesg_flags, unsigned *ioflags,
                                 size_t p_size, const uint8_t *p);
@@ -50,7 +37,6 @@
 static htri_t H5O__dtype_can_share(const void *_mesg);
 static herr_t H5O__dtype_pre_copy_file(H5F_t *file_src, const void *mesg_src, hbool_t *deleted,
                                        const H5O_copy_t *cpy_info, void *_udata);
->>>>>>> 18bbd3f0
 static void * H5O__dtype_copy_file(H5F_t *file_src, const H5O_msg_class_t *mesg_type, void *native_src,
                                    H5F_t *file_dst, hbool_t *recompute_size, H5O_copy_t *cpy_info,
                                    void *udata);
@@ -60,38 +46,22 @@
 
 /* Set up & include shared message "interface" info */
 #define H5O_SHARED_TYPE        H5O_MSG_DTYPE
-<<<<<<< HEAD
-#define H5O_SHARED_DECODE      H5O_dtype_shared_decode
-#define H5O_SHARED_DECODE_REAL H5O_dtype_decode
-#define H5O_SHARED_ENCODE      H5O_dtype_shared_encode
-#define H5O_SHARED_ENCODE_REAL H5O_dtype_encode
-#define H5O_SHARED_SIZE        H5O_dtype_shared_size
-#define H5O_SHARED_SIZE_REAL   H5O_dtype_size
-=======
 #define H5O_SHARED_DECODE      H5O__dtype_shared_decode
 #define H5O_SHARED_DECODE_REAL H5O__dtype_decode
 #define H5O_SHARED_ENCODE      H5O__dtype_shared_encode
 #define H5O_SHARED_ENCODE_REAL H5O__dtype_encode
 #define H5O_SHARED_SIZE        H5O__dtype_shared_size
 #define H5O_SHARED_SIZE_REAL   H5O__dtype_size
->>>>>>> 18bbd3f0
 #define H5O_SHARED_DELETE      H5O__dtype_shared_delete
 #undef H5O_SHARED_DELETE_REAL
 #define H5O_SHARED_LINK H5O__dtype_shared_link
 #undef H5O_SHARED_LINK_REAL
 #define H5O_SHARED_COPY_FILE      H5O__dtype_shared_copy_file
 #define H5O_SHARED_COPY_FILE_REAL H5O__dtype_copy_file
-<<<<<<< HEAD
-#define H5O_SHARED_POST_COPY_FILE H5O_dtype_shared_post_copy_file
-#undef H5O_SHARED_POST_COPY_FILE_REAL
-#define H5O_SHARED_POST_COPY_FILE_UPD H5O__dtype_shared_post_copy_upd
-#define H5O_SHARED_DEBUG              H5O_dtype_shared_debug
-=======
 #define H5O_SHARED_POST_COPY_FILE H5O__dtype_shared_post_copy_file
 #undef H5O_SHARED_POST_COPY_FILE_REAL
 #define H5O_SHARED_POST_COPY_FILE_UPD H5O__dtype_shared_post_copy_upd
 #define H5O_SHARED_DEBUG              H5O__dtype_shared_debug
->>>>>>> 18bbd3f0
 #define H5O_SHARED_DEBUG_REAL         H5O__dtype_debug
 #include "H5Oshared.h" /* Shared Object Header Message Callbacks */
 
@@ -120,31 +90,14 @@
     "datatype",                                /* message name for debugging	*/
     sizeof(H5T_t),                             /* native message size		*/
     H5O_SHARE_IS_SHARABLE | H5O_SHARE_IN_OHDR, /* messages are sharable?       */
-<<<<<<< HEAD
-    H5O_dtype_shared_decode,                   /* decode message		*/
-    H5O_dtype_shared_encode,                   /* encode message		*/
-    H5O_dtype_copy,                            /* copy the native value	*/
-    H5O_dtype_shared_size,                     /* size of raw message		*/
-=======
     H5O__dtype_shared_decode,                  /* decode message		*/
     H5O__dtype_shared_encode,                  /* encode message		*/
     H5O__dtype_copy,                           /* copy the native value	*/
     H5O__dtype_shared_size,                    /* size of raw message		*/
->>>>>>> 18bbd3f0
     H5O__dtype_reset,                          /* reset method			*/
     H5O__dtype_free,                           /* free method			*/
     H5O__dtype_shared_delete,                  /* file delete method		*/
     H5O__dtype_shared_link,                    /* link method			*/
-<<<<<<< HEAD
-    H5O_dtype_set_share,                       /* set share method		*/
-    H5O_dtype_can_share,                       /* can share method		*/
-    H5O_dtype_pre_copy_file,                   /* pre copy native value to file */
-    H5O__dtype_shared_copy_file,               /* copy native value to file    */
-    H5O_dtype_shared_post_copy_file,           /* post copy native value to file */
-    NULL,                                      /* get creation index		*/
-    NULL,                                      /* set creation index		*/
-    H5O_dtype_shared_debug                     /* debug the message		*/
-=======
     H5O__dtype_set_share,                      /* set share method		*/
     H5O__dtype_can_share,                      /* can share method		*/
     H5O__dtype_pre_copy_file,                  /* pre copy native value to file */
@@ -153,7 +106,6 @@
     NULL,                                      /* get creation index		*/
     NULL,                                      /* set creation index		*/
     H5O__dtype_shared_debug                    /* debug the message		*/
->>>>>>> 18bbd3f0
 }};
 
 /*-------------------------------------------------------------------------
@@ -172,11 +124,7 @@
  *-------------------------------------------------------------------------
  */
 static htri_t
-<<<<<<< HEAD
-H5O_dtype_decode_helper(unsigned *ioflags /*in,out*/, const uint8_t **pp, H5T_t *dt)
-=======
 H5O__dtype_decode_helper(unsigned *ioflags /*in,out*/, const uint8_t **pp, H5T_t *dt)
->>>>>>> 18bbd3f0
 {
     unsigned flags, version;
     unsigned i;
@@ -379,11 +327,7 @@
                     HGOTO_ERROR(H5E_RESOURCE, H5E_NOSPACE, FAIL, "memory allocation failed")
 
                 /* Decode the field's datatype information */
-<<<<<<< HEAD
-                if ((can_upgrade = H5O_dtype_decode_helper(ioflags, pp, temp_type)) < 0) {
-=======
                 if ((can_upgrade = H5O__dtype_decode_helper(ioflags, pp, temp_type)) < 0) {
->>>>>>> 18bbd3f0
                     for (j = 0; j <= i; j++)
                         H5MM_xfree(dt->shared->u.compnd.memb[j].name);
                     H5MM_xfree(dt->shared->u.compnd.memb);
@@ -525,11 +469,7 @@
             dt->shared->u.enumer.nmembs = dt->shared->u.enumer.nalloc = flags & 0xffff;
             if (NULL == (dt->shared->parent = H5T__alloc()))
                 HGOTO_ERROR(H5E_RESOURCE, H5E_NOSPACE, FAIL, "memory allocation failed")
-<<<<<<< HEAD
-            if (H5O_dtype_decode_helper(ioflags, pp, dt->shared->parent) < 0)
-=======
             if (H5O__dtype_decode_helper(ioflags, pp, dt->shared->parent) < 0)
->>>>>>> 18bbd3f0
                 HGOTO_ERROR(H5E_DATATYPE, H5E_CANTDECODE, FAIL, "unable to decode parent datatype")
 
             /* Check if the parent of this enum has a version greater than the
@@ -572,11 +512,7 @@
             /* Decode base type of VL information */
             if (NULL == (dt->shared->parent = H5T__alloc()))
                 HGOTO_ERROR(H5E_DATATYPE, H5E_NOSPACE, FAIL, "memory allocation failed")
-<<<<<<< HEAD
-            if (H5O_dtype_decode_helper(ioflags, pp, dt->shared->parent) < 0)
-=======
             if (H5O__dtype_decode_helper(ioflags, pp, dt->shared->parent) < 0)
->>>>>>> 18bbd3f0
                 HGOTO_ERROR(H5E_DATATYPE, H5E_CANTDECODE, FAIL, "unable to decode VL parent type")
 
             /* Check if the parent of this vlen has a version greater than the
@@ -616,11 +552,7 @@
             /* Decode base type of array */
             if (NULL == (dt->shared->parent = H5T__alloc()))
                 HGOTO_ERROR(H5E_DATATYPE, H5E_NOSPACE, FAIL, "memory allocation failed")
-<<<<<<< HEAD
-            if (H5O_dtype_decode_helper(ioflags, pp, dt->shared->parent) < 0)
-=======
             if (H5O__dtype_decode_helper(ioflags, pp, dt->shared->parent) < 0)
->>>>>>> 18bbd3f0
                 HGOTO_ERROR(H5E_DATATYPE, H5E_CANTDECODE, FAIL, "unable to decode array parent type")
 
             /* Check if the parent of this array has a version greater than the
@@ -645,24 +577,14 @@
     } /* end switch */
 
 done:
-<<<<<<< HEAD
-    if (ret_value < 0) {
-        if (dt != NULL) {
-            if (dt->shared != NULL)
-=======
     if (ret_value < 0)
         if (dt != NULL) {
             if (dt->shared != NULL) {
                 HDassert(!dt->shared->owned_vol_obj);
->>>>>>> 18bbd3f0
                 dt->shared = H5FL_FREE(H5T_shared_t, dt->shared);
             } /* end if */
             dt = H5FL_FREE(H5T_t, dt);
         } /* end if */
-<<<<<<< HEAD
-    }     /* end if */
-=======
->>>>>>> 18bbd3f0
 
     FUNC_LEAVE_NOAPI(ret_value)
 } /* end H5O__dtype_decode_helper() */
@@ -1057,11 +979,7 @@
                 } /* end if */
 
                 /* Subtype */
-<<<<<<< HEAD
-                if (H5O_dtype_encode_helper(pp, dt->shared->u.compnd.memb[i].type) < 0)
-=======
                 if (H5O__dtype_encode_helper(pp, dt->shared->u.compnd.memb[i].type) < 0)
->>>>>>> 18bbd3f0
                     HGOTO_ERROR(H5E_DATATYPE, H5E_CANTENCODE, FAIL, "unable to encode member type")
             } /* end for */
         } break;
@@ -1082,11 +1000,7 @@
             flags = dt->shared->u.enumer.nmembs & 0xffff;
 
             /* Parent type */
-<<<<<<< HEAD
-            if (H5O_dtype_encode_helper(pp, dt->shared->parent) < 0)
-=======
             if (H5O__dtype_encode_helper(pp, dt->shared->parent) < 0)
->>>>>>> 18bbd3f0
                 HGOTO_ERROR(H5E_DATATYPE, H5E_CANTENCODE, FAIL, "unable to encode parent datatype")
 
             /* Names, each a multiple of eight bytes */
@@ -1123,11 +1037,7 @@
             } /* end if */
 
             /* Encode base type of VL information */
-<<<<<<< HEAD
-            if (H5O_dtype_encode_helper(pp, dt->shared->parent) < 0)
-=======
             if (H5O__dtype_encode_helper(pp, dt->shared->parent) < 0)
->>>>>>> 18bbd3f0
                 HGOTO_ERROR(H5E_DATATYPE, H5E_CANTENCODE, FAIL, "unable to encode VL parent type")
             break;
 
@@ -1165,11 +1075,7 @@
             } /* end if */
 
             /* Encode base type of array's information */
-<<<<<<< HEAD
-            if (H5O_dtype_encode_helper(pp, dt->shared->parent) < 0)
-=======
             if (H5O__dtype_encode_helper(pp, dt->shared->parent) < 0)
->>>>>>> 18bbd3f0
                 HGOTO_ERROR(H5E_DATATYPE, H5E_CANTENCODE, FAIL, "unable to encode VL parent type")
             break;
 
@@ -1197,12 +1103,6 @@
     Decode a message and return a pointer to a memory struct
         with the decoded information
  USAGE
-<<<<<<< HEAD
-    void *H5O_dtype_decode(f, mesg_flags, p)
-        H5F_t *f;		IN: pointer to the HDF5 file struct
-        unsigned mesg_flags;    IN: Message flags to influence decoding
-        const uint8 *p;		IN: the raw information buffer
-=======
     void *H5O__dtype_decode(f, mesg_flags, p)
         H5F_t    *f;            IN: pointer to the HDF5 file struct
         H5O_t    *open_oh;      IN: pointer to the object header
@@ -1210,7 +1110,6 @@
         unsigned *ioflags;      IN/OUT: flags for decoding
         size_t   p_size;        IN: size of buffer *p
         const uint8_t *p;       IN: the raw information buffer
->>>>>>> 18bbd3f0
  RETURNS
     Pointer to the new message in native order on success, NULL on failure
  DESCRIPTION
@@ -1219,13 +1118,8 @@
     function using malloc() and is returned to the caller.
 --------------------------------------------------------------------------*/
 static void *
-<<<<<<< HEAD
-H5O_dtype_decode(H5F_t H5_ATTR_UNUSED *f, H5O_t H5_ATTR_UNUSED *open_oh, unsigned H5_ATTR_UNUSED mesg_flags,
-                 unsigned *ioflags /*in,out*/, size_t H5_ATTR_UNUSED p_size, const uint8_t *p)
-=======
 H5O__dtype_decode(H5F_t H5_ATTR_UNUSED *f, H5O_t H5_ATTR_UNUSED *open_oh, unsigned H5_ATTR_UNUSED mesg_flags,
                   unsigned *ioflags /*in,out*/, size_t H5_ATTR_UNUSED p_size, const uint8_t *p)
->>>>>>> 18bbd3f0
 {
     H5T_t *dt        = NULL;
     void * ret_value = NULL; /* Return value */
@@ -1240,11 +1134,7 @@
         HGOTO_ERROR(H5E_RESOURCE, H5E_NOSPACE, NULL, "memory allocation failed")
 
     /* Perform actual decode of message */
-<<<<<<< HEAD
-    if (H5O_dtype_decode_helper(ioflags, &p, dt) < 0)
-=======
     if (H5O__dtype_decode_helper(ioflags, &p, dt) < 0)
->>>>>>> 18bbd3f0
         HGOTO_ERROR(H5E_DATATYPE, H5E_CANTDECODE, NULL, "can't decode type")
 
     /* Set return value */
@@ -1260,11 +1150,7 @@
  PURPOSE
     Encode a simple datatype message
  USAGE
-<<<<<<< HEAD
-    herr_t H5O_dtype_encode(f, raw_size, p, mesg)
-=======
     herr_t H5O__dtype_encode(f, raw_size, p, mesg)
->>>>>>> 18bbd3f0
         H5F_t *f;	  IN: pointer to the HDF5 file struct
         size_t raw_size;	IN: size of the raw information buffer
         const uint8 *p;		IN: the raw information buffer
@@ -1289,11 +1175,7 @@
     HDassert(dt);
 
     /* encode */
-<<<<<<< HEAD
-    if (H5O_dtype_encode_helper(&p, dt) < 0)
-=======
     if (H5O__dtype_encode_helper(&p, dt) < 0)
->>>>>>> 18bbd3f0
         HGOTO_ERROR(H5E_DATATYPE, H5E_CANTENCODE, FAIL, "can't encode type")
 
 done:
@@ -1306,11 +1188,7 @@
  PURPOSE
     Copies a message from MESG to DEST, allocating DEST if necessary.
  USAGE
-<<<<<<< HEAD
-    void *H5O_dtype_copy(mesg, dest)
-=======
     void *H5O__dtype_copy(mesg, dest)
->>>>>>> 18bbd3f0
         const void *mesg;	IN: Pointer to the source simple datatype
                                     struct
         const void *dest;	IN: Pointer to the destination simple
@@ -1357,11 +1235,7 @@
  PURPOSE
     Return the raw message size in bytes
  USAGE
-<<<<<<< HEAD
-    void *H5O_dtype_size(f, mesg)
-=======
     void *H5O__dtype_size(f, mesg)
->>>>>>> 18bbd3f0
         H5F_t *f;	  IN: pointer to the HDF5 file struct
         const void *mesg;     IN: Pointer to the source simple datatype struct
  RETURNS
@@ -1441,20 +1315,12 @@
                                  4 + /*permutation*/
                                  4 + /*reserved*/
                                  16; /*dimensions*/
-<<<<<<< HEAD
-                ret_value += H5O_dtype_size(f, dt->shared->u.compnd.memb[u].type);
-=======
                 ret_value += H5O__dtype_size(f, dt->shared->u.compnd.memb[u].type);
->>>>>>> 18bbd3f0
             } /* end for */
         } break;
 
         case H5T_ENUM:
-<<<<<<< HEAD
-            ret_value += H5O_dtype_size(f, dt->shared->parent);
-=======
             ret_value += H5O__dtype_size(f, dt->shared->parent);
->>>>>>> 18bbd3f0
             for (u = 0; u < dt->shared->u.enumer.nmembs; u++) {
                 size_t name_len; /* Length of field's name */
 
@@ -1565,11 +1431,7 @@
  *-------------------------------------------------------------------------
  */
 static herr_t
-<<<<<<< HEAD
-H5O_dtype_set_share(void *_mesg /*in,out*/, const H5O_shared_t *sh)
-=======
 H5O__dtype_set_share(void *_mesg /*in,out*/, const H5O_shared_t *sh)
->>>>>>> 18bbd3f0
 {
     H5T_t *dt        = (H5T_t *)_mesg;
     herr_t ret_value = SUCCEED;
@@ -1666,13 +1528,8 @@
  *-------------------------------------------------------------------------
  */
 static herr_t
-<<<<<<< HEAD
-H5O_dtype_pre_copy_file(H5F_t *file_src, const void *mesg_src, hbool_t H5_ATTR_UNUSED *deleted,
-                        const H5O_copy_t *cpy_info, void *_udata)
-=======
 H5O__dtype_pre_copy_file(H5F_t *file_src, const void *mesg_src, hbool_t H5_ATTR_UNUSED *deleted,
                          const H5O_copy_t *cpy_info, void *_udata)
->>>>>>> 18bbd3f0
 {
     const H5T_t *       dt_src    = (const H5T_t *)mesg_src;      /* Source datatype */
     H5D_copy_file_ud_t *udata     = (H5D_copy_file_ud_t *)_udata; /* Dataset copying user data */
@@ -1736,11 +1593,7 @@
     FUNC_ENTER_STATIC
 
     /* Perform a normal copy of the object header message */
-<<<<<<< HEAD
-    if (NULL == (dst_mesg = (H5T_t *)H5O_dtype_copy(native_src, NULL)))
-=======
     if (NULL == (dst_mesg = (H5T_t *)H5O__dtype_copy(native_src, NULL)))
->>>>>>> 18bbd3f0
         HGOTO_ERROR(H5E_DATATYPE, H5E_CANTINIT, NULL, "unable to copy")
 
     /* The datatype will be in the new file; set its location. */
