/* * * * * * * * * * * * * * * * * * * * * * * * * * * * * * * * * * * * * * *
 * Copyright by The HDF Group.                                               *
 * Copyright by the Board of Trustees of the University of Illinois.         *
 * All rights reserved.                                                      *
 *                                                                           *
 * This file is part of HDF5.  The full HDF5 copyright notice, including     *
 * terms governing use, modification, and redistribution, is contained in    *
 * the COPYING file, which can be found at the root of the source code       *
 * distribution tree, or in https://www.hdfgroup.org/licenses.               *
 * If you do not have access to either file, you may request a copy from     *
 * help@hdfgroup.org.                                                        *
 * * * * * * * * * * * * * * * * * * * * * * * * * * * * * * * * * * * * * * */

/*
 * Programmer:    Quincey Koziol
 *        Monday, April 14, 2003
 *
 * Purpose:    This file contains declarations which are visible only within
 *        the H5D package.  Source files outside the H5D package should
 *        include H5Dprivate.h instead.
 */
#if !(defined H5D_FRIEND || defined H5D_MODULE)
#error "Do not include this file outside the H5D package!"
#endif

#ifndef H5Dpkg_H
#define H5Dpkg_H

/* Get package's private header */
#include "H5Dprivate.h"

/* Other private headers needed by this file */
#include "H5ACprivate.h" /* Metadata cache            */
#include "H5B2private.h" /* v2 B-trees                */
#include "H5Fprivate.h"  /* File access               */
#include "H5FLprivate.h" /* Free Lists                */
#include "H5Gprivate.h"  /* Groups                    */
#include "H5SLprivate.h" /* Skip lists                */
#include "H5Tprivate.h"  /* Datatypes                 */

/**************************/
/* Package Private Macros */
/**************************/

/* Set the minimum object header size to create objects with */
#define H5D_MINHDR_SIZE 256
#if 0
/* [Simple] Macro to construct a H5D_io_info_t from it's components */
#define H5D_BUILD_IO_INFO_WRT(io_info, ds, str, buf)                                                         \
    (io_info)->dset    = ds;                                                                                 \
    (io_info)->f_sh    = H5F_SHARED((ds)->oloc.file);                                                        \
    (io_info)->store   = str;                                                                                \
    (io_info)->op_type = H5D_IO_OP_WRITE;                                                                    \
    (io_info)->u.wbuf  = buf
#define H5D_BUILD_IO_INFO_RD(io_info, ds, str, buf)                                                          \
    (io_info)->dset    = ds;                                                                                 \
    (io_info)->f_sh    = H5F_SHARED((ds)->oloc.file);                                                        \
    (io_info)->store   = str;                                                                                \
    (io_info)->op_type = H5D_IO_OP_READ;                                                                     \
    (io_info)->u.rbuf  = buf
#endif

/* Flags for marking aspects of a dataset dirty */
#define H5D_MARK_SPACE  0x01
#define H5D_MARK_LAYOUT 0x02

/* Default creation parameters for chunk index data structures */
/* See H5O_layout_chunk_t */

/* Fixed array creation values */
#define H5D_FARRAY_CREATE_PARAM_SIZE         1  /* Size of the creation parameters in bytes */
#define H5D_FARRAY_MAX_DBLK_PAGE_NELMTS_BITS 10 /* i.e. 1024 elements per data block page */

/* Extensible array creation values */
#define H5D_EARRAY_CREATE_PARAM_SIZE           5  /* Size of the creation parameters in bytes */
#define H5D_EARRAY_MAX_NELMTS_BITS             32 /* i.e. 4 giga-elements */
#define H5D_EARRAY_IDX_BLK_ELMTS               4
#define H5D_EARRAY_SUP_BLK_MIN_DATA_PTRS       4
#define H5D_EARRAY_DATA_BLK_MIN_ELMTS          16
#define H5D_EARRAY_MAX_DBLOCK_PAGE_NELMTS_BITS 10 /* i.e. 1024 elements per data block page */

/* v2 B-tree creation values for raw meta_size */
#define H5D_BT2_CREATE_PARAM_SIZE 6 /* Size of the creation parameters in bytes */
#define H5D_BT2_NODE_SIZE         2048
#define H5D_BT2_SPLIT_PERC        100
#define H5D_BT2_MERGE_PERC        40

/****************************/
/* Package Private Typedefs */
/****************************/

/* Typedef for datatype information for raw data I/O operation */
typedef struct H5D_type_info_t {
    /* Initial values */
    const H5T_t *mem_type;    /* Pointer to memory datatype */
    const H5T_t *dset_type;   /* Pointer to dataset datatype */
    H5T_path_t * tpath;       /* Datatype conversion path */
    hid_t        src_type_id; /* Source datatype ID */
    hid_t        dst_type_id; /* Destination datatype ID */

    /* Computed/derived values */
    size_t                   src_type_size;  /* Size of source type */
    size_t                   dst_type_size;  /* Size of destination type */
    size_t                   max_type_size;  /* Size of largest source/destination type */
    hbool_t                  is_conv_noop;   /* Whether the type conversion is a NOOP */
    hbool_t                  is_xform_noop;  /* Whether the data transform is a NOOP */
    const H5T_subset_info_t *cmpd_subset;    /* Info related to the compound subset conversion functions */
    H5T_bkg_t                need_bkg;       /* Type of background buf needed */
    size_t                   request_nelmts; /* Requested strip mine */
    uint8_t *                tconv_buf;      /* Datatype conv buffer */
    hbool_t                  tconv_buf_allocated; /* Whether the type conversion buffer was allocated */
    uint8_t *                bkg_buf;             /* Background buffer */
    hbool_t                  bkg_buf_allocated;   /* Whether the background buffer was allocated */
} H5D_type_info_t;

/* Forward declaration of structs used below */
struct H5D_io_info_t;
struct H5D_dset_info_t;
typedef struct H5D_shared_t H5D_shared_t;

/* Function pointers for I/O on particular types of dataset layouts */
typedef herr_t (*H5D_layout_construct_func_t)(H5F_t *f, H5D_t *dset);
typedef herr_t (*H5D_layout_init_func_t)(H5F_t *f, const H5D_t *dset, hid_t dapl_id);
typedef hbool_t (*H5D_layout_is_space_alloc_func_t)(const H5O_storage_t *storage);
typedef hbool_t (*H5D_layout_is_data_cached_func_t)(const H5D_shared_t *shared_dset);
typedef herr_t (*H5D_layout_io_init_func_t)(struct H5D_io_info_t *io_info, const H5D_type_info_t *type_info,
<<<<<<< HEAD
                                            hsize_t nelmts, const H5S_t *file_space, const H5S_t *mem_space,
                                            struct H5D_dset_info_t *dinfo);
typedef herr_t (*H5D_layout_read_func_t)(struct H5D_io_info_t *io_info, const H5D_type_info_t *type_info,
                                         hsize_t nelmts, const H5S_t *file_space, const H5S_t *mem_space,
                                         struct H5D_dset_info_t *dinfo);
typedef herr_t (*H5D_layout_write_func_t)(struct H5D_io_info_t *io_info, const H5D_type_info_t *type_info,
                                          hsize_t nelmts, const H5S_t *file_space, const H5S_t *mem_space,
                                          struct H5D_dset_info_t *dinfo);
typedef herr_t (*H5D_layout_read_md_func_t)(const size_t count, struct H5D_io_info_t *io_info);
typedef herr_t (*H5D_layout_write_md_func_t)(const size_t count, struct H5D_io_info_t *io_info);
=======
                                            hsize_t nelmts, H5S_t *file_space, H5S_t *mem_space,
                                            struct H5D_chunk_map_t *cm);
typedef herr_t (*H5D_layout_read_func_t)(struct H5D_io_info_t *io_info, const H5D_type_info_t *type_info,
                                         hsize_t nelmts, H5S_t *file_space, H5S_t *mem_space,
                                         struct H5D_chunk_map_t *fm);
typedef herr_t (*H5D_layout_write_func_t)(struct H5D_io_info_t *io_info, const H5D_type_info_t *type_info,
                                          hsize_t nelmts, H5S_t *file_space, H5S_t *mem_space,
                                          struct H5D_chunk_map_t *fm);
>>>>>>> 633ea5e2
typedef ssize_t (*H5D_layout_readvv_func_t)(const struct H5D_io_info_t *io_info, size_t dset_max_nseq,
                                            size_t *dset_curr_seq, size_t dset_len_arr[],
                                            hsize_t dset_offset_arr[], size_t mem_max_nseq,
                                            size_t *mem_curr_seq, size_t mem_len_arr[],
                                            hsize_t mem_offset_arr[]);
typedef ssize_t (*H5D_layout_writevv_func_t)(const struct H5D_io_info_t *io_info, size_t dset_max_nseq,
                                             size_t *dset_curr_seq, size_t dset_len_arr[],
                                             hsize_t dset_offset_arr[], size_t mem_max_nseq,
                                             size_t *mem_curr_seq, size_t mem_len_arr[],
                                             hsize_t mem_offset_arr[]);
typedef herr_t (*H5D_layout_flush_func_t)(H5D_t *dataset);
typedef herr_t (*H5D_layout_io_term_func_t)(struct H5D_io_info_t *io_info, struct H5D_dset_info_t *di);
typedef herr_t (*H5D_layout_dest_func_t)(H5D_t *dataset);

/* Typedef for grouping layout I/O routines */
typedef struct H5D_layout_ops_t {
    H5D_layout_construct_func_t      construct;      /* Layout constructor for new datasets */
    H5D_layout_init_func_t           init;           /* Layout initializer for dataset */
    H5D_layout_is_space_alloc_func_t is_space_alloc; /* Query routine to determine if storage is allocated */
    H5D_layout_is_data_cached_func_t
        is_data_cached; /* Query routine to determine if any raw data is cached.  If routine is not present
                           then the layout type never caches raw data. */
    H5D_layout_io_init_func_t io_init;   /* I/O initialization routine */
    H5D_layout_read_func_t    ser_read;  /* High-level I/O routine for reading data in serial */
    H5D_layout_write_func_t   ser_write; /* High-level I/O routine for writing data in serial */
#ifdef H5_HAVE_PARALLEL
    H5D_layout_read_md_func_t  par_read;  /* High-level I/O routine for reading data in parallel */
    H5D_layout_write_md_func_t par_write; /* High-level I/O routine for writing data in parallel */
#endif                                    /* H5_HAVE_PARALLEL */
    H5D_layout_readvv_func_t  readvv;     /* Low-level I/O routine for reading data */
    H5D_layout_writevv_func_t writevv;    /* Low-level I/O routine for writing data */
    H5D_layout_flush_func_t   flush;      /* Low-level I/O routine for flushing raw data */
    H5D_layout_io_term_func_t io_term;    /* I/O shutdown routine for multi-dset */
    H5D_layout_dest_func_t    dest;       /* Destroy layout info */
} H5D_layout_ops_t;

/* Function pointers for either multiple or single block I/O access */
typedef herr_t (*H5D_io_single_read_func_t)(const struct H5D_io_info_t *io_info,
                                            const H5D_type_info_t *type_info, hsize_t nelmts,
                                            H5S_t *file_space, H5S_t *mem_space);
typedef herr_t (*H5D_io_single_write_func_t)(const struct H5D_io_info_t *io_info,
                                             const H5D_type_info_t *type_info, hsize_t nelmts,
                                             H5S_t *file_space, H5S_t *mem_space);

typedef herr_t (*H5D_io_single_read_md_func_t)(const struct H5D_io_info_t *io_info, hsize_t nelmts,
                                               const H5S_t *file_space, const H5S_t *mem_space);
typedef herr_t (*H5D_io_single_write_md_func_t)(const struct H5D_io_info_t *io_info, hsize_t nelmts,
                                                const H5S_t *file_space, const H5S_t *mem_space);

/* Typedef for raw data I/O framework info */
typedef struct H5D_io_ops_t {
    H5D_layout_read_func_t        multi_read;     /* High-level I/O routine for reading data */
    H5D_layout_write_func_t       multi_write;    /* High-level I/O routine for writing data */
    H5D_io_single_read_func_t     single_read;    /* I/O routine for reading single block */
    H5D_io_single_write_func_t    single_write;   /* I/O routine for writing single block */
    H5D_layout_read_md_func_t     multi_read_md;  /* High-level I/O routine for reading data for multi-dset */
    H5D_layout_write_md_func_t    multi_write_md; /* High-level I/O routine for writing data for multi-dset */
    H5D_io_single_read_md_func_t  single_read_md; /* I/O routine for reading single block for multi-dset */
    H5D_io_single_write_md_func_t single_write_md; /* I/O routine for writing single block for multi-dset */
} H5D_io_ops_t;

/* Typedefs for dataset storage information */
typedef struct {
    haddr_t dset_addr; /* Address of dataset in file */
    hsize_t dset_size; /* Total size of dataset in file */
} H5D_contig_storage_t;

typedef struct {
    hsize_t *scaled; /* Scaled coordinates for a chunk */
} H5D_chunk_storage_t;

typedef struct {
    void *   buf;   /* Buffer for compact dataset */
    hbool_t *dirty; /* Pointer to dirty flag to mark */
} H5D_compact_storage_t;

typedef union H5D_storage_t {
    H5D_contig_storage_t  contig;  /* Contiguous information for dataset */
    H5D_chunk_storage_t   chunk;   /* Chunk information for dataset */
    H5D_compact_storage_t compact; /* Compact information for dataset */
    H5O_efl_t             efl;     /* External file list information for dataset */
} H5D_storage_t;

/* Typedef for raw data I/O operation info */
typedef enum H5D_io_op_type_t {
    H5D_IO_OP_READ, /* Read operation */
    H5D_IO_OP_WRITE /* Write operation */
} H5D_io_op_type_t;

/* piece info for multiple dsets. */
typedef struct H5D_piece_info_t {
    haddr_t  faddr;                    /* file addr. key of skip list */
    hsize_t  index;                    /* "Index" of chunk in dataset */
    uint32_t piece_points;             /* Number of elements selected in piece */
    hsize_t  scaled[H5O_LAYOUT_NDIMS]; /* Scaled coordinates of chunk (in file dataset's dataspace) */
    H5S_t *  fspace;                   /* Dataspace describing chunk & selection in it */
    unsigned fspace_shared; /* Indicate that the file space for a chunk is shared and shouldn't be freed */
    H5S_t *  mspace;        /* Dataspace describing selection in memory corresponding to this chunk */
    unsigned mspace_shared; /* Indicate that the memory space for a chunk is shared and shouldn't be freed */
    struct H5D_dset_info_t *dset_info; /* Pointer to dset_info */
} H5D_piece_info_t;

/* Union for read/write dataset buffers */
typedef union H5D_dset_buf_t {
    void *      rbuf; /* Pointer to buffer for read */
    const void *wbuf; /* Pointer to buffer to write */
} H5D_dset_buf_t;

/* dset info for multiple dsets */
typedef struct H5D_dset_info_t {
    H5D_t *          dset;       /* Pointer to dataset being operated on */
    H5D_storage_t *  store;      /* Dataset storage info */
    H5D_layout_ops_t layout_ops; /* Dataset layout I/O operation function pointers */
    H5D_dset_buf_t   u;          /* Buffer pointer */

    H5O_layout_t *layout; /* Dataset layout information*/
    hsize_t       nelmts; /* Number of elements selected in file & memory dataspaces */

    const H5S_t *file_space;               /* Pointer to the file dataspace */
    H5S_sel_type fsel_type;                /* Selection type in file */
    unsigned     f_ndims;                  /* Number of dimensions for file dataspace */
    hsize_t      f_dims[H5O_LAYOUT_NDIMS]; /* File dataspace dimensions */

    const H5S_t *  mem_space;   /* Pointer to the memory dataspace */
    H5S_t *        mchunk_tmpl; /* Dataspace template for new memory chunks */
    H5S_sel_iter_t mem_iter;    /* Iterator for elements in memory selection */
    unsigned       m_ndims;     /* Number of dimensions for memory dataspace */
    H5S_sel_type   msel_type;   /* Selection type in memory */

    H5SL_t *dset_sel_pieces; /* Skiplist of selected pieces in this dataset, indexed by index */

    H5S_t *           single_space; /* Dataspace for single chunk */
    H5D_piece_info_t *single_piece_info;
    hbool_t           use_single; /* Whether I/O is on a single element */

    hsize_t           last_index;      /* Index of last chunk operated on */
    H5D_piece_info_t *last_piece_info; /* Pointer to last piece's info */

    hsize_t chunk_dim[H5O_LAYOUT_NDIMS]; /* Size of chunk in each dimension */

    hid_t           mem_type_id; /* memory datatype ID */
    H5D_type_info_t type_info;
    hbool_t         type_info_init;
} H5D_dset_info_t;

typedef struct H5D_io_info_t {
    /* QAK: Delete the f_sh field when oloc has a shared file pointer? */
    H5F_shared_t *f_sh; /* Pointer to shared file struct that dataset is within */
#ifdef H5_HAVE_PARALLEL
    MPI_Comm comm;           /* MPI communicator for file */
    hbool_t  using_mpi_vfd;  /* Whether the file is using an MPI-based VFD */
#endif                       /* H5_HAVE_PARALLEL */
    H5D_io_ops_t     io_ops; /* I/O operation function pointers */
    H5D_io_op_type_t op_type;
<<<<<<< HEAD
    const H5D_t *    dset;         /* Pointer to dataset being operated on */
    H5D_dset_info_t *dsets_info;   /* dsets info where I/O is done to/from */
    H5SL_t *         sel_pieces;   /* Skip list containing information for each piece selected */
    haddr_t          store_faddr;  /* lowest file addr for read/write */
    const void *     base_maddr_w; /* start mem addr for write */
    void *           base_maddr_r; /* start mem addr for read */
    hbool_t is_mdset; /* Is this a multi datasets I/O? Remove once all I/O pathways support multi dataset */
=======
    hbool_t          use_select_io; /* Whether to use selection I/O */
    union {
        void *      rbuf; /* Pointer to buffer for read */
        const void *wbuf; /* Pointer to buffer to write */
    } u;
>>>>>>> 633ea5e2
} H5D_io_info_t;

/* Created to pass both at once for callback func */
typedef struct H5D_io_info_wrap_t {
    H5D_io_info_t *  io_info;
    H5D_dset_info_t *dinfo;
} H5D_io_info_wrap_t;

/******************/
/* Chunk typedefs */
/******************/

/* Typedef for chunked dataset index operation info */
typedef struct H5D_chk_idx_info_t {
    H5F_t *              f;       /* File pointer for operation */
    const H5O_pline_t *  pline;   /* I/O pipeline info */
    H5O_layout_chunk_t * layout;  /* Chunk layout description */
    H5O_storage_chunk_t *storage; /* Chunk storage description */
} H5D_chk_idx_info_t;

/*
 * "Generic" chunk record.  Each chunk is keyed by the minimum logical
 * N-dimensional coordinates and the datatype size of the chunk.
 * The fastest-varying dimension is assumed to reference individual bytes of
 * the array, so a 100-element 1-D array of 4-byte integers would really be a
 * 2-D array with the slow varying dimension of size 100 and the fast varying
 * dimension of size 4 (the storage dimensionality has very little to do with
 * the real dimensionality).
 *
 * The chunk's file address, filter mask and size on disk are not key values.
 */
typedef struct H5D_chunk_rec_t {
    hsize_t  scaled[H5O_LAYOUT_NDIMS]; /* Logical offset to start */
    uint32_t nbytes;                   /* Size of stored data */
    uint32_t filter_mask;              /* Excluded filters */
    haddr_t  chunk_addr;               /* Address of chunk in file */
} H5D_chunk_rec_t;

/*
 * Common data exchange structure for indexed storage nodes.  This structure is
 * passed through the indexing layer to the methods for the objects
 * to which the index points.
 */
typedef struct H5D_chunk_common_ud_t {
    const H5O_layout_chunk_t * layout;  /* Chunk layout description */
    const H5O_storage_chunk_t *storage; /* Chunk storage description */
    const hsize_t *            scaled;  /* Scaled coordinates for a chunk */
} H5D_chunk_common_ud_t;

/* B-tree callback info for various operations */
typedef struct H5D_chunk_ud_t {
    /* Downward */
    H5D_chunk_common_ud_t common; /* Common info for B-tree user data (must be first) */

    /* Upward */
    unsigned    idx_hint;         /* Index of chunk in cache, if present */
    H5F_block_t chunk_block;      /* Offset/length of chunk in file */
    unsigned    filter_mask;      /* Excluded filters */
    hbool_t     new_unfilt_chunk; /* Whether the chunk just became unfiltered */
    hsize_t     chunk_idx;        /* Chunk index for EA, FA indexing */
} H5D_chunk_ud_t;

/* Typedef for "generic" chunk callbacks */
typedef int (*H5D_chunk_cb_func_t)(const H5D_chunk_rec_t *chunk_rec, void *udata);

/* Typedefs for chunk operations */
typedef herr_t (*H5D_chunk_init_func_t)(const H5D_chk_idx_info_t *idx_info, const H5S_t *space,
                                        haddr_t dset_ohdr_addr);
typedef herr_t (*H5D_chunk_create_func_t)(const H5D_chk_idx_info_t *idx_info);
typedef hbool_t (*H5D_chunk_is_space_alloc_func_t)(const H5O_storage_chunk_t *storage);
typedef herr_t (*H5D_chunk_insert_func_t)(const H5D_chk_idx_info_t *idx_info, H5D_chunk_ud_t *udata,
                                          const H5D_t *dset);
typedef herr_t (*H5D_chunk_get_addr_func_t)(const H5D_chk_idx_info_t *idx_info, H5D_chunk_ud_t *udata);
typedef herr_t (*H5D_chunk_resize_func_t)(H5O_layout_chunk_t *layout);
typedef int (*H5D_chunk_iterate_func_t)(const H5D_chk_idx_info_t *idx_info, H5D_chunk_cb_func_t chunk_cb,
                                        void *chunk_udata);
typedef herr_t (*H5D_chunk_remove_func_t)(const H5D_chk_idx_info_t *idx_info, H5D_chunk_common_ud_t *udata);
typedef herr_t (*H5D_chunk_delete_func_t)(const H5D_chk_idx_info_t *idx_info);
typedef herr_t (*H5D_chunk_copy_setup_func_t)(const H5D_chk_idx_info_t *idx_info_src,
                                              const H5D_chk_idx_info_t *idx_info_dst);
typedef herr_t (*H5D_chunk_copy_shutdown_func_t)(H5O_storage_chunk_t *storage_src,
                                                 H5O_storage_chunk_t *storage_dst);
typedef herr_t (*H5D_chunk_size_func_t)(const H5D_chk_idx_info_t *idx_info, hsize_t *idx_size);
typedef herr_t (*H5D_chunk_reset_func_t)(H5O_storage_chunk_t *storage, hbool_t reset_addr);
typedef herr_t (*H5D_chunk_dump_func_t)(const H5O_storage_chunk_t *storage, FILE *stream);
typedef herr_t (*H5D_chunk_dest_func_t)(const H5D_chk_idx_info_t *idx_info);

/* Typedef for grouping chunk I/O routines */
typedef struct H5D_chunk_ops_t {
    hbool_t                 can_swim; /* Flag to indicate that the index supports SWMR access */
    H5D_chunk_init_func_t   init;     /* Routine to initialize indexing information in memory */
    H5D_chunk_create_func_t create;   /* Routine to create chunk index */
    H5D_chunk_is_space_alloc_func_t
                                is_space_alloc; /* Query routine to determine if storage/index is allocated */
    H5D_chunk_insert_func_t     insert;         /* Routine to insert a chunk into an index */
    H5D_chunk_get_addr_func_t   get_addr;       /* Routine to retrieve address of chunk in file */
    H5D_chunk_resize_func_t     resize;     /* Routine to update chunk index info after resizing dataset */
    H5D_chunk_iterate_func_t    iterate;    /* Routine to iterate over chunks */
    H5D_chunk_remove_func_t     remove;     /* Routine to remove a chunk from an index */
    H5D_chunk_delete_func_t     idx_delete; /* Routine to delete index & all chunks from file*/
    H5D_chunk_copy_setup_func_t copy_setup; /* Routine to perform any necessary setup for copying chunks */
    H5D_chunk_copy_shutdown_func_t
                           copy_shutdown; /* Routine to perform any necessary shutdown for copying chunks */
    H5D_chunk_size_func_t  size;          /* Routine to get size of indexing information */
    H5D_chunk_reset_func_t reset;         /* Routine to reset indexing information */
    H5D_chunk_dump_func_t  dump;          /* Routine to dump indexing information */
    H5D_chunk_dest_func_t  dest;          /* Routine to destroy indexing information in memory */
} H5D_chunk_ops_t;

<<<<<<< HEAD
=======
/* Structure holding information about a chunk's selection for mapping */
typedef struct H5D_chunk_info_t {
    hsize_t  index;                    /* "Index" of chunk in dataset */
    uint32_t chunk_points;             /* Number of elements selected in chunk */
    hsize_t  scaled[H5O_LAYOUT_NDIMS]; /* Scaled coordinates of chunk (in file dataset's dataspace) */
    H5S_t *  fspace;                   /* Dataspace describing chunk & selection in it */
    hbool_t  fspace_shared; /* Indicate that the file space for a chunk is shared and shouldn't be freed */
    H5S_t *  mspace;        /* Dataspace describing selection in memory corresponding to this chunk */
    hbool_t  mspace_shared; /* Indicate that the memory space for a chunk is shared and shouldn't be freed */
} H5D_chunk_info_t;

/* Main structure holding the mapping between file chunks and memory */
typedef struct H5D_chunk_map_t {
    H5O_layout_t *layout; /* Dataset layout information*/
    hsize_t       nelmts; /* Number of elements selected in file & memory dataspaces */

    H5S_t *  file_space; /* Pointer to the file dataspace */
    unsigned f_ndims;    /* Number of dimensions for file dataspace */

    H5S_t *        mem_space;   /* Pointer to the memory dataspace */
    H5S_t *        mchunk_tmpl; /* Dataspace template for new memory chunks */
    H5S_sel_iter_t mem_iter;    /* Iterator for elements in memory selection */
    unsigned       m_ndims;     /* Number of dimensions for memory dataspace */
    H5S_sel_type   msel_type;   /* Selection type in memory */
    H5S_sel_type   fsel_type;   /* Selection type in file */

    H5SL_t *sel_chunks; /* Skip list containing information for each chunk selected */

    H5S_t *           single_space;      /* Dataspace for single chunk */
    H5D_chunk_info_t *single_chunk_info; /* Pointer to single chunk's info */
    hbool_t           use_single;        /* Whether I/O is on a single element */

    hsize_t           last_index;      /* Index of last chunk operated on */
    H5D_chunk_info_t *last_chunk_info; /* Pointer to last chunk's info */

    hsize_t chunk_dim[H5O_LAYOUT_NDIMS]; /* Size of chunk in each dimension */

#ifdef H5_HAVE_PARALLEL
    H5D_chunk_info_t **select_chunk; /* Store the information about whether this chunk is selected or not */
#endif                               /* H5_HAVE_PARALLEL */
} H5D_chunk_map_t;

>>>>>>> 633ea5e2
/* Cached information about a particular chunk */
typedef struct H5D_chunk_cached_t {
    hbool_t  valid;                    /*whether cache info is valid*/
    hsize_t  scaled[H5O_LAYOUT_NDIMS]; /*scaled offset of chunk*/
    haddr_t  addr;                     /*file address of chunk */
    uint32_t nbytes;                   /*size of stored data */
    hsize_t  chunk_idx;                /*index of chunk in dataset */
    unsigned filter_mask;              /*excluded filters */
} H5D_chunk_cached_t;

/****************************/
/* Virtual dataset typedefs */
/****************************/

/* List of files held open during refresh operations */
typedef struct H5D_virtual_held_file_t {
    H5F_t *                         file; /* Pointer to file held open */
    struct H5D_virtual_held_file_t *next; /* Pointer to next node in list */
} H5D_virtual_held_file_t;

/* The raw data chunk cache */
struct H5D_rdcc_ent_t; /* Forward declaration of struct used below */
typedef struct H5D_rdcc_t {
    struct {
        unsigned ninits;   /* Number of chunk creations        */
        unsigned nhits;    /* Number of cache hits            */
        unsigned nmisses;  /* Number of cache misses        */
        unsigned nflushes; /* Number of cache flushes        */
    } stats;
    size_t                 nbytes_max; /* Maximum cached raw data in bytes    */
    size_t                 nslots;     /* Number of chunk slots allocated    */
    double                 w0;         /* Chunk preemption policy          */
    struct H5D_rdcc_ent_t *head;       /* Head of doubly linked list        */
    struct H5D_rdcc_ent_t *tail;       /* Tail of doubly linked list        */
    struct H5D_rdcc_ent_t
        *tmp_head; /* Head of temporary doubly linked list.  Chunks on this list are not in the hash table
                      (slot).  The head entry is a sentinel (does not refer to an actual chunk). */
    size_t                  nbytes_used;       /* Current cached raw data in bytes */
    int                     nused;             /* Number of chunk slots in use        */
    H5D_chunk_cached_t      last;              /* Cached copy of last chunk information */
    struct H5D_rdcc_ent_t **slot;              /* Chunk slots, each points to a chunk*/
    H5SL_t *                sel_chunks;        /* Skip list containing information for each chunk selected */
    H5S_t *                 single_space;      /* Dataspace for single element I/O on chunks */
    H5D_piece_info_t *      single_piece_info; /* Pointer to single piece's info */

    /* Cached information about scaled dataspace dimensions */
    hsize_t  scaled_dims[H5S_MAX_RANK];        /* The scaled dim sizes */
    hsize_t  scaled_power2up[H5S_MAX_RANK];    /* The scaled dim sizes, rounded up to next power of 2 */
    unsigned scaled_encode_bits[H5S_MAX_RANK]; /* The number of bits needed to encode the scaled dim sizes */
} H5D_rdcc_t;

/* The raw data contiguous data cache */
typedef struct H5D_rdcdc_t {
    unsigned char *sieve_buf;      /* Buffer to hold data sieve buffer */
    haddr_t        sieve_loc;      /* File location (offset) of the data sieve buffer */
    size_t         sieve_size;     /* Size of the data sieve buffer used (in bytes) */
    size_t         sieve_buf_size; /* Size of the data sieve buffer allocated (in bytes) */
    hbool_t        sieve_dirty;    /* Flag to indicate that the data sieve buffer is dirty */
} H5D_rdcdc_t;

/*
 * A dataset is made of two layers, an H5D_t struct that is unique to
 * each instance of an opened dataset, and a shared struct that is only
 * created once for a given dataset.  Thus, if a dataset is opened twice,
 * there will be two IDs and two H5D_t structs, both sharing one H5D_shared_t.
 */
struct H5D_shared_t {
    size_t           fo_count;        /* Reference count */
    hbool_t          closing;         /* Flag to indicate dataset is closing */
    hid_t            type_id;         /* ID for dataset's datatype    */
    H5T_t *          type;            /* Datatype for this dataset     */
    H5S_t *          space;           /* Dataspace of this dataset    */
    hid_t            dcpl_id;         /* Dataset creation property id */
    hid_t            dapl_id;         /* Dataset access property id */
    H5D_dcpl_cache_t dcpl_cache;      /* Cached DCPL values */
    H5O_layout_t     layout;          /* Data layout                  */
    hbool_t          checked_filters; /* TRUE if dataset passes can_apply check */

    /* Cached dataspace info */
    unsigned ndims;                       /* The dataset's dataspace rank */
    hsize_t  curr_dims[H5S_MAX_RANK];     /* The curr. size of dataset dimensions */
    hsize_t  curr_power2up[H5S_MAX_RANK]; /* The curr. dim sizes, rounded up to next power of 2 */
    hsize_t  max_dims[H5S_MAX_RANK];      /* The max. size of dataset dimensions */

    /* Buffered/cached information for types of raw data storage*/
    struct {
        H5D_rdcdc_t contig;    /* Information about contiguous data */
                               /* (Note that the "contig" cache
                                * information can be used by a chunked
                                * dataset in certain circumstances)
                                */
        H5D_rdcc_t chunk;      /* Information about chunked data */
        H5SL_t *   sel_pieces; /* Skip list containing information for each piece selected */
    } cache;

    H5D_append_flush_t append_flush;   /* Append flush property information */
    char *             extfile_prefix; /* expanded external file prefix */
    char *             vds_prefix;     /* expanded vds prefix */
};

struct H5D_t {
    H5O_loc_t     oloc;   /* Object header location       */
    H5G_name_t    path;   /* Group hierarchy path         */
    H5D_shared_t *shared; /* cached information from file */
};

/* Enumerated type for allocating dataset's storage */
typedef enum {
    H5D_ALLOC_CREATE, /* Dataset is being created */
    H5D_ALLOC_OPEN,   /* Dataset is being opened */
    H5D_ALLOC_EXTEND, /* Dataset's dataspace is being extended */
    H5D_ALLOC_WRITE   /* Dataset is being extended */
} H5D_time_alloc_t;

/* Typedef for dataset creation operation */
typedef struct {
    hid_t        type_id; /* Datatype for dataset */
    const H5S_t *space;   /* Dataspace for dataset */
    hid_t        dcpl_id; /* Dataset creation property list */
    hid_t        dapl_id; /* Dataset access property list */
} H5D_obj_create_t;

/* Typedef for filling a buffer with a fill value */
typedef struct H5D_fill_buf_info_t {
    H5MM_allocate_t fill_alloc_func; /* Routine to call for allocating fill buffer */
    void *          fill_alloc_info; /* Extra info for allocation routine */
    H5MM_free_t     fill_free_func;  /* Routine to call for freeing fill buffer */
    void *          fill_free_info;  /* Extra info for free routine */
    H5T_path_t
        *fill_to_mem_tpath; /* Datatype conversion path for converting the fill value to the memory buffer */
    H5T_path_t *mem_to_dset_tpath; /* Datatype conversion path for converting the memory buffer to the dataset
                                      elements */
    const H5O_fill_t *fill;        /* Pointer to fill value */
    void *            fill_buf;    /* Fill buffer */
    size_t            fill_buf_size;                 /* Size of fill buffer */
    hbool_t           use_caller_fill_buf;           /* Whether the caller provided the fill buffer */
    void *            bkg_buf;                       /* Background conversion buffer */
    size_t            bkg_buf_size;                  /* Size of background buffer */
    H5T_t *           mem_type;                      /* Pointer to memory datatype */
    const H5T_t *     file_type;                     /* Pointer to file datatype */
    hid_t             mem_tid;                       /* ID for memory version of disk datatype */
    hid_t             file_tid;                      /* ID for disk datatype */
    size_t            mem_elmt_size, file_elmt_size; /* Size of element in memory and on disk */
    size_t            max_elmt_size;                 /* Max. size of memory or file datatype */
    size_t            elmts_per_buf;                 /* # of elements that fit into a buffer */
    hbool_t has_vlen_fill_type; /* Whether the datatype for the fill value has a variable-length component */
} H5D_fill_buf_info_t;

/*****************************/
/* Package Private Variables */
/*****************************/

/* Storage layout class I/O operations */
H5_DLLVAR const H5D_layout_ops_t H5D_LOPS_CONTIG[1];
H5_DLLVAR const H5D_layout_ops_t H5D_LOPS_EFL[1];
H5_DLLVAR const H5D_layout_ops_t H5D_LOPS_COMPACT[1];
H5_DLLVAR const H5D_layout_ops_t H5D_LOPS_CHUNK[1];
H5_DLLVAR const H5D_layout_ops_t H5D_LOPS_VIRTUAL[1];

/* Chunked layout operations */
H5_DLLVAR const H5D_chunk_ops_t H5D_COPS_BTREE[1];
H5_DLLVAR const H5D_chunk_ops_t H5D_COPS_NONE[1];
H5_DLLVAR const H5D_chunk_ops_t H5D_COPS_SINGLE[1];
H5_DLLVAR const H5D_chunk_ops_t H5D_COPS_EARRAY[1];
H5_DLLVAR const H5D_chunk_ops_t H5D_COPS_FARRAY[1];
H5_DLLVAR const H5D_chunk_ops_t H5D_COPS_BT2[1];

/* The v2 B-tree class for indexing chunked datasets with >1 unlimited dimensions */
H5_DLLVAR const H5B2_class_t H5D_BT2[1];
H5_DLLVAR const H5B2_class_t H5D_BT2_FILT[1];

/*  Array of versions for Layout */
H5_DLLVAR const unsigned H5O_layout_ver_bounds[H5F_LIBVER_NBOUNDS];

/* Declare extern the free list for H5D_dset_info_t */
H5FL_EXTERN(H5D_dset_info_t);

/******************************/
/* Package Private Prototypes */
/******************************/

H5_DLL H5D_t *H5D__create(H5F_t *file, hid_t type_id, const H5S_t *space, hid_t dcpl_id, hid_t dapl_id);
H5_DLL H5D_t *H5D__create_named(const H5G_loc_t *loc, const char *name, hid_t type_id, const H5S_t *space,
                                hid_t lcpl_id, hid_t dcpl_id, hid_t dapl_id);
H5_DLL H5D_t * H5D__open_name(const H5G_loc_t *loc, const char *name, hid_t dapl_id);
H5_DLL hid_t   H5D__get_space(const H5D_t *dset);
H5_DLL hid_t   H5D__get_type(const H5D_t *dset);
H5_DLL herr_t  H5D__get_space_status(const H5D_t *dset, H5D_space_status_t *allocation);
H5_DLL herr_t  H5D__alloc_storage(const H5D_io_info_t *io_info, H5D_time_alloc_t time_alloc,
                                  hbool_t full_overwrite, hsize_t old_dim[]);
H5_DLL herr_t  H5D__get_storage_size(const H5D_t *dset, hsize_t *storage_size);
H5_DLL herr_t  H5D__get_chunk_storage_size(H5D_t *dset, const hsize_t *offset, hsize_t *storage_size);
H5_DLL herr_t  H5D__chunk_index_empty(const H5D_t *dset, hbool_t *empty);
H5_DLL herr_t  H5D__get_num_chunks(const H5D_t *dset, const H5S_t *space, hsize_t *nchunks);
H5_DLL herr_t  H5D__get_chunk_info(const H5D_t *dset, const H5S_t *space, hsize_t chk_idx, hsize_t *coord,
                                   unsigned *filter_mask, haddr_t *offset, hsize_t *size);
H5_DLL herr_t  H5D__get_chunk_info_by_coord(const H5D_t *dset, const hsize_t *coord, unsigned *filter_mask,
                                            haddr_t *addr, hsize_t *size);
H5_DLL herr_t  H5D__chunk_iter(H5D_t *dset, H5D_chunk_iter_op_t cb, void *op_data);
H5_DLL haddr_t H5D__get_offset(const H5D_t *dset);
H5_DLL herr_t  H5D__vlen_get_buf_size(H5D_t *dset, hid_t type_id, hid_t space_id, hsize_t *size);
H5_DLL herr_t  H5D__vlen_get_buf_size_gen(H5VL_object_t *vol_obj, hid_t type_id, hid_t space_id,
                                          hsize_t *size);
H5_DLL herr_t  H5D__set_extent(H5D_t *dataset, const hsize_t *size);
H5_DLL herr_t  H5D__flush_sieve_buf(H5D_t *dataset);
H5_DLL herr_t  H5D__flush_real(H5D_t *dataset);
H5_DLL herr_t  H5D__flush(H5D_t *dset, hid_t dset_id);
H5_DLL herr_t  H5D__mark(const H5D_t *dataset, unsigned flags);
H5_DLL herr_t  H5D__refresh(H5D_t *dataset, hid_t dset_id);

/* To convert a dataset's chunk indexing type to v1 B-tree */
H5_DLL herr_t H5D__format_convert(H5D_t *dataset);

/* Internal I/O routines */
<<<<<<< HEAD
H5_DLL herr_t H5D__read(size_t count, H5D_dset_info_t *dset_info, hbool_t is_mdset);
H5_DLL herr_t H5D__write(size_t count, H5D_dset_info_t *dset_info, hbool_t is_mdset);
=======
H5_DLL herr_t H5D__read(H5D_t *dataset, hid_t mem_type_id, H5S_t *mem_space, H5S_t *file_space,
                        void *buf /*out*/);
H5_DLL herr_t H5D__write(H5D_t *dataset, hid_t mem_type_id, H5S_t *mem_space, H5S_t *file_space,
                         const void *buf);
>>>>>>> 633ea5e2

/* Functions that perform direct serial I/O operations */
H5_DLL herr_t H5D__select_read(const H5D_io_info_t *io_info, const H5D_type_info_t *type_info, hsize_t nelmts,
                               H5S_t *file_space, H5S_t *mem_space);
H5_DLL herr_t H5D__select_write(const H5D_io_info_t *io_info, const H5D_type_info_t *type_info,
                                hsize_t nelmts, H5S_t *file_space, H5S_t *mem_space);

/* Functions that perform direct copying between memory buffers */
H5_DLL herr_t H5D_select_io_mem(void *dst_buf, H5S_t *dst_space, const void *src_buf, H5S_t *src_space,
                                size_t elmt_size, size_t nelmts);

/* Functions that perform scatter-gather serial I/O operations */
H5_DLL herr_t H5D__scatter_mem(const void *_tscat_buf, H5S_sel_iter_t *iter, size_t nelmts, void *_buf);
H5_DLL size_t H5D__gather_mem(const void *_buf, H5S_sel_iter_t *iter, size_t nelmts,
                              void *_tgath_buf /*out*/);
H5_DLL herr_t H5D__scatgath_read(const H5D_io_info_t *io_info, const H5D_type_info_t *type_info,
                                 hsize_t nelmts, H5S_t *file_space, H5S_t *mem_space);
H5_DLL herr_t H5D__scatgath_write(const H5D_io_info_t *io_info, const H5D_type_info_t *type_info,
                                  hsize_t nelmts, H5S_t *file_space, H5S_t *mem_space);

/* Functions that operate on dataset's layout information */
H5_DLL herr_t H5D__layout_set_io_ops(const H5D_t *dataset);
H5_DLL size_t H5D__layout_meta_size(const H5F_t *f, const H5O_layout_t *layout, hbool_t include_compact_data);
H5_DLL herr_t H5D__layout_set_version(H5F_t *f, H5O_layout_t *layout);
H5_DLL herr_t H5D__layout_set_latest_indexing(H5O_layout_t *layout, const H5S_t *space,
                                              const H5D_dcpl_cache_t *dcpl_cache);
H5_DLL herr_t H5D__layout_oh_create(H5F_t *file, H5O_t *oh, H5D_t *dset, hid_t dapl_id);
H5_DLL herr_t H5D__layout_oh_read(H5D_t *dset, hid_t dapl_id, H5P_genplist_t *plist);
H5_DLL herr_t H5D__layout_oh_write(const H5D_t *dataset, H5O_t *oh, unsigned update_flags);

/* Functions that operate on contiguous storage */
H5_DLL herr_t  H5D__contig_alloc(H5F_t *f, H5O_storage_contig_t *storage);
H5_DLL hbool_t H5D__contig_is_space_alloc(const H5O_storage_t *storage);
H5_DLL hbool_t H5D__contig_is_data_cached(const H5D_shared_t *shared_dset);
H5_DLL herr_t  H5D__contig_fill(const H5D_io_info_t *io_info);
H5_DLL herr_t  H5D__contig_read(H5D_io_info_t *io_info, const H5D_type_info_t *type_info, hsize_t nelmts,
<<<<<<< HEAD
                                const H5S_t *file_space, const H5S_t *mem_space, H5D_dset_info_t *dinfo);
H5_DLL herr_t  H5D__contig_write(H5D_io_info_t *io_info, const H5D_type_info_t *type_info, hsize_t nelmts,
                                 const H5S_t *file_space, const H5S_t *mem_space, H5D_dset_info_t *dinfo);
=======
                                H5S_t *file_space, H5S_t *mem_space, H5D_chunk_map_t *fm);
H5_DLL herr_t  H5D__contig_write(H5D_io_info_t *io_info, const H5D_type_info_t *type_info, hsize_t nelmts,
                                 H5S_t *file_space, H5S_t *mem_space, H5D_chunk_map_t *fm);
>>>>>>> 633ea5e2
H5_DLL herr_t  H5D__contig_copy(H5F_t *f_src, const H5O_storage_contig_t *storage_src, H5F_t *f_dst,
                                H5O_storage_contig_t *storage_dst, H5T_t *src_dtype, H5O_copy_t *cpy_info);
H5_DLL herr_t  H5D__contig_delete(H5F_t *f, const H5O_storage_t *store);

/* Functions that operate on chunked dataset storage */
H5_DLL htri_t  H5D__chunk_cacheable(const H5D_io_info_t *io_info, H5D_dset_info_t *dset_info, haddr_t caddr,
                                    hbool_t write_op);
H5_DLL herr_t  H5D__chunk_create(const H5D_t *dset /*in,out*/);
H5_DLL herr_t  H5D__chunk_set_info(const H5D_t *dset);
H5_DLL hbool_t H5D__chunk_is_space_alloc(const H5O_storage_t *storage);
H5_DLL hbool_t H5D__chunk_is_data_cached(const H5D_shared_t *shared_dset);
H5_DLL herr_t  H5D__chunk_lookup(const H5D_t *dset, const hsize_t *scaled, H5D_chunk_ud_t *udata);
H5_DLL herr_t  H5D__chunk_allocated(const H5D_t *dset, hsize_t *nbytes);
H5_DLL herr_t  H5D__chunk_allocate(const H5D_io_info_t *io_info, hbool_t full_overwrite,
                                   const hsize_t old_dim[]);
H5_DLL herr_t  H5D__chunk_file_alloc(const H5D_chk_idx_info_t *idx_info, const H5F_block_t *old_chunk,
                                     H5F_block_t *new_chunk, hbool_t *need_insert, const hsize_t *scaled);
H5_DLL void *  H5D__chunk_mem_alloc(size_t size, void *pline);
H5_DLL void    H5D__chunk_mem_free(void *chk, void *pline);
H5_DLL void *  H5D__chunk_mem_xfree(void *chk, const void *pline);
H5_DLL void *  H5D__chunk_mem_realloc(void *chk, size_t size, const H5O_pline_t *pline);
H5_DLL herr_t  H5D__chunk_update_old_edge_chunks(H5D_t *dset, hsize_t old_dim[]);
H5_DLL hbool_t H5D__chunk_is_partial_edge_chunk(unsigned dset_ndims, const uint32_t *chunk_dims,
                                                const hsize_t *chunk_scaled, const hsize_t *dset_dims);
H5_DLL herr_t  H5D__chunk_prune_by_extent(H5D_t *dset, const hsize_t *old_dim);
H5_DLL herr_t  H5D__chunk_set_sizes(H5D_t *dset);
#ifdef H5_HAVE_PARALLEL
H5_DLL herr_t H5D__chunk_addrmap(const H5D_io_info_t *io_info, haddr_t chunk_addr[]);
#endif /* H5_HAVE_PARALLEL */
H5_DLL herr_t H5D__chunk_update_cache(H5D_t *dset);
H5_DLL herr_t H5D__chunk_copy(H5F_t *f_src, H5O_storage_chunk_t *storage_src, H5O_layout_chunk_t *layout_src,
                              H5F_t *f_dst, H5O_storage_chunk_t *storage_dst,
                              const H5S_extent_t *ds_extent_src, const H5T_t *dt_src,
                              const H5O_pline_t *pline_src, H5O_copy_t *cpy_info);
H5_DLL herr_t H5D__chunk_bh_info(const H5O_loc_t *loc, H5O_t *oh, H5O_layout_t *layout, hsize_t *btree_size);
H5_DLL herr_t H5D__chunk_dump_index(H5D_t *dset, FILE *stream);
H5_DLL herr_t H5D__chunk_delete(H5F_t *f, H5O_t *oh, H5O_storage_t *store);
H5_DLL herr_t H5D__chunk_get_offset_copy(const H5D_t *dset, const hsize_t *offset, hsize_t *offset_copy);
H5_DLL herr_t H5D__chunk_direct_write(const H5D_t *dset, uint32_t filters, hsize_t *offset,
                                      uint32_t data_size, const void *buf);
H5_DLL herr_t H5D__chunk_direct_read(const H5D_t *dset, hsize_t *offset, uint32_t *filters, void *buf);
#ifdef H5D_CHUNK_DEBUG
H5_DLL herr_t H5D__chunk_stats(const H5D_t *dset, hbool_t headers);
#endif /* H5D_CHUNK_DEBUG */

/* format convert */
H5_DLL herr_t H5D__chunk_format_convert(H5D_t *dset, H5D_chk_idx_info_t *idx_info,
                                        H5D_chk_idx_info_t *new_idx_info);

/* Functions that operate on compact dataset storage */
H5_DLL herr_t H5D__compact_fill(const H5D_t *dset);
H5_DLL herr_t H5D__compact_copy(H5F_t *f_src, H5O_storage_compact_t *storage_src, H5F_t *f_dst,
                                H5O_storage_compact_t *storage_dst, H5T_t *src_dtype, H5O_copy_t *cpy_info);

/* Functions that operate on virtual dataset storage */
H5_DLL herr_t  H5D__virtual_store_layout(H5F_t *f, H5O_layout_t *layout);
H5_DLL herr_t  H5D__virtual_copy_layout(H5O_layout_t *layout);
H5_DLL herr_t  H5D__virtual_set_extent_unlim(const H5D_t *dset);
H5_DLL herr_t  H5D__virtual_reset_layout(H5O_layout_t *layout);
H5_DLL herr_t  H5D__virtual_delete(H5F_t *f, H5O_storage_t *storage);
H5_DLL herr_t  H5D__virtual_copy(H5F_t *f_src, H5O_layout_t *layout_dst);
H5_DLL herr_t  H5D__virtual_init(H5F_t *f, const H5D_t *dset, hid_t dapl_id);
H5_DLL hbool_t H5D__virtual_is_space_alloc(const H5O_storage_t *storage);
H5_DLL herr_t  H5D__virtual_hold_source_dset_files(const H5D_t *dset, H5D_virtual_held_file_t **head);
H5_DLL herr_t  H5D__virtual_refresh_source_dsets(H5D_t *dset);
H5_DLL herr_t  H5D__virtual_release_source_dset_files(H5D_virtual_held_file_t *head);

/* Functions that operate on EFL (External File List)*/
H5_DLL hbool_t H5D__efl_is_space_alloc(const H5O_storage_t *storage);
H5_DLL herr_t  H5D__efl_bh_info(H5F_t *f, H5O_efl_t *efl, hsize_t *heap_size);

/* Functions that perform fill value operations on datasets */
H5_DLL herr_t H5D__fill(const void *fill, const H5T_t *fill_type, void *buf, const H5T_t *buf_type,
                        H5S_t *space);
H5_DLL herr_t H5D__fill_init(H5D_fill_buf_info_t *fb_info, void *caller_fill_buf, H5MM_allocate_t alloc_func,
                             void *alloc_info, H5MM_free_t free_func, void *free_info, const H5O_fill_t *fill,
                             const H5T_t *dset_type, hid_t dset_type_id, size_t nelmts, size_t min_buf_size);
H5_DLL herr_t H5D__fill_refill_vl(H5D_fill_buf_info_t *fb_info, size_t nelmts);
H5_DLL herr_t H5D__fill_term(H5D_fill_buf_info_t *fb_info);

#ifdef H5_HAVE_PARALLEL

#ifdef H5D_DEBUG
#ifndef H5Dmpio_DEBUG
#define H5Dmpio_DEBUG
#endif /*H5Dmpio_DEBUG*/
<<<<<<< HEAD
#endif /*H5S_DEBUG*/
/* MPI-IO function to read multi-dsets (Chunk, Contig), it will select either
 * regular or irregular read */
H5_DLL herr_t H5D__mpio_select_read(const H5D_io_info_t *io_info, hsize_t nelmts, const H5S_t *file_space,
                                    const H5S_t *mem_space);

/* MPI-IO function to write multi-dsets (Chunk, Contig), it will select either
 * regular or irregular write */
H5_DLL herr_t H5D__mpio_select_write(const H5D_io_info_t *io_info, hsize_t nelmts, const H5S_t *file_space,
                                     const H5S_t *mem_space);

/* MPI-IO functions to handle collective IO for multiple dsets (CONTIG, CHUNK) */
H5_DLL herr_t H5D__collective_read(const size_t count, H5D_io_info_t *io_info);
H5_DLL herr_t H5D__collective_write(const size_t count, H5D_io_info_t *io_info);

/* MPI-IO function to check if a direct I/O transfer is possible between
 * memory and the file */
H5_DLL htri_t H5D__mpio_opt_possible(const size_t count, H5D_io_info_t *io_info);
=======
#endif /*H5D_DEBUG*/
/* MPI-IO function to read, it will select either regular or irregular read */
H5_DLL herr_t H5D__mpio_select_read(const H5D_io_info_t *io_info, const H5D_type_info_t *type_info,
                                    hsize_t nelmts, H5S_t *file_space, H5S_t *mem_space);

/* MPI-IO function to write, it will select either regular or irregular read */
H5_DLL herr_t H5D__mpio_select_write(const H5D_io_info_t *io_info, const H5D_type_info_t *type_info,
                                     hsize_t nelmts, H5S_t *file_space, H5S_t *mem_space);

/* MPI-IO functions to handle contiguous collective IO */
H5_DLL herr_t H5D__contig_collective_read(H5D_io_info_t *io_info, const H5D_type_info_t *type_info,
                                          hsize_t nelmts, H5S_t *file_space, H5S_t *mem_space,
                                          H5D_chunk_map_t *fm);
H5_DLL herr_t H5D__contig_collective_write(H5D_io_info_t *io_info, const H5D_type_info_t *type_info,
                                           hsize_t nelmts, H5S_t *file_space, H5S_t *mem_space,
                                           H5D_chunk_map_t *fm);

/* MPI-IO functions to handle chunked collective IO */
H5_DLL herr_t H5D__chunk_collective_read(H5D_io_info_t *io_info, const H5D_type_info_t *type_info,
                                         hsize_t nelmts, H5S_t *file_space, H5S_t *mem_space,
                                         H5D_chunk_map_t *fm);
H5_DLL herr_t H5D__chunk_collective_write(H5D_io_info_t *io_info, const H5D_type_info_t *type_info,
                                          hsize_t nelmts, H5S_t *file_space, H5S_t *mem_space,
                                          H5D_chunk_map_t *fm);

/* MPI-IO function to check if a direct I/O transfer is possible between
 * memory and the file */
H5_DLL htri_t H5D__mpio_opt_possible(const H5D_io_info_t *io_info, const H5S_t *file_space,
                                     const H5S_t *mem_space, const H5D_type_info_t *type_info);
H5_DLL herr_t H5D__mpio_get_no_coll_cause_strings(char *local_cause, size_t local_cause_len,
                                                  char *global_cause, size_t global_cause_len);
>>>>>>> 633ea5e2

#endif /* H5_HAVE_PARALLEL */

/* for both CHUNK and CONTIG dset skiplist free (sel_pieces) for layout_ops.io_term. */
H5_DLL herr_t H5D__piece_io_term(H5D_io_info_t *io_info, H5D_dset_info_t *di);

/* Testing functions */
#ifdef H5D_TESTING
H5_DLL herr_t H5D__layout_version_test(hid_t did, unsigned *version);
H5_DLL herr_t H5D__layout_contig_size_test(hid_t did, hsize_t *size);
H5_DLL herr_t H5D__layout_compact_dirty_test(hid_t did, hbool_t *dirty);
H5_DLL herr_t H5D__layout_idx_type_test(hid_t did, H5D_chunk_index_t *idx_type);
H5_DLL herr_t H5D__layout_type_test(hid_t did, H5D_layout_t *layout_type);
H5_DLL herr_t H5D__current_cache_size_test(hid_t did, size_t *nbytes_used, int *nused);
#endif /* H5D_TESTING */

#endif /*H5Dpkg_H*/<|MERGE_RESOLUTION|>--- conflicted
+++ resolved
@@ -124,27 +124,16 @@
 typedef hbool_t (*H5D_layout_is_space_alloc_func_t)(const H5O_storage_t *storage);
 typedef hbool_t (*H5D_layout_is_data_cached_func_t)(const H5D_shared_t *shared_dset);
 typedef herr_t (*H5D_layout_io_init_func_t)(struct H5D_io_info_t *io_info, const H5D_type_info_t *type_info,
-<<<<<<< HEAD
-                                            hsize_t nelmts, const H5S_t *file_space, const H5S_t *mem_space,
+                                            hsize_t nelmts, H5S_t *file_space, H5S_t *mem_space,
                                             struct H5D_dset_info_t *dinfo);
 typedef herr_t (*H5D_layout_read_func_t)(struct H5D_io_info_t *io_info, const H5D_type_info_t *type_info,
-                                         hsize_t nelmts, const H5S_t *file_space, const H5S_t *mem_space,
+                                         hsize_t nelmts, H5S_t *file_space, H5S_t *mem_space,
                                          struct H5D_dset_info_t *dinfo);
 typedef herr_t (*H5D_layout_write_func_t)(struct H5D_io_info_t *io_info, const H5D_type_info_t *type_info,
-                                          hsize_t nelmts, const H5S_t *file_space, const H5S_t *mem_space,
+                                          hsize_t nelmts, H5S_t *file_space, H5S_t *mem_space,
                                           struct H5D_dset_info_t *dinfo);
 typedef herr_t (*H5D_layout_read_md_func_t)(const size_t count, struct H5D_io_info_t *io_info);
 typedef herr_t (*H5D_layout_write_md_func_t)(const size_t count, struct H5D_io_info_t *io_info);
-=======
-                                            hsize_t nelmts, H5S_t *file_space, H5S_t *mem_space,
-                                            struct H5D_chunk_map_t *cm);
-typedef herr_t (*H5D_layout_read_func_t)(struct H5D_io_info_t *io_info, const H5D_type_info_t *type_info,
-                                         hsize_t nelmts, H5S_t *file_space, H5S_t *mem_space,
-                                         struct H5D_chunk_map_t *fm);
-typedef herr_t (*H5D_layout_write_func_t)(struct H5D_io_info_t *io_info, const H5D_type_info_t *type_info,
-                                          hsize_t nelmts, H5S_t *file_space, H5S_t *mem_space,
-                                          struct H5D_chunk_map_t *fm);
->>>>>>> 633ea5e2
 typedef ssize_t (*H5D_layout_readvv_func_t)(const struct H5D_io_info_t *io_info, size_t dset_max_nseq,
                                             size_t *dset_curr_seq, size_t dset_len_arr[],
                                             hsize_t dset_offset_arr[], size_t mem_max_nseq,
@@ -190,9 +179,9 @@
                                              H5S_t *file_space, H5S_t *mem_space);
 
 typedef herr_t (*H5D_io_single_read_md_func_t)(const struct H5D_io_info_t *io_info, hsize_t nelmts,
-                                               const H5S_t *file_space, const H5S_t *mem_space);
+                                               H5S_t *file_space, H5S_t *mem_space);
 typedef herr_t (*H5D_io_single_write_md_func_t)(const struct H5D_io_info_t *io_info, hsize_t nelmts,
-                                                const H5S_t *file_space, const H5S_t *mem_space);
+                                                H5S_t *file_space, H5S_t *mem_space);
 
 /* Typedef for raw data I/O framework info */
 typedef struct H5D_io_ops_t {
@@ -263,12 +252,12 @@
     H5O_layout_t *layout; /* Dataset layout information*/
     hsize_t       nelmts; /* Number of elements selected in file & memory dataspaces */
 
-    const H5S_t *file_space;               /* Pointer to the file dataspace */
+    H5S_t *      file_space;               /* Pointer to the file dataspace */
     H5S_sel_type fsel_type;                /* Selection type in file */
     unsigned     f_ndims;                  /* Number of dimensions for file dataspace */
     hsize_t      f_dims[H5O_LAYOUT_NDIMS]; /* File dataspace dimensions */
 
-    const H5S_t *  mem_space;   /* Pointer to the memory dataspace */
+    H5S_t *        mem_space;   /* Pointer to the memory dataspace */
     H5S_t *        mchunk_tmpl; /* Dataspace template for new memory chunks */
     H5S_sel_iter_t mem_iter;    /* Iterator for elements in memory selection */
     unsigned       m_ndims;     /* Number of dimensions for memory dataspace */
@@ -299,21 +288,14 @@
 #endif                       /* H5_HAVE_PARALLEL */
     H5D_io_ops_t     io_ops; /* I/O operation function pointers */
     H5D_io_op_type_t op_type;
-<<<<<<< HEAD
     const H5D_t *    dset;         /* Pointer to dataset being operated on */
     H5D_dset_info_t *dsets_info;   /* dsets info where I/O is done to/from */
     H5SL_t *         sel_pieces;   /* Skip list containing information for each piece selected */
     haddr_t          store_faddr;  /* lowest file addr for read/write */
     const void *     base_maddr_w; /* start mem addr for write */
     void *           base_maddr_r; /* start mem addr for read */
-    hbool_t is_mdset; /* Is this a multi datasets I/O? Remove once all I/O pathways support multi dataset */
-=======
+    hbool_t          is_mdset;     /* Is this a multi datasets I/O? Remove once all I/O pathways support multi dataset */
     hbool_t          use_select_io; /* Whether to use selection I/O */
-    union {
-        void *      rbuf; /* Pointer to buffer for read */
-        const void *wbuf; /* Pointer to buffer to write */
-    } u;
->>>>>>> 633ea5e2
 } H5D_io_info_t;
 
 /* Created to pass both at once for callback func */
@@ -423,51 +405,6 @@
     H5D_chunk_dest_func_t  dest;          /* Routine to destroy indexing information in memory */
 } H5D_chunk_ops_t;
 
-<<<<<<< HEAD
-=======
-/* Structure holding information about a chunk's selection for mapping */
-typedef struct H5D_chunk_info_t {
-    hsize_t  index;                    /* "Index" of chunk in dataset */
-    uint32_t chunk_points;             /* Number of elements selected in chunk */
-    hsize_t  scaled[H5O_LAYOUT_NDIMS]; /* Scaled coordinates of chunk (in file dataset's dataspace) */
-    H5S_t *  fspace;                   /* Dataspace describing chunk & selection in it */
-    hbool_t  fspace_shared; /* Indicate that the file space for a chunk is shared and shouldn't be freed */
-    H5S_t *  mspace;        /* Dataspace describing selection in memory corresponding to this chunk */
-    hbool_t  mspace_shared; /* Indicate that the memory space for a chunk is shared and shouldn't be freed */
-} H5D_chunk_info_t;
-
-/* Main structure holding the mapping between file chunks and memory */
-typedef struct H5D_chunk_map_t {
-    H5O_layout_t *layout; /* Dataset layout information*/
-    hsize_t       nelmts; /* Number of elements selected in file & memory dataspaces */
-
-    H5S_t *  file_space; /* Pointer to the file dataspace */
-    unsigned f_ndims;    /* Number of dimensions for file dataspace */
-
-    H5S_t *        mem_space;   /* Pointer to the memory dataspace */
-    H5S_t *        mchunk_tmpl; /* Dataspace template for new memory chunks */
-    H5S_sel_iter_t mem_iter;    /* Iterator for elements in memory selection */
-    unsigned       m_ndims;     /* Number of dimensions for memory dataspace */
-    H5S_sel_type   msel_type;   /* Selection type in memory */
-    H5S_sel_type   fsel_type;   /* Selection type in file */
-
-    H5SL_t *sel_chunks; /* Skip list containing information for each chunk selected */
-
-    H5S_t *           single_space;      /* Dataspace for single chunk */
-    H5D_chunk_info_t *single_chunk_info; /* Pointer to single chunk's info */
-    hbool_t           use_single;        /* Whether I/O is on a single element */
-
-    hsize_t           last_index;      /* Index of last chunk operated on */
-    H5D_chunk_info_t *last_chunk_info; /* Pointer to last chunk's info */
-
-    hsize_t chunk_dim[H5O_LAYOUT_NDIMS]; /* Size of chunk in each dimension */
-
-#ifdef H5_HAVE_PARALLEL
-    H5D_chunk_info_t **select_chunk; /* Store the information about whether this chunk is selected or not */
-#endif                               /* H5_HAVE_PARALLEL */
-} H5D_chunk_map_t;
-
->>>>>>> 633ea5e2
 /* Cached information about a particular chunk */
 typedef struct H5D_chunk_cached_t {
     hbool_t  valid;                    /*whether cache info is valid*/
@@ -682,15 +619,8 @@
 H5_DLL herr_t H5D__format_convert(H5D_t *dataset);
 
 /* Internal I/O routines */
-<<<<<<< HEAD
 H5_DLL herr_t H5D__read(size_t count, H5D_dset_info_t *dset_info, hbool_t is_mdset);
 H5_DLL herr_t H5D__write(size_t count, H5D_dset_info_t *dset_info, hbool_t is_mdset);
-=======
-H5_DLL herr_t H5D__read(H5D_t *dataset, hid_t mem_type_id, H5S_t *mem_space, H5S_t *file_space,
-                        void *buf /*out*/);
-H5_DLL herr_t H5D__write(H5D_t *dataset, hid_t mem_type_id, H5S_t *mem_space, H5S_t *file_space,
-                         const void *buf);
->>>>>>> 633ea5e2
 
 /* Functions that perform direct serial I/O operations */
 H5_DLL herr_t H5D__select_read(const H5D_io_info_t *io_info, const H5D_type_info_t *type_info, hsize_t nelmts,
@@ -727,15 +657,9 @@
 H5_DLL hbool_t H5D__contig_is_data_cached(const H5D_shared_t *shared_dset);
 H5_DLL herr_t  H5D__contig_fill(const H5D_io_info_t *io_info);
 H5_DLL herr_t  H5D__contig_read(H5D_io_info_t *io_info, const H5D_type_info_t *type_info, hsize_t nelmts,
-<<<<<<< HEAD
-                                const H5S_t *file_space, const H5S_t *mem_space, H5D_dset_info_t *dinfo);
+                                H5S_t *file_space, H5S_t *mem_space, H5D_dset_info_t *dinfo);
 H5_DLL herr_t  H5D__contig_write(H5D_io_info_t *io_info, const H5D_type_info_t *type_info, hsize_t nelmts,
-                                 const H5S_t *file_space, const H5S_t *mem_space, H5D_dset_info_t *dinfo);
-=======
-                                H5S_t *file_space, H5S_t *mem_space, H5D_chunk_map_t *fm);
-H5_DLL herr_t  H5D__contig_write(H5D_io_info_t *io_info, const H5D_type_info_t *type_info, hsize_t nelmts,
-                                 H5S_t *file_space, H5S_t *mem_space, H5D_chunk_map_t *fm);
->>>>>>> 633ea5e2
+                                 H5S_t *file_space, H5S_t *mem_space, H5D_dset_info_t *dinfo);
 H5_DLL herr_t  H5D__contig_copy(H5F_t *f_src, const H5O_storage_contig_t *storage_src, H5F_t *f_dst,
                                 H5O_storage_contig_t *storage_dst, H5T_t *src_dtype, H5O_copy_t *cpy_info);
 H5_DLL herr_t  H5D__contig_delete(H5F_t *f, const H5O_storage_t *store);
@@ -822,17 +746,16 @@
 #ifndef H5Dmpio_DEBUG
 #define H5Dmpio_DEBUG
 #endif /*H5Dmpio_DEBUG*/
-<<<<<<< HEAD
-#endif /*H5S_DEBUG*/
+#endif /*H5D_DEBUG*/
 /* MPI-IO function to read multi-dsets (Chunk, Contig), it will select either
  * regular or irregular read */
-H5_DLL herr_t H5D__mpio_select_read(const H5D_io_info_t *io_info, hsize_t nelmts, const H5S_t *file_space,
-                                    const H5S_t *mem_space);
+H5_DLL herr_t H5D__mpio_select_read(const H5D_io_info_t *io_info, hsize_t nelmts, H5S_t *file_space,
+                                    H5S_t *mem_space);
 
 /* MPI-IO function to write multi-dsets (Chunk, Contig), it will select either
  * regular or irregular write */
-H5_DLL herr_t H5D__mpio_select_write(const H5D_io_info_t *io_info, hsize_t nelmts, const H5S_t *file_space,
-                                     const H5S_t *mem_space);
+H5_DLL herr_t H5D__mpio_select_write(const H5D_io_info_t *io_info, hsize_t nelmts, H5S_t *file_space,
+                                     H5S_t *mem_space);
 
 /* MPI-IO functions to handle collective IO for multiple dsets (CONTIG, CHUNK) */
 H5_DLL herr_t H5D__collective_read(const size_t count, H5D_io_info_t *io_info);
@@ -841,39 +764,8 @@
 /* MPI-IO function to check if a direct I/O transfer is possible between
  * memory and the file */
 H5_DLL htri_t H5D__mpio_opt_possible(const size_t count, H5D_io_info_t *io_info);
-=======
-#endif /*H5D_DEBUG*/
-/* MPI-IO function to read, it will select either regular or irregular read */
-H5_DLL herr_t H5D__mpio_select_read(const H5D_io_info_t *io_info, const H5D_type_info_t *type_info,
-                                    hsize_t nelmts, H5S_t *file_space, H5S_t *mem_space);
-
-/* MPI-IO function to write, it will select either regular or irregular read */
-H5_DLL herr_t H5D__mpio_select_write(const H5D_io_info_t *io_info, const H5D_type_info_t *type_info,
-                                     hsize_t nelmts, H5S_t *file_space, H5S_t *mem_space);
-
-/* MPI-IO functions to handle contiguous collective IO */
-H5_DLL herr_t H5D__contig_collective_read(H5D_io_info_t *io_info, const H5D_type_info_t *type_info,
-                                          hsize_t nelmts, H5S_t *file_space, H5S_t *mem_space,
-                                          H5D_chunk_map_t *fm);
-H5_DLL herr_t H5D__contig_collective_write(H5D_io_info_t *io_info, const H5D_type_info_t *type_info,
-                                           hsize_t nelmts, H5S_t *file_space, H5S_t *mem_space,
-                                           H5D_chunk_map_t *fm);
-
-/* MPI-IO functions to handle chunked collective IO */
-H5_DLL herr_t H5D__chunk_collective_read(H5D_io_info_t *io_info, const H5D_type_info_t *type_info,
-                                         hsize_t nelmts, H5S_t *file_space, H5S_t *mem_space,
-                                         H5D_chunk_map_t *fm);
-H5_DLL herr_t H5D__chunk_collective_write(H5D_io_info_t *io_info, const H5D_type_info_t *type_info,
-                                          hsize_t nelmts, H5S_t *file_space, H5S_t *mem_space,
-                                          H5D_chunk_map_t *fm);
-
-/* MPI-IO function to check if a direct I/O transfer is possible between
- * memory and the file */
-H5_DLL htri_t H5D__mpio_opt_possible(const H5D_io_info_t *io_info, const H5S_t *file_space,
-                                     const H5S_t *mem_space, const H5D_type_info_t *type_info);
 H5_DLL herr_t H5D__mpio_get_no_coll_cause_strings(char *local_cause, size_t local_cause_len,
                                                   char *global_cause, size_t global_cause_len);
->>>>>>> 633ea5e2
 
 #endif /* H5_HAVE_PARALLEL */
 
