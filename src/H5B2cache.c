/* * * * * * * * * * * * * * * * * * * * * * * * * * * * * * * * * * * * * * *
 * Copyright by The HDF Group.                                               *
 * Copyright by the Board of Trustees of the University of Illinois.         *
 * All rights reserved.                                                      *
 *                                                                           *
 * This file is part of HDF5.  The full HDF5 copyright notice, including     *
 * terms governing use, modification, and redistribution, is contained in    *
 * the COPYING file, which can be found at the root of the source code       *
 * distribution tree, or in https://www.hdfgroup.org/licenses.               *
 * If you do not have access to either file, you may request a copy from     *
 * help@hdfgroup.org.                                                        *
 * * * * * * * * * * * * * * * * * * * * * * * * * * * * * * * * * * * * * * */

/*-------------------------------------------------------------------------
 *
 * Created:     H5B2cache.c
 *              Jan 31 2005
 *              Quincey Koziol
 *
 * Purpose:     Implement v2 B-tree metadata cache methods.
 *
 *-------------------------------------------------------------------------
 */

/****************/
/* Module Setup */
/****************/

#include "H5B2module.h" /* This source code file is part of the H5B2 module */

/***********/
/* Headers */
/***********/
#include "H5private.h"   /* Generic Functions			*/
#include "H5B2pkg.h"     /* v2 B-trees				*/
#include "H5Eprivate.h"  /* Error handling		  	*/
#include "H5WBprivate.h" /* Wrapped Buffers                      */

/****************/
/* Local Macros */
/****************/

/* B-tree format version #'s */
#define H5B2_HDR_VERSION  0 /* Header */
#define H5B2_INT_VERSION  0 /* Internal node */
#define H5B2_LEAF_VERSION 0 /* Leaf node */

/******************/
/* Local Typedefs */
/******************/

/********************/
/* Package Typedefs */
/********************/

/********************/
/* Local Prototypes */
/********************/

/* Metadata cache callbacks */
static herr_t H5B2__cache_hdr_get_initial_load_size(void *udata, size_t *image_len);
static htri_t H5B2__cache_hdr_verify_chksum(const void *image_ptr, size_t len, void *udata);
static void * H5B2__cache_hdr_deserialize(const void *image, size_t len, void *udata, hbool_t *dirty);
static herr_t H5B2__cache_hdr_image_len(const void *thing, size_t *image_len);
static herr_t H5B2__cache_hdr_serialize(const H5F_t *f, void *image, size_t len, void *thing);
static herr_t H5B2__cache_hdr_notify(H5AC_notify_action_t action, void *thing);
static herr_t H5B2__cache_hdr_free_icr(void *thing);

static herr_t H5B2__cache_int_get_initial_load_size(void *udata, size_t *image_len);
static htri_t H5B2__cache_int_verify_chksum(const void *image_ptr, size_t len, void *udata);
static void * H5B2__cache_int_deserialize(const void *image, size_t len, void *udata, hbool_t *dirty);
static herr_t H5B2__cache_int_image_len(const void *thing, size_t *image_len);
static herr_t H5B2__cache_int_serialize(const H5F_t *f, void *image, size_t len, void *thing);
static herr_t H5B2__cache_int_notify(H5AC_notify_action_t action, void *thing);
static herr_t H5B2__cache_int_free_icr(void *thing);

static herr_t H5B2__cache_leaf_get_initial_load_size(void *udata, size_t *image_len);
static htri_t H5B2__cache_leaf_verify_chksum(const void *image_ptr, size_t len, void *udata);
static void * H5B2__cache_leaf_deserialize(const void *image, size_t len, void *udata, hbool_t *dirty);
static herr_t H5B2__cache_leaf_image_len(const void *thing, size_t *image_len);
static herr_t H5B2__cache_leaf_serialize(const H5F_t *f, void *image, size_t len, void *thing);
static herr_t H5B2__cache_leaf_notify(H5AC_notify_action_t action, void *thing);
static herr_t H5B2__cache_leaf_free_icr(void *thing);

/*********************/
/* Package Variables */
/*********************/

/* H5B2 inherits cache-like properties from H5AC */
const H5AC_class_t H5AC_BT2_HDR[1] = {{
    H5AC_BT2_HDR_ID,                       /* Metadata client ID */
    "v2 B-tree header",                    /* Metadata client name (for debugging) */
    H5FD_MEM_BTREE,                        /* File space memory type for client */
    H5AC__CLASS_NO_FLAGS_SET,              /* Client class behavior flags */
    H5B2__cache_hdr_get_initial_load_size, /* 'get_initial_load_size' callback */
    NULL,                                  /* 'get_final_load_size' callback */
    H5B2__cache_hdr_verify_chksum,         /* 'verify_chksum' callback */
    H5B2__cache_hdr_deserialize,           /* 'deserialize' callback */
    H5B2__cache_hdr_image_len,             /* 'image_len' callback */
    NULL,                                  /* 'pre_serialize' callback */
    H5B2__cache_hdr_serialize,             /* 'serialize' callback */
    H5B2__cache_hdr_notify,                /* 'notify' callback */
    H5B2__cache_hdr_free_icr,              /* 'free_icr' callback */
    NULL,                                  /* 'fsf_size' callback */
}};

/* H5B2 inherits cache-like properties from H5AC */
const H5AC_class_t H5AC_BT2_INT[1] = {{
    H5AC_BT2_INT_ID,                       /* Metadata client ID */
    "v2 B-tree internal node",             /* Metadata client name (for debugging) */
    H5FD_MEM_BTREE,                        /* File space memory type for client */
    H5AC__CLASS_NO_FLAGS_SET,              /* Client class behavior flags */
    H5B2__cache_int_get_initial_load_size, /* 'get_initial_load_size' callback */
    NULL,                                  /* 'get_final_load_size' callback */
    H5B2__cache_int_verify_chksum,         /* 'verify_chksum' callback */
    H5B2__cache_int_deserialize,           /* 'deserialize' callback */
    H5B2__cache_int_image_len,             /* 'image_len' callback */
    NULL,                                  /* 'pre_serialize' callback */
    H5B2__cache_int_serialize,             /* 'serialize' callback */
    H5B2__cache_int_notify,                /* 'notify' callback */
    H5B2__cache_int_free_icr,              /* 'free_icr' callback */
    NULL,                                  /* 'fsf_size' callback */
}};

/* H5B2 inherits cache-like properties from H5AC */
const H5AC_class_t H5AC_BT2_LEAF[1] = {{
    H5AC_BT2_LEAF_ID,                       /* Metadata client ID */
    "v2 B-tree leaf node",                  /* Metadata client name (for debugging) */
    H5FD_MEM_BTREE,                         /* File space memory type for client */
    H5AC__CLASS_NO_FLAGS_SET,               /* Client class behavior flags */
    H5B2__cache_leaf_get_initial_load_size, /* 'get_initial_load_size' callback */
    NULL,                                   /* 'get_final_load_size' callback */
    H5B2__cache_leaf_verify_chksum,         /* 'verify_chksum' callback */
    H5B2__cache_leaf_deserialize,           /* 'deserialize' callback */
    H5B2__cache_leaf_image_len,             /* 'image_len' callback */
    NULL,                                   /* 'pre_serialize' callback */
    H5B2__cache_leaf_serialize,             /* 'serialize' callback */
    H5B2__cache_leaf_notify,                /* 'notify' callback */
    H5B2__cache_leaf_free_icr,              /* 'free_icr' callback */
    NULL,                                   /* 'fsf_size' callback */
}};

/*****************************/
/* Library Private Variables */
/*****************************/

/*******************/
/* Local Variables */
/*******************/

/*-------------------------------------------------------------------------
 * Function:    H5B2__cache_hdr_get_initial_load_size
 *
 * Purpose:     Compute the size of the data structure on disk.
 *
 * Return:      Non-negative on success/Negative on failure
 *
 * Programmer:  Quincey Koziol
 *              May 18, 2010
 *
 *-------------------------------------------------------------------------
 */
static herr_t
H5B2__cache_hdr_get_initial_load_size(void *_udata, size_t *image_len)
{
    H5B2_hdr_cache_ud_t *udata = (H5B2_hdr_cache_ud_t *)_udata; /* User data for callback */

    FUNC_ENTER_STATIC_NOERR

    /* Check arguments */
    HDassert(udata);
    HDassert(udata->f);
    HDassert(image_len);

    /* Set the image length size */
    *image_len = H5B2_HEADER_SIZE_FILE(udata->f);

    FUNC_LEAVE_NOAPI(SUCCEED)
} /* end H5B2__cache_hdr_get_initial_load_size() */

/*-------------------------------------------------------------------------
 * Function:	H5B2__cache_hdr_verify_chksum
 *
 * Purpose:     Verify the computed checksum of the data structure is the
 *              same as the stored chksum.
 *
 * Return:      Success:        TRUE/FALSE
 *              Failure:        Negative
 *
 * Programmer:	Vailin Choi; Aug 2015
 *
 *-------------------------------------------------------------------------
 */
static htri_t
H5B2__cache_hdr_verify_chksum(const void *_image, size_t len, void H5_ATTR_UNUSED *_udata)
{
    const uint8_t *image = (const uint8_t *)_image; /* Pointer into raw data buffer */
    uint32_t       stored_chksum;                   /* Stored metadata checksum value */
    uint32_t       computed_chksum;                 /* Computed metadata checksum value */
    htri_t         ret_value = TRUE;                /* Return value */

    FUNC_ENTER_STATIC_NOERR

    /* Check arguments */
    HDassert(image);

    /* Get stored and computed checksums */
    H5F_get_checksums(image, len, &stored_chksum, &computed_chksum);

    if (stored_chksum != computed_chksum)
        ret_value = FALSE;

    FUNC_LEAVE_NOAPI(ret_value)
} /* end H5B2__cache_hdr_verify_chksum() */

/*-------------------------------------------------------------------------
 * Function:	H5B2__cache_hdr_deserialize
 *
 * Purpose:	Loads a B-tree header from the disk.
 *
 * Return:	Success:	Pointer to a new B-tree.
 *		Failure:	NULL
 *
 * Programmer:	Quincey Koziol
 *		Feb 1 2005
 *
 *-------------------------------------------------------------------------
 */
static void *
H5B2__cache_hdr_deserialize(const void *_image, size_t H5_ATTR_UNUSED len, void *_udata,
                            hbool_t H5_ATTR_UNUSED *dirty)
{
    H5B2_hdr_t *         hdr   = NULL; /* B-tree header */
    H5B2_hdr_cache_ud_t *udata = (H5B2_hdr_cache_ud_t *)_udata;
    H5B2_create_t        cparam;                              /* B-tree creation parameters */
    H5B2_subid_t         id;                                  /* ID of B-tree class, as found in file */
    uint16_t             depth;                               /* Depth of B-tree */
    uint32_t             stored_chksum;                       /* Stored metadata checksum value */
    const uint8_t *      image     = (const uint8_t *)_image; /* Pointer into raw data buffer */
    H5B2_hdr_t *         ret_value = NULL;                    /* Return value */

    FUNC_ENTER_STATIC

    /* Check arguments */
    HDassert(image);
    HDassert(udata);

    /* Allocate new B-tree header and reset cache info */
    if (NULL == (hdr = H5B2__hdr_alloc(udata->f)))
        HGOTO_ERROR(H5E_BTREE, H5E_CANTALLOC, NULL, "allocation failed for B-tree header")

    /* Magic number */
<<<<<<< HEAD
    if (HDmemcmp(image, H5B2_HDR_MAGIC, (size_t)H5_SIZEOF_MAGIC))
=======
    if (HDmemcmp(image, H5B2_HDR_MAGIC, (size_t)H5_SIZEOF_MAGIC) != 0)
>>>>>>> 18bbd3f0
        HGOTO_ERROR(H5E_BTREE, H5E_BADVALUE, NULL, "wrong B-tree header signature")
    image += H5_SIZEOF_MAGIC;

    /* Version */
    if (*image++ != H5B2_HDR_VERSION)
        HGOTO_ERROR(H5E_BTREE, H5E_BADRANGE, NULL, "wrong B-tree header version")

    /* B-tree class */
    id = (H5B2_subid_t)*image++;
    if (id >= H5B2_NUM_BTREE_ID)
        HGOTO_ERROR(H5E_BTREE, H5E_BADTYPE, NULL, "incorrect B-tree type")

    /* Node size (in bytes) */
    UINT32DECODE(image, cparam.node_size);

    /* Raw key size (in bytes) */
    UINT16DECODE(image, cparam.rrec_size);

    /* Depth of tree */
    UINT16DECODE(image, depth);

    /* Split & merge %s */
    cparam.split_percent = *image++;
    cparam.merge_percent = *image++;

    /* Root node pointer */
    H5F_addr_decode(udata->f, (const uint8_t **)&image, &(hdr->root.addr));
    UINT16DECODE(image, hdr->root.node_nrec);
    H5F_DECODE_LENGTH(udata->f, image, hdr->root.all_nrec);

    /* checksum verification already done in verify_chksum cb */

    /* Metadata checksum */
    UINT32DECODE(image, stored_chksum);

    /* Sanity check */
    HDassert((size_t)(image - (const uint8_t *)_image) == hdr->hdr_size);

    /* Initialize B-tree header info */
    cparam.cls = H5B2_client_class_g[id];
    if (H5B2__hdr_init(hdr, &cparam, udata->ctx_udata, depth) < 0)
        HGOTO_ERROR(H5E_BTREE, H5E_CANTINIT, NULL, "can't initialize B-tree header info")

    /* Set the B-tree header's address */
    hdr->addr = udata->addr;

    /* Sanity check */
    HDassert((size_t)(image - (const uint8_t *)_image) <= len);

    /* Set return value */
    ret_value = hdr;

done:
    if (!ret_value && hdr)
        if (H5B2__hdr_free(hdr) < 0)
            HDONE_ERROR(H5E_BTREE, H5E_CANTRELEASE, NULL, "can't release v2 B-tree header")

    FUNC_LEAVE_NOAPI(ret_value)
} /* end H5B2__cache_hdr_deserialize() */

/*-------------------------------------------------------------------------
 * Function:    H5B2__cache_hdr_image_len
 *
 * Purpose:     Compute the size of the data structure on disk.
 *
 * Return:      Non-negative on success/Negative on failure
 *
 * Programmer:  Quincey Koziol
 *              May 20, 2010
 *
 *-------------------------------------------------------------------------
 */
static herr_t
H5B2__cache_hdr_image_len(const void *_thing, size_t *image_len)
{
    const H5B2_hdr_t *hdr = (const H5B2_hdr_t *)_thing; /* Pointer to the B-tree header */

    FUNC_ENTER_STATIC_NOERR

    /* Check arguments */
    HDassert(hdr);
    HDassert(image_len);

    /* Set the image length size */
    *image_len = hdr->hdr_size;

    FUNC_LEAVE_NOAPI(SUCCEED)
} /* end H5B2__cache_hdr_image_len() */

/*-------------------------------------------------------------------------
 * Function:	H5B2__cache_hdr_serialize
 *
 * Purpose:	Flushes a dirty B-tree header to disk.
 *
 * Return:	Non-negative on success/Negative on failure
 *
 * Programmer:	Quincey Koziol
 *		Feb 1 2005
 *
 *-------------------------------------------------------------------------
 */
static herr_t
H5B2__cache_hdr_serialize(const H5F_t *f, void *_image, size_t H5_ATTR_UNUSED len, void *_thing)
{
    H5B2_hdr_t *hdr   = (H5B2_hdr_t *)_thing; /* Pointer to the B-tree header */
    uint8_t *   image = (uint8_t *)_image;    /* Pointer into raw data buffer */
    uint32_t    metadata_chksum;              /* Computed metadata checksum value */

    FUNC_ENTER_STATIC_NOERR

    /* check arguments */
    HDassert(f);
    HDassert(image);
    HDassert(hdr);

    /* Magic number */
    H5MM_memcpy(image, H5B2_HDR_MAGIC, (size_t)H5_SIZEOF_MAGIC);
    image += H5_SIZEOF_MAGIC;

    /* Version # */
    *image++ = H5B2_HDR_VERSION;

    /* B-tree type */
    HDassert(hdr->cls->id <= 255);
    *image++ = (uint8_t)hdr->cls->id;

    /* Node size (in bytes) */
    UINT32ENCODE(image, hdr->node_size);

    /* Raw key size (in bytes) */
    UINT16ENCODE(image, hdr->rrec_size);

    /* Depth of tree */
    UINT16ENCODE(image, hdr->depth);

    /* Split & merge %s */
    H5_CHECK_OVERFLOW(hdr->split_percent, /* From: */ unsigned, /* To: */ uint8_t);
    *image++ = (uint8_t)hdr->split_percent;
    H5_CHECK_OVERFLOW(hdr->merge_percent, /* From: */ unsigned, /* To: */ uint8_t);
    *image++ = (uint8_t)hdr->merge_percent;

    /* Root node pointer */
    H5F_addr_encode(f, &image, hdr->root.addr);
    UINT16ENCODE(image, hdr->root.node_nrec);
    H5F_ENCODE_LENGTH(f, image, hdr->root.all_nrec);

    /* Compute metadata checksum */
    metadata_chksum = H5_checksum_metadata(_image, (hdr->hdr_size - H5B2_SIZEOF_CHKSUM), 0);

    /* Metadata checksum */
    UINT32ENCODE(image, metadata_chksum);

    /* Sanity check */
    HDassert((size_t)(image - (uint8_t *)_image) == len);

    FUNC_LEAVE_NOAPI(SUCCEED)
} /* H5B2__cache_hdr_serialize() */

/*-------------------------------------------------------------------------
 * Function:    H5B2__cache_hdr_notify
 *
 * Purpose:     Handle cache action notifications
 *
 * Return:      Non-negative on success/Negative on failure
 *
 * Programmer:  Neil Fortner
 *              Apr 24 2012
 *
 *-------------------------------------------------------------------------
 */
static herr_t
H5B2__cache_hdr_notify(H5AC_notify_action_t action, void *_thing)
{
    H5B2_hdr_t *hdr       = (H5B2_hdr_t *)_thing;
    herr_t      ret_value = SUCCEED;

    FUNC_ENTER_STATIC

    /*
     * Check arguments.
     */
    HDassert(hdr);

    /* Check if the file was opened with SWMR-write access */
    if (hdr->swmr_write) {
        switch (action) {
            case H5AC_NOTIFY_ACTION_AFTER_INSERT:
            case H5AC_NOTIFY_ACTION_AFTER_LOAD:
                /* do nothing */
                break;

            case H5AC_NOTIFY_ACTION_AFTER_FLUSH:
                /* Increment the shadow epoch, forcing new modifications to
                 * internal and leaf nodes to create new shadow copies */
                hdr->shadow_epoch++;
                break;

            case H5AC_NOTIFY_ACTION_ENTRY_DIRTIED:
            case H5AC_NOTIFY_ACTION_ENTRY_CLEANED:
            case H5AC_NOTIFY_ACTION_CHILD_DIRTIED:
            case H5AC_NOTIFY_ACTION_CHILD_CLEANED:
            case H5AC_NOTIFY_ACTION_CHILD_UNSERIALIZED:
            case H5AC_NOTIFY_ACTION_CHILD_SERIALIZED:
                /* do nothing */
                break;

            case H5AC_NOTIFY_ACTION_BEFORE_EVICT:
                /* If hdr->parent != NULL, hdr->parent is used to destroy
                 * the flush dependency before the header is evicted.
                 */
                if (hdr->parent) {
                    /* Sanity check */
                    HDassert(hdr->top_proxy);

                    /* Destroy flush dependency on object header proxy */
                    if (H5AC_proxy_entry_remove_child((H5AC_proxy_entry_t *)hdr->parent,
                                                      (void *)hdr->top_proxy) < 0)
                        HGOTO_ERROR(H5E_BTREE, H5E_CANTUNDEPEND, FAIL,
                                    "unable to destroy flush dependency between v2 B-tree and proxy")
                    hdr->parent = NULL;
                } /* end if */

                /* Detach from 'top' proxy for extensible array */
                if (hdr->top_proxy) {
                    if (H5AC_proxy_entry_remove_child(hdr->top_proxy, hdr) < 0)
                        HGOTO_ERROR(
                            H5E_BTREE, H5E_CANTUNDEPEND, FAIL,
                            "unable to destroy flush dependency between header and v2 B-tree 'top' proxy")
                    /* Don't reset hdr->top_proxy here, it's destroyed when the header is freed -QAK */
                } /* end if */
                break;

            default:
#ifdef NDEBUG
                HGOTO_ERROR(H5E_BTREE, H5E_BADVALUE, FAIL, "unknown action from metadata cache")
#else     /* NDEBUG */
                HDassert(0 && "Unknown action?!?");
#endif    /* NDEBUG */
        } /* end switch */
    }     /* end if */
    else
        HDassert(NULL == hdr->parent);

done:
    FUNC_LEAVE_NOAPI(ret_value)
} /* end H5B2__cache_hdr_notify() */

/*-------------------------------------------------------------------------
 * Function:	H5B2__cache_hdr_free_icr
 *
 * Purpose:	Destroy/release an "in core representation" of a data
 *              structure
 *
 * Return:	Non-negative on success/Negative on failure
 *
 * Programmer:	Mike McGreevy
 *              June 18, 2008
 *
 *-------------------------------------------------------------------------
 */
static herr_t
H5B2__cache_hdr_free_icr(void *thing)
{
    herr_t ret_value = SUCCEED; /* Return value */

    FUNC_ENTER_STATIC

    /* Check arguments */
    HDassert(thing);

    /* Destroy v2 B-tree header */
    if (H5B2__hdr_free((H5B2_hdr_t *)thing) < 0)
        HGOTO_ERROR(H5E_BTREE, H5E_CANTFREE, FAIL, "unable to free v2 B-tree header")

done:
    FUNC_LEAVE_NOAPI(ret_value)
} /* H5B2__cache_hdr_free_icr() */

/*-------------------------------------------------------------------------
 * Function:    H5B2__cache_int_get_initial_load_size
 *
 * Purpose:     Compute the size of the data structure on disk.
 *
 * Return:      Non-negative on success/Negative on failure
 *
 * Programmer:  Quincey Koziol
 *              May 18, 2010
 *
 *-------------------------------------------------------------------------
 */
static herr_t
H5B2__cache_int_get_initial_load_size(void *_udata, size_t *image_len)
{
    H5B2_internal_cache_ud_t *udata = (H5B2_internal_cache_ud_t *)_udata; /* User data for callback */

    FUNC_ENTER_STATIC_NOERR

    /* Check arguments */
    HDassert(udata);
    HDassert(udata->hdr);
    HDassert(image_len);

    /* Set the image length size */
    *image_len = udata->hdr->node_size;

    FUNC_LEAVE_NOAPI(SUCCEED)
} /* end H5B2__cache_int_get_initial_load_size() */

/*-------------------------------------------------------------------------
 * Function:	H5B2__cache_int_verify_chksum
 *
 * Purpose:     Verify the computed checksum of the data structure is the
 *              same as the stored chksum.
 *
 * Return:      Success:        TRUE/FALSE
 *              Failure:        Negative
 *
 * Programmer:	Vailin Choi; Aug 2015
 *
 *-------------------------------------------------------------------------
 */
static htri_t
H5B2__cache_int_verify_chksum(const void *_image, size_t H5_ATTR_UNUSED len, void *_udata)
{
    const uint8_t *           image = (const uint8_t *)_image;            /* Pointer into raw data buffer */
    H5B2_internal_cache_ud_t *udata = (H5B2_internal_cache_ud_t *)_udata; /* Pointer to user data */
    size_t                    chk_size;         /* Exact size of the node with checksum at the end */
    uint32_t                  stored_chksum;    /* Stored metadata checksum value */
    uint32_t                  computed_chksum;  /* Computed metadata checksum value */
    htri_t                    ret_value = TRUE; /* Return value */

    FUNC_ENTER_STATIC_NOERR

    /* Check arguments */
    HDassert(image);
    HDassert(udata);

    /* Internal node prefix header + records + child pointer triplets: size with checksum at the end */
    chk_size = H5B2_INT_PREFIX_SIZE + (udata->nrec * udata->hdr->rrec_size) +
               ((size_t)(udata->nrec + 1) * H5B2_INT_POINTER_SIZE(udata->hdr, udata->depth));

    /* Get stored and computed checksums */
    H5F_get_checksums(image, chk_size, &stored_chksum, &computed_chksum);

    if (stored_chksum != computed_chksum)
        ret_value = FALSE;

    FUNC_LEAVE_NOAPI(ret_value)
} /* end H5B2__cache_int_verify_chksum() */

/*-------------------------------------------------------------------------
 * Function:	H5B2__cache_int_deserialize
 *
 * Purpose:	Deserialize a B-tree internal node from the disk.
 *
 * Return:	Success:	Pointer to a new B-tree internal node.
 *              Failure:        NULL
 *
 * Programmer:	Quincey Koziol
 *		Feb 2 2005
 *
 *-------------------------------------------------------------------------
 */
static void *
H5B2__cache_int_deserialize(const void *_image, size_t H5_ATTR_UNUSED len, void *_udata,
                            hbool_t H5_ATTR_UNUSED *dirty)
{
    H5B2_internal_cache_ud_t *udata    = (H5B2_internal_cache_ud_t *)_udata; /* Pointer to user data */
    H5B2_internal_t *         internal = NULL;                               /* Internal node read */
    const uint8_t *           image    = (const uint8_t *)_image; /* Pointer into raw data buffer */
    uint8_t *                 native;                             /* Pointer to native record info */
    H5B2_node_ptr_t *         int_node_ptr;                       /* Pointer to node pointer info */
    uint32_t                  stored_chksum;                      /* Stored metadata checksum value */
    unsigned                  u;                                  /* Local index variable */
    H5B2_internal_t *         ret_value = NULL;                   /* Return value */
    int                       node_nrec = 0;

    FUNC_ENTER_STATIC

    /* Check arguments */
    HDassert(image);
    HDassert(udata);

    /* Allocate new internal node and reset cache info */
    if (NULL == (internal = H5FL_CALLOC(H5B2_internal_t)))
        HGOTO_ERROR(H5E_RESOURCE, H5E_NOSPACE, NULL, "memory allocation failed")

    /* Increment ref. count on B-tree header */
    if (H5B2__hdr_incr(udata->hdr) < 0)
        HGOTO_ERROR(H5E_BTREE, H5E_CANTINC, NULL, "can't increment ref. count on B-tree header")

    /* Share B-tree information */
    internal->hdr          = udata->hdr;
    internal->parent       = udata->parent;
    internal->shadow_epoch = udata->hdr->shadow_epoch;

    /* Magic number */
<<<<<<< HEAD
    if (HDmemcmp(image, H5B2_INT_MAGIC, (size_t)H5_SIZEOF_MAGIC))
=======
    if (HDmemcmp(image, H5B2_INT_MAGIC, (size_t)H5_SIZEOF_MAGIC) != 0)
>>>>>>> 18bbd3f0
        HGOTO_ERROR(H5E_BTREE, H5E_BADVALUE, NULL, "wrong B-tree internal node signature")
    image += H5_SIZEOF_MAGIC;

    /* Version */
    if (*image++ != H5B2_INT_VERSION)
        HGOTO_ERROR(H5E_BTREE, H5E_BADVALUE, NULL, "wrong B-tree internal node version")

    /* B-tree type */
    if (*image++ != (uint8_t)udata->hdr->cls->id)
        HGOTO_ERROR(H5E_BTREE, H5E_BADTYPE, NULL, "incorrect B-tree type")

    /* Allocate space for the native keys in memory */
    if (NULL ==
        (internal->int_native = (uint8_t *)H5FL_FAC_MALLOC(udata->hdr->node_info[udata->depth].nat_rec_fac)))
        HGOTO_ERROR(H5E_RESOURCE, H5E_NOSPACE, NULL,
                    "memory allocation failed for B-tree internal native keys")

    /* Allocate space for the node pointers in memory */
    if (NULL == (internal->node_ptrs =
                     (H5B2_node_ptr_t *)H5FL_FAC_MALLOC(udata->hdr->node_info[udata->depth].node_ptr_fac)))
        HGOTO_ERROR(H5E_RESOURCE, H5E_NOSPACE, NULL,
                    "memory allocation failed for B-tree internal node pointers")

    /* Set the number of records in the leaf & it's depth */
    internal->nrec  = udata->nrec;
    internal->depth = udata->depth;

    /* Deserialize records for internal node */
    native = internal->int_native;
    for (u = 0; u < internal->nrec; u++) {
        /* Decode record */
        if ((udata->hdr->cls->decode)(image, native, udata->hdr->cb_ctx) < 0)
            HGOTO_ERROR(H5E_BTREE, H5E_CANTDECODE, NULL, "unable to decode B-tree record")

        /* Move to next record */
        image += udata->hdr->rrec_size;
        native += udata->hdr->cls->nrec_size;
    } /* end for */

    /* Deserialize node pointers for internal node */
    int_node_ptr = internal->node_ptrs;
    for (u = 0; u < (unsigned)(internal->nrec + 1); u++) {
        /* Decode node pointer */
        H5F_addr_decode(udata->f, (const uint8_t **)&image, &(int_node_ptr->addr));
        UINT64DECODE_VAR(image, node_nrec, udata->hdr->max_nrec_size);
        H5_CHECKED_ASSIGN(int_node_ptr->node_nrec, uint16_t, node_nrec, int);
        if (udata->depth > 1)
            UINT64DECODE_VAR(image, int_node_ptr->all_nrec,
                             udata->hdr->node_info[udata->depth - 1].cum_max_nrec_size)
        else
            int_node_ptr->all_nrec = int_node_ptr->node_nrec;

        /* Move to next node pointer */
        int_node_ptr++;
    } /* end for */

    /* checksum verification already done in verify_chksum cb */

    /* Metadata checksum */
    UINT32DECODE(image, stored_chksum);

    /* Sanity check parsing */
    HDassert((size_t)(image - (const uint8_t *)_image) <= len);

    /* Set return value */
    ret_value = internal;

done:
    if (!ret_value && internal)
        if (H5B2__internal_free(internal) < 0)
            HDONE_ERROR(H5E_BTREE, H5E_CANTFREE, NULL, "unable to destroy B-tree internal node")

    FUNC_LEAVE_NOAPI(ret_value)
} /* H5B2__cache_int_deserialize() */

/*-------------------------------------------------------------------------
 * Function:    H5B2__cache_int_image_len
 *
 * Purpose:     Compute the size of the data structure on disk.
 *
 * Return:      Non-negative on success/Negative on failure
 *
 * Programmer:  Quincey Koziol
 *              May 20, 2010
 *
 *-------------------------------------------------------------------------
 */
static herr_t
H5B2__cache_int_image_len(const void *_thing, size_t *image_len)
{
    const H5B2_internal_t *internal =
        (const H5B2_internal_t *)_thing; /* Pointer to the B-tree internal node */

    FUNC_ENTER_STATIC_NOERR

    /* Check arguments */
    HDassert(internal);
    HDassert(internal->hdr);
    HDassert(image_len);

    /* Set the image length size */
    *image_len = internal->hdr->node_size;

    FUNC_LEAVE_NOAPI(SUCCEED)
} /* end H5B2__cache_int_image_len() */

/*-------------------------------------------------------------------------
 * Function:	H5B2__cache_int_serialize
 *
 * Purpose:	Serializes a B-tree internal node for writing to disk.
 *
 * Return:	Non-negative on success/Negative on failure
 *
 * Programmer:	Quincey Koziol
 *		Feb 3 2005
 *
 *-------------------------------------------------------------------------
 */
static herr_t
H5B2__cache_int_serialize(const H5F_t *f, void *_image, size_t H5_ATTR_UNUSED len, void *_thing)
{
    H5B2_internal_t *internal = (H5B2_internal_t *)_thing; /* Pointer to the B-tree internal node */
    uint8_t *        image    = (uint8_t *)_image;         /* Pointer into raw data buffer */
    uint8_t *        native;                               /* Pointer to native record info */
    H5B2_node_ptr_t *int_node_ptr;                         /* Pointer to node pointer info */
    uint32_t         metadata_chksum;                      /* Computed metadata checksum value */
    unsigned         u;                                    /* Local index variable */
    herr_t           ret_value = SUCCEED;                  /* Return value */

    FUNC_ENTER_STATIC

    /* check arguments */
    HDassert(f);
    HDassert(image);
    HDassert(internal);
    HDassert(internal->hdr);

    /* Magic number */
    H5MM_memcpy(image, H5B2_INT_MAGIC, (size_t)H5_SIZEOF_MAGIC);
    image += H5_SIZEOF_MAGIC;

    /* Version # */
    *image++ = H5B2_INT_VERSION;

    /* B-tree type */
    HDassert(internal->hdr->cls->id <= 255);
    *image++ = (uint8_t)internal->hdr->cls->id;
    HDassert((size_t)(image - (uint8_t *)_image) == (H5B2_INT_PREFIX_SIZE - H5B2_SIZEOF_CHKSUM));

    /* Serialize records for internal node */
    native = internal->int_native;
    for (u = 0; u < internal->nrec; u++) {
        /* Encode record */
        if ((internal->hdr->cls->encode)(image, native, internal->hdr->cb_ctx) < 0)
            HGOTO_ERROR(H5E_BTREE, H5E_CANTENCODE, FAIL, "unable to encode B-tree record")

        /* Move to next record */
        image += internal->hdr->rrec_size;
        native += internal->hdr->cls->nrec_size;
    } /* end for */

    /* Serialize node pointers for internal node */
    int_node_ptr = internal->node_ptrs;
    for (u = 0; u < (unsigned)(internal->nrec + 1); u++) {
        /* Encode node pointer */
        H5F_addr_encode(f, &image, int_node_ptr->addr);
        UINT64ENCODE_VAR(image, int_node_ptr->node_nrec, internal->hdr->max_nrec_size);
        if (internal->depth > 1)
            UINT64ENCODE_VAR(image, int_node_ptr->all_nrec,
                             internal->hdr->node_info[internal->depth - 1].cum_max_nrec_size);

        /* Move to next node pointer */
        int_node_ptr++;
    } /* end for */

    /* Compute metadata checksum */
    metadata_chksum = H5_checksum_metadata(_image, (size_t)(image - (uint8_t *)_image), 0);

    /* Metadata checksum */
    UINT32ENCODE(image, metadata_chksum);

    /* Sanity check */
    HDassert((size_t)(image - (uint8_t *)_image) <= len);

    /* Clear rest of internal node */
    HDmemset(image, 0, len - (size_t)(image - (uint8_t *)_image));

done:
    FUNC_LEAVE_NOAPI(ret_value)
} /* H5B2__cache_int_serialize() */

/*-------------------------------------------------------------------------
 * Function:    H5B2__cache_int_notify
 *
 * Purpose:     Handle cache action notifications
 *
 * Return:      Non-negative on success/Negative on failure
 *
 * Programmer:  Neil Fortner
 *              Apr 25 2012
 *
 *-------------------------------------------------------------------------
 */
static herr_t
H5B2__cache_int_notify(H5AC_notify_action_t action, void *_thing)
{
    H5B2_internal_t *internal  = (H5B2_internal_t *)_thing;
    herr_t           ret_value = SUCCEED;

    FUNC_ENTER_STATIC

    /*
     * Check arguments.
     */
    HDassert(internal);
    HDassert(internal->hdr);

    /* Check if the file was opened with SWMR-write access */
    if (internal->hdr->swmr_write) {
        switch (action) {
            case H5AC_NOTIFY_ACTION_AFTER_INSERT:
            case H5AC_NOTIFY_ACTION_AFTER_LOAD:
                /* Create flush dependency on parent */
                if (H5B2__create_flush_depend((H5AC_info_t *)internal->parent, (H5AC_info_t *)internal) < 0)
                    HGOTO_ERROR(H5E_BTREE, H5E_CANTDEPEND, FAIL, "unable to create flush dependency")
                break;

            case H5AC_NOTIFY_ACTION_AFTER_FLUSH:
            case H5AC_NOTIFY_ACTION_ENTRY_DIRTIED:
            case H5AC_NOTIFY_ACTION_ENTRY_CLEANED:
            case H5AC_NOTIFY_ACTION_CHILD_DIRTIED:
            case H5AC_NOTIFY_ACTION_CHILD_CLEANED:
            case H5AC_NOTIFY_ACTION_CHILD_UNSERIALIZED:
            case H5AC_NOTIFY_ACTION_CHILD_SERIALIZED:
                /* do nothing */
                break;

            case H5AC_NOTIFY_ACTION_BEFORE_EVICT:
                /* Destroy flush dependency on parent */
                if (H5B2__destroy_flush_depend((H5AC_info_t *)internal->parent, (H5AC_info_t *)internal) < 0)
                    HGOTO_ERROR(H5E_BTREE, H5E_CANTUNDEPEND, FAIL, "unable to destroy flush dependency")

                /* Detach from 'top' proxy for v2 B-tree */
                if (internal->top_proxy) {
                    if (H5AC_proxy_entry_remove_child(internal->top_proxy, internal) < 0)
                        HGOTO_ERROR(H5E_BTREE, H5E_CANTUNDEPEND, FAIL,
                                    "unable to destroy flush dependency between internal node and v2 B-tree "
                                    "'top' proxy")
                    internal->top_proxy = NULL;
                } /* end if */
                break;

            default:
#ifdef NDEBUG
                HGOTO_ERROR(H5E_BTREE, H5E_BADVALUE, FAIL, "unknown action from metadata cache")
#else     /* NDEBUG */
                HDassert(0 && "Unknown action?!?");
#endif    /* NDEBUG */
        } /* end switch */
    }     /* end if */
    else
        HDassert(NULL == internal->top_proxy);

done:
    FUNC_LEAVE_NOAPI(ret_value)
} /* end H5B2__cache_int_notify() */

/*-------------------------------------------------------------------------
 * Function:	H5B2__cache_int_free_icr
 *
 * Purpose:	Destroy/release an "in core representation" of a data
 *              structure
 *
 * Return:	Non-negative on success/Negative on failure
 *
 * Programmer:	Mike McGreevy
 *              June 18, 2008
 *
 *-------------------------------------------------------------------------
 */
static herr_t
H5B2__cache_int_free_icr(void *_thing)
{
    H5B2_internal_t *internal  = (H5B2_internal_t *)_thing;
    herr_t           ret_value = SUCCEED; /* Return value */

    FUNC_ENTER_STATIC

    /* Check arguments */
    HDassert(internal);

    /* Release v2 B-tree internal node */
    if (H5B2__internal_free(internal) < 0)
        HGOTO_ERROR(H5E_BTREE, H5E_CANTFREE, FAIL, "unable to release v2 B-tree internal node")

done:
    FUNC_LEAVE_NOAPI(ret_value)
} /* H5B2__cache_int_free_icr() */

/*-------------------------------------------------------------------------
 * Function:    H5B2__cache_leaf_get_initial_load_size
 *
 * Purpose:     Compute the size of the data structure on disk.
 *
 * Return:      Non-negative on success/Negative on failure
 *
 * Programmer:  Quincey Koziol
 *              May 18, 2010
 *
 *-------------------------------------------------------------------------
 */
static herr_t
H5B2__cache_leaf_get_initial_load_size(void *_udata, size_t *image_len)
{
    H5B2_leaf_cache_ud_t *udata = (H5B2_leaf_cache_ud_t *)_udata; /* User data for callback */

    FUNC_ENTER_STATIC_NOERR

    /* Check arguments */
    HDassert(udata);
    HDassert(udata->hdr);
    HDassert(image_len);

    /* Set the image length size */
    *image_len = udata->hdr->node_size;

    FUNC_LEAVE_NOAPI(SUCCEED)
} /* end H5B2__cache_leaf_get_initial_load_size() */

/*-------------------------------------------------------------------------
 * Function:	H5B2__cache_leaf_verify_chksum
 *
 * Purpose:     Verify the computed checksum of the data structure is the
 *              same as the stored chksum.
 *
 * Return:      Success:        TRUE/FALSE
 *              Failure:        Negative
 *
 * Programmer:	Vailin Choi; Aug 2015
 *
 *-------------------------------------------------------------------------
 */
static htri_t
H5B2__cache_leaf_verify_chksum(const void *_image, size_t H5_ATTR_UNUSED len, void *_udata)
{
    const uint8_t *           image = (const uint8_t *)_image;            /* Pointer into raw data buffer */
    H5B2_internal_cache_ud_t *udata = (H5B2_internal_cache_ud_t *)_udata; /* Pointer to user data */
    size_t                    chk_size;         /* Exact size of the node with checksum at the end */
    uint32_t                  stored_chksum;    /* Stored metadata checksum value */
    uint32_t                  computed_chksum;  /* Computed metadata checksum value */
    htri_t                    ret_value = TRUE; /* Return value */

    FUNC_ENTER_STATIC_NOERR

    /* Check arguments */
    HDassert(image);
    HDassert(udata);

    /* Leaf node prefix header + records: size with checksum at the end */
    chk_size = H5B2_LEAF_PREFIX_SIZE + (udata->nrec * udata->hdr->rrec_size);

    /* Get stored and computed checksums */
    H5F_get_checksums(image, chk_size, &stored_chksum, &computed_chksum);

    if (stored_chksum != computed_chksum)
        ret_value = FALSE;

    FUNC_LEAVE_NOAPI(ret_value)
} /* end H5B2__cache_leaf_verify_chksum() */

/*-------------------------------------------------------------------------
 * Function:	H5B2__cache_leaf_deserialize
 *
 * Purpose:	Deserialize a B-tree leaf from the disk.
 *
 * Return:	Success:	Pointer to a new B-tree leaf node.
 *		Failure:	NULL
 *
 * Programmer:	Quincey Koziol
 *		Feb 2 2005
 *
 *-------------------------------------------------------------------------
 */
static void *
H5B2__cache_leaf_deserialize(const void *_image, size_t H5_ATTR_UNUSED len, void *_udata,
                             hbool_t H5_ATTR_UNUSED *dirty)
{
    H5B2_leaf_cache_ud_t *udata = (H5B2_leaf_cache_ud_t *)_udata;
    H5B2_leaf_t *         leaf  = NULL;                    /* Pointer to lead node loaded */
    const uint8_t *       image = (const uint8_t *)_image; /* Pointer into raw data buffer */
    uint8_t *             native;                          /* Pointer to native keys */
    uint32_t              stored_chksum;                   /* Stored metadata checksum value */
    unsigned              u;                               /* Local index variable */
    H5B2_leaf_t *         ret_value = NULL;                /* Return value */

    FUNC_ENTER_STATIC

    /* Check arguments */
    HDassert(image);
    HDassert(udata);

    /* Allocate new leaf node and reset cache info */
    if (NULL == (leaf = H5FL_CALLOC(H5B2_leaf_t)))
        HGOTO_ERROR(H5E_BTREE, H5E_CANTALLOC, NULL, "memory allocation failed")

    /* Increment ref. count on B-tree header */
    if (H5B2__hdr_incr(udata->hdr) < 0)
        HGOTO_ERROR(H5E_BTREE, H5E_CANTINC, NULL, "can't increment ref. count on B-tree header")

    /* Share B-tree header information */
    leaf->hdr          = udata->hdr;
    leaf->parent       = udata->parent;
    leaf->shadow_epoch = udata->hdr->shadow_epoch;

    /* Magic number */
<<<<<<< HEAD
    if (HDmemcmp(image, H5B2_LEAF_MAGIC, (size_t)H5_SIZEOF_MAGIC))
=======
    if (HDmemcmp(image, H5B2_LEAF_MAGIC, (size_t)H5_SIZEOF_MAGIC) != 0)
>>>>>>> 18bbd3f0
        HGOTO_ERROR(H5E_BTREE, H5E_BADVALUE, NULL, "wrong B-tree leaf node signature")
    image += H5_SIZEOF_MAGIC;

    /* Version */
    if (*image++ != H5B2_LEAF_VERSION)
        HGOTO_ERROR(H5E_BTREE, H5E_BADRANGE, NULL, "wrong B-tree leaf node version")

    /* B-tree type */
    if (*image++ != (uint8_t)udata->hdr->cls->id)
        HGOTO_ERROR(H5E_BTREE, H5E_BADTYPE, NULL, "incorrect B-tree type")

    /* Allocate space for the native keys in memory */
    if (NULL == (leaf->leaf_native = (uint8_t *)H5FL_FAC_MALLOC(udata->hdr->node_info[0].nat_rec_fac)))
        HGOTO_ERROR(H5E_BTREE, H5E_CANTALLOC, NULL, "memory allocation failed for B-tree leaf native keys")

    /* Set the number of records in the leaf */
    leaf->nrec = udata->nrec;

    /* Deserialize records for leaf node */
    native = leaf->leaf_native;
    for (u = 0; u < leaf->nrec; u++) {
        /* Decode record */
        if ((udata->hdr->cls->decode)(image, native, udata->hdr->cb_ctx) < 0)
            HGOTO_ERROR(H5E_BTREE, H5E_CANTENCODE, NULL, "unable to decode B-tree record")

        /* Move to next record */
        image += udata->hdr->rrec_size;
        native += udata->hdr->cls->nrec_size;
    } /* end for */

    /* checksum verification already done in verify_chksum cb */

    /* Metadata checksum */
    UINT32DECODE(image, stored_chksum);

    /* Sanity check parsing */
    HDassert((size_t)(image - (const uint8_t *)_image) <= udata->hdr->node_size);

    /* Sanity check */
    HDassert((size_t)(image - (const uint8_t *)_image) <= len);

    /* Set return value */
    ret_value = leaf;

done:
    if (!ret_value && leaf)
        if (H5B2__leaf_free(leaf) < 0)
            HDONE_ERROR(H5E_BTREE, H5E_CANTFREE, NULL, "unable to destroy B-tree leaf node")

    FUNC_LEAVE_NOAPI(ret_value)
} /* H5B2__cache_leaf_deserialize() */

/*-------------------------------------------------------------------------
 * Function:    H5B2__cache_leaf_image_len
 *
 * Purpose:     Compute the size of the data structure on disk.
 *
 * Return:      Non-negative on success/Negative on failure
 *
 * Programmer:  Quincey Koziol
 *              May 20, 2010
 *
 *-------------------------------------------------------------------------
 */
static herr_t
H5B2__cache_leaf_image_len(const void *_thing, size_t *image_len)
{
    const H5B2_leaf_t *leaf = (const H5B2_leaf_t *)_thing; /* Pointer to the B-tree leaf node  */

    FUNC_ENTER_STATIC_NOERR

    /* Check arguments */
    HDassert(leaf);
    HDassert(leaf->hdr);
    HDassert(image_len);

    /* Set the image length size */
    *image_len = leaf->hdr->node_size;

    FUNC_LEAVE_NOAPI(SUCCEED)
} /* end H5B2__cache_leaf_image_len() */

/*-------------------------------------------------------------------------
 * Function:	H5B2__cache_leaf_serialize
 *
 * Purpose:	Serializes a B-tree leaf node for writing to disk.
 *
 * Return:	Non-negative on success/Negative on failure
 *
 * Programmer:	Quincey Koziol
 *		Feb 2 2005
 *
 *-------------------------------------------------------------------------
 */
static herr_t
H5B2__cache_leaf_serialize(const H5F_t H5_ATTR_UNUSED *f, void *_image, size_t H5_ATTR_UNUSED len,
                           void *_thing)
{
    H5B2_leaf_t *leaf  = (H5B2_leaf_t *)_thing; /* Pointer to the B-tree leaf node  */
    uint8_t *    image = (uint8_t *)_image;     /* Pointer into raw data buffer */
    uint8_t *    native;                        /* Pointer to native keys */
    uint32_t     metadata_chksum;               /* Computed metadata checksum value */
    unsigned     u;                             /* Local index variable */
    herr_t       ret_value = SUCCEED;           /* Return value */

    FUNC_ENTER_STATIC

    /* check arguments */
    HDassert(f);
    HDassert(image);
    HDassert(leaf);
    HDassert(leaf->hdr);

    /* magic number */
    H5MM_memcpy(image, H5B2_LEAF_MAGIC, (size_t)H5_SIZEOF_MAGIC);
    image += H5_SIZEOF_MAGIC;

    /* version # */
    *image++ = H5B2_LEAF_VERSION;

    /* B-tree type */
    HDassert(leaf->hdr->cls->id <= 255);
    *image++ = (uint8_t)leaf->hdr->cls->id;
    HDassert((size_t)(image - (uint8_t *)_image) == (H5B2_LEAF_PREFIX_SIZE - H5B2_SIZEOF_CHKSUM));

    /* Serialize records for leaf node */
    native = leaf->leaf_native;
    for (u = 0; u < leaf->nrec; u++) {
        /* Encode record */
        if ((leaf->hdr->cls->encode)(image, native, leaf->hdr->cb_ctx) < 0)
            HGOTO_ERROR(H5E_BTREE, H5E_CANTENCODE, FAIL, "unable to encode B-tree record")

        /* Move to next record */
        image += leaf->hdr->rrec_size;
        native += leaf->hdr->cls->nrec_size;
    } /* end for */

    /* Compute metadata checksum */
    metadata_chksum =
        H5_checksum_metadata(_image, (size_t)((const uint8_t *)image - (const uint8_t *)_image), 0);

    /* Metadata checksum */
    UINT32ENCODE(image, metadata_chksum);

    /* Sanity check */
    HDassert((size_t)(image - (uint8_t *)_image) <= len);

    /* Clear rest of leaf node */
    HDmemset(image, 0, len - (size_t)(image - (uint8_t *)_image));

done:
    FUNC_LEAVE_NOAPI(ret_value)
} /* H5B2__cache_leaf_serialize() */

/*-------------------------------------------------------------------------
 * Function:    H5B2__cache_leaf_notify
 *
 * Purpose:     Handle cache action notifications
 *
 * Return:      Non-negative on success/Negative on failure
 *
 * Programmer:  Neil Fortner
 *              Apr 25 2012
 *
 *-------------------------------------------------------------------------
 */
static herr_t
H5B2__cache_leaf_notify(H5AC_notify_action_t action, void *_thing)
{
    H5B2_leaf_t *leaf      = (H5B2_leaf_t *)_thing;
    herr_t       ret_value = SUCCEED;

    FUNC_ENTER_STATIC

    /*
     * Check arguments.
     */
    HDassert(leaf);
    HDassert(leaf->hdr);

    /* Check if the file was opened with SWMR-write access */
    if (leaf->hdr->swmr_write) {
        switch (action) {
            case H5AC_NOTIFY_ACTION_AFTER_INSERT:
            case H5AC_NOTIFY_ACTION_AFTER_LOAD:
                /* Create flush dependency on parent */
                if (H5B2__create_flush_depend((H5AC_info_t *)leaf->parent, (H5AC_info_t *)leaf) < 0)
                    HGOTO_ERROR(H5E_BTREE, H5E_CANTDEPEND, FAIL, "unable to create flush dependency")
                break;

            case H5AC_NOTIFY_ACTION_AFTER_FLUSH:
            case H5AC_NOTIFY_ACTION_ENTRY_DIRTIED:
            case H5AC_NOTIFY_ACTION_ENTRY_CLEANED:
            case H5AC_NOTIFY_ACTION_CHILD_DIRTIED:
            case H5AC_NOTIFY_ACTION_CHILD_CLEANED:
            case H5AC_NOTIFY_ACTION_CHILD_UNSERIALIZED:
            case H5AC_NOTIFY_ACTION_CHILD_SERIALIZED:
                /* do nothing */
                break;

            case H5AC_NOTIFY_ACTION_BEFORE_EVICT:
                /* Destroy flush dependency on parent */
                if (H5B2__destroy_flush_depend((H5AC_info_t *)leaf->parent, (H5AC_info_t *)leaf) < 0)
                    HGOTO_ERROR(H5E_BTREE, H5E_CANTUNDEPEND, FAIL, "unable to destroy flush dependency")

                /* Detach from 'top' proxy for v2 B-tree */
                if (leaf->top_proxy) {
                    if (H5AC_proxy_entry_remove_child(leaf->top_proxy, leaf) < 0)
                        HGOTO_ERROR(
                            H5E_BTREE, H5E_CANTUNDEPEND, FAIL,
                            "unable to destroy flush dependency between leaf node and v2 B-tree 'top' proxy")
                    leaf->top_proxy = NULL;
                } /* end if */
                break;

            default:
#ifdef NDEBUG
                HGOTO_ERROR(H5E_BTREE, H5E_BADVALUE, FAIL, "unknown action from metadata cache")
#else     /* NDEBUG */
                HDassert(0 && "Unknown action?!?");
#endif    /* NDEBUG */
        } /* end switch */
    }     /* end if */
    else
        HDassert(NULL == leaf->top_proxy);

done:
    FUNC_LEAVE_NOAPI(ret_value)
} /* end H5B2__cache_leaf_notify() */

/*-------------------------------------------------------------------------
 * Function:	H5B2__cache_leaf_free_icr
 *
 * Purpose:	Destroy/release an "in core representation" of a data
 *              structure
 *
 * Return:	Non-negative on success/Negative on failure
 *
 * Programmer:	Mike McGreevy
 *              June 18, 2008
 *
 *-------------------------------------------------------------------------
 */
static herr_t
H5B2__cache_leaf_free_icr(void *_thing)
{
    H5B2_leaf_t *leaf      = (H5B2_leaf_t *)_thing;
    herr_t       ret_value = SUCCEED; /* Return value */

    FUNC_ENTER_STATIC

    /* Check arguments */
    HDassert(leaf);

    /* Destroy v2 B-tree leaf node */
    if (H5B2__leaf_free(leaf) < 0)
        HGOTO_ERROR(H5E_BTREE, H5E_CANTFREE, FAIL, "unable to destroy B-tree leaf node")

done:
    FUNC_LEAVE_NOAPI(ret_value)
} /* H5B2__cache_leaf_free_icr() */<|MERGE_RESOLUTION|>--- conflicted
+++ resolved
@@ -250,11 +250,7 @@
         HGOTO_ERROR(H5E_BTREE, H5E_CANTALLOC, NULL, "allocation failed for B-tree header")
 
     /* Magic number */
-<<<<<<< HEAD
-    if (HDmemcmp(image, H5B2_HDR_MAGIC, (size_t)H5_SIZEOF_MAGIC))
-=======
     if (HDmemcmp(image, H5B2_HDR_MAGIC, (size_t)H5_SIZEOF_MAGIC) != 0)
->>>>>>> 18bbd3f0
         HGOTO_ERROR(H5E_BTREE, H5E_BADVALUE, NULL, "wrong B-tree header signature")
     image += H5_SIZEOF_MAGIC;
 
@@ -652,11 +648,7 @@
     internal->shadow_epoch = udata->hdr->shadow_epoch;
 
     /* Magic number */
-<<<<<<< HEAD
-    if (HDmemcmp(image, H5B2_INT_MAGIC, (size_t)H5_SIZEOF_MAGIC))
-=======
     if (HDmemcmp(image, H5B2_INT_MAGIC, (size_t)H5_SIZEOF_MAGIC) != 0)
->>>>>>> 18bbd3f0
         HGOTO_ERROR(H5E_BTREE, H5E_BADVALUE, NULL, "wrong B-tree internal node signature")
     image += H5_SIZEOF_MAGIC;
 
@@ -1072,11 +1064,7 @@
     leaf->shadow_epoch = udata->hdr->shadow_epoch;
 
     /* Magic number */
-<<<<<<< HEAD
-    if (HDmemcmp(image, H5B2_LEAF_MAGIC, (size_t)H5_SIZEOF_MAGIC))
-=======
     if (HDmemcmp(image, H5B2_LEAF_MAGIC, (size_t)H5_SIZEOF_MAGIC) != 0)
->>>>>>> 18bbd3f0
         HGOTO_ERROR(H5E_BTREE, H5E_BADVALUE, NULL, "wrong B-tree leaf node signature")
     image += H5_SIZEOF_MAGIC;
 
