--- conflicted
+++ resolved
@@ -89,10 +89,6 @@
 static int      H5FD__mpio_mpi_rank(const H5FD_t *_file);
 static int      H5FD__mpio_mpi_size(const H5FD_t *_file);
 static MPI_Comm H5FD__mpio_communicator(const H5FD_t *_file);
-<<<<<<< HEAD
-static herr_t   H5FD__mpio_get_info(H5FD_t *_file, void **mpi_info);
-=======
->>>>>>> 18bbd3f0
 
 /* The MPIO file driver information */
 static const H5FD_class_mpi_t H5FD_mpio_g = {
@@ -133,12 +129,7 @@
     },                         /* End of superclass information */
     H5FD__mpio_mpi_rank,       /*get_rank              */
     H5FD__mpio_mpi_size,       /*get_size              */
-<<<<<<< HEAD
-    H5FD__mpio_communicator,   /*get_comm              */
-    H5FD__mpio_get_info        /*get_info              */
-=======
     H5FD__mpio_communicator    /*get_comm              */
->>>>>>> 18bbd3f0
 };
 
 #ifdef H5FDmpio_DEBUG
@@ -156,24 +147,12 @@
  *      'w' show write offset and size
  *      '0'-'9' only show output from a single MPI rank (ranks 0-9 supported)
  */
-<<<<<<< HEAD
-static int H5FD_mpio_Debug[256] = {
-    0, 0, 0, 0, 0, 0, 0, 0, 0, 0, 0, 0, 0, 0, 0, 0, 0, 0, 0, 0, 0, 0, 0, 0, 0, 0, 0, 0, 0, 0, 0, 0,
-    0, 0, 0, 0, 0, 0, 0, 0, 0, 0, 0, 0, 0, 0, 0, 0, 0, 0, 0, 0, 0, 0, 0, 0, 0, 0, 0, 0, 0, 0, 0, 0,
-    0, 0, 0, 0, 0, 0, 0, 0, 0, 0, 0, 0, 0, 0, 0, 0, 0, 0, 0, 0, 0, 0, 0, 0, 0, 0, 0, 0, 0, 0, 0, 0,
-    0, 0, 0, 0, 0, 0, 0, 0, 0, 0, 0, 0, 0, 0, 0, 0, 0, 0, 0, 0, 0, 0, 0, 0, 0, 0, 0, 0, 0, 0, 0, 0,
-    0, 0, 0, 0, 0, 0, 0, 0, 0, 0, 0, 0, 0, 0, 0, 0, 0, 0, 0, 0, 0, 0, 0, 0, 0, 0, 0, 0, 0, 0, 0, 0,
-    0, 0, 0, 0, 0, 0, 0, 0, 0, 0, 0, 0, 0, 0, 0, 0, 0, 0, 0, 0, 0, 0, 0, 0, 0, 0, 0, 0, 0, 0, 0, 0,
-    0, 0, 0, 0, 0, 0, 0, 0, 0, 0, 0, 0, 0, 0, 0, 0, 0, 0, 0, 0, 0, 0, 0, 0, 0, 0, 0, 0, 0, 0, 0, 0,
-    0, 0, 0, 0, 0, 0, 0, 0, 0, 0, 0, 0, 0, 0, 0, 0, 0, 0, 0, 0, 0, 0, 0, 0, 0, 0, 0, 0, 0, 0, 0, 0};
-=======
 static int H5FD_mpio_debug_flags_s[256];
 static int H5FD_mpio_debug_rank_s = -1;
 
 /* Indicate if this rank should output tracing info */
 #define H5FD_MPIO_TRACE_THIS_RANK(file)                                                                      \
     (H5FD_mpio_debug_rank_s < 0 || H5FD_mpio_debug_rank_s == (file)->mpi_rank)
->>>>>>> 18bbd3f0
 #endif
 
 /*--------------------------------------------------------------------------
@@ -205,8 +184,6 @@
     FUNC_LEAVE_NOAPI(ret_value)
 } /* H5FD__init_package() */
 
-<<<<<<< HEAD
-=======
 #ifdef H5FDmpio_DEBUG
 
 /*---------------------------------------------------------------------------
@@ -242,7 +219,6 @@
 } /* end H5FD__mpio_parse_debug_str() */
 #endif /* H5FDmpio_DEBUG */
 
->>>>>>> 18bbd3f0
 /*-------------------------------------------------------------------------
  * Function:    H5FD_mpio_init
  *
@@ -261,13 +237,7 @@
 H5FD_mpio_init(void)
 {
     static int H5FD_mpio_Debug_inited = 0;
-<<<<<<< HEAD
-#endif                                       /* H5FDmpio_DEBUG */
-    const char *s;                           /* String for environment variables */
-    hid_t       ret_value = H5I_INVALID_HID; /* Return value */
-=======
     hid_t      ret_value              = H5I_INVALID_HID; /* Return value */
->>>>>>> 18bbd3f0
 
     FUNC_ENTER_NOAPI(H5I_INVALID_HID)
 
@@ -275,29 +245,6 @@
     if (H5I_VFL != H5I_get_type(H5FD_MPIO_g))
         H5FD_MPIO_g = H5FD_register((const H5FD_class_t *)&H5FD_mpio_g, sizeof(H5FD_class_mpi_t), FALSE);
 
-<<<<<<< HEAD
-    /* Allow MPI buf-and-file-type optimizations? */
-    s = HDgetenv("HDF5_MPI_OPT_TYPES");
-    if (s && HDisdigit(*s)) {
-        long env_val         = HDstrtol(s, NULL, 0);
-        H5FD_mpi_opt_types_g = (0 == env_val) ? FALSE : TRUE;
-    }
-
-#ifdef H5FDmpio_DEBUG
-    if (!H5FD_mpio_Debug_inited) {
-        /* Retrieve MPI-IO debugging environment variable */
-        s = HDgetenv("H5FD_mpio_Debug");
-        if (s) {
-            /* Set debug mask */
-            while (*s) {
-                H5FD_mpio_Debug[(int)*s]++;
-                s++;
-            } /* end while */
-        }     /* end if */
-        H5FD_mpio_Debug_inited++;
-    }  /* end if */
-#endif /* H5FDmpio_DEBUG */
-=======
     if (!H5FD_mpio_Debug_inited) {
         const char *s; /* String for environment variables */
 
@@ -318,7 +265,6 @@
 
         H5FD_mpio_Debug_inited++;
     } /* end if */
->>>>>>> 18bbd3f0
 
     /* Set return value */
     ret_value = H5FD_MPIO_g;
@@ -743,52 +689,27 @@
 H5FD_set_mpio_atomicity(H5FD_t *_file, hbool_t flag)
 {
     H5FD_mpio_t *file = (H5FD_mpio_t *)_file;
-<<<<<<< HEAD
-    int          mpi_code; /* MPI return code */
-    int          temp_flag;
-    herr_t       ret_value = SUCCEED;
-=======
 #ifdef H5FDmpio_DEBUG
     hbool_t H5FD_mpio_debug_t_flag = (H5FD_mpio_debug_flags_s[(int)'t'] && H5FD_MPIO_TRACE_THIS_RANK(file));
 #endif
     int    mpi_code; /* MPI return code */
     herr_t ret_value = SUCCEED;
->>>>>>> 18bbd3f0
 
     FUNC_ENTER_NOAPI_NOINIT
 
 #ifdef H5FDmpio_DEBUG
-<<<<<<< HEAD
-    if (H5FD_mpio_Debug[(int)'t'])
-        HDfprintf(stdout, "%s: Entering\n", FUNC);
-#endif
-
-    if (FALSE == flag)
-        temp_flag = 0;
-    else
-        temp_flag = 1;
-
-    /* set atomicity value */
-    if (MPI_SUCCESS != (mpi_code = MPI_File_set_atomicity(file->f, temp_flag)))
-=======
     if (H5FD_mpio_debug_t_flag)
         HDfprintf(stderr, "%s: (%d) Entering\n", FUNC, file->mpi_rank);
 #endif
 
     /* set atomicity value */
     if (MPI_SUCCESS != (mpi_code = MPI_File_set_atomicity(file->f, (int)(flag != FALSE))))
->>>>>>> 18bbd3f0
         HMPI_GOTO_ERROR(FAIL, "MPI_File_set_atomicity", mpi_code)
 
 done:
 #ifdef H5FDmpio_DEBUG
-<<<<<<< HEAD
-    if (H5FD_mpio_Debug[(int)'t'])
-        HDfprintf(stdout, "%s: Leaving\n", FUNC);
-=======
     if (H5FD_mpio_debug_t_flag)
         HDfprintf(stderr, "%s: (%d) Leaving\n", FUNC, file->mpi_rank);
->>>>>>> 18bbd3f0
 #endif
 
     FUNC_LEAVE_NOAPI(ret_value)
@@ -810,10 +731,6 @@
 H5FD_get_mpio_atomicity(H5FD_t *_file, hbool_t *flag)
 {
     H5FD_mpio_t *file = (H5FD_mpio_t *)_file;
-<<<<<<< HEAD
-    int          mpi_code; /* MPI return code */
-=======
->>>>>>> 18bbd3f0
     int          temp_flag;
 #ifdef H5FDmpio_DEBUG
     hbool_t H5FD_mpio_debug_t_flag = (H5FD_mpio_debug_flags_s[(int)'t'] && H5FD_MPIO_TRACE_THIS_RANK(file));
@@ -824,13 +741,8 @@
     FUNC_ENTER_NOAPI_NOINIT
 
 #ifdef H5FDmpio_DEBUG
-<<<<<<< HEAD
-    if (H5FD_mpio_Debug[(int)'t'])
-        HDfprintf(stdout, "%s: Entering\n", FUNC);
-=======
     if (H5FD_mpio_debug_t_flag)
         HDfprintf(stderr, "%s: (%d) Entering\n", FUNC, file->mpi_rank);
->>>>>>> 18bbd3f0
 #endif
 
     /* Get atomicity value */
@@ -844,13 +756,8 @@
 
 done:
 #ifdef H5FDmpio_DEBUG
-<<<<<<< HEAD
-    if (H5FD_mpio_Debug[(int)'t'])
-        HDfprintf(stdout, "%s: Leaving\n", FUNC);
-=======
     if (H5FD_mpio_debug_t_flag)
         HDfprintf(stderr, "%s: (%d) Leaving\n", FUNC, file->mpi_rank);
->>>>>>> 18bbd3f0
 #endif
 
     FUNC_LEAVE_NOAPI(ret_value)
@@ -877,27 +784,6 @@
 static H5FD_t *
 H5FD__mpio_open(const char *name, unsigned flags, hid_t fapl_id, haddr_t H5_ATTR_UNUSED maxaddr)
 {
-<<<<<<< HEAD
-    H5FD_mpio_t *   file = NULL;
-    MPI_File        fh;
-    hbool_t         file_opened = FALSE; /* Flag to indicate that the file was successfully opened */
-    int             mpi_amode;
-    int             mpi_rank; /* MPI rank of this process */
-    int             mpi_size; /* Total number of MPI processes */
-    int             mpi_code; /* MPI return code */
-    MPI_Offset      size;
-    H5P_genplist_t *plist; /* Property list pointer */
-    MPI_Comm        comm      = MPI_COMM_NULL;
-    MPI_Info        info      = MPI_INFO_NULL;
-    H5FD_t *        ret_value = NULL; /* Return value */
-
-    FUNC_ENTER_STATIC
-
-#ifdef H5FDmpio_DEBUG
-    if (H5FD_mpio_Debug[(int)'t'])
-        HDfprintf(stdout, "%s: Entering - name = \"%s\", flags = 0x%x, fapl_id = %d, maxaddr = %lu\n", FUNC,
-                  name, flags, (int)fapl_id, (unsigned long)maxaddr);
-=======
     H5FD_mpio_t *   file = NULL;          /* VFD File struct for new file */
     H5P_genplist_t *plist;                /* Property list pointer */
     MPI_Comm        comm = MPI_COMM_NULL; /* MPI Communicator, from plist */
@@ -910,7 +796,6 @@
     MPI_Offset      file_size;            /* File size (of existing files) */
 #ifdef H5FDmpio_DEBUG
     hbool_t H5FD_mpio_debug_t_flag = FALSE;
->>>>>>> 18bbd3f0
 #endif
     int     mpi_code;         /* MPI return code */
     H5FD_t *ret_value = NULL; /* Return value */
@@ -956,35 +841,15 @@
         int  flag;
 
         MPI_Info_get(info, H5F_MPIO_DEBUG_KEY, sizeof(debug_str) - 1, debug_str, &flag);
-<<<<<<< HEAD
-        if (flag) {
-            int i;
-
-            HDfprintf(stdout, "H5FD_mpio debug flags = '%s'\n", debug_str);
-            for (i = 0; debug_str[i] /*end of string*/ && i < 128 /*just in case*/; ++i)
-                H5FD_mpio_Debug[(int)debug_str[i]] = 1;
-        } /* end if */
-    }     /* end if */
-=======
         if (flag)
             H5FD__mpio_parse_debug_str(debug_str);
     } /* end if */
->>>>>>> 18bbd3f0
 #endif
 
     if (MPI_SUCCESS != (mpi_code = MPI_File_open(comm, name, mpi_amode, info, &fh)))
         HMPI_GOTO_ERROR(NULL, "MPI_File_open failed", mpi_code)
     file_opened = TRUE;
 
-<<<<<<< HEAD
-    /* Get the MPI rank of this process and the total number of processes */
-    if (MPI_SUCCESS != (mpi_code = MPI_Comm_rank(comm, &mpi_rank)))
-        HMPI_GOTO_ERROR(NULL, "MPI_Comm_rank failed", mpi_code)
-    if (MPI_SUCCESS != (mpi_code = MPI_Comm_size(comm, &mpi_size)))
-        HMPI_GOTO_ERROR(NULL, "MPI_Comm_size failed", mpi_code)
-
-=======
->>>>>>> 18bbd3f0
     /* Build the return value and initialize it */
     if (NULL == (file = (H5FD_mpio_t *)H5MM_calloc(sizeof(H5FD_mpio_t))))
         HGOTO_ERROR(H5E_RESOURCE, H5E_NOSPACE, NULL, "memory allocation failed")
@@ -995,30 +860,17 @@
     file->mpi_size = mpi_size;
 
     /* Only processor p0 will get the filesize and broadcast it. */
-<<<<<<< HEAD
-    if (mpi_rank == 0) {
-        if (MPI_SUCCESS != (mpi_code = MPI_File_get_size(fh, &size)))
-=======
     if (mpi_rank == 0)
         if (MPI_SUCCESS != (mpi_code = MPI_File_get_size(fh, &file_size)))
->>>>>>> 18bbd3f0
             HMPI_GOTO_ERROR(NULL, "MPI_File_get_size failed", mpi_code)
 
     /* Broadcast file size */
-<<<<<<< HEAD
-    if (MPI_SUCCESS != (mpi_code = MPI_Bcast(&size, (int)sizeof(MPI_Offset), MPI_BYTE, 0, comm)))
-        HMPI_GOTO_ERROR(NULL, "MPI_Bcast failed", mpi_code)
-
-    /* Determine if the file should be truncated */
-    if (size && (flags & H5F_ACC_TRUNC)) {
-=======
     if (MPI_SUCCESS != (mpi_code = MPI_Bcast(&file_size, (int)sizeof(MPI_Offset), MPI_BYTE, 0, comm)))
         HMPI_GOTO_ERROR(NULL, "MPI_Bcast failed", mpi_code)
 
     /* Determine if the file should be truncated */
     if (file_size && (flags & H5F_ACC_TRUNC)) {
         /* Truncate the file */
->>>>>>> 18bbd3f0
         if (MPI_SUCCESS != (mpi_code = MPI_File_set_size(fh, (MPI_Offset)0)))
             HMPI_GOTO_ERROR(NULL, "MPI_File_set_size failed", mpi_code)
 
@@ -1031,11 +883,7 @@
     } /* end if */
 
     /* Set the size of the file (from library's perspective) */
-<<<<<<< HEAD
-    file->eof       = H5FD_mpi_MPIOff_to_haddr(size);
-=======
     file->eof       = H5FD_mpi_MPIOff_to_haddr(file_size);
->>>>>>> 18bbd3f0
     file->local_eof = file->eof;
 
     /* Set return value */
@@ -1054,13 +902,8 @@
     } /* end if */
 
 #ifdef H5FDmpio_DEBUG
-<<<<<<< HEAD
-    if (H5FD_mpio_Debug[(int)'t'])
-        HDfprintf(stdout, "%s: Leaving\n", FUNC);
-=======
     if (H5FD_mpio_debug_t_flag)
         HDfprintf(stderr, "%s: (%d) Leaving\n", FUNC, mpi_rank);
->>>>>>> 18bbd3f0
 #endif
 
     FUNC_LEAVE_NOAPI(ret_value)
@@ -1082,28 +925,18 @@
 H5FD__mpio_close(H5FD_t *_file)
 {
     H5FD_mpio_t *file = (H5FD_mpio_t *)_file;
-<<<<<<< HEAD
-    int          mpi_code;            /* MPI return code */
-    herr_t       ret_value = SUCCEED; /* Return value */
-=======
 #ifdef H5FDmpio_DEBUG
     hbool_t H5FD_mpio_debug_t_flag = (H5FD_mpio_debug_flags_s[(int)'t'] && H5FD_MPIO_TRACE_THIS_RANK(file));
     int     mpi_rank               = file->mpi_rank;
 #endif
     int    mpi_code;            /* MPI return code */
     herr_t ret_value = SUCCEED; /* Return value */
->>>>>>> 18bbd3f0
 
     FUNC_ENTER_STATIC
 
 #ifdef H5FDmpio_DEBUG
-<<<<<<< HEAD
-    if (H5FD_mpio_Debug[(int)'t'])
-        HDfprintf(stdout, "%s: Entering\n", FUNC);
-=======
     if (H5FD_mpio_debug_t_flag)
         HDfprintf(stderr, "%s: (%d) Entering\n", FUNC, file->mpi_rank);
->>>>>>> 18bbd3f0
 #endif
 
     /* Sanity checks */
@@ -1111,11 +944,7 @@
     HDassert(H5FD_MPIO == file->pub.driver_id);
 
     /* MPI_File_close sets argument to MPI_FILE_NULL */
-<<<<<<< HEAD
-    if (MPI_SUCCESS != (mpi_code = MPI_File_close(&(file->f) /*in,out*/)))
-=======
     if (MPI_SUCCESS != (mpi_code = MPI_File_close(&(file->f))))
->>>>>>> 18bbd3f0
         HMPI_GOTO_ERROR(FAIL, "MPI_File_close failed", mpi_code)
 
     /* Clean up other stuff */
@@ -1125,13 +954,8 @@
 
 done:
 #ifdef H5FDmpio_DEBUG
-<<<<<<< HEAD
-    if (H5FD_mpio_Debug[(int)'t'])
-        HDfprintf(stdout, "%s: Leaving\n", FUNC);
-=======
     if (H5FD_mpio_debug_t_flag)
         HDfprintf(stderr, "%s: (%d) Leaving\n", FUNC, mpi_rank);
->>>>>>> 18bbd3f0
 #endif
 
     FUNC_LEAVE_NOAPI(ret_value)
@@ -1163,11 +987,7 @@
         *flags |= H5FD_FEAT_HAS_MPI; /* This driver uses MPI                                             */
         *flags |= H5FD_FEAT_ALLOCATE_EARLY;         /* Allocate space early instead of late         */
         *flags |= H5FD_FEAT_DEFAULT_VFD_COMPATIBLE; /* VFD creates a file which can be opened with the default
-<<<<<<< HEAD
-                                                       VFD      */
-=======
                                                        VFD */
->>>>>>> 18bbd3f0
     }                                               /* end if */
 
     FUNC_LEAVE_NOAPI(SUCCEED)
@@ -1329,10 +1149,6 @@
     H5FD_mpio_t *file = (H5FD_mpio_t *)_file;
     MPI_Offset   mpi_off;
     MPI_Status   mpi_stat;            /* Status from I/O operation */
-<<<<<<< HEAD
-    int          mpi_code;            /* mpi return code */
-=======
->>>>>>> 18bbd3f0
     MPI_Datatype buf_type = MPI_BYTE; /* MPI description of the selection in memory */
     int          size_i;              /* Integer copy of 'size' to read */
 #if MPI_VERSION >= 3
@@ -1345,33 +1161,21 @@
     int type_size;      /* MPI datatype used for I/O's size */
     int io_size;        /* Actual number of bytes requested */
     int n;
-<<<<<<< HEAD
 #endif
     hbool_t use_view_this_time = FALSE;
     hbool_t rank0_bcast        = FALSE; /* If read-with-rank0-and-bcast flag was used */
-    herr_t  ret_value          = SUCCEED;
-=======
-#endif
-    hbool_t use_view_this_time = FALSE;
-    hbool_t rank0_bcast        = FALSE; /* If read-with-rank0-and-bcast flag was used */
 #ifdef H5FDmpio_DEBUG
     hbool_t H5FD_mpio_debug_t_flag = (H5FD_mpio_debug_flags_s[(int)'t'] && H5FD_MPIO_TRACE_THIS_RANK(file));
     hbool_t H5FD_mpio_debug_r_flag = (H5FD_mpio_debug_flags_s[(int)'r'] && H5FD_MPIO_TRACE_THIS_RANK(file));
 #endif
     int    mpi_code; /* MPI return code */
     herr_t ret_value = SUCCEED;
->>>>>>> 18bbd3f0
 
     FUNC_ENTER_STATIC
 
 #ifdef H5FDmpio_DEBUG
-<<<<<<< HEAD
-    if (H5FD_mpio_Debug[(int)'t'])
-        HDfprintf(stdout, "%s: Entering\n", FUNC);
-=======
     if (H5FD_mpio_debug_t_flag)
         HDfprintf(stderr, "%s: (%d) Entering\n", FUNC, file->mpi_rank);
->>>>>>> 18bbd3f0
 #endif
 
     /* Sanity checks */
@@ -1390,14 +1194,9 @@
         HGOTO_ERROR(H5E_INTERNAL, H5E_BADRANGE, FAIL, "can't convert from size to size_i")
 
 #ifdef H5FDmpio_DEBUG
-<<<<<<< HEAD
-    if (H5FD_mpio_Debug[(int)'r'])
-        HDfprintf(stdout, "%s: mpi_off = %ld  size_i = %d\n", FUNC, (long)mpi_off, size_i);
-=======
     if (H5FD_mpio_debug_r_flag)
         HDfprintf(stderr, "%s: (%d) mpi_off = %ld  size_i = %d\n", FUNC, file->mpi_rank, (long)mpi_off,
                   size_i);
->>>>>>> 18bbd3f0
 #endif
 
     /* Only look for MPI views for raw data transfers */
@@ -1443,13 +1242,8 @@
         H5FD_mpio_collective_opt_t coll_opt_mode;
 
 #ifdef H5FDmpio_DEBUG
-<<<<<<< HEAD
-        if (H5FD_mpio_Debug[(int)'r'])
-            HDfprintf(stdout, "%s: using MPIO collective mode\n", FUNC);
-=======
         if (H5FD_mpio_debug_r_flag)
             HDfprintf(stderr, "%s: (%d) using MPIO collective mode\n", FUNC, file->mpi_rank);
->>>>>>> 18bbd3f0
 #endif
         /* Get the collective_opt property to check whether the application wants to do IO individually. */
         if (H5CX_get_mpio_coll_opt(&coll_opt_mode) < 0)
@@ -1457,24 +1251,14 @@
 
         if (coll_opt_mode == H5FD_MPIO_COLLECTIVE_IO) {
 #ifdef H5FDmpio_DEBUG
-<<<<<<< HEAD
-            if (H5FD_mpio_Debug[(int)'r'])
-                HDfprintf(stdout, "%s: doing MPI collective IO\n", FUNC);
-=======
             if (H5FD_mpio_debug_r_flag)
                 HDfprintf(stderr, "%s: (%d) doing MPI collective IO\n", FUNC, file->mpi_rank);
->>>>>>> 18bbd3f0
 #endif
             /* Check whether we should read from rank 0 and broadcast to other ranks */
             if (H5CX_get_mpio_rank0_bcast()) {
 #ifdef H5FDmpio_DEBUG
-<<<<<<< HEAD
-                if (H5FD_mpio_Debug[(int)'r'])
-                    HDfprintf(stdout, "%s: doing read-rank0-and-MPI_Bcast\n", FUNC);
-=======
                 if (H5FD_mpio_debug_r_flag)
                     HDfprintf(stderr, "%s: (%d) doing read-rank0-and-MPI_Bcast\n", FUNC, file->mpi_rank);
->>>>>>> 18bbd3f0
 #endif
                 /* Indicate path we've taken */
                 rank0_bcast = TRUE;
@@ -1487,31 +1271,19 @@
                 if (MPI_SUCCESS != (mpi_code = MPI_Bcast(buf, size_i, buf_type, 0, file->comm)))
                     HMPI_GOTO_ERROR(FAIL, "MPI_Bcast failed", mpi_code)
             } /* end if */
-<<<<<<< HEAD
-            else if (MPI_SUCCESS !=
-                     (mpi_code = MPI_File_read_at_all(file->f, mpi_off, buf, size_i, buf_type, &mpi_stat)))
-=======
             else
                 /* Perform collective read operation */
                 if (MPI_SUCCESS !=
                     (mpi_code = MPI_File_read_at_all(file->f, mpi_off, buf, size_i, buf_type, &mpi_stat)))
->>>>>>> 18bbd3f0
                 HMPI_GOTO_ERROR(FAIL, "MPI_File_read_at_all failed", mpi_code)
         } /* end if */
         else {
 #ifdef H5FDmpio_DEBUG
-<<<<<<< HEAD
-            if (H5FD_mpio_Debug[(int)'r'])
-                HDfprintf(stdout, "%s: doing MPI independent IO\n", FUNC);
-#endif
-
-=======
             if (H5FD_mpio_debug_r_flag)
                 HDfprintf(stderr, "%s: (%d) doing MPI independent IO\n", FUNC, file->mpi_rank);
 #endif
 
             /* Perform independent read operation */
->>>>>>> 18bbd3f0
             if (MPI_SUCCESS !=
                 (mpi_code = MPI_File_read_at(file->f, mpi_off, buf, size_i, buf_type, &mpi_stat)))
                 HMPI_GOTO_ERROR(FAIL, "MPI_File_read_at failed", mpi_code)
@@ -1524,10 +1296,6 @@
                                                          H5FD_mpi_native_g, file->info)))
             HMPI_GOTO_ERROR(FAIL, "MPI_File_set_view failed", mpi_code)
     } /* end if */
-<<<<<<< HEAD
-    else if (MPI_SUCCESS != (mpi_code = MPI_File_read_at(file->f, mpi_off, buf, size_i, buf_type, &mpi_stat)))
-        HMPI_GOTO_ERROR(FAIL, "MPI_File_read_at failed", mpi_code)
-=======
     else {
 #ifdef H5FDmpio_DEBUG
         if (H5FD_mpio_debug_r_flag)
@@ -1538,7 +1306,6 @@
         if (MPI_SUCCESS != (mpi_code = MPI_File_read_at(file->f, mpi_off, buf, size_i, buf_type, &mpi_stat)))
             HMPI_GOTO_ERROR(FAIL, "MPI_File_read_at failed", mpi_code)
     } /* end else */
->>>>>>> 18bbd3f0
 
     /* Only retrieve bytes read if this rank _actually_ participated in I/O */
     if (!rank0_bcast || (rank0_bcast && file->mpi_rank == 0)) {
@@ -1584,13 +1351,8 @@
 
 done:
 #ifdef H5FDmpio_DEBUG
-<<<<<<< HEAD
-    if (H5FD_mpio_Debug[(int)'t'])
-        HDfprintf(stdout, "%s: Leaving\n", FUNC);
-=======
     if (H5FD_mpio_debug_t_flag)
         HDfprintf(stderr, "%s: (%d) Leaving\n", FUNC, file->mpi_rank);
->>>>>>> 18bbd3f0
 #endif
 
     FUNC_LEAVE_NOAPI(ret_value)
@@ -1625,10 +1387,6 @@
     MPI_Offset   mpi_off;
     MPI_Status   mpi_stat;            /* Status from I/O operation */
     MPI_Datatype buf_type = MPI_BYTE; /* MPI description of the selection in memory */
-<<<<<<< HEAD
-    int          mpi_code;            /* MPI return code */
-=======
->>>>>>> 18bbd3f0
 #if MPI_VERSION >= 3
     MPI_Count bytes_written;
     MPI_Count type_size; /* MPI datatype used for I/O's size */
@@ -1637,37 +1395,23 @@
     int bytes_written;
     int type_size; /* MPI datatype used for I/O's size */
     int io_size;   /* Actual number of bytes requested */
-<<<<<<< HEAD
 #endif
     int              size_i;
     hbool_t          use_view_this_time = FALSE;
     hbool_t          derived_type       = FALSE;
     H5FD_mpio_xfer_t xfer_mode; /* I/O transfer mode */
-    herr_t           ret_value = SUCCEED;
-=======
-#endif
-    int              size_i;
-    hbool_t          use_view_this_time = FALSE;
-    hbool_t          derived_type       = FALSE;
-    H5FD_mpio_xfer_t xfer_mode; /* I/O transfer mode */
 #ifdef H5FDmpio_DEBUG
     hbool_t H5FD_mpio_debug_t_flag = (H5FD_mpio_debug_flags_s[(int)'t'] && H5FD_MPIO_TRACE_THIS_RANK(file));
     hbool_t H5FD_mpio_debug_w_flag = (H5FD_mpio_debug_flags_s[(int)'w'] && H5FD_MPIO_TRACE_THIS_RANK(file));
 #endif
     int    mpi_code; /* MPI return code */
     herr_t ret_value = SUCCEED;
->>>>>>> 18bbd3f0
 
     FUNC_ENTER_STATIC
 
 #ifdef H5FDmpio_DEBUG
-<<<<<<< HEAD
-    if (H5FD_mpio_Debug[(int)'t'])
-        HDfprintf(stdout, "%s: Entering\n", FUNC);
-=======
     if (H5FD_mpio_debug_t_flag)
         HDfprintf(stderr, "%s: (%d) Entering\n", FUNC, file->mpi_rank);
->>>>>>> 18bbd3f0
 #endif
 
     /* Sanity checks */
@@ -1687,14 +1431,9 @@
     size_i = (int)size;
 
 #ifdef H5FDmpio_DEBUG
-<<<<<<< HEAD
-    if (H5FD_mpio_Debug[(int)'w'])
-        HDfprintf(stdout, "%s: mpi_off = %ld  size_i = %d\n", FUNC, (long)mpi_off, size_i);
-=======
     if (H5FD_mpio_debug_w_flag)
         HDfprintf(stderr, "%s: (%d) mpi_off = %ld  size_i = %d\n", FUNC, file->mpi_rank, (long)mpi_off,
                   size_i);
->>>>>>> 18bbd3f0
 #endif
 
     /* Get the transfer mode from the API context */
@@ -1749,13 +1488,8 @@
         H5FD_mpio_collective_opt_t coll_opt_mode;
 
 #ifdef H5FDmpio_DEBUG
-<<<<<<< HEAD
-        if (H5FD_mpio_Debug[(int)'w'])
-            HDfprintf(stdout, "%s: using MPIO collective mode\n", FUNC);
-=======
         if (H5FD_mpio_debug_w_flag)
             HDfprintf(stderr, "%s: (%d) using MPIO collective mode\n", FUNC, file->mpi_rank);
->>>>>>> 18bbd3f0
 #endif
 
         /* Get the collective_opt property to check whether the application wants to do IO individually. */
@@ -1764,16 +1498,10 @@
 
         if (coll_opt_mode == H5FD_MPIO_COLLECTIVE_IO) {
 #ifdef H5FDmpio_DEBUG
-<<<<<<< HEAD
-            if (H5FD_mpio_Debug[(int)'w'])
-                HDfprintf(stdout, "%s: doing MPI collective IO\n", FUNC);
-#endif
-=======
             if (H5FD_mpio_debug_w_flag)
                 HDfprintf(stderr, "%s: (%d) doing MPI collective IO\n", FUNC, file->mpi_rank);
 #endif
             /* Perform collective write operation */
->>>>>>> 18bbd3f0
             if (MPI_SUCCESS !=
                 (mpi_code = MPI_File_write_at_all(file->f, mpi_off, buf, size_i, buf_type, &mpi_stat)))
                 HMPI_GOTO_ERROR(FAIL, "MPI_File_write_at_all failed", mpi_code)
@@ -1782,19 +1510,12 @@
             if (type != H5FD_MEM_DRAW)
                 HGOTO_ERROR(H5E_PLIST, H5E_BADTYPE, FAIL,
                             "Metadata Coll opt property should be collective at this point")
-<<<<<<< HEAD
-#ifdef H5FDmpio_DEBUG
-            if (H5FD_mpio_Debug[(int)'w'])
-                HDfprintf(stdout, "%s: doing MPI independent IO\n", FUNC);
-#endif
-=======
 
 #ifdef H5FDmpio_DEBUG
             if (H5FD_mpio_debug_w_flag)
                 HDfprintf(stderr, "%s: (%d) doing MPI independent IO\n", FUNC, file->mpi_rank);
 #endif
             /* Perform independent write operation */
->>>>>>> 18bbd3f0
             if (MPI_SUCCESS !=
                 (mpi_code = MPI_File_write_at(file->f, mpi_off, buf, size_i, buf_type, &mpi_stat)))
                 HMPI_GOTO_ERROR(FAIL, "MPI_File_write_at failed", mpi_code)
@@ -1805,11 +1526,6 @@
                                                          H5FD_mpi_native_g, file->info)))
             HMPI_GOTO_ERROR(FAIL, "MPI_File_set_view failed", mpi_code)
     } /* end if */
-<<<<<<< HEAD
-    else if (MPI_SUCCESS !=
-             (mpi_code = MPI_File_write_at(file->f, mpi_off, buf, size_i, buf_type, &mpi_stat)))
-        HMPI_GOTO_ERROR(FAIL, "MPI_File_write_at failed", mpi_code)
-=======
     else {
 #ifdef H5FDmpio_DEBUG
         if (H5FD_mpio_debug_w_flag)
@@ -1820,9 +1536,8 @@
         if (MPI_SUCCESS != (mpi_code = MPI_File_write_at(file->f, mpi_off, buf, size_i, buf_type, &mpi_stat)))
             HMPI_GOTO_ERROR(FAIL, "MPI_File_write_at failed", mpi_code)
     } /* end else */
->>>>>>> 18bbd3f0
-
-        /* How many bytes were actually written? */
+
+    /* How many bytes were actually written? */
 #if MPI_VERSION >= 3
     if (MPI_SUCCESS != (mpi_code = MPI_Get_elements_x(&mpi_stat, buf_type, &bytes_written)))
 #else
@@ -1857,21 +1572,12 @@
         file->local_eof = addr + (haddr_t)bytes_written;
 
 done:
-<<<<<<< HEAD
-    if (derived_type) {
-=======
     if (derived_type)
->>>>>>> 18bbd3f0
         MPI_Type_free(&buf_type);
 
 #ifdef H5FDmpio_DEBUG
-<<<<<<< HEAD
-    if (H5FD_mpio_Debug[(int)'t'])
-        HDfprintf(stdout, "%s: Leaving, proc %d: ret_value = %d\n", FUNC, file->mpi_rank, ret_value);
-=======
     if (H5FD_mpio_debug_t_flag)
         HDfprintf(stderr, "%s: (%d) Leaving: ret_value = %d\n", FUNC, file->mpi_rank, ret_value);
->>>>>>> 18bbd3f0
 #endif
 
     FUNC_LEAVE_NOAPI(ret_value)
@@ -1893,27 +1599,17 @@
 H5FD__mpio_flush(H5FD_t *_file, hid_t H5_ATTR_UNUSED dxpl_id, hbool_t closing)
 {
     H5FD_mpio_t *file = (H5FD_mpio_t *)_file;
-<<<<<<< HEAD
-    int          mpi_code; /* mpi return code */
-    herr_t       ret_value = SUCCEED;
-=======
 #ifdef H5FDmpio_DEBUG
     hbool_t H5FD_mpio_debug_t_flag = (H5FD_mpio_debug_flags_s[(int)'t'] && H5FD_MPIO_TRACE_THIS_RANK(file));
 #endif
     int    mpi_code; /* mpi return code */
     herr_t ret_value = SUCCEED;
->>>>>>> 18bbd3f0
 
     FUNC_ENTER_STATIC
 
 #ifdef H5FDmpio_DEBUG
-<<<<<<< HEAD
-    if (H5FD_mpio_Debug[(int)'t'])
-        HDfprintf(stdout, "%s: Entering\n", FUNC);
-=======
     if (H5FD_mpio_debug_t_flag)
         HDfprintf(stderr, "%s: (%d) Entering\n", FUNC, file->mpi_rank);
->>>>>>> 18bbd3f0
 #endif
 
     /* Sanity checks */
@@ -1927,13 +1623,8 @@
 
 done:
 #ifdef H5FDmpio_DEBUG
-<<<<<<< HEAD
-    if (H5FD_mpio_Debug[(int)'t'])
-        HDfprintf(stdout, "%s: Leaving\n", FUNC);
-=======
     if (H5FD_mpio_debug_t_flag)
         HDfprintf(stderr, "%s: (%d) Leaving\n", FUNC, file->mpi_rank);
->>>>>>> 18bbd3f0
 #endif
 
     FUNC_LEAVE_NOAPI(ret_value)
@@ -1946,15 +1637,6 @@
  *
  *              This is a little sticky in the mpio case, as it is not
  *              easy for us to track the current EOF by extracting it from
-<<<<<<< HEAD
- *              write calls.
- *
- *              Instead, we first check to see if the eoa has changed since
- *              the last call to this function.  If it has, we call
- *              MPI_File_get_size() to determine the current EOF, and
- *              only call MPI_File_set_size() if this value disagrees
- *              with the current eoa.
-=======
  *              write calls, since other ranks could have written to the
  *              file beyond the local EOF.
  *
@@ -1963,7 +1645,6 @@
  *              MPI_File_get_size() to determine the current EOF, and
  *              only call MPI_File_set_size() if this value disagrees
  *              with the current EOA.
->>>>>>> 18bbd3f0
  *
  * Return:      SUCCEED/FAIL
  *
@@ -1975,27 +1656,17 @@
 static herr_t
 H5FD__mpio_truncate(H5FD_t *_file, hid_t H5_ATTR_UNUSED dxpl_id, hbool_t H5_ATTR_UNUSED closing)
 {
-<<<<<<< HEAD
-    H5FD_mpio_t *file      = (H5FD_mpio_t *)_file;
-    herr_t       ret_value = SUCCEED;
-=======
     H5FD_mpio_t *file = (H5FD_mpio_t *)_file;
 #ifdef H5FDmpio_DEBUG
     hbool_t H5FD_mpio_debug_t_flag = (H5FD_mpio_debug_flags_s[(int)'t'] && H5FD_MPIO_TRACE_THIS_RANK(file));
 #endif
     herr_t ret_value = SUCCEED;
->>>>>>> 18bbd3f0
 
     FUNC_ENTER_STATIC
 
 #ifdef H5FDmpio_DEBUG
-<<<<<<< HEAD
-    if (H5FD_mpio_Debug[(int)'t'])
-        HDfprintf(stdout, "%s: Entering\n", FUNC);
-=======
     if (H5FD_mpio_debug_t_flag)
         HDfprintf(stderr, "%s: (%d) Entering\n", FUNC, file->mpi_rank);
->>>>>>> 18bbd3f0
 #endif
 
     /* Sanity checks */
@@ -2038,11 +1709,7 @@
         if (H5FD_mpi_haddr_to_MPIOff(file->eoa, &needed_eof) < 0)
             HGOTO_ERROR(H5E_INTERNAL, H5E_BADRANGE, FAIL, "cannot convert from haddr_t to MPI_Offset")
 
-<<<<<<< HEAD
-        /* eoa != eof.  Set eof to eoa */
-=======
         /* EOA != EOF.  Set EOF to EOA */
->>>>>>> 18bbd3f0
         if (size != needed_eof) {
             /* Extend the file's size */
             if (MPI_SUCCESS != (mpi_code = MPI_File_set_size(file->f, needed_eof)))
@@ -2067,13 +1734,8 @@
 
 done:
 #ifdef H5FDmpio_DEBUG
-<<<<<<< HEAD
-    if (H5FD_mpio_Debug[(int)'t'])
-        HDfprintf(stdout, "%s: Leaving\n", FUNC);
-=======
     if (H5FD_mpio_debug_t_flag)
         HDfprintf(stderr, "%s: (%d) Leaving\n", FUNC, file->mpi_rank);
->>>>>>> 18bbd3f0
 #endif
 
     FUNC_LEAVE_NOAPI(ret_value)
@@ -2159,37 +1821,4 @@
 
     FUNC_LEAVE_NOAPI(file->comm)
 } /* end H5FD__mpio_communicator() */
-<<<<<<< HEAD
-
-/*-------------------------------------------------------------------------
- * Function:       H5FD__mpio_get_info
- *
- * Purpose:        Returns the file info of MPIO file driver.
- *
- * Returns:        Non-negative if succeed or negative if fails.
- *
- * Programmer:     John Mainzer
- *                 April 4, 2017
- *
- *-------------------------------------------------------------------------
- */
-static herr_t
-H5FD__mpio_get_info(H5FD_t *_file, void **mpi_info)
-{
-    H5FD_mpio_t *file      = (H5FD_mpio_t *)_file;
-    herr_t       ret_value = SUCCEED;
-
-    FUNC_ENTER_STATIC
-
-    if (!mpi_info)
-        HGOTO_ERROR(H5E_ARGS, H5E_BADVALUE, FAIL, "mpi info not valid")
-
-    *mpi_info = &(file->info);
-
-done:
-    FUNC_LEAVE_NOAPI(ret_value)
-} /* H5FD__mpio_get_info() */
-
-=======
->>>>>>> 18bbd3f0
 #endif /* H5_HAVE_PARALLEL */