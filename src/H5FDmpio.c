/* * * * * * * * * * * * * * * * * * * * * * * * * * * * * * * * * * * * * * *
 * Copyright by The HDF Group.                                               *
 * Copyright by the Board of Trustees of the University of Illinois.         *
 * All rights reserved.                                                      *
 *                                                                           *
 * This file is part of HDF5.  The full HDF5 copyright notice, including     *
 * terms governing use, modification, and redistribution, is contained in    *
 * the COPYING file, which can be found at the root of the source code       *
 * distribution tree, or in https://www.hdfgroup.org/licenses.               *
 * If you do not have access to either file, you may request a copy from     *
 * help@hdfgroup.org.                                                        *
 * * * * * * * * * * * * * * * * * * * * * * * * * * * * * * * * * * * * * * */

/*
 * Programmer:  Robb Matzke
 *              Thursday, July 29, 1999
 *
 * Purpose:     This is the MPI-2 I/O driver.
 *
 */

#include "H5FDdrvr_module.h" /* This source code file is part of the H5FD driver module */

#include "H5private.h"   /* Generic Functions                    */
#include "H5CXprivate.h" /* API Contexts                         */
#include "H5Dprivate.h"  /* Dataset functions                    */
#include "H5Eprivate.h"  /* Error handling                       */
#include "H5Fprivate.h"  /* File access                          */
#include "H5FDprivate.h" /* File drivers                         */
#include "H5FDmpi.h"     /* MPI-based file drivers               */
#include "H5Iprivate.h"  /* IDs                                  */
#include "H5MMprivate.h" /* Memory management                    */
#include "H5Pprivate.h"  /* Property lists                       */

#ifdef H5_HAVE_PARALLEL

/*
 * The driver identification number, initialized at runtime if H5_HAVE_PARALLEL
 * is defined. This allows applications to still have the H5FD_MPIO
 * "constants" in their source code.
 */
static hid_t H5FD_MPIO_g = 0;

/* Whether to allow collective I/O operations */
/* (Can be changed by setting "HDF5_MPI_OPT_TYPES" environment variable to '0' or '1') */
hbool_t H5FD_mpi_opt_types_g = TRUE;

/* Whether the driver initialized MPI on its own */
hbool_t H5FD_mpi_self_initialized = FALSE;

/*
 * The view is set to this value
 */
static char H5FD_mpi_native_g[] = "native";

/*
 * The description of a file belonging to this driver.
 * The EOF value is only used just after the file is opened in order for the
 * library to determine whether the file is empty, truncated, or okay. The MPIO
 * driver doesn't bother to keep it updated since it's an expensive operation.
 */
typedef struct H5FD_mpio_t {
    H5FD_t   pub;       /* Public stuff, must be first                  */
    MPI_File f;         /* MPIO file handle                             */
    MPI_Comm comm;      /* MPI Communicator                             */
    MPI_Info info;      /* MPI info object                              */
    int      mpi_rank;  /* This process's rank                          */
    int      mpi_size;  /* Total number of processes                    */
    haddr_t  eof;       /* End-of-file marker                           */
    haddr_t  eoa;       /* End-of-address marker                        */
    haddr_t  last_eoa;  /* Last known end-of-address marker             */
    haddr_t  local_eof; /* Local end-of-file address for each process   */
} H5FD_mpio_t;

/* Private Prototypes */

/* Callbacks */
static herr_t  H5FD__mpio_term(void);
static H5FD_t *H5FD__mpio_open(const char *name, unsigned flags, hid_t fapl_id, haddr_t maxaddr);
static herr_t  H5FD__mpio_close(H5FD_t *_file);
static herr_t  H5FD__mpio_query(const H5FD_t *_f1, unsigned long *flags);
static haddr_t H5FD__mpio_get_eoa(const H5FD_t *_file, H5FD_mem_t type);
static herr_t  H5FD__mpio_set_eoa(H5FD_t *_file, H5FD_mem_t type, haddr_t addr);
static haddr_t H5FD__mpio_get_eof(const H5FD_t *_file, H5FD_mem_t type);
static herr_t  H5FD__mpio_get_handle(H5FD_t *_file, hid_t fapl, void **file_handle);
static herr_t  H5FD__mpio_read(H5FD_t *_file, H5FD_mem_t type, hid_t dxpl_id, haddr_t addr, size_t size,
                               void *buf);
static herr_t  H5FD__mpio_write(H5FD_t *_file, H5FD_mem_t type, hid_t dxpl_id, haddr_t addr, size_t size,
                                const void *buf);
static herr_t  H5FD__mpio_flush(H5FD_t *_file, hid_t dxpl_id, hbool_t closing);
static herr_t  H5FD__mpio_truncate(H5FD_t *_file, hid_t dxpl_id, hbool_t closing);
static herr_t  H5FD__mpio_delete(const char *filename, hid_t fapl_id);
static herr_t  H5FD__mpio_ctl(H5FD_t *_file, uint64_t op_code, uint64_t flags, const void *input,
                              void **output);

/* The MPIO file driver information */
static const H5FD_class_t H5FD_mpio_g = {
    H5_VFD_MPIO,           /* value                 */
    "mpio",                /* name                  */
    HADDR_MAX,             /* maxaddr               */
    H5F_CLOSE_SEMI,        /* fc_degree             */
    H5FD__mpio_term,       /* terminate             */
    NULL,                  /* sb_size               */
    NULL,                  /* sb_encode             */
    NULL,                  /* sb_decode             */
    0,                     /* fapl_size             */
    NULL,                  /* fapl_get              */
    NULL,                  /* fapl_copy             */
    NULL,                  /* fapl_free             */
    0,                     /* dxpl_size             */
    NULL,                  /* dxpl_copy             */
    NULL,                  /* dxpl_free             */
    H5FD__mpio_open,       /* open                  */
    H5FD__mpio_close,      /* close                 */
    NULL,                  /* cmp                   */
    H5FD__mpio_query,      /* query                 */
    NULL,                  /* get_type_map          */
    NULL,                  /* alloc                 */
    NULL,                  /* free                  */
    H5FD__mpio_get_eoa,    /* get_eoa               */
    H5FD__mpio_set_eoa,    /* set_eoa               */
    H5FD__mpio_get_eof,    /* get_eof               */
    H5FD__mpio_get_handle, /* get_handle            */
    H5FD__mpio_read,       /* read                  */
    H5FD__mpio_write,      /* write                 */
    H5FD__mpio_flush,      /* flush                 */
    H5FD__mpio_truncate,   /* truncate              */
    NULL,                  /* lock                  */
    NULL,                  /* unlock                */
    H5FD__mpio_delete,     /* del                   */
    H5FD__mpio_ctl,        /* ctl                   */
    H5FD_FLMAP_DICHOTOMY   /* fl_map                */
};

#ifdef H5FDmpio_DEBUG
/* Flags to control debug actions in the MPI-IO VFD.
 * (Meant to be indexed by characters)
 *
 * These flags can be set with either (or both) the environment variable
 *      "H5FD_mpio_Debug" set to a string containing one or more characters
 *      (flags) or by setting them as a string value for the
 *      "H5F_mpio_debug_key" MPI Info key.
 *
 * Supported characters in 'H5FD_mpio_Debug' string:
 *      't' trace function entry and exit
 *      'r' show read offset and size
 *      'w' show write offset and size
 *      '0'-'9' only show output from a single MPI rank (ranks 0-9 supported)
 */
static int H5FD_mpio_debug_flags_s[256];
static int H5FD_mpio_debug_rank_s = -1;

/* Indicate if this rank should output tracing info */
#define H5FD_MPIO_TRACE_THIS_RANK(file)                                                                      \
    (H5FD_mpio_debug_rank_s < 0 || H5FD_mpio_debug_rank_s == (file)->mpi_rank)
#endif

#ifdef H5FDmpio_DEBUG

/*---------------------------------------------------------------------------
 * Function:    H5FD__mpio_parse_debug_str
 *
 * Purpose:     Parse a string for debugging flags
 *
 * Returns:     N/A
 *
 * Programmer:  Quincey Koziol
 *              Wednesday, Aug 12, 2020
 *
 *---------------------------------------------------------------------------
 */
static void
H5FD__mpio_parse_debug_str(const char *s)
{
    FUNC_ENTER_STATIC_NOERR

    /* Sanity check */
    assert(s);

    /* Set debug mask */
    while (*s) {
        if ((int)(*s) >= (int)'0' && (int)(*s) <= (int)'9')
            H5FD_mpio_debug_rank_s = ((int)*s) - (int)'0';
        else
            H5FD_mpio_debug_flags_s[(int)*s]++;
        s++;
    } /* end while */

    FUNC_LEAVE_NOAPI_VOID
} /* end H5FD__mpio_parse_debug_str() */

/*---------------------------------------------------------------------------
 * Function:    H5FD__mem_t_to_str
 *
 * Purpose:     Returns a string representing the enum value in an H5FD_mem_t
 *              enum
 *
 * Returns:     H5FD_mem_t enum value string
 *
 *---------------------------------------------------------------------------
 */
static const char *
H5FD__mem_t_to_str(H5FD_mem_t mem_type)
{
    switch (mem_type) {
        case H5FD_MEM_NOLIST:
            return "H5FD_MEM_NOLIST";
        case H5FD_MEM_DEFAULT:
            return "H5FD_MEM_DEFAULT";
        case H5FD_MEM_SUPER:
            return "H5FD_MEM_SUPER";
        case H5FD_MEM_BTREE:
            return "H5FD_MEM_BTREE";
        case H5FD_MEM_DRAW:
            return "H5FD_MEM_DRAW";
        case H5FD_MEM_GHEAP:
            return "H5FD_MEM_GHEAP";
        case H5FD_MEM_LHEAP:
            return "H5FD_MEM_LHEAP";
        case H5FD_MEM_OHDR:
            return "H5FD_MEM_OHDR";
        default:
            return "(Unknown)";
    }
}
#endif /* H5FDmpio_DEBUG */

/*-------------------------------------------------------------------------
 * Function:    H5FD_mpio_init
 *
 * Purpose:     Initialize this driver by registering the driver with the
 *              library.
 *
 * Return:      Success:    The driver ID for the mpio driver
 *              Failure:    H5I_INVALID_HID
 *
 * Programmer:  Robb Matzke
 *              Thursday, August 5, 1999
 *
 *-------------------------------------------------------------------------
 */
hid_t
H5FD_mpio_init(void)
{
    static int H5FD_mpio_Debug_inited = 0;
    char *     env                    = NULL;
    hid_t      ret_value              = H5I_INVALID_HID; /* Return value */

    FUNC_ENTER_NOAPI(H5I_INVALID_HID)

    /* Register the MPI-IO VFD, if it isn't already */
    if (H5I_VFL != H5I_get_type(H5FD_MPIO_g)) {
        H5FD_MPIO_g = H5FD_register((const H5FD_class_t *)&H5FD_mpio_g, sizeof(H5FD_class_t), FALSE);

        /* Check if MPI driver has been loaded dynamically */
        env = getenv(HDF5_DRIVER);
        if (env && !strcmp(env, "mpio")) {
            int mpi_initialized = 0;

            /* Initialize MPI if not already initialized */
            if (MPI_SUCCESS != MPI_Initialized(&mpi_initialized))
                HGOTO_ERROR(H5E_VFL, H5E_UNINITIALIZED, H5I_INVALID_HID, "can't check if MPI is initialized")
            if (!mpi_initialized) {
                if (MPI_SUCCESS != MPI_Init(NULL, NULL))
                    HGOTO_ERROR(H5E_VFL, H5E_CANTINIT, H5I_INVALID_HID, "can't initialize MPI")
                H5FD_mpi_self_initialized = TRUE;
            }
        }
    }

    if (!H5FD_mpio_Debug_inited) {
        const char *s; /* String for environment variables */

        /* Allow MPI buf-and-file-type optimizations? */
        s = getenv("HDF5_MPI_OPT_TYPES");
        if (s && isdigit((int)(unsigned char)*s))
            H5FD_mpi_opt_types_g = (0 == strtol(s, NULL, 0)) ? FALSE : TRUE;

#ifdef H5FDmpio_DEBUG
        /* Clear the flag buffer */
        memset(H5FD_mpio_debug_flags_s, 0, sizeof(H5FD_mpio_debug_flags_s));

        /* Retrieve MPI-IO debugging environment variable */
        s = getenv("H5FD_mpio_Debug");
        if (s)
            H5FD__mpio_parse_debug_str(s);
#endif /* H5FDmpio_DEBUG */

        H5FD_mpio_Debug_inited++;
    } /* end if */

    /* Set return value */
    ret_value = H5FD_MPIO_g;

done:
    FUNC_LEAVE_NOAPI(ret_value)
} /* end H5FD_mpio_init() */

/*---------------------------------------------------------------------------
 * Function:    H5FD__mpio_term
 *
 * Purpose:     Shut down the VFD
 *
 * Returns:     Non-negative on success or negative on failure
 *
 * Programmer:  Quincey Koziol
 *              Friday, Jan 30, 2004
 *
 *---------------------------------------------------------------------------
 */
static herr_t
H5FD__mpio_term(void)
{
    FUNC_ENTER_STATIC_NOERR

    /* Terminate MPI if the driver initialized it */
    if (H5FD_mpi_self_initialized) {
        int mpi_finalized = 0;

        MPI_Finalized(&mpi_finalized);
        if (!mpi_finalized)
            MPI_Finalize();

        H5FD_mpi_self_initialized = FALSE;
    }

    /* Reset VFL ID */
    H5FD_MPIO_g = 0;

    FUNC_LEAVE_NOAPI(SUCCEED)
} /* end H5FD__mpio_term() */

/*-------------------------------------------------------------------------
 * Function:    H5Pset_fapl_mpio
 *
 * Purpose:     Store the user supplied MPIO communicator comm and info in
 *              the file access property list FAPL_ID which can then be used
 *              to create and/or open the file.  This function is available
 *              only in the parallel HDF5 library and is not collective.
 *
 *              comm is the MPI communicator to be used for file open as
 *              defined in MPI_FILE_OPEN of MPI-2. This function makes a
 *              duplicate of comm. Any modification to comm after this function
 *              call returns has no effect on the access property list.
 *
 *              info is the MPI Info object to be used for file open as
 *              defined in MPI_FILE_OPEN of MPI-2. This function makes a
 *              duplicate of info. Any modification to info after this
 *              function call returns has no effect on the access property
 *              list.
 *
 *              If fapl_id has previously set comm and info values, they
 *              will be replaced and the old communicator and Info object
 *              are freed.
 *
 * Return:      Success:    Non-negative
 *              Failure:    Negative
 *
 * Programmer:  Albert Cheng
 *              Feb 3, 1998
 *
 *-------------------------------------------------------------------------
 */
herr_t
H5Pset_fapl_mpio(hid_t fapl_id, MPI_Comm comm, MPI_Info info)
{
    H5P_genplist_t *plist; /* Property list pointer */
    herr_t          ret_value;

    FUNC_ENTER_API(FAIL)
    H5TRACE3("e", "iMcMi", fapl_id, comm, info);

    /* Check arguments */
    if (fapl_id == H5P_DEFAULT)
        HGOTO_ERROR(H5E_PLIST, H5E_BADVALUE, FAIL, "can't set values in default property list")
    if (NULL == (plist = H5P_object_verify(fapl_id, H5P_FILE_ACCESS)))
        HGOTO_ERROR(H5E_PLIST, H5E_BADTYPE, FAIL, "not a file access list")
    if (MPI_COMM_NULL == comm)
        HGOTO_ERROR(H5E_PLIST, H5E_BADTYPE, FAIL, "MPI_COMM_NULL is not a valid communicator")

    /* Set the MPI communicator and info object */
    if (H5P_set(plist, H5F_ACS_MPI_PARAMS_COMM_NAME, &comm) < 0)
        HGOTO_ERROR(H5E_PLIST, H5E_CANTSET, FAIL, "can't set MPI communicator")
    if (H5P_set(plist, H5F_ACS_MPI_PARAMS_INFO_NAME, &info) < 0)
        HGOTO_ERROR(H5E_PLIST, H5E_CANTSET, FAIL, "can't set MPI info object")

    /* duplication is done during driver setting. */
    ret_value = H5P_set_driver(plist, H5FD_MPIO, NULL, NULL);

done:
    FUNC_LEAVE_API(ret_value)
} /* H5Pset_fapl_mpio() */

/*-------------------------------------------------------------------------
 * Function:    H5Pget_fapl_mpio
 *
 * Purpose:     If the file access property list is set to the H5FD_MPIO
 *              driver then this function returns duplicates of the MPI
 *              communicator and Info object stored through the comm and
 *              info pointers.  It is the responsibility of the application
 *              to free the returned communicator and Info object.
 *
 * Return:      Success:    Non-negative with the communicator and
 *                          Info object returned through the comm and
 *                          info arguments if non-null. Since they are
 *                          duplicates of the stored objects, future
 *                          modifications to the access property list do
 *                          not affect them and it is the responsibility
 *                          of the application to free them.
 *              Failure:    Negative
 *
 * Programmer:  Robb Matzke
 *              Thursday, February 26, 1998
 *
 *-------------------------------------------------------------------------
 */
herr_t
H5Pget_fapl_mpio(hid_t fapl_id, MPI_Comm *comm /*out*/, MPI_Info *info /*out*/)
{
    H5P_genplist_t *plist;               /* Property list pointer */
    herr_t          ret_value = SUCCEED; /* Return value */

    FUNC_ENTER_API(FAIL)
    H5TRACE3("e", "ixx", fapl_id, comm, info);

    /* Set comm and info in case we have problems */
    if (comm)
        *comm = MPI_COMM_NULL;
    if (info)
        *info = MPI_INFO_NULL;

    /* Check arguments */
    if (NULL == (plist = H5P_object_verify(fapl_id, H5P_FILE_ACCESS)))
        HGOTO_ERROR(H5E_PLIST, H5E_BADTYPE, FAIL, "not a file access list")
    if (H5FD_MPIO != H5P_peek_driver(plist))
        HGOTO_ERROR(H5E_PLIST, H5E_BADVALUE, FAIL, "VFL driver is not MPI-I/O")

    /* Get the MPI communicator and info object */
    if (comm)
        if (H5P_get(plist, H5F_ACS_MPI_PARAMS_COMM_NAME, comm) < 0)
            HGOTO_ERROR(H5E_PLIST, H5E_CANTGET, FAIL, "can't get MPI communicator")
    if (info)
        if (H5P_get(plist, H5F_ACS_MPI_PARAMS_INFO_NAME, info) < 0)
            HGOTO_ERROR(H5E_PLIST, H5E_CANTGET, FAIL, "can't get MPI info object")

done:
    /* Clean up anything duplicated on errors. The free calls will set
     * the output values to MPI_COMM|INFO_NULL.
     */
    if (ret_value != SUCCEED) {
        if (comm)
            if (H5_mpi_comm_free(comm) < 0)
                HDONE_ERROR(H5E_PLIST, H5E_CANTFREE, FAIL, "unable to free MPI communicator")
        if (info)
            if (H5_mpi_info_free(info) < 0)
                HDONE_ERROR(H5E_PLIST, H5E_CANTFREE, FAIL, "unable to free MPI info object")
    }

    FUNC_LEAVE_API(ret_value)
} /* end H5Pget_fapl_mpio() */

/*-------------------------------------------------------------------------
 * Function:    H5Pset_dxpl_mpio
 *
 * Purpose:     Set the data transfer property list DXPL_ID to use transfer
 *              mode XFER_MODE. The property list can then be used to control
 *              the I/O transfer mode during data I/O operations. The valid
 *              transfer modes are:
 *
 *              H5FD_MPIO_INDEPENDENT:
 *                  Use independent I/O access (the default).
 *
 *              H5FD_MPIO_COLLECTIVE:
 *                  Use collective I/O access.
 *
 * Return:      Success:    Non-negative
 *              Failure:    Negative
 *
 * Programmer:  Albert Cheng
 *              April 2, 1998
 *
 *-------------------------------------------------------------------------
 */
herr_t
H5Pset_dxpl_mpio(hid_t dxpl_id, H5FD_mpio_xfer_t xfer_mode)
{
    H5P_genplist_t *plist;               /* Property list pointer */
    herr_t          ret_value = SUCCEED; /* Return value */

    FUNC_ENTER_API(FAIL)
    H5TRACE2("e", "iDt", dxpl_id, xfer_mode);

    /* Check arguments */
    if (dxpl_id == H5P_DEFAULT)
        HGOTO_ERROR(H5E_PLIST, H5E_BADVALUE, FAIL, "can't set values in default property list")
    if (NULL == (plist = H5P_object_verify(dxpl_id, H5P_DATASET_XFER)))
        HGOTO_ERROR(H5E_PLIST, H5E_BADTYPE, FAIL, "not a dxpl")
    if (H5FD_MPIO_INDEPENDENT != xfer_mode && H5FD_MPIO_COLLECTIVE != xfer_mode)
        HGOTO_ERROR(H5E_ARGS, H5E_BADVALUE, FAIL, "incorrect xfer_mode")

    /* Set the transfer mode */
    if (H5P_set(plist, H5D_XFER_IO_XFER_MODE_NAME, &xfer_mode) < 0)
        HGOTO_ERROR(H5E_PLIST, H5E_CANTSET, FAIL, "unable to set value")

done:
    FUNC_LEAVE_API(ret_value)
} /* end H5Pset_dxpl_mpio() */

/*-------------------------------------------------------------------------
 * Function:    H5Pget_dxpl_mpio
 *
 * Purpose:     Queries the transfer mode current set in the data transfer
 *              property list DXPL_ID. This is not collective.
 *
 * Return:      Success:    Non-negative, with the transfer mode returned
 *                          through the XFER_MODE argument if it is
 *                          non-null.
 *              Failure:    Negative
 *
 * Programmer:  Albert Cheng
 *              April 2, 1998
 *
 *-------------------------------------------------------------------------
 */
herr_t
H5Pget_dxpl_mpio(hid_t dxpl_id, H5FD_mpio_xfer_t *xfer_mode /*out*/)
{
    H5P_genplist_t *plist;               /* Property list pointer */
    herr_t          ret_value = SUCCEED; /* Return value */

    FUNC_ENTER_API(FAIL)
    H5TRACE2("e", "ix", dxpl_id, xfer_mode);

    /* Check arguments */
    if (NULL == (plist = H5P_object_verify(dxpl_id, H5P_DATASET_XFER)))
        HGOTO_ERROR(H5E_PLIST, H5E_BADTYPE, FAIL, "not a dxpl")

    /* Get the transfer mode */
    if (xfer_mode)
        if (H5P_get(plist, H5D_XFER_IO_XFER_MODE_NAME, xfer_mode) < 0)
            HGOTO_ERROR(H5E_PLIST, H5E_CANTSET, FAIL, "unable to get value")

done:
    FUNC_LEAVE_API(ret_value)
} /* end H5Pget_dxpl_mpio() */

/*-------------------------------------------------------------------------
 * Function:    H5Pset_dxpl_mpio_collective_opt
 *
 * Purpose:     To set a flag to choose linked chunk I/O or multi-chunk I/O
 *              without involving decision-making inside HDF5
 *
 * Note:        The library will do linked chunk I/O or multi-chunk I/O without
 *              involving communications for decision-making process.
 *              The library won't behave as it asks for only when we find
 *              that the low-level MPI-IO package doesn't support this.
 *
 * Return:      Success:    Non-negative
 *              Failure:    Negative
 *
 * Programmer:  Kent Yang
 *
 *-------------------------------------------------------------------------
 */
herr_t
H5Pset_dxpl_mpio_collective_opt(hid_t dxpl_id, H5FD_mpio_collective_opt_t opt_mode)
{
    H5P_genplist_t *plist;               /* Property list pointer */
    herr_t          ret_value = SUCCEED; /* Return value */

    FUNC_ENTER_API(FAIL)
    H5TRACE2("e", "iDc", dxpl_id, opt_mode);

    /* Check arguments */
    if (dxpl_id == H5P_DEFAULT)
        HGOTO_ERROR(H5E_PLIST, H5E_BADVALUE, FAIL, "can't set values in default property list")
    if (NULL == (plist = H5P_object_verify(dxpl_id, H5P_DATASET_XFER)))
        HGOTO_ERROR(H5E_PLIST, H5E_BADTYPE, FAIL, "not a dxpl")

    /* Set the transfer mode */
    if (H5P_set(plist, H5D_XFER_MPIO_COLLECTIVE_OPT_NAME, &opt_mode) < 0)
        HGOTO_ERROR(H5E_PLIST, H5E_CANTSET, FAIL, "unable to set value")

done:
    FUNC_LEAVE_API(ret_value)
} /* end H5Pset_dxpl_mpio_collective_opt() */

/*-------------------------------------------------------------------------
 * Function:    H5Pset_dxpl_mpio_chunk_opt
 *
 * Purpose:     To set a flag to choose linked chunk I/O or multi-chunk I/O
 *              without involving decision-making inside HDF5
 *
 * Note:        The library will do linked chunk I/O or multi-chunk I/O without
 *              involving communications for decision-making process.
 *              The library won't behave as it asks for only when we find
 *              that the low-level MPI-IO package doesn't support this.
 *
 * Return:      Success:    Non-negative
 *              Failure:    Negative
 *
 * Programmer:  Kent Yang
 *
 *-------------------------------------------------------------------------
 */
herr_t
H5Pset_dxpl_mpio_chunk_opt(hid_t dxpl_id, H5FD_mpio_chunk_opt_t opt_mode)
{
    H5P_genplist_t *plist;               /* Property list pointer */
    herr_t          ret_value = SUCCEED; /* Return value */

    FUNC_ENTER_API(FAIL)
    H5TRACE2("e", "iDh", dxpl_id, opt_mode);

    /* Check arguments */
    if (dxpl_id == H5P_DEFAULT)
        HGOTO_ERROR(H5E_PLIST, H5E_BADVALUE, FAIL, "can't set values in default property list")
    if (NULL == (plist = H5P_object_verify(dxpl_id, H5P_DATASET_XFER)))
        HGOTO_ERROR(H5E_PLIST, H5E_BADTYPE, FAIL, "not a dxpl")

    /* Set the transfer mode */
    if (H5P_set(plist, H5D_XFER_MPIO_CHUNK_OPT_HARD_NAME, &opt_mode) < 0)
        HGOTO_ERROR(H5E_PLIST, H5E_CANTSET, FAIL, "unable to set value")

done:
    FUNC_LEAVE_API(ret_value)
} /* end H5Pset_dxpl_mpio_chunk_opt() */

/*-------------------------------------------------------------------------
 * Function:    H5Pset_dxpl_mpio_chunk_opt_num
 *
 * Purpose:     To set a threshold for doing linked chunk IO
 *
 * Note:        If the number is greater than the threshold set by the user,
 *              the library will do linked chunk I/O; otherwise, I/O will be
 *              done for every chunk.
 *
 * Return:      Success:    Non-negative
 *              Failure:    Negative
 *
 * Programmer:  Kent Yang
 *
 *-------------------------------------------------------------------------
 */
herr_t
H5Pset_dxpl_mpio_chunk_opt_num(hid_t dxpl_id, unsigned num_chunk_per_proc)
{
    H5P_genplist_t *plist;               /* Property list pointer */
    herr_t          ret_value = SUCCEED; /* Return value */

    FUNC_ENTER_API(FAIL)
    H5TRACE2("e", "iIu", dxpl_id, num_chunk_per_proc);

    /* Check arguments */
    if (dxpl_id == H5P_DEFAULT)
        HGOTO_ERROR(H5E_PLIST, H5E_BADVALUE, FAIL, "can't set values in default property list")
    if (NULL == (plist = H5P_object_verify(dxpl_id, H5P_DATASET_XFER)))
        HGOTO_ERROR(H5E_PLIST, H5E_BADTYPE, FAIL, "not a dxpl")

    /* Set the transfer mode */
    if (H5P_set(plist, H5D_XFER_MPIO_CHUNK_OPT_NUM_NAME, &num_chunk_per_proc) < 0)
        HGOTO_ERROR(H5E_PLIST, H5E_CANTSET, FAIL, "unable to set value")

done:
    FUNC_LEAVE_API(ret_value)
} /* end H5Pset_dxpl_mpio_chunk_opt_num() */

/*-------------------------------------------------------------------------
 * Function:    H5Pset_dxpl_mpio_chunk_opt_ratio
 *
 * Purpose:     To set a threshold for doing collective I/O for each chunk
 *
 * Note:        The library will calculate the percentage of the number of
 *              process holding selections at each chunk. If that percentage
 *              of number of process in the individual chunk is greater than
 *              the threshold set by the user, the library will do collective
 *              chunk I/O for this chunk; otherwise, independent I/O will be
 *              done for this chunk.
 *
 * Return:      Success:    Non-negative
 *              Failure:    Negative
 *
 * Programmer:  Kent Yang
 *
 *-------------------------------------------------------------------------
 */
herr_t
H5Pset_dxpl_mpio_chunk_opt_ratio(hid_t dxpl_id, unsigned percent_num_proc_per_chunk)
{
    H5P_genplist_t *plist;               /* Property list pointer */
    herr_t          ret_value = SUCCEED; /* Return value */

    FUNC_ENTER_API(FAIL)
    H5TRACE2("e", "iIu", dxpl_id, percent_num_proc_per_chunk);

    /* Check arguments */
    if (dxpl_id == H5P_DEFAULT)
        HGOTO_ERROR(H5E_PLIST, H5E_BADVALUE, FAIL, "can't set values in default property list")
    if (NULL == (plist = H5P_object_verify(dxpl_id, H5P_DATASET_XFER)))
        HGOTO_ERROR(H5E_PLIST, H5E_BADTYPE, FAIL, "not a dxpl")

    /* Set the transfer mode */
    if (H5P_set(plist, H5D_XFER_MPIO_CHUNK_OPT_RATIO_NAME, &percent_num_proc_per_chunk) < 0)
        HGOTO_ERROR(H5E_PLIST, H5E_CANTSET, FAIL, "unable to set value")

done:
    FUNC_LEAVE_API(ret_value)
} /* end H5Pset_dxpl_mpio_chunk_opt_ratio() */

/*-------------------------------------------------------------------------
 * Function:    H5FD_set_mpio_atomicity
 *
 * Purpose:     Sets the atomicity mode
 *
 * Return:      SUCCEED/FAIL
 *
 * Programmer:  Mohamad Chaarawi
 *              Feb 14, 2012
 *
 *-------------------------------------------------------------------------
 */
herr_t
H5FD_set_mpio_atomicity(H5FD_t *_file, hbool_t flag)
{
    H5FD_mpio_t *file = (H5FD_mpio_t *)_file;
#ifdef H5FDmpio_DEBUG
    hbool_t H5FD_mpio_debug_t_flag = (H5FD_mpio_debug_flags_s[(int)'t'] && H5FD_MPIO_TRACE_THIS_RANK(file));
#endif
    int    mpi_code; /* MPI return code */
    herr_t ret_value = SUCCEED;

    FUNC_ENTER_NOAPI_NOINIT

#ifdef H5FDmpio_DEBUG
    if (H5FD_mpio_debug_t_flag)
        fprintf(stderr, "%s: (%d) Entering\n", __func__, file->mpi_rank);
#endif

    /* set atomicity value */
    if (MPI_SUCCESS != (mpi_code = MPI_File_set_atomicity(file->f, (int)(flag != FALSE))))
        HMPI_GOTO_ERROR(FAIL, "MPI_File_set_atomicity", mpi_code)

done:
#ifdef H5FDmpio_DEBUG
    if (H5FD_mpio_debug_t_flag)
        fprintf(stderr, "%s: (%d) Leaving\n", __func__, file->mpi_rank);
#endif

    FUNC_LEAVE_NOAPI(ret_value)
} /* end H5FD_set_mpio_atomicity() */

/*-------------------------------------------------------------------------
 * Function:    H5FD_get_mpio_atomicity
 *
 * Purpose:     Returns the atomicity mode
 *
 * Return:      SUCCEED/FAIL
 *
 * Programmer:  Mohamad Chaarawi
 *              Feb 14, 2012
 *
 *-------------------------------------------------------------------------
 */
herr_t
H5FD_get_mpio_atomicity(H5FD_t *_file, hbool_t *flag)
{
    H5FD_mpio_t *file = (H5FD_mpio_t *)_file;
    int          temp_flag;
#ifdef H5FDmpio_DEBUG
    hbool_t H5FD_mpio_debug_t_flag = (H5FD_mpio_debug_flags_s[(int)'t'] && H5FD_MPIO_TRACE_THIS_RANK(file));
#endif
    int    mpi_code; /* MPI return code */
    herr_t ret_value = SUCCEED;

    FUNC_ENTER_NOAPI_NOINIT

#ifdef H5FDmpio_DEBUG
    if (H5FD_mpio_debug_t_flag)
        fprintf(stderr, "%s: (%d) Entering\n", __func__, file->mpi_rank);
#endif

    /* Get atomicity value */
    if (MPI_SUCCESS != (mpi_code = MPI_File_get_atomicity(file->f, &temp_flag)))
        HMPI_GOTO_ERROR(FAIL, "MPI_File_get_atomicity", mpi_code)

    if (0 != temp_flag)
        *flag = TRUE;
    else
        *flag = FALSE;

done:
#ifdef H5FDmpio_DEBUG
    if (H5FD_mpio_debug_t_flag)
        fprintf(stderr, "%s: (%d) Leaving\n", __func__, file->mpi_rank);
#endif

    FUNC_LEAVE_NOAPI(ret_value)
} /* end H5FD_get_mpio_atomicity() */

/*-------------------------------------------------------------------------
 * Function:    H5FD__mpio_open
 *
 * Purpose:     Opens a file with name NAME.  The FLAGS are a bit field with
 *              purpose similar to the second argument of open(2) and which
 *              are defined in H5Fpublic.h. The file access property list
 *              FAPL_ID contains the properties driver properties and MAXADDR
 *              is the largest address which this file will be expected to
 *              access.  This is collective.
 *
 * Return:      Success:    A new file pointer
 *              Failure:    NULL
 *
 * Programmer:  Robert Kim Yates
 *              January 30, 1998
 *
 *-------------------------------------------------------------------------
 */
static H5FD_t *
H5FD__mpio_open(const char *name, unsigned flags, hid_t fapl_id, haddr_t H5_ATTR_UNUSED maxaddr)
{
    H5FD_mpio_t *   file = NULL;          /* VFD File struct for new file */
    H5P_genplist_t *plist;                /* Property list pointer */
    MPI_Comm        comm = MPI_COMM_NULL; /* MPI Communicator, from plist */
    MPI_Info        info = MPI_INFO_NULL; /* MPI Info, from plist */
    MPI_File        fh;                   /* MPI file handle */
    hbool_t         file_opened = FALSE;  /* Flag to indicate that the file was successfully opened */
    int             mpi_amode;            /* MPI file access flags */
    int             mpi_rank = INT_MAX;   /* MPI rank of this process */
    int             mpi_size;             /* Total number of MPI processes */
    MPI_Offset      file_size;            /* File size (of existing files) */
#ifdef H5FDmpio_DEBUG
    hbool_t H5FD_mpio_debug_t_flag = FALSE;
#endif
    int     mpi_code;         /* MPI return code */
    H5FD_t *ret_value = NULL; /* Return value */

    FUNC_ENTER_STATIC

    /* Get a pointer to the fapl */
    if (NULL == (plist = H5P_object_verify(fapl_id, H5P_FILE_ACCESS)))
        HGOTO_ERROR(H5E_ARGS, H5E_BADTYPE, NULL, "not a file access property list")

    if (H5FD_mpi_self_initialized) {
        comm = MPI_COMM_WORLD;
    }
    else {
        /* Get the MPI communicator and info object from the property list */
        if (H5P_get(plist, H5F_ACS_MPI_PARAMS_COMM_NAME, &comm) < 0)
            HGOTO_ERROR(H5E_VFL, H5E_CANTGET, NULL, "can't get MPI communicator")
        if (H5P_get(plist, H5F_ACS_MPI_PARAMS_INFO_NAME, &info) < 0)
            HGOTO_ERROR(H5E_VFL, H5E_CANTGET, NULL, "can't get MPI info object")
    }

    /* Get the MPI rank of this process and the total number of processes */
    if (MPI_SUCCESS != (mpi_code = MPI_Comm_rank(comm, &mpi_rank)))
        HMPI_GOTO_ERROR(NULL, "MPI_Comm_rank failed", mpi_code)
    if (MPI_SUCCESS != (mpi_code = MPI_Comm_size(comm, &mpi_size)))
        HMPI_GOTO_ERROR(NULL, "MPI_Comm_size failed", mpi_code)

#ifdef H5FDmpio_DEBUG
    H5FD_mpio_debug_t_flag = (H5FD_mpio_debug_flags_s[(int)'t'] &&
                              (H5FD_mpio_debug_rank_s < 0 || H5FD_mpio_debug_rank_s == mpi_rank));
    if (H5FD_mpio_debug_t_flag)
        fprintf(stderr, "%s: (%d) Entering - name = \"%s\", flags = 0x%x, fapl_id = %d, maxaddr = %lu\n",
                  __func__, mpi_rank, name, flags, (int)fapl_id, (unsigned long)maxaddr);
#endif

    /* Convert HDF5 flags to MPI-IO flags */
    /* Some combinations are illegal; let MPI-IO figure it out */
    mpi_amode = (flags & H5F_ACC_RDWR) ? MPI_MODE_RDWR : MPI_MODE_RDONLY;
    if (flags & H5F_ACC_CREAT)
        mpi_amode |= MPI_MODE_CREATE;
    if (flags & H5F_ACC_EXCL)
        mpi_amode |= MPI_MODE_EXCL;

#ifdef H5FDmpio_DEBUG
    /* Check for debug commands in the info parameter */
    if (MPI_INFO_NULL != info) {
        char debug_str[128];
        int  flag;

        MPI_Info_get(info, H5F_MPIO_DEBUG_KEY, sizeof(debug_str) - 1, debug_str, &flag);
        if (flag)
            H5FD__mpio_parse_debug_str(debug_str);
    } /* end if */
#endif

    if (MPI_SUCCESS != (mpi_code = MPI_File_open(comm, name, mpi_amode, info, &fh)))
        HMPI_GOTO_ERROR(NULL, "MPI_File_open failed", mpi_code)
    file_opened = TRUE;

    /* Build the return value and initialize it */
    if (NULL == (file = (H5FD_mpio_t *)H5MM_calloc(sizeof(H5FD_mpio_t))))
        HGOTO_ERROR(H5E_RESOURCE, H5E_NOSPACE, NULL, "memory allocation failed")
    file->f        = fh;
    file->comm     = comm;
    file->info     = info;
    file->mpi_rank = mpi_rank;
    file->mpi_size = mpi_size;

    /* Only processor p0 will get the filesize and broadcast it. */
    if (mpi_rank == 0) {
        /* If MPI_File_get_size fails, broadcast file size as -1 to signal error */
        if (MPI_SUCCESS != (mpi_code = MPI_File_get_size(fh, &file_size)))
            file_size = (MPI_Offset)-1;
    }

    /* Broadcast file size */
    if (MPI_SUCCESS != (mpi_code = MPI_Bcast(&file_size, (int)sizeof(MPI_Offset), MPI_BYTE, 0, comm)))
        HMPI_GOTO_ERROR(NULL, "MPI_Bcast failed", mpi_code)

    if (file_size < 0)
        HMPI_GOTO_ERROR(NULL, "MPI_File_get_size failed", mpi_code)

    /* Determine if the file should be truncated */
    if (file_size && (flags & H5F_ACC_TRUNC)) {
        /* Truncate the file */
        if (MPI_SUCCESS != (mpi_code = MPI_File_set_size(fh, (MPI_Offset)0)))
            HMPI_GOTO_ERROR(NULL, "MPI_File_set_size failed", mpi_code)

        /* Don't let any proc return until all have truncated the file. */
        if (MPI_SUCCESS != (mpi_code = MPI_Barrier(comm)))
            HMPI_GOTO_ERROR(NULL, "MPI_Barrier failed", mpi_code)

        /* File is zero size now */
        file_size = 0;
    } /* end if */

    /* Set the size of the file (from library's perspective) */
    file->eof       = H5FD_mpi_MPIOff_to_haddr(file_size);
    file->local_eof = file->eof;

    /* Set return value */
    ret_value = (H5FD_t *)file;

done:
    if (ret_value == NULL) {
        if (file_opened)
            MPI_File_close(&fh);
        if (H5_mpi_comm_free(&comm) < 0)
            HDONE_ERROR(H5E_VFL, H5E_CANTFREE, NULL, "unable to free MPI communicator")
        if (H5_mpi_info_free(&info) < 0)
            HDONE_ERROR(H5E_VFL, H5E_CANTFREE, NULL, "unable to free MPI info object")
        if (file)
            H5MM_xfree(file);
    } /* end if */

#ifdef H5FDmpio_DEBUG
    if (H5FD_mpio_debug_t_flag)
        fprintf(stderr, "%s: (%d) Leaving\n", __func__, mpi_rank);
#endif

    FUNC_LEAVE_NOAPI(ret_value)
} /* end H5FD__mpio_open() */

/*-------------------------------------------------------------------------
 * Function:    H5FD__mpio_close
 *
 * Purpose:     Closes a file.  This is collective.
 *
 * Return:      SUCCEED/FAIL
 *
 * Programmer:  Unknown
 *              January 30, 1998
 *
 *-------------------------------------------------------------------------
 */
static herr_t
H5FD__mpio_close(H5FD_t *_file)
{
    H5FD_mpio_t *file = (H5FD_mpio_t *)_file;
#ifdef H5FDmpio_DEBUG
    hbool_t H5FD_mpio_debug_t_flag = (H5FD_mpio_debug_flags_s[(int)'t'] && H5FD_MPIO_TRACE_THIS_RANK(file));
    int     mpi_rank               = file->mpi_rank;
#endif
    int    mpi_code;            /* MPI return code */
    herr_t ret_value = SUCCEED; /* Return value */

    FUNC_ENTER_STATIC

#ifdef H5FDmpio_DEBUG
    if (H5FD_mpio_debug_t_flag)
        fprintf(stderr, "%s: (%d) Entering\n", __func__, file->mpi_rank);
#endif

    /* Sanity checks */
    assert(file);
    assert(H5FD_MPIO == file->pub.driver_id);

    /* MPI_File_close sets argument to MPI_FILE_NULL */
    if (MPI_SUCCESS != (mpi_code = MPI_File_close(&(file->f))))
        HMPI_GOTO_ERROR(FAIL, "MPI_File_close failed", mpi_code)

    /* Clean up other stuff */
    H5_mpi_comm_free(&file->comm);
    H5_mpi_info_free(&file->info);
    H5MM_xfree(file);

done:
#ifdef H5FDmpio_DEBUG
    if (H5FD_mpio_debug_t_flag)
        fprintf(stderr, "%s: (%d) Leaving\n", __func__, mpi_rank);
#endif

    FUNC_LEAVE_NOAPI(ret_value)
} /* end H5FD__mpio_close() */

/*-------------------------------------------------------------------------
 * Function:    H5FD__mpio_query
 *
 * Purpose:     Set the flags that this VFL driver is capable of supporting.
 *              (listed in H5FDpublic.h)
 *
 * Return:      SUCCEED/FAIL
 *
 * Programmer:  Quincey Koziol
 *              Friday, August 25, 2000
 *
 *-------------------------------------------------------------------------
 */
static herr_t
H5FD__mpio_query(const H5FD_t H5_ATTR_UNUSED *_file, unsigned long *flags /* out */)
{
    FUNC_ENTER_STATIC_NOERR

    /* Set the VFL feature flags that this driver supports */
    if (flags) {
        *flags = 0;
        *flags |= H5FD_FEAT_AGGREGATE_METADATA;  /* OK to aggregate metadata allocations  */
        *flags |= H5FD_FEAT_AGGREGATE_SMALLDATA; /* OK to aggregate "small" raw data allocations */
        *flags |= H5FD_FEAT_HAS_MPI; /* This driver uses MPI                                             */
        *flags |= H5FD_FEAT_DEFAULT_VFD_COMPATIBLE; /* VFD creates a file which can be opened with the default
                                                       VFD */
    }                                               /* end if */

    FUNC_LEAVE_NOAPI(SUCCEED)
} /* end H5FD__mpio_query() */

/*-------------------------------------------------------------------------
 * Function:    H5FD__mpio_get_eoa
 *
 * Purpose:     Gets the end-of-address marker for the file. The EOA marker
 *              is the first address past the last byte allocated in the
 *              format address space.
 *
 * Return:      Success:    The end-of-address marker
 *              Failure:    HADDR_UNDEF
 *
 * Programmer:  Robb Matzke
 *              Friday, August  6, 1999
 *
 *-------------------------------------------------------------------------
 */
static haddr_t
H5FD__mpio_get_eoa(const H5FD_t *_file, H5FD_mem_t H5_ATTR_UNUSED type)
{
    const H5FD_mpio_t *file = (const H5FD_mpio_t *)_file;

    FUNC_ENTER_STATIC_NOERR

    /* Sanity checks */
    assert(file);
    assert(H5FD_MPIO == file->pub.driver_id);

    FUNC_LEAVE_NOAPI(file->eoa)
} /* end H5FD__mpio_get_eoa() */

/*-------------------------------------------------------------------------
 * Function:    H5FD__mpio_set_eoa
 *
 * Purpose:     Set the end-of-address marker for the file. This function is
 *              called shortly after an existing HDF5 file is opened in order
 *              to tell the driver where the end of the HDF5 data is located.
 *
 * Return:      SUCCEED/FAIL
 *
 * Programmer:  Robb Matzke
 *              Friday, August 6, 1999
 *
 *-------------------------------------------------------------------------
 */
static herr_t
H5FD__mpio_set_eoa(H5FD_t *_file, H5FD_mem_t H5_ATTR_UNUSED type, haddr_t addr)
{
    H5FD_mpio_t *file = (H5FD_mpio_t *)_file;

    FUNC_ENTER_STATIC_NOERR

    /* Sanity checks */
    assert(file);
    assert(H5FD_MPIO == file->pub.driver_id);

    file->eoa = addr;

    FUNC_LEAVE_NOAPI(SUCCEED)
} /* end H5FD__mpio_set_eoa() */

/*-------------------------------------------------------------------------
 * Function:    H5FD__mpio_get_eof
 *
 * Purpose:     Gets the end-of-file marker for the file. The EOF marker
 *              is the real size of the file.
 *
 *              The MPIO driver doesn't bother keeping this field updated
 *              since that's a relatively expensive operation. Fortunately
 *              the library only needs the EOF just after the file is opened
 *              in order to determine whether the file is empty, truncated,
 *              or okay.  Therefore, any MPIO I/O function will set its value
 *              to HADDR_UNDEF which is the error return value of this
 *              function.
 *
 *              Keeping the EOF updated (during write calls) is expensive
 *              because any process may extend the physical end of the
 *              file. -QAK
 *
 * Return:      Success:    The end-of-file marker
 *              Failure:    HADDR_UNDEF
 *
 * Programmer:  Robb Matzke
 *              Friday, August  6, 1999
 *
 *-------------------------------------------------------------------------
 */
static haddr_t
H5FD__mpio_get_eof(const H5FD_t *_file, H5FD_mem_t H5_ATTR_UNUSED type)
{
    const H5FD_mpio_t *file = (const H5FD_mpio_t *)_file;

    FUNC_ENTER_STATIC_NOERR

    /* Sanity checks */
    assert(file);
    assert(H5FD_MPIO == file->pub.driver_id);

    FUNC_LEAVE_NOAPI(file->eof)
} /* end H5FD__mpio_get_eof() */

/*-------------------------------------------------------------------------
 * Function:       H5FD__mpio_get_handle
 *
 * Purpose:        Returns the file handle of MPIO file driver.
 *
 * Returns:        SUCCEED/FAIL
 *
 * Programmer:     Raymond Lu
 *                 Sept. 16, 2002
 *
 *-------------------------------------------------------------------------
 */
static herr_t
H5FD__mpio_get_handle(H5FD_t *_file, hid_t H5_ATTR_UNUSED fapl, void **file_handle)
{
    H5FD_mpio_t *file      = (H5FD_mpio_t *)_file;
    herr_t       ret_value = SUCCEED;

    FUNC_ENTER_STATIC

    if (!file_handle)
        HGOTO_ERROR(H5E_ARGS, H5E_BADVALUE, FAIL, "file handle not valid")

    *file_handle = &(file->f);

done:
    FUNC_LEAVE_NOAPI(ret_value)
} /* end H5FD__mpio_get_handle() */

/*-------------------------------------------------------------------------
 * Function:    H5FD__mpio_read
 *
 * Purpose:     Reads SIZE bytes of data from FILE beginning at address ADDR
 *              into buffer BUF according to data transfer properties in
 *              DXPL_ID using potentially complex file and buffer types to
 *              effect the transfer.
 *
 *              Reading past the end of the MPI file returns zeros instead of
 *              failing.  MPI is able to coalesce requests from different
 *              processes (collective or independent).
 *
 * Return:      Success:    SUCCEED. Result is stored in caller-supplied
 *                          buffer BUF.
 *
 *              Failure:    FAIL. Contents of buffer BUF are undefined.
 *
 * Programmer:  rky, 1998-01-30
 *
 *-------------------------------------------------------------------------
 */
static herr_t
H5FD__mpio_read(H5FD_t *_file, H5FD_mem_t H5_ATTR_UNUSED type, hid_t H5_ATTR_UNUSED dxpl_id, haddr_t addr,
                size_t size, void *buf /*out*/)
{
    H5FD_mpio_t *file = (H5FD_mpio_t *)_file;
    MPI_Offset   mpi_off;
    MPI_Status   mpi_stat;            /* Status from I/O operation */
    MPI_Datatype buf_type = MPI_BYTE; /* MPI description of the selection in memory */
    int          size_i;              /* Integer copy of 'size' to read */
#if MPI_VERSION >= 3
    MPI_Count bytes_read = 0; /* Number of bytes read in */
    MPI_Count type_size;      /* MPI datatype used for I/O's size */
    MPI_Count io_size;        /* Actual number of bytes requested */
    MPI_Count n;
#else
    int bytes_read = 0; /* Number of bytes read in */
    int type_size;      /* MPI datatype used for I/O's size */
    int io_size;        /* Actual number of bytes requested */
    int n;
#endif
    hbool_t use_view_this_time = FALSE;
    hbool_t derived_type       = FALSE;
    hbool_t rank0_bcast        = FALSE; /* If read-with-rank0-and-bcast flag was used */
#ifdef H5FDmpio_DEBUG
    hbool_t H5FD_mpio_debug_t_flag = (H5FD_mpio_debug_flags_s[(int)'t'] && H5FD_MPIO_TRACE_THIS_RANK(file));
    hbool_t H5FD_mpio_debug_r_flag = (H5FD_mpio_debug_flags_s[(int)'r'] && H5FD_MPIO_TRACE_THIS_RANK(file));
#endif
    int    mpi_code; /* MPI return code */
    herr_t ret_value = SUCCEED;

    FUNC_ENTER_STATIC

#ifdef H5FDmpio_DEBUG
    if (H5FD_mpio_debug_t_flag)
        fprintf(stderr, "%s: (%d) Entering\n", __func__, file->mpi_rank);
#endif

    /* Sanity checks */
    assert(file);
    assert(H5FD_MPIO == file->pub.driver_id);
    assert(buf);

    /* Portably initialize MPI status variable */
    memset(&mpi_stat, 0, sizeof(MPI_Status));

    /* some numeric conversions */
    if (H5FD_mpi_haddr_to_MPIOff(addr, &mpi_off /*out*/) < 0)
        HGOTO_ERROR(H5E_INTERNAL, H5E_BADRANGE, FAIL, "can't convert from haddr to MPI off")
    size_i = (int)size;

    /* Only look for MPI views for raw data transfers */
    if (type == H5FD_MEM_DRAW) {
        H5FD_mpio_xfer_t xfer_mode; /* I/O transfer mode */

        /* Get the transfer mode from the API context */
        if (H5CX_get_io_xfer_mode(&xfer_mode) < 0)
            HGOTO_ERROR(H5E_VFL, H5E_CANTGET, FAIL, "can't get MPI-I/O transfer mode")

        /*
         * Set up for a fancy xfer using complex types, or single byte block. We
         * wouldn't need to rely on the use_view field if MPI semantics allowed
         * us to test that btype=ftype=MPI_BYTE (or even MPI_TYPE_NULL, which
         * could mean "use MPI_BYTE" by convention).
         */
        if (xfer_mode == H5FD_MPIO_COLLECTIVE) {
            MPI_Datatype file_type;

            /* Remember that views are used */
            use_view_this_time = TRUE;

            /* Prepare for a full-blown xfer using btype, ftype, and disp */
            if (H5CX_get_mpi_coll_datatypes(&buf_type, &file_type) < 0)
                HGOTO_ERROR(H5E_VFL, H5E_CANTGET, FAIL, "can't get MPI-I/O datatypes")

            /*
             * Set the file view when we are using MPI derived types
             */
            if (MPI_SUCCESS != (mpi_code = MPI_File_set_view(file->f, mpi_off, MPI_BYTE, file_type,
                                                             H5FD_mpi_native_g, file->info)))
                HMPI_GOTO_ERROR(FAIL, "MPI_File_set_view failed", mpi_code)

            /* When using types, use the address as the displacement for
             * MPI_File_set_view and reset the address for the read to zero
             */
            mpi_off = 0;
        } /* end if */
    }     /* end if */

    /* Read the data. */
    if (use_view_this_time) {
        H5FD_mpio_collective_opt_t coll_opt_mode;

#ifdef H5FDmpio_DEBUG
        if (H5FD_mpio_debug_r_flag)
            fprintf(stderr, "%s: (%d) using MPIO collective mode\n", __func__, file->mpi_rank);
#endif
        /* Get the collective_opt property to check whether the application wants to do IO individually. */
        if (H5CX_get_mpio_coll_opt(&coll_opt_mode) < 0)
            HGOTO_ERROR(H5E_VFL, H5E_CANTGET, FAIL, "can't get MPI-I/O collective_op property")

        if (coll_opt_mode == H5FD_MPIO_COLLECTIVE_IO) {
#ifdef H5FDmpio_DEBUG
            if (H5FD_mpio_debug_r_flag)
                fprintf(stderr, "%s: (%d) doing MPI collective IO\n", __func__, file->mpi_rank);
#endif
            /* Check whether we should read from rank 0 and broadcast to other ranks */
            if (H5CX_get_mpio_rank0_bcast()) {
#ifdef H5FDmpio_DEBUG
                if (H5FD_mpio_debug_r_flag)
                    fprintf(stderr, "%s: (%d) doing read-rank0-and-MPI_Bcast\n", __func__, file->mpi_rank);
#endif
                /* Indicate path we've taken */
                rank0_bcast = TRUE;

                /* Read on rank 0 Bcast to other ranks */
                if (file->mpi_rank == 0) {
                    /* If MPI_File_read_at fails, push an error, but continue
                     * to participate in following MPI_Bcast */
                    if (MPI_SUCCESS !=
                        (mpi_code = MPI_File_read_at(file->f, mpi_off, buf, size_i, buf_type, &mpi_stat)))
                        HMPI_DONE_ERROR(FAIL, "MPI_File_read_at failed", mpi_code)
                }

                if (MPI_SUCCESS != (mpi_code = MPI_Bcast(buf, size_i, buf_type, 0, file->comm)))
                    HMPI_GOTO_ERROR(FAIL, "MPI_Bcast failed", mpi_code)
            } /* end if */
            else
                /* Perform collective read operation */
                if (MPI_SUCCESS !=
                    (mpi_code = MPI_File_read_at_all(file->f, mpi_off, buf, size_i, buf_type, &mpi_stat)))
                HMPI_GOTO_ERROR(FAIL, "MPI_File_read_at_all failed", mpi_code)
        } /* end if */
        else {
#ifdef H5FDmpio_DEBUG
            if (H5FD_mpio_debug_r_flag)
                fprintf(stderr, "%s: (%d) doing MPI independent IO\n", __func__, file->mpi_rank);
#endif

            /* Perform independent read operation */
            if (MPI_SUCCESS !=
                (mpi_code = MPI_File_read_at(file->f, mpi_off, buf, size_i, buf_type, &mpi_stat)))
                HMPI_GOTO_ERROR(FAIL, "MPI_File_read_at failed", mpi_code)
        } /* end else */

        /*
         * Reset the file view when we used MPI derived types
         */
        if (MPI_SUCCESS != (mpi_code = MPI_File_set_view(file->f, (MPI_Offset)0, MPI_BYTE, MPI_BYTE,
                                                         H5FD_mpi_native_g, file->info)))
            HMPI_GOTO_ERROR(FAIL, "MPI_File_set_view failed", mpi_code)
    } /* end if */
    else {
        if (size != (hsize_t)size_i) {
            /* If HERE, then we need to work around the integer size limit
             * of 2GB. The input size_t size variable cannot fit into an integer,
             * but we can get around that limitation by creating a different datatype
             * and then setting the integer size (or element count) to 1 when using
             * the derived_type.
             */

            if (H5_mpio_create_large_type(size, 0, MPI_BYTE, &buf_type) < 0)
                HGOTO_ERROR(H5E_INTERNAL, H5E_CANTGET, FAIL, "can't create MPI-I/O datatype")

            derived_type = TRUE;
            size_i       = 1;
        }

#ifdef H5FDmpio_DEBUG
        if (H5FD_mpio_debug_r_flag)
            fprintf(stderr, "%s: (%d) doing MPI independent IO\n", __func__, file->mpi_rank);
#endif

        /* Perform independent read operation */
        if (MPI_SUCCESS != (mpi_code = MPI_File_read_at(file->f, mpi_off, buf, size_i, buf_type, &mpi_stat)))
            HMPI_GOTO_ERROR(FAIL, "MPI_File_read_at failed", mpi_code)
    } /* end else */

    /* Only retrieve bytes read if this rank _actually_ participated in I/O */
    if (!rank0_bcast || (rank0_bcast && file->mpi_rank == 0)) {
        /* How many bytes were actually read? */
#if MPI_VERSION >= 3
        if (MPI_SUCCESS != (mpi_code = MPI_Get_elements_x(&mpi_stat, buf_type, &bytes_read))) {
#else
        if (MPI_SUCCESS != (mpi_code = MPI_Get_elements(&mpi_stat, MPI_BYTE, &bytes_read))) {
#endif
            if (rank0_bcast && file->mpi_rank == 0) {
                /* If MPI_Get_elements(_x) fails for a rank 0 bcast strategy,
                 * push an error, but continue to participate in the following
                 * MPI_Bcast.
                 */
                bytes_read = -1;
                HMPI_DONE_ERROR(FAIL, "MPI_Get_elements failed", mpi_code)
            }
            else
                HMPI_GOTO_ERROR(FAIL, "MPI_Get_elements failed", mpi_code)
        }
    } /* end if */

    /* If the rank0-bcast feature was used, broadcast the # of bytes read to
     * other ranks, which didn't perform any I/O.
     */
    /* NOTE: This could be optimized further to be combined with the broadcast
     *          of the data.  (QAK - 2019/1/2)
     */
    if (rank0_bcast)
#if MPI_VERSION >= 3
        if (MPI_SUCCESS != MPI_Bcast(&bytes_read, 1, MPI_COUNT, 0, file->comm))
#else
        if (MPI_SUCCESS != MPI_Bcast(&bytes_read, 1, MPI_INT, 0, file->comm))
#endif
            HMPI_GOTO_ERROR(FAIL, "MPI_Bcast failed", 0)

            /* Get the type's size */
#if MPI_VERSION >= 3
    if (MPI_SUCCESS != (mpi_code = MPI_Type_size_x(buf_type, &type_size)))
#else
    if (MPI_SUCCESS != (mpi_code = MPI_Type_size(buf_type, &type_size)))
#endif
        HMPI_GOTO_ERROR(FAIL, "MPI_Type_size failed", mpi_code)

    /* Compute the actual number of bytes requested */
    io_size = type_size * size_i;

    /* Check for read failure */
    if (bytes_read < 0 || bytes_read > io_size)
        HGOTO_ERROR(H5E_IO, H5E_READERROR, FAIL, "file read failed")

#ifdef H5FDmpio_DEBUG
    if (H5FD_mpio_debug_r_flag)
<<<<<<< HEAD
        fprintf(stderr, "%s: (%d) mpi_off = %ld  bytes_read = %lld\n", __func__, file->mpi_rank,
                  (long)mpi_off, bytes_read);
=======
        HDfprintf(stderr, "%s: (%d) mpi_off = %ld  bytes_read = %lld  type = %s\n", __func__, file->mpi_rank,
                  (long)mpi_off, bytes_read, H5FD__mem_t_to_str(type));
>>>>>>> 16f482de
#endif

    /*
     * This gives us zeroes beyond end of physical MPI file.
     */
    if ((n = (io_size - bytes_read)) > 0)
        memset((char *)buf + bytes_read, 0, (size_t)n);

done:
    if (derived_type)
        MPI_Type_free(&buf_type);

#ifdef H5FDmpio_DEBUG
    if (H5FD_mpio_debug_t_flag)
        fprintf(stderr, "%s: (%d) Leaving\n", __func__, file->mpi_rank);
#endif

    FUNC_LEAVE_NOAPI(ret_value)
} /* end H5FD__mpio_read() */

/*-------------------------------------------------------------------------
 * Function:    H5FD__mpio_write
 *
 * Purpose:     Writes SIZE bytes of data to FILE beginning at address ADDR
 *              from buffer BUF according to data transfer properties in
 *              DXPL_ID using potentially complex file and buffer types to
 *              effect the transfer.
 *
 *              MPI is able to coalesce requests from different processes
 *              (collective and independent).
 *
 * Return:      Success:    SUCCEED. USE_TYPES and OLD_USE_TYPES in the
 *                          access params are altered.
 *              Failure:    FAIL. USE_TYPES and OLD_USE_TYPES in the
 *                          access params may be altered.
 *
 * Programmer:  Robert Kim Yates
 *              January 30, 1998
 *
 *-------------------------------------------------------------------------
 */
static herr_t
H5FD__mpio_write(H5FD_t *_file, H5FD_mem_t type, hid_t H5_ATTR_UNUSED dxpl_id, haddr_t addr, size_t size,
                 const void *buf)
{
    H5FD_mpio_t *file = (H5FD_mpio_t *)_file;
    MPI_Offset   mpi_off;
    MPI_Status   mpi_stat;            /* Status from I/O operation */
    MPI_Datatype buf_type = MPI_BYTE; /* MPI description of the selection in memory */
#if MPI_VERSION >= 3
    MPI_Count bytes_written;
    MPI_Count type_size; /* MPI datatype used for I/O's size */
    MPI_Count io_size;   /* Actual number of bytes requested */
#else
    int bytes_written;
    int type_size; /* MPI datatype used for I/O's size */
    int io_size;   /* Actual number of bytes requested */
#endif
    int              size_i;
    hbool_t          use_view_this_time = FALSE;
    hbool_t          derived_type       = FALSE;
    H5FD_mpio_xfer_t xfer_mode; /* I/O transfer mode */
#ifdef H5FDmpio_DEBUG
    hbool_t H5FD_mpio_debug_t_flag = (H5FD_mpio_debug_flags_s[(int)'t'] && H5FD_MPIO_TRACE_THIS_RANK(file));
    hbool_t H5FD_mpio_debug_w_flag = (H5FD_mpio_debug_flags_s[(int)'w'] && H5FD_MPIO_TRACE_THIS_RANK(file));
#endif
    int    mpi_code; /* MPI return code */
    herr_t ret_value = SUCCEED;

    FUNC_ENTER_STATIC

#ifdef H5FDmpio_DEBUG
    if (H5FD_mpio_debug_t_flag)
        fprintf(stderr, "%s: (%d) Entering\n", __func__, file->mpi_rank);
#endif

    /* Sanity checks */
    assert(file);
    assert(H5FD_MPIO == file->pub.driver_id);
    assert(buf);

    /* Verify that no data is written when between MPI_Barrier()s during file flush */
    assert(!H5CX_get_mpi_file_flushing());

    /* Portably initialize MPI status variable */
    memset(&mpi_stat, 0, sizeof(MPI_Status));

    /* some numeric conversions */
    if (H5FD_mpi_haddr_to_MPIOff(addr, &mpi_off) < 0)
        HGOTO_ERROR(H5E_INTERNAL, H5E_BADRANGE, FAIL, "can't convert from haddr to MPI off")
    size_i = (int)size;

    /* Get the transfer mode from the API context */
    if (H5CX_get_io_xfer_mode(&xfer_mode) < 0)
        HGOTO_ERROR(H5E_VFL, H5E_CANTGET, FAIL, "can't get MPI-I/O transfer mode")

    /*
     * Set up for a fancy xfer using complex types, or single byte block. We
     * wouldn't need to rely on the use_view field if MPI semantics allowed
     * us to test that btype=ftype=MPI_BYTE (or even MPI_TYPE_NULL, which
     * could mean "use MPI_BYTE" by convention).
     */
    if (xfer_mode == H5FD_MPIO_COLLECTIVE) {
        MPI_Datatype file_type;

        /* Remember that views are used */
        use_view_this_time = TRUE;

        /* Prepare for a full-blown xfer using btype, ftype, and disp */
        if (H5CX_get_mpi_coll_datatypes(&buf_type, &file_type) < 0)
            HGOTO_ERROR(H5E_VFL, H5E_CANTGET, FAIL, "can't get MPI-I/O datatypes")

        /*
         * Set the file view when we are using MPI derived types
         */
        if (MPI_SUCCESS != (mpi_code = MPI_File_set_view(file->f, mpi_off, MPI_BYTE, file_type,
                                                         H5FD_mpi_native_g, file->info)))
            HMPI_GOTO_ERROR(FAIL, "MPI_File_set_view failed", mpi_code)

        /* When using types, use the address as the displacement for
         * MPI_File_set_view and reset the address for the read to zero
         */
        mpi_off = 0;
    } /* end if */

    /* Write the data. */
    if (use_view_this_time) {
        H5FD_mpio_collective_opt_t coll_opt_mode;

#ifdef H5FDmpio_DEBUG
        if (H5FD_mpio_debug_w_flag)
            fprintf(stderr, "%s: (%d) using MPIO collective mode\n", __func__, file->mpi_rank);
#endif

        /* Get the collective_opt property to check whether the application wants to do IO individually. */
        if (H5CX_get_mpio_coll_opt(&coll_opt_mode) < 0)
            HGOTO_ERROR(H5E_VFL, H5E_CANTGET, FAIL, "can't get MPI-I/O collective_op property")

        if (coll_opt_mode == H5FD_MPIO_COLLECTIVE_IO) {
#ifdef H5FDmpio_DEBUG
            if (H5FD_mpio_debug_w_flag)
                fprintf(stderr, "%s: (%d) doing MPI collective IO\n", __func__, file->mpi_rank);
#endif
            /* Perform collective write operation */
            if (MPI_SUCCESS !=
                (mpi_code = MPI_File_write_at_all(file->f, mpi_off, buf, size_i, buf_type, &mpi_stat)))
                HMPI_GOTO_ERROR(FAIL, "MPI_File_write_at_all failed", mpi_code)
        } /* end if */
        else {
            if (type != H5FD_MEM_DRAW)
                HGOTO_ERROR(H5E_PLIST, H5E_BADTYPE, FAIL,
                            "Metadata Coll opt property should be collective at this point")

#ifdef H5FDmpio_DEBUG
            if (H5FD_mpio_debug_w_flag)
                fprintf(stderr, "%s: (%d) doing MPI independent IO\n", __func__, file->mpi_rank);
#endif
            /* Perform independent write operation */
            if (MPI_SUCCESS !=
                (mpi_code = MPI_File_write_at(file->f, mpi_off, buf, size_i, buf_type, &mpi_stat)))
                HMPI_GOTO_ERROR(FAIL, "MPI_File_write_at failed", mpi_code)
        } /* end else */

        /* Reset the file view when we used MPI derived types */
        if (MPI_SUCCESS != (mpi_code = MPI_File_set_view(file->f, (MPI_Offset)0, MPI_BYTE, MPI_BYTE,
                                                         H5FD_mpi_native_g, file->info)))
            HMPI_GOTO_ERROR(FAIL, "MPI_File_set_view failed", mpi_code)
    } /* end if */
    else {
        if (size != (hsize_t)size_i) {
            /* If HERE, then we need to work around the integer size limit
             * of 2GB. The input size_t size variable cannot fit into an integer,
             * but we can get around that limitation by creating a different datatype
             * and then setting the integer size (or element count) to 1 when using
             * the derived_type.
             */

            if (H5_mpio_create_large_type(size, 0, MPI_BYTE, &buf_type) < 0)
                HGOTO_ERROR(H5E_INTERNAL, H5E_CANTGET, FAIL, "can't create MPI-I/O datatype")

            derived_type = TRUE;
            size_i       = 1;
        }

#ifdef H5FDmpio_DEBUG
        if (H5FD_mpio_debug_w_flag)
            fprintf(stderr, "%s: (%d) doing MPI independent IO\n", __func__, file->mpi_rank);
#endif

        /* Perform independent write operation */
        if (MPI_SUCCESS != (mpi_code = MPI_File_write_at(file->f, mpi_off, buf, size_i, buf_type, &mpi_stat)))
            HMPI_GOTO_ERROR(FAIL, "MPI_File_write_at failed", mpi_code)
    } /* end else */

    /* How many bytes were actually written? */
#if MPI_VERSION >= 3
    if (MPI_SUCCESS != (mpi_code = MPI_Get_elements_x(&mpi_stat, buf_type, &bytes_written)))
#else
    if (MPI_SUCCESS != (mpi_code = MPI_Get_elements(&mpi_stat, MPI_BYTE, &bytes_written)))
#endif
        HMPI_GOTO_ERROR(FAIL, "MPI_Get_elements failed", mpi_code)

        /* Get the type's size */
#if MPI_VERSION >= 3
    if (MPI_SUCCESS != (mpi_code = MPI_Type_size_x(buf_type, &type_size)))
#else
    if (MPI_SUCCESS != (mpi_code = MPI_Type_size(buf_type, &type_size)))
#endif
        HMPI_GOTO_ERROR(FAIL, "MPI_Type_size failed", mpi_code)

    /* Compute the actual number of bytes requested */
    io_size = type_size * size_i;

    /* Check for write failure */
    if (bytes_written != io_size || bytes_written < 0)
        HGOTO_ERROR(H5E_IO, H5E_WRITEERROR, FAIL, "file write failed")

#ifdef H5FDmpio_DEBUG
    if (H5FD_mpio_debug_w_flag)
<<<<<<< HEAD
        fprintf(stderr, "%s: (%d) mpi_off = %ld  bytes_written = %lld\n", __func__, file->mpi_rank,
                  (long)mpi_off, bytes_written);
=======
        HDfprintf(stderr, "%s: (%d) mpi_off = %ld  bytes_written = %lld  type = %s\n", __func__,
                  file->mpi_rank, (long)mpi_off, bytes_written, H5FD__mem_t_to_str(type));
>>>>>>> 16f482de
#endif

    /* Each process will keep track of its perceived EOF value locally, and
     * ultimately we will reduce this value to the maximum amongst all
     * processes, but until then keep the actual eof at HADDR_UNDEF just in
     * case something bad happens before that point. (rather have a value
     * we know is wrong sitting around rather than one that could only
     * potentially be wrong.) */
    file->eof = HADDR_UNDEF;

    if (bytes_written && (((haddr_t)bytes_written + addr) > file->local_eof))
        file->local_eof = addr + (haddr_t)bytes_written;

done:
    if (derived_type)
        MPI_Type_free(&buf_type);

#ifdef H5FDmpio_DEBUG
    if (H5FD_mpio_debug_t_flag)
        fprintf(stderr, "%s: (%d) Leaving: ret_value = %d\n", __func__, file->mpi_rank, ret_value);
#endif

    FUNC_LEAVE_NOAPI(ret_value)
} /* end H5FD__mpio_write() */

/*-------------------------------------------------------------------------
 * Function:    H5FD__mpio_flush
 *
 * Purpose:     Makes sure that all data is on disk.  This is collective.
 *
 * Return:      SUCCEED/FAIL
 *
 * Programmer:  Robb Matzke
 *              January 30, 1998
 *
 *-------------------------------------------------------------------------
 */
static herr_t
H5FD__mpio_flush(H5FD_t *_file, hid_t H5_ATTR_UNUSED dxpl_id, hbool_t closing)
{
    H5FD_mpio_t *file = (H5FD_mpio_t *)_file;
#ifdef H5FDmpio_DEBUG
    hbool_t H5FD_mpio_debug_t_flag = (H5FD_mpio_debug_flags_s[(int)'t'] && H5FD_MPIO_TRACE_THIS_RANK(file));
#endif
    int    mpi_code; /* mpi return code */
    herr_t ret_value = SUCCEED;

    FUNC_ENTER_STATIC

#ifdef H5FDmpio_DEBUG
    if (H5FD_mpio_debug_t_flag)
        fprintf(stderr, "%s: (%d) Entering\n", __func__, file->mpi_rank);
#endif

    /* Sanity checks */
    assert(file);
    assert(H5FD_MPIO == file->pub.driver_id);

    /* Only sync the file if we are not going to immediately close it */
    if (!closing)
        if (MPI_SUCCESS != (mpi_code = MPI_File_sync(file->f)))
            HMPI_GOTO_ERROR(FAIL, "MPI_File_sync failed", mpi_code)

done:
#ifdef H5FDmpio_DEBUG
    if (H5FD_mpio_debug_t_flag)
        fprintf(stderr, "%s: (%d) Leaving\n", __func__, file->mpi_rank);
#endif

    FUNC_LEAVE_NOAPI(ret_value)
} /* end H5FD__mpio_flush() */

/*-------------------------------------------------------------------------
 * Function:    H5FD__mpio_truncate
 *
 * Purpose:     Make certain the file's size matches it's allocated size
 *
 *              This is a little sticky in the mpio case, as it is not
 *              easy for us to track the current EOF by extracting it from
 *              write calls, since other ranks could have written to the
 *              file beyond the local EOF.
 *
 *              Instead, we first check to see if the EOA has changed since
 *              the last call to this function.  If it has, we call
 *              MPI_File_get_size() to determine the current EOF, and
 *              only call MPI_File_set_size() if this value disagrees
 *              with the current EOA.
 *
 * Return:      SUCCEED/FAIL
 *
 * Programmer:  Quincey Koziol
 *              January 31, 2008
 *
 *-------------------------------------------------------------------------
 */
static herr_t
H5FD__mpio_truncate(H5FD_t *_file, hid_t H5_ATTR_UNUSED dxpl_id, hbool_t H5_ATTR_UNUSED closing)
{
    H5FD_mpio_t *file = (H5FD_mpio_t *)_file;
#ifdef H5FDmpio_DEBUG
    hbool_t H5FD_mpio_debug_t_flag = (H5FD_mpio_debug_flags_s[(int)'t'] && H5FD_MPIO_TRACE_THIS_RANK(file));
#endif
    herr_t ret_value = SUCCEED;

    FUNC_ENTER_STATIC

#ifdef H5FDmpio_DEBUG
    if (H5FD_mpio_debug_t_flag)
        fprintf(stderr, "%s: (%d) Entering\n", __func__, file->mpi_rank);
#endif

    /* Sanity checks */
    assert(file);
    assert(H5FD_MPIO == file->pub.driver_id);

    if (!H5F_addr_eq(file->eoa, file->last_eoa)) {
        int        mpi_code; /* mpi return code */
        MPI_Offset size;
        MPI_Offset needed_eof;

        /* In principle, it is possible for the size returned by the
         * call to MPI_File_get_size() to depend on whether writes from
         * all proceeses have completed at the time process 0 makes the
         * call.
         *
         * In practice, most (all?) truncate calls will come after a barrier
         * and with no interviening writes to the file (with the possible
         * exception of sueprblock / superblock extension message updates).
         *
         * Check the "MPI file closing" flag in the API context to determine
         * if we can skip the barrier.
         */
        if (!H5CX_get_mpi_file_flushing())
            if (MPI_SUCCESS != (mpi_code = MPI_Barrier(file->comm)))
                HMPI_GOTO_ERROR(FAIL, "MPI_Barrier failed", mpi_code)

        /* Only processor p0 will get the filesize and broadcast it. */
        if (0 == file->mpi_rank) {
            /* If MPI_File_get_size fails, broadcast file size as -1 to signal error */
            if (MPI_SUCCESS != (mpi_code = MPI_File_get_size(file->f, &size)))
                size = (MPI_Offset)-1;
        }

        /* Broadcast file size */
        if (MPI_SUCCESS != (mpi_code = MPI_Bcast(&size, (int)sizeof(MPI_Offset), MPI_BYTE, 0, file->comm)))
            HMPI_GOTO_ERROR(FAIL, "MPI_Bcast failed", mpi_code)

        if (size < 0)
            HMPI_GOTO_ERROR(FAIL, "MPI_File_get_size failed", mpi_code)

        if (H5FD_mpi_haddr_to_MPIOff(file->eoa, &needed_eof) < 0)
            HGOTO_ERROR(H5E_INTERNAL, H5E_BADRANGE, FAIL, "cannot convert from haddr_t to MPI_Offset")

        /* EOA != EOF.  Set EOF to EOA */
        if (size != needed_eof) {
            /* Extend the file's size */
            if (MPI_SUCCESS != (mpi_code = MPI_File_set_size(file->f, needed_eof)))
                HMPI_GOTO_ERROR(FAIL, "MPI_File_set_size failed", mpi_code)

            /* In general, we must wait until all processes have finished
             * the truncate before any process can continue, since it is
             * possible that a process would write at the end of the
             * file, and this write would be discarded by the truncate.
             *
             * While this is an issue for a user initiated flush, it may
             * not be an issue at file close.  If so, we may be able to
             * optimize out the following barrier in that case.
             */
            if (MPI_SUCCESS != (mpi_code = MPI_Barrier(file->comm)))
                HMPI_GOTO_ERROR(FAIL, "MPI_Barrier failed", mpi_code)
        } /* end if */

        /* Update the 'last' eoa value */
        file->last_eoa = file->eoa;
    } /* end if */

done:
#ifdef H5FDmpio_DEBUG
    if (H5FD_mpio_debug_t_flag)
        fprintf(stderr, "%s: (%d) Leaving\n", __func__, file->mpi_rank);
#endif

    FUNC_LEAVE_NOAPI(ret_value)
} /* end H5FD__mpio_truncate() */

/*-------------------------------------------------------------------------
 * Function:    H5FD__mpio_delete
 *
 * Purpose:     Delete a file
 *
 * Return:      SUCCEED/FAIL
 *
 *-------------------------------------------------------------------------
 */
static herr_t
H5FD__mpio_delete(const char *filename, hid_t fapl_id)
{
    H5P_genplist_t *plist; /* Property list pointer */
    MPI_Comm        comm     = MPI_COMM_NULL;
    MPI_Info        info     = MPI_INFO_NULL;
    int             mpi_rank = INT_MAX;
    int             mpi_code;            /* MPI return code */
    herr_t          ret_value = SUCCEED; /* Return value */

    FUNC_ENTER_STATIC

    assert(filename);

    if (NULL == (plist = H5P_object_verify(fapl_id, H5P_FILE_ACCESS)))
        HGOTO_ERROR(H5E_ARGS, H5E_BADTYPE, FAIL, "not a file access property list")
    assert(H5FD_MPIO == H5P_peek_driver(plist));

    if (H5FD_mpi_self_initialized) {
        comm = MPI_COMM_WORLD;
    }
    else {
        /* Get the MPI communicator and info from the fapl */
        if (H5P_get(plist, H5F_ACS_MPI_PARAMS_INFO_NAME, &info) < 0)
            HGOTO_ERROR(H5E_VFL, H5E_CANTGET, FAIL, "can't get MPI info object")
        if (H5P_get(plist, H5F_ACS_MPI_PARAMS_COMM_NAME, &comm) < 0)
            HGOTO_ERROR(H5E_VFL, H5E_CANTGET, FAIL, "can't get MPI communicator")
    }

    /* Get the MPI rank of this process */
    if (MPI_SUCCESS != (mpi_code = MPI_Comm_rank(comm, &mpi_rank)))
        HMPI_GOTO_ERROR(FAIL, "MPI_Comm_rank failed", mpi_code)

    /* Set up a barrier */
    if (MPI_SUCCESS != (mpi_code = MPI_Barrier(comm)))
        HMPI_GOTO_ERROR(FAIL, "MPI_Barrier failed", mpi_code)

    /* Delete the file */
    if (mpi_rank == 0) {
        /* If MPI_File_delete fails, push an error but
         * still participate in the following MPI_Barrier
         */
        if (MPI_SUCCESS != (mpi_code = MPI_File_delete(filename, info)))
            HMPI_DONE_ERROR(FAIL, "MPI_File_delete failed", mpi_code)
    }

    /* Set up a barrier (don't want processes to run ahead of the delete) */
    if (MPI_SUCCESS != (mpi_code = MPI_Barrier(comm)))
        HMPI_GOTO_ERROR(FAIL, "MPI_Barrier failed", mpi_code)

done:
    /* Free duplicated MPI Communicator and Info objects */
    if (H5_mpi_comm_free(&comm) < 0)
        HDONE_ERROR(H5E_VFL, H5E_CANTFREE, FAIL, "unable to free MPI communicator")
    if (H5_mpi_info_free(&info) < 0)
        HDONE_ERROR(H5E_VFL, H5E_CANTFREE, FAIL, "unable to free MPI info object")

    FUNC_LEAVE_NOAPI(ret_value)
} /* end H5FD__mpio_delete() */

/*-------------------------------------------------------------------------
 * Function:    H5FD__mpio_ctl
 *
 * Purpose:     MPIO version of the ctl callback.
 *
 *              The desired operation is specified by the op_code
 *              parameter.
 *
 *              The flags parameter controls management of op_codes that
 *              are unknown to the callback
 *
 *              The input and output parameters allow op_code specific
 *              input and output
 *
 *              At present, the supported op codes are:
 *
 *                  H5FD_CTL__GET_MPI_COMMUNICATOR_OPCODE
 *                  H5FD_CTL__GET_MPI_RANK_OPCODE
 *                  H5FD_CTL__GET_MPI_SIZE_OPCODE
 *
 *              Note that these opcodes must be supported by all VFDs that
 *              support MPI.
 *
 * Return:      Non-negative on success/Negative on failure
 *
 * Programmer:  JRM -- 8/3/21
 *
 *-------------------------------------------------------------------------
 */
static herr_t
H5FD__mpio_ctl(H5FD_t *_file, uint64_t op_code, uint64_t flags, const void H5_ATTR_UNUSED *input,
               void **output)
{
    H5FD_mpio_t *file      = (H5FD_mpio_t *)_file;
    herr_t       ret_value = SUCCEED; /* Return value */

    FUNC_ENTER_NOAPI(FAIL)

    /* Sanity checks */
    assert(file);
    assert(H5FD_MPIO == file->pub.driver_id);

    switch (op_code) {

        case H5FD_CTL__GET_MPI_COMMUNICATOR_OPCODE:
            assert(output);
            assert(*output);
            **((MPI_Comm **)output) = file->comm;
            break;

        case H5FD_CTL__GET_MPI_RANK_OPCODE:
            assert(output);
            assert(*output);
            **((int **)output) = file->mpi_rank;
            break;

        case H5FD_CTL__GET_MPI_SIZE_OPCODE:
            assert(output);
            assert(*output);
            **((int **)output) = file->mpi_size;
            break;

        default: /* unknown op code */
            if (flags & H5FD_CTL__FAIL_IF_UNKNOWN_FLAG) {

                HGOTO_ERROR(H5E_VFL, H5E_FCNTL, FAIL, "unknown op_code and fail if unknown")
            }
            break;
    }

done:

    FUNC_LEAVE_NOAPI(ret_value)

} /* end H5FD__mpio_ctl() */
#endif /* H5_HAVE_PARALLEL */<|MERGE_RESOLUTION|>--- conflicted
+++ resolved
@@ -175,7 +175,7 @@
     FUNC_ENTER_STATIC_NOERR
 
     /* Sanity check */
-    assert(s);
+    HDassert(s);
 
     /* Set debug mask */
     while (*s) {
@@ -253,8 +253,8 @@
         H5FD_MPIO_g = H5FD_register((const H5FD_class_t *)&H5FD_mpio_g, sizeof(H5FD_class_t), FALSE);
 
         /* Check if MPI driver has been loaded dynamically */
-        env = getenv(HDF5_DRIVER);
-        if (env && !strcmp(env, "mpio")) {
+        env = HDgetenv(HDF5_DRIVER);
+        if (env && !HDstrcmp(env, "mpio")) {
             int mpi_initialized = 0;
 
             /* Initialize MPI if not already initialized */
@@ -272,16 +272,16 @@
         const char *s; /* String for environment variables */
 
         /* Allow MPI buf-and-file-type optimizations? */
-        s = getenv("HDF5_MPI_OPT_TYPES");
-        if (s && isdigit((int)(unsigned char)*s))
-            H5FD_mpi_opt_types_g = (0 == strtol(s, NULL, 0)) ? FALSE : TRUE;
+        s = HDgetenv("HDF5_MPI_OPT_TYPES");
+        if (s && HDisdigit(*s))
+            H5FD_mpi_opt_types_g = (0 == HDstrtol(s, NULL, 0)) ? FALSE : TRUE;
 
 #ifdef H5FDmpio_DEBUG
         /* Clear the flag buffer */
-        memset(H5FD_mpio_debug_flags_s, 0, sizeof(H5FD_mpio_debug_flags_s));
+        HDmemset(H5FD_mpio_debug_flags_s, 0, sizeof(H5FD_mpio_debug_flags_s));
 
         /* Retrieve MPI-IO debugging environment variable */
-        s = getenv("H5FD_mpio_Debug");
+        s = HDgetenv("H5FD_mpio_Debug");
         if (s)
             H5FD__mpio_parse_debug_str(s);
 #endif /* H5FDmpio_DEBUG */
@@ -733,7 +733,7 @@
 
 #ifdef H5FDmpio_DEBUG
     if (H5FD_mpio_debug_t_flag)
-        fprintf(stderr, "%s: (%d) Entering\n", __func__, file->mpi_rank);
+        HDfprintf(stderr, "%s: (%d) Entering\n", __func__, file->mpi_rank);
 #endif
 
     /* set atomicity value */
@@ -743,7 +743,7 @@
 done:
 #ifdef H5FDmpio_DEBUG
     if (H5FD_mpio_debug_t_flag)
-        fprintf(stderr, "%s: (%d) Leaving\n", __func__, file->mpi_rank);
+        HDfprintf(stderr, "%s: (%d) Leaving\n", __func__, file->mpi_rank);
 #endif
 
     FUNC_LEAVE_NOAPI(ret_value)
@@ -776,7 +776,7 @@
 
 #ifdef H5FDmpio_DEBUG
     if (H5FD_mpio_debug_t_flag)
-        fprintf(stderr, "%s: (%d) Entering\n", __func__, file->mpi_rank);
+        HDfprintf(stderr, "%s: (%d) Entering\n", __func__, file->mpi_rank);
 #endif
 
     /* Get atomicity value */
@@ -791,7 +791,7 @@
 done:
 #ifdef H5FDmpio_DEBUG
     if (H5FD_mpio_debug_t_flag)
-        fprintf(stderr, "%s: (%d) Leaving\n", __func__, file->mpi_rank);
+        HDfprintf(stderr, "%s: (%d) Leaving\n", __func__, file->mpi_rank);
 #endif
 
     FUNC_LEAVE_NOAPI(ret_value)
@@ -861,7 +861,7 @@
     H5FD_mpio_debug_t_flag = (H5FD_mpio_debug_flags_s[(int)'t'] &&
                               (H5FD_mpio_debug_rank_s < 0 || H5FD_mpio_debug_rank_s == mpi_rank));
     if (H5FD_mpio_debug_t_flag)
-        fprintf(stderr, "%s: (%d) Entering - name = \"%s\", flags = 0x%x, fapl_id = %d, maxaddr = %lu\n",
+        HDfprintf(stderr, "%s: (%d) Entering - name = \"%s\", flags = 0x%x, fapl_id = %d, maxaddr = %lu\n",
                   __func__, mpi_rank, name, flags, (int)fapl_id, (unsigned long)maxaddr);
 #endif
 
@@ -947,7 +947,7 @@
 
 #ifdef H5FDmpio_DEBUG
     if (H5FD_mpio_debug_t_flag)
-        fprintf(stderr, "%s: (%d) Leaving\n", __func__, mpi_rank);
+        HDfprintf(stderr, "%s: (%d) Leaving\n", __func__, mpi_rank);
 #endif
 
     FUNC_LEAVE_NOAPI(ret_value)
@@ -980,12 +980,12 @@
 
 #ifdef H5FDmpio_DEBUG
     if (H5FD_mpio_debug_t_flag)
-        fprintf(stderr, "%s: (%d) Entering\n", __func__, file->mpi_rank);
+        HDfprintf(stderr, "%s: (%d) Entering\n", __func__, file->mpi_rank);
 #endif
 
     /* Sanity checks */
-    assert(file);
-    assert(H5FD_MPIO == file->pub.driver_id);
+    HDassert(file);
+    HDassert(H5FD_MPIO == file->pub.driver_id);
 
     /* MPI_File_close sets argument to MPI_FILE_NULL */
     if (MPI_SUCCESS != (mpi_code = MPI_File_close(&(file->f))))
@@ -999,7 +999,7 @@
 done:
 #ifdef H5FDmpio_DEBUG
     if (H5FD_mpio_debug_t_flag)
-        fprintf(stderr, "%s: (%d) Leaving\n", __func__, mpi_rank);
+        HDfprintf(stderr, "%s: (%d) Leaving\n", __func__, mpi_rank);
 #endif
 
     FUNC_LEAVE_NOAPI(ret_value)
@@ -1059,8 +1059,8 @@
     FUNC_ENTER_STATIC_NOERR
 
     /* Sanity checks */
-    assert(file);
-    assert(H5FD_MPIO == file->pub.driver_id);
+    HDassert(file);
+    HDassert(H5FD_MPIO == file->pub.driver_id);
 
     FUNC_LEAVE_NOAPI(file->eoa)
 } /* end H5FD__mpio_get_eoa() */
@@ -1087,8 +1087,8 @@
     FUNC_ENTER_STATIC_NOERR
 
     /* Sanity checks */
-    assert(file);
-    assert(H5FD_MPIO == file->pub.driver_id);
+    HDassert(file);
+    HDassert(H5FD_MPIO == file->pub.driver_id);
 
     file->eoa = addr;
 
@@ -1129,8 +1129,8 @@
     FUNC_ENTER_STATIC_NOERR
 
     /* Sanity checks */
-    assert(file);
-    assert(H5FD_MPIO == file->pub.driver_id);
+    HDassert(file);
+    HDassert(H5FD_MPIO == file->pub.driver_id);
 
     FUNC_LEAVE_NOAPI(file->eof)
 } /* end H5FD__mpio_get_eof() */
@@ -1219,16 +1219,16 @@
 
 #ifdef H5FDmpio_DEBUG
     if (H5FD_mpio_debug_t_flag)
-        fprintf(stderr, "%s: (%d) Entering\n", __func__, file->mpi_rank);
+        HDfprintf(stderr, "%s: (%d) Entering\n", __func__, file->mpi_rank);
 #endif
 
     /* Sanity checks */
-    assert(file);
-    assert(H5FD_MPIO == file->pub.driver_id);
-    assert(buf);
+    HDassert(file);
+    HDassert(H5FD_MPIO == file->pub.driver_id);
+    HDassert(buf);
 
     /* Portably initialize MPI status variable */
-    memset(&mpi_stat, 0, sizeof(MPI_Status));
+    HDmemset(&mpi_stat, 0, sizeof(MPI_Status));
 
     /* some numeric conversions */
     if (H5FD_mpi_haddr_to_MPIOff(addr, &mpi_off /*out*/) < 0)
@@ -1279,7 +1279,7 @@
 
 #ifdef H5FDmpio_DEBUG
         if (H5FD_mpio_debug_r_flag)
-            fprintf(stderr, "%s: (%d) using MPIO collective mode\n", __func__, file->mpi_rank);
+            HDfprintf(stderr, "%s: (%d) using MPIO collective mode\n", __func__, file->mpi_rank);
 #endif
         /* Get the collective_opt property to check whether the application wants to do IO individually. */
         if (H5CX_get_mpio_coll_opt(&coll_opt_mode) < 0)
@@ -1288,13 +1288,13 @@
         if (coll_opt_mode == H5FD_MPIO_COLLECTIVE_IO) {
 #ifdef H5FDmpio_DEBUG
             if (H5FD_mpio_debug_r_flag)
-                fprintf(stderr, "%s: (%d) doing MPI collective IO\n", __func__, file->mpi_rank);
+                HDfprintf(stderr, "%s: (%d) doing MPI collective IO\n", __func__, file->mpi_rank);
 #endif
             /* Check whether we should read from rank 0 and broadcast to other ranks */
             if (H5CX_get_mpio_rank0_bcast()) {
 #ifdef H5FDmpio_DEBUG
                 if (H5FD_mpio_debug_r_flag)
-                    fprintf(stderr, "%s: (%d) doing read-rank0-and-MPI_Bcast\n", __func__, file->mpi_rank);
+                    HDfprintf(stderr, "%s: (%d) doing read-rank0-and-MPI_Bcast\n", __func__, file->mpi_rank);
 #endif
                 /* Indicate path we've taken */
                 rank0_bcast = TRUE;
@@ -1320,7 +1320,7 @@
         else {
 #ifdef H5FDmpio_DEBUG
             if (H5FD_mpio_debug_r_flag)
-                fprintf(stderr, "%s: (%d) doing MPI independent IO\n", __func__, file->mpi_rank);
+                HDfprintf(stderr, "%s: (%d) doing MPI independent IO\n", __func__, file->mpi_rank);
 #endif
 
             /* Perform independent read operation */
@@ -1354,7 +1354,7 @@
 
 #ifdef H5FDmpio_DEBUG
         if (H5FD_mpio_debug_r_flag)
-            fprintf(stderr, "%s: (%d) doing MPI independent IO\n", __func__, file->mpi_rank);
+            HDfprintf(stderr, "%s: (%d) doing MPI independent IO\n", __func__, file->mpi_rank);
 #endif
 
         /* Perform independent read operation */
@@ -1414,20 +1414,15 @@
 
 #ifdef H5FDmpio_DEBUG
     if (H5FD_mpio_debug_r_flag)
-<<<<<<< HEAD
-        fprintf(stderr, "%s: (%d) mpi_off = %ld  bytes_read = %lld\n", __func__, file->mpi_rank,
-                  (long)mpi_off, bytes_read);
-=======
         HDfprintf(stderr, "%s: (%d) mpi_off = %ld  bytes_read = %lld  type = %s\n", __func__, file->mpi_rank,
                   (long)mpi_off, bytes_read, H5FD__mem_t_to_str(type));
->>>>>>> 16f482de
 #endif
 
     /*
      * This gives us zeroes beyond end of physical MPI file.
      */
     if ((n = (io_size - bytes_read)) > 0)
-        memset((char *)buf + bytes_read, 0, (size_t)n);
+        HDmemset((char *)buf + bytes_read, 0, (size_t)n);
 
 done:
     if (derived_type)
@@ -1435,7 +1430,7 @@
 
 #ifdef H5FDmpio_DEBUG
     if (H5FD_mpio_debug_t_flag)
-        fprintf(stderr, "%s: (%d) Leaving\n", __func__, file->mpi_rank);
+        HDfprintf(stderr, "%s: (%d) Leaving\n", __func__, file->mpi_rank);
 #endif
 
     FUNC_LEAVE_NOAPI(ret_value)
@@ -1494,19 +1489,19 @@
 
 #ifdef H5FDmpio_DEBUG
     if (H5FD_mpio_debug_t_flag)
-        fprintf(stderr, "%s: (%d) Entering\n", __func__, file->mpi_rank);
+        HDfprintf(stderr, "%s: (%d) Entering\n", __func__, file->mpi_rank);
 #endif
 
     /* Sanity checks */
-    assert(file);
-    assert(H5FD_MPIO == file->pub.driver_id);
-    assert(buf);
+    HDassert(file);
+    HDassert(H5FD_MPIO == file->pub.driver_id);
+    HDassert(buf);
 
     /* Verify that no data is written when between MPI_Barrier()s during file flush */
-    assert(!H5CX_get_mpi_file_flushing());
+    HDassert(!H5CX_get_mpi_file_flushing());
 
     /* Portably initialize MPI status variable */
-    memset(&mpi_stat, 0, sizeof(MPI_Status));
+    HDmemset(&mpi_stat, 0, sizeof(MPI_Status));
 
     /* some numeric conversions */
     if (H5FD_mpi_haddr_to_MPIOff(addr, &mpi_off) < 0)
@@ -1552,7 +1547,7 @@
 
 #ifdef H5FDmpio_DEBUG
         if (H5FD_mpio_debug_w_flag)
-            fprintf(stderr, "%s: (%d) using MPIO collective mode\n", __func__, file->mpi_rank);
+            HDfprintf(stderr, "%s: (%d) using MPIO collective mode\n", __func__, file->mpi_rank);
 #endif
 
         /* Get the collective_opt property to check whether the application wants to do IO individually. */
@@ -1562,7 +1557,7 @@
         if (coll_opt_mode == H5FD_MPIO_COLLECTIVE_IO) {
 #ifdef H5FDmpio_DEBUG
             if (H5FD_mpio_debug_w_flag)
-                fprintf(stderr, "%s: (%d) doing MPI collective IO\n", __func__, file->mpi_rank);
+                HDfprintf(stderr, "%s: (%d) doing MPI collective IO\n", __func__, file->mpi_rank);
 #endif
             /* Perform collective write operation */
             if (MPI_SUCCESS !=
@@ -1576,7 +1571,7 @@
 
 #ifdef H5FDmpio_DEBUG
             if (H5FD_mpio_debug_w_flag)
-                fprintf(stderr, "%s: (%d) doing MPI independent IO\n", __func__, file->mpi_rank);
+                HDfprintf(stderr, "%s: (%d) doing MPI independent IO\n", __func__, file->mpi_rank);
 #endif
             /* Perform independent write operation */
             if (MPI_SUCCESS !=
@@ -1607,7 +1602,7 @@
 
 #ifdef H5FDmpio_DEBUG
         if (H5FD_mpio_debug_w_flag)
-            fprintf(stderr, "%s: (%d) doing MPI independent IO\n", __func__, file->mpi_rank);
+            HDfprintf(stderr, "%s: (%d) doing MPI independent IO\n", __func__, file->mpi_rank);
 #endif
 
         /* Perform independent write operation */
@@ -1640,13 +1635,8 @@
 
 #ifdef H5FDmpio_DEBUG
     if (H5FD_mpio_debug_w_flag)
-<<<<<<< HEAD
-        fprintf(stderr, "%s: (%d) mpi_off = %ld  bytes_written = %lld\n", __func__, file->mpi_rank,
-                  (long)mpi_off, bytes_written);
-=======
         HDfprintf(stderr, "%s: (%d) mpi_off = %ld  bytes_written = %lld  type = %s\n", __func__,
                   file->mpi_rank, (long)mpi_off, bytes_written, H5FD__mem_t_to_str(type));
->>>>>>> 16f482de
 #endif
 
     /* Each process will keep track of its perceived EOF value locally, and
@@ -1666,7 +1656,7 @@
 
 #ifdef H5FDmpio_DEBUG
     if (H5FD_mpio_debug_t_flag)
-        fprintf(stderr, "%s: (%d) Leaving: ret_value = %d\n", __func__, file->mpi_rank, ret_value);
+        HDfprintf(stderr, "%s: (%d) Leaving: ret_value = %d\n", __func__, file->mpi_rank, ret_value);
 #endif
 
     FUNC_LEAVE_NOAPI(ret_value)
@@ -1698,12 +1688,12 @@
 
 #ifdef H5FDmpio_DEBUG
     if (H5FD_mpio_debug_t_flag)
-        fprintf(stderr, "%s: (%d) Entering\n", __func__, file->mpi_rank);
+        HDfprintf(stderr, "%s: (%d) Entering\n", __func__, file->mpi_rank);
 #endif
 
     /* Sanity checks */
-    assert(file);
-    assert(H5FD_MPIO == file->pub.driver_id);
+    HDassert(file);
+    HDassert(H5FD_MPIO == file->pub.driver_id);
 
     /* Only sync the file if we are not going to immediately close it */
     if (!closing)
@@ -1713,7 +1703,7 @@
 done:
 #ifdef H5FDmpio_DEBUG
     if (H5FD_mpio_debug_t_flag)
-        fprintf(stderr, "%s: (%d) Leaving\n", __func__, file->mpi_rank);
+        HDfprintf(stderr, "%s: (%d) Leaving\n", __func__, file->mpi_rank);
 #endif
 
     FUNC_LEAVE_NOAPI(ret_value)
@@ -1755,12 +1745,12 @@
 
 #ifdef H5FDmpio_DEBUG
     if (H5FD_mpio_debug_t_flag)
-        fprintf(stderr, "%s: (%d) Entering\n", __func__, file->mpi_rank);
+        HDfprintf(stderr, "%s: (%d) Entering\n", __func__, file->mpi_rank);
 #endif
 
     /* Sanity checks */
-    assert(file);
-    assert(H5FD_MPIO == file->pub.driver_id);
+    HDassert(file);
+    HDassert(H5FD_MPIO == file->pub.driver_id);
 
     if (!H5F_addr_eq(file->eoa, file->last_eoa)) {
         int        mpi_code; /* mpi return code */
@@ -1826,7 +1816,7 @@
 done:
 #ifdef H5FDmpio_DEBUG
     if (H5FD_mpio_debug_t_flag)
-        fprintf(stderr, "%s: (%d) Leaving\n", __func__, file->mpi_rank);
+        HDfprintf(stderr, "%s: (%d) Leaving\n", __func__, file->mpi_rank);
 #endif
 
     FUNC_LEAVE_NOAPI(ret_value)
@@ -1853,11 +1843,11 @@
 
     FUNC_ENTER_STATIC
 
-    assert(filename);
+    HDassert(filename);
 
     if (NULL == (plist = H5P_object_verify(fapl_id, H5P_FILE_ACCESS)))
         HGOTO_ERROR(H5E_ARGS, H5E_BADTYPE, FAIL, "not a file access property list")
-    assert(H5FD_MPIO == H5P_peek_driver(plist));
+    HDassert(H5FD_MPIO == H5P_peek_driver(plist));
 
     if (H5FD_mpi_self_initialized) {
         comm = MPI_COMM_WORLD;
@@ -1940,26 +1930,26 @@
     FUNC_ENTER_NOAPI(FAIL)
 
     /* Sanity checks */
-    assert(file);
-    assert(H5FD_MPIO == file->pub.driver_id);
+    HDassert(file);
+    HDassert(H5FD_MPIO == file->pub.driver_id);
 
     switch (op_code) {
 
         case H5FD_CTL__GET_MPI_COMMUNICATOR_OPCODE:
-            assert(output);
-            assert(*output);
+            HDassert(output);
+            HDassert(*output);
             **((MPI_Comm **)output) = file->comm;
             break;
 
         case H5FD_CTL__GET_MPI_RANK_OPCODE:
-            assert(output);
-            assert(*output);
+            HDassert(output);
+            HDassert(*output);
             **((int **)output) = file->mpi_rank;
             break;
 
         case H5FD_CTL__GET_MPI_SIZE_OPCODE:
-            assert(output);
-            assert(*output);
+            HDassert(output);
+            HDassert(*output);
             **((int **)output) = file->mpi_size;
             break;
 
