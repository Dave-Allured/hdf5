--- conflicted
+++ resolved
@@ -24,11 +24,7 @@
 #include "H5Tpkg.h"     /* Datatypes				*/
 
 /* Static local functions */
-<<<<<<< HEAD
-static herr_t H5T_set_offset(const H5T_t *dt, size_t offset);
-=======
 static herr_t H5T__set_offset(const H5T_t *dt, size_t offset);
->>>>>>> 18bbd3f0
 
 /*-------------------------------------------------------------------------
  * Function:	H5Tget_offset
@@ -187,11 +183,7 @@
         HGOTO_ERROR(H5E_DATATYPE, H5E_UNSUPPORTED, FAIL, "operation not defined for this datatype")
 
     /* Do the real work */
-<<<<<<< HEAD
-    if (H5T_set_offset(dt, offset) < 0)
-=======
     if (H5T__set_offset(dt, offset) < 0)
->>>>>>> 18bbd3f0
         HGOTO_ERROR(H5E_DATATYPE, H5E_CANTINIT, FAIL, "unable to set offset")
 
 done:
@@ -249,11 +241,7 @@
     HDassert(!(H5T_ENUM == dt->shared->type && 0 == dt->shared->u.enumer.nmembs));
 
     if (dt->shared->parent) {
-<<<<<<< HEAD
-        if (H5T_set_offset(dt->shared->parent, offset) < 0)
-=======
         if (H5T__set_offset(dt->shared->parent, offset) < 0)
->>>>>>> 18bbd3f0
             HGOTO_ERROR(H5E_DATATYPE, H5E_CANTINIT, FAIL, "unable to set offset for base type")
 
         /* Adjust size of datatype appropriately */
