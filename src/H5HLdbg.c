--- conflicted
+++ resolved
@@ -64,16 +64,9 @@
         H5E_THROW(H5E_CANTPROTECT, "unable to load/protect local heap");
 
     HDfprintf(stream, "%*sLocal Heap...\n", indent, "");
-<<<<<<< HEAD
-    HDfprintf(stream, "%*s%-*s %lu\n", indent, "", fwidth,
-              "Header size (in bytes):", (unsigned long)h->prfx_size);
-    HDfprintf(stream, "%*s%-*s %a\n", indent, "", fwidth, "Address of heap data:", h->dblk_addr);
-    HDfprintf(stream, "%*s%-*s %Zu\n", indent, "", fwidth, "Data bytes allocated for heap:", h->dblk_size);
-=======
     HDfprintf(stream, "%*s%-*s %zu\n", indent, "", fwidth, "Header size (in bytes):", h->prfx_size);
     HDfprintf(stream, "%*s%-*s %" PRIuHADDR "\n", indent, "", fwidth, "Address of heap data:", h->dblk_addr);
     HDfprintf(stream, "%*s%-*s %zu\n", indent, "", fwidth, "Data bytes allocated for heap:", h->dblk_size);
->>>>>>> 18bbd3f0
 
     /* Traverse the free list and check that all free blocks fall within
      * the heap and that no two free blocks point to the same region of
@@ -87,11 +80,7 @@
         char temp_str[32];
 
         HDsnprintf(temp_str, sizeof(temp_str), "Block #%d:", free_block);
-<<<<<<< HEAD
-        HDfprintf(stream, "%*s%-*s %8Zu, %8Zu\n", indent + 3, "", MAX(0, fwidth - 9), temp_str,
-=======
         HDfprintf(stream, "%*s%-*s %8zu, %8zu\n", indent + 3, "", MAX(0, fwidth - 9), temp_str,
->>>>>>> 18bbd3f0
                   freelist->offset, freelist->size);
         if ((freelist->offset + freelist->size) > h->dblk_size)
             HDfprintf(stream, "***THAT FREE BLOCK IS OUT OF BOUNDS!\n");
@@ -113,11 +102,7 @@
 
     if (h->dblk_size)
         HDfprintf(stream, "%*s%-*s %.2f%%\n", indent, "", fwidth, "Percent of heap used:",
-<<<<<<< HEAD
-                  ((double)100.0f * (double)(h->dblk_size - amount_free) / (double)h->dblk_size));
-=======
                   (100.0 * (double)(h->dblk_size - amount_free) / (double)h->dblk_size));
->>>>>>> 18bbd3f0
 
     /* Print the data in a VMS-style octal dump */
     H5_buffer_dump(stream, indent, h->dblk_image, marker, (size_t)0, h->dblk_size);
