--- conflicted
+++ resolved
@@ -42,11 +42,7 @@
 /****************************/
 
 typedef struct H5I_class_t {
-<<<<<<< HEAD
-    H5I_type_t type_id;   /* Class ID for the type */
-=======
     H5I_type_t type;      /* Class "value" for the type */
->>>>>>> 18bbd3f0
     unsigned   flags;     /* Class behavior flags */
     unsigned   reserved;  /* Number of reserved IDs for this type */
                           /* [A specific number of type entries may be
@@ -90,11 +86,7 @@
 
 /* Functions that manipulate objects */
 H5_DLL void * H5I_object(hid_t id);
-<<<<<<< HEAD
-H5_DLL void * H5I_object_verify(hid_t id, H5I_type_t id_type);
-=======
 H5_DLL void * H5I_object_verify(hid_t id, H5I_type_t type);
->>>>>>> 18bbd3f0
 H5_DLL void * H5I_remove(hid_t id);
 H5_DLL void * H5I_subst(hid_t id, const void *new_object);
 H5_DLL htri_t H5I_is_file_object(hid_t id);
@@ -107,8 +99,4 @@
 /* Debugging functions */
 H5_DLL herr_t H5I_dump_ids_for_type(H5I_type_t type);
 
-<<<<<<< HEAD
-#endif /* _H5Iprivate_H */
-=======
-#endif /* H5Iprivate_H */
->>>>>>> 18bbd3f0
+#endif /* H5Iprivate_H */