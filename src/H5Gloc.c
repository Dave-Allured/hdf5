/* * * * * * * * * * * * * * * * * * * * * * * * * * * * * * * * * * * * * * *
 * Copyright by The HDF Group.                                               *
 * Copyright by the Board of Trustees of the University of Illinois.         *
 * All rights reserved.                                                      *
 *                                                                           *
 * This file is part of HDF5.  The full HDF5 copyright notice, including     *
 * terms governing use, modification, and redistribution, is contained in    *
 * the COPYING file, which can be found at the root of the source code       *
 * distribution tree, or in https://www.hdfgroup.org/licenses.               *
 * If you do not have access to either file, you may request a copy from     *
 * help@hdfgroup.org.                                                        *
 * * * * * * * * * * * * * * * * * * * * * * * * * * * * * * * * * * * * * * */

/*-------------------------------------------------------------------------
 *
 * Created:		H5Gloc.c
 *			Sep 13 2005
 *			Quincey Koziol
 *
 * Purpose:		Functions for working with group "locations"
 *
 *-------------------------------------------------------------------------
 */

/****************/
/* Module Setup */
/****************/

#include "H5Gmodule.h" /* This source code file is part of the H5G module */

/***********/
/* Headers */
/***********/
#include "H5private.h"  /* Generic Functions			*/
#include "H5Aprivate.h" /* Attributes				*/
#include "H5Dprivate.h" /* Datasets				*/
#include "H5Eprivate.h" /* Error handling		  	*/
#include "H5Gpkg.h"     /* Groups		  		*/
#include "H5Iprivate.h" /* IDs			  		*/
#include "H5Lprivate.h" /* Links				*/

/****************/
/* Local Macros */
/****************/

/******************/
/* Local Typedefs */
/******************/

/* User data for looking up an object in a group */
typedef struct {
    /* upward */
    H5G_loc_t *loc; /* Group location to set */
} H5G_loc_fnd_t;

/* User data for checking if an object exists */
typedef struct {
    /* upward */
    htri_t exists; /* Whether the object exists */
} H5G_loc_exists_t;

/* User data for looking up an object in a group by index */
typedef struct {
    /* downward */
    H5_index_t      idx_type; /* Index to use */
    H5_iter_order_t order;    /* Iteration order within index */
    hsize_t         n;        /* Offset within index */

    /* upward */
    H5G_loc_t *loc; /* Group location to set */
} H5G_loc_fbi_t;

/* User data for getting an object's data model info in a group */
typedef struct {
    /* downward */
    unsigned fields; /* which fields in H5O_info2_t struct to fill in */

    /* upward */
    H5O_info2_t *oinfo; /* Object information to retrieve */
} H5G_loc_info_t;

/* User data for getting an object's native info in a group */
typedef struct {
    /* downward */
    unsigned fields; /* which fields in H5O_native_info_t struct to fill in */

    /* upward */
    H5O_native_info_t *oinfo; /* Object information to retrieve */
} H5G_loc_native_info_t;

/* User data for setting an object's comment in a group */
typedef struct {
    /* downward */
    const char *comment; /* Object comment buffer */

    /* upward */
} H5G_loc_sc_t;

/* User data for getting an object's comment in a group */
typedef struct {
    /* downward */
    char * comment; /* Object comment buffer */
    size_t bufsize; /* Size of object comment buffer */

    /* upward */
    ssize_t comment_size; /* Actual size of object comment */
} H5G_loc_gc_t;

/********************/
/* Local Prototypes */
/********************/

/* Group traversal callbacks */
static herr_t H5G__loc_find_cb(H5G_loc_t *grp_loc, const char *name, const H5O_link_t *lnk,
                               H5G_loc_t *obj_loc, void *_udata, H5G_own_loc_t *own_loc);
static herr_t H5G__loc_find_by_idx_cb(H5G_loc_t *grp_loc, const char *name, const H5O_link_t *lnk,
                                      H5G_loc_t *obj_loc, void *_udata, H5G_own_loc_t *own_loc);
static herr_t H5G__loc_addr_cb(H5G_loc_t *grp_loc, const char *name, const H5O_link_t *lnk,
                               H5G_loc_t *obj_loc, void *_udata, H5G_own_loc_t *own_loc);
static herr_t H5G__loc_info_cb(H5G_loc_t *grp_loc, const char *name, const H5O_link_t *lnk,
                               H5G_loc_t *obj_loc, void *_udata, H5G_own_loc_t *own_loc);
static herr_t H5G__loc_native_info_cb(H5G_loc_t *grp_loc, const char *name, const H5O_link_t *lnk,
                                      H5G_loc_t *obj_loc, void *_udata, H5G_own_loc_t *own_loc);
static herr_t H5G__loc_set_comment_cb(H5G_loc_t *grp_loc, const char *name, const H5O_link_t *lnk,
                                      H5G_loc_t *obj_loc, void *_udata, H5G_own_loc_t *own_loc);
static herr_t H5G__loc_get_comment_cb(H5G_loc_t *grp_loc, const char *name, const H5O_link_t *lnk,
                                      H5G_loc_t *obj_loc, void *_udata, H5G_own_loc_t *own_loc);

/*********************/
/* Package Variables */
/*********************/

/*****************************/
/* Library Private Variables */
/*****************************/

/*******************/
/* Local Variables */
/*******************/

/*-------------------------------------------------------------------------
 * Function:    H5G_loc_real
 *
 * Purpose:     Utility routine to get object location
 *
 * Returns:     SUCCEED/FAIL
 *
 *-------------------------------------------------------------------------
 */
herr_t
H5G_loc_real(void *obj, H5I_type_t type, H5G_loc_t *loc)
{
    herr_t ret_value = SUCCEED; /* Return value */

    FUNC_ENTER_NOAPI(FAIL)

    switch (type) {
        case H5I_FILE: {
            H5F_t *f = (H5F_t *)obj;

            /* Construct a group location for root group of the file */
            if (H5G_root_loc(f, loc) < 0)
                HGOTO_ERROR(H5E_SYM, H5E_BADVALUE, FAIL, "unable to create location for file")
            break;
        }

        case H5I_GROUP: {
            H5G_t *group = (H5G_t *)obj;

            if (NULL == (loc->oloc = H5G_oloc(group)))
                HGOTO_ERROR(H5E_ARGS, H5E_BADVALUE, FAIL, "unable to get object location of group")
            if (NULL == (loc->path = H5G_nameof(group)))
                HGOTO_ERROR(H5E_ARGS, H5E_BADVALUE, FAIL, "unable to get path of group")
            break;
        }

        case H5I_DATATYPE: {
            H5T_t *dt = NULL;

            /* Get the actual datatype object if the VOL object is set */
            dt = H5T_get_actual_type((H5T_t *)obj);

            if (NULL == (loc->oloc = H5T_oloc(dt)))
                HGOTO_ERROR(H5E_ARGS, H5E_BADVALUE, FAIL, "unable to get object location of datatype")
            if (NULL == (loc->path = H5T_nameof(dt)))
                HGOTO_ERROR(H5E_ARGS, H5E_BADVALUE, FAIL, "unable to get path of datatype")
            break;
        }

        case H5I_DATASET: {
            H5D_t *dset = (H5D_t *)obj;

            if (NULL == (loc->oloc = H5D_oloc(dset)))
                HGOTO_ERROR(H5E_ARGS, H5E_BADVALUE, FAIL, "unable to get object location of dataset")
            if (NULL == (loc->path = H5D_nameof(dset)))
                HGOTO_ERROR(H5E_ARGS, H5E_BADVALUE, FAIL, "unable to get path of dataset")
            break;
        }

        case H5I_ATTR: {
            H5A_t *attr = (H5A_t *)obj;

            if (NULL == (loc->oloc = H5A_oloc(attr)))
                HGOTO_ERROR(H5E_ARGS, H5E_BADVALUE, FAIL, "unable to get object location of attribute")
            if (NULL == (loc->path = H5A_nameof(attr)))
                HGOTO_ERROR(H5E_ARGS, H5E_BADVALUE, FAIL, "unable to get path of attribute")
            break;
        }

        case H5I_DATASPACE:
            HGOTO_ERROR(H5E_ARGS, H5E_BADVALUE, FAIL, "unable to get group location of dataspace")

        case H5I_MAP:
            HGOTO_ERROR(H5E_ARGS, H5E_BADVALUE, FAIL, "maps not supported in native VOL connector")

        case H5I_GENPROP_CLS:
        case H5I_GENPROP_LST:
            HGOTO_ERROR(H5E_ARGS, H5E_BADVALUE, FAIL, "unable to get group location of property list")

        case H5I_ERROR_CLASS:
        case H5I_ERROR_MSG:
        case H5I_ERROR_STACK:
            HGOTO_ERROR(H5E_ARGS, H5E_BADVALUE, FAIL,
                        "unable to get group location of error class, message or stack")

        case H5I_VFL:
            HGOTO_ERROR(H5E_ARGS, H5E_BADVALUE, FAIL,
                        "unable to get group location of a virtual file driver (VFD)")

        case H5I_VOL:
            HGOTO_ERROR(H5E_ARGS, H5E_BADVALUE, FAIL,
                        "unable to get group location of a virtual object layer (VOL) connector")

        case H5I_SPACE_SEL_ITER:
            HGOTO_ERROR(H5E_ARGS, H5E_BADVALUE, FAIL,
                        "unable to get group location of a dataspace selection iterator")

        case H5I_UNINIT:
        case H5I_BADID:
        case H5I_NTYPES:
        default:
            HGOTO_ERROR(H5E_ARGS, H5E_BADVALUE, FAIL, "invalid location ID")
    } /* end switch */

done:
    FUNC_LEAVE_NOAPI(ret_value)
} /* end H5G_loc_real() */

/*-------------------------------------------------------------------------
 * Function:    H5G_loc
 *
 * Purpose:     Given an object ID return a location for the object.
 *
 * Return:      SUCCEED/FAIL
 *
 *-------------------------------------------------------------------------
 */
herr_t
H5G_loc(hid_t loc_id, H5G_loc_t *loc)
{
    void * obj       = NULL;    /* VOL object   */
    herr_t ret_value = SUCCEED; /* Return value */

    FUNC_ENTER_NOAPI(FAIL)

    /* Get the object from the VOL */
    if (NULL == (obj = H5VL_object(loc_id)))
        HGOTO_ERROR(H5E_ARGS, H5E_BADTYPE, FAIL, "invalid location identifier")

    /* Fill in the struct */
    if (H5G_loc_real(obj, H5I_get_type(loc_id), loc) < 0)
        HGOTO_ERROR(H5E_ARGS, H5E_BADTYPE, FAIL, "unable to fill in location struct")

done:
    FUNC_LEAVE_NOAPI(ret_value)
} /* end H5G_loc() */

/*-------------------------------------------------------------------------
 * Function:	H5G_loc_copy
 *
 * Purpose:	Copy over information for a location
 *
 * Return:	Non-negative on success/Negative on failure
 *
 * Programmer:	Quincey Koziol
 *		Tuesday, September 13, 2005
 *
 *-------------------------------------------------------------------------
 */
herr_t
H5G_loc_copy(H5G_loc_t *dst, const H5G_loc_t *src, H5_copy_depth_t depth)
{
    herr_t ret_value = SUCCEED; /* Return value */

    FUNC_ENTER_NOAPI(FAIL)

    /* Check args. */
    HDassert(dst);
    HDassert(src);

    /* Copy components of the location */
    if (H5O_loc_copy(dst->oloc, src->oloc, depth) < 0)
        HGOTO_ERROR(H5E_SYM, H5E_CANTOPENOBJ, FAIL, "unable to copy entry")
    if (H5G_name_copy(dst->path, src->path, depth) < 0)
        HGOTO_ERROR(H5E_SYM, H5E_CANTOPENOBJ, FAIL, "unable to copy path")

done:
    FUNC_LEAVE_NOAPI(ret_value)
} /* end H5G_loc_copy() */

/*-------------------------------------------------------------------------
 * Function:	H5G_loc_reset
 *
 * Purpose:	Reset information for a location
 *
 * Return:	Non-negative on success/Negative on failure
 *
 * Programmer:	Quincey Koziol
 *		Tuesday, September 13, 2005
 *
 *-------------------------------------------------------------------------
 */
herr_t
H5G_loc_reset(H5G_loc_t *loc)
{
    herr_t ret_value = SUCCEED; /* Return value */

    FUNC_ENTER_NOAPI(FAIL)

    /* Check args. */
    HDassert(loc);

    /* Reset components of the location */
    if (H5O_loc_reset(loc->oloc) < 0)
        HGOTO_ERROR(H5E_SYM, H5E_CANTOPENOBJ, FAIL, "unable to reset entry")
    if (H5G_name_reset(loc->path) < 0)
        HGOTO_ERROR(H5E_SYM, H5E_CANTOPENOBJ, FAIL, "unable to reset path")

done:
    FUNC_LEAVE_NOAPI(ret_value)
} /* end H5G_loc_reset() */

/*-------------------------------------------------------------------------
 * Function:	H5G_loc_free
 *
 * Purpose:	Free information for a location
 *
 * Return:	Non-negative on success/Negative on failure
 *
 * Programmer:	Quincey Koziol
 *		Tuesday, September 13, 2005
 *
 *-------------------------------------------------------------------------
 */
herr_t
H5G_loc_free(H5G_loc_t *loc)
{
    herr_t ret_value = SUCCEED; /* Return value */

    FUNC_ENTER_NOAPI(FAIL)

    /* Check args. */
    HDassert(loc);

    /* Reset components of the location */
    if (H5G_name_free(loc->path) < 0)
        HGOTO_ERROR(H5E_SYM, H5E_CANTRELEASE, FAIL, "unable to free path")
    if (H5O_loc_free(loc->oloc) < 0)
        HGOTO_ERROR(H5E_OHDR, H5E_CANTRELEASE, FAIL, "unable to free object header location")

done:
    FUNC_LEAVE_NOAPI(ret_value)
} /* end H5G_loc_free() */

/*-------------------------------------------------------------------------
 * Function:	H5G__loc_find_cb
 *
 * Purpose:	Callback for retrieving object location for an object in a group
 *
 * Return:	Non-negative on success/Negative on failure
 *
 * Programmer:	Quincey Koziol
 *              Monday, October 17, 2005
 *
 *-------------------------------------------------------------------------
 */
static herr_t
H5G__loc_find_cb(H5G_loc_t H5_ATTR_UNUSED *grp_loc /*in*/, const char *name,
                 const H5O_link_t H5_ATTR_UNUSED *lnk, H5G_loc_t *obj_loc, void *_udata /*in,out*/,
                 H5G_own_loc_t *own_loc /*out*/)
{
    H5G_loc_fnd_t *udata     = (H5G_loc_fnd_t *)_udata; /* User data passed in */
    herr_t         ret_value = SUCCEED;                 /* Return value */

    FUNC_ENTER_STATIC

    /* Check if the name in this group resolved to a valid object */
    if (obj_loc == NULL)
        HGOTO_ERROR(H5E_SYM, H5E_NOTFOUND, FAIL, "object '%s' doesn't exist", name)

    /* Take ownership of the object's group location */
    /* (Group traversal callbacks are responsible for either taking ownership
     *  of the group location for the object, or freeing it. - QAK)
     */
    H5G_loc_copy(udata->loc, obj_loc, H5_COPY_SHALLOW);
    *own_loc = H5G_OWN_OBJ_LOC;

done:
    FUNC_LEAVE_NOAPI(ret_value)
} /* end H5G__loc_find_cb() */

/*-------------------------------------------------------------------------
 * Function:	H5G_loc_find
 *
 * Purpose:	Find a symbol from a location
 *
 * Return:	Non-negative on success/Negative on failure
 *
 * Programmer:	Quincey Koziol
 *		Tuesday, September 13, 2005
 *
 *-------------------------------------------------------------------------
 */
herr_t
H5G_loc_find(const H5G_loc_t *loc, const char *name, H5G_loc_t *obj_loc /*out*/)
{
    H5G_loc_fnd_t udata;               /* User data for traversal callback */
    herr_t        ret_value = SUCCEED; /* Return value */

    FUNC_ENTER_NOAPI(FAIL)

    /* Check args. */
    HDassert(loc);
    HDassert(name && *name);
    HDassert(obj_loc);

    /* Set up user data for locating object */
    udata.loc = obj_loc;

    /* Traverse group hierarchy to locate object */
    if (H5G_traverse(loc, name, H5G_TARGET_NORMAL, H5G__loc_find_cb, &udata) < 0)
        HGOTO_ERROR(H5E_SYM, H5E_NOTFOUND, FAIL, "can't find object")

done:
    FUNC_LEAVE_NOAPI(ret_value)
} /* end H5G_loc_find() */

/*-------------------------------------------------------------------------
 * Function:	H5G__loc_find_by_idx_cb
 *
 * Purpose:	Callback for retrieving object location for an object in a group
 *              according to the order within an index
 *
 * Return:	Non-negative on success/Negative on failure
 *
 * Programmer:	Quincey Koziol
 *              Monday, November 20, 2006
 *
 *-------------------------------------------------------------------------
 */
static herr_t
H5G__loc_find_by_idx_cb(H5G_loc_t H5_ATTR_UNUSED *grp_loc /*in*/, const char H5_ATTR_UNUSED *name,
                        const H5O_link_t H5_ATTR_UNUSED *lnk, H5G_loc_t *obj_loc, void *_udata /*in,out*/,
                        H5G_own_loc_t *own_loc /*out*/)
{
    H5G_loc_fbi_t *udata = (H5G_loc_fbi_t *)_udata; /* User data passed in */
    H5O_link_t     fnd_lnk;                         /* Link within group */
    hbool_t        lnk_copied    = FALSE;           /* Whether the link was copied */
    hbool_t        obj_loc_valid = FALSE;           /* Flag to indicate that the object location is valid */
    hbool_t        obj_exists    = FALSE;           /* Whether the object exists (unused) */
    herr_t         ret_value     = SUCCEED;         /* Return value */

    FUNC_ENTER_STATIC

    /* Check if the name in this group resolved to a valid link */
    if (obj_loc == NULL)
        HGOTO_ERROR(H5E_SYM, H5E_NOTFOUND, FAIL, "group doesn't exist")

    /* Query link */
    if (H5G_obj_lookup_by_idx(obj_loc->oloc, udata->idx_type, udata->order, udata->n, &fnd_lnk) < 0)
        HGOTO_ERROR(H5E_SYM, H5E_NOTFOUND, FAIL, "link not found")
    lnk_copied = TRUE;

    /* Build the initial object location for the link */
    if (H5G__link_to_loc(obj_loc, &fnd_lnk, udata->loc) < 0)
        HGOTO_ERROR(H5E_SYM, H5E_CANTINIT, FAIL, "cannot initialize object location")
    obj_loc_valid = TRUE;

    /* Perform any special traversals that the link needs */
    /* (soft links, user-defined links, file mounting, etc.) */
    /* (may modify the object location) */
    if (H5G__traverse_special(obj_loc, &fnd_lnk, H5G_TARGET_NORMAL, TRUE, udata->loc, &obj_exists) < 0)
        HGOTO_ERROR(H5E_LINK, H5E_TRAVERSE, FAIL, "special link traversal failed")

done:
    /* Reset the link information, if we have a copy */
    if (lnk_copied)
        H5O_msg_reset(H5O_LINK_ID, &fnd_lnk);

    /* Release the object location if we failed after copying it */
    if (ret_value < 0 && obj_loc_valid)
        if (H5G_loc_free(udata->loc) < 0)
            HDONE_ERROR(H5E_SYM, H5E_CANTRELEASE, FAIL, "can't free location")

    /* Indicate that this callback didn't take ownership of the group *
     * location for the object */
    *own_loc = H5G_OWN_NONE;

    FUNC_LEAVE_NOAPI(ret_value)
} /* end H5G__loc_find_by_idx_cb() */

/*-------------------------------------------------------------------------
 * Function:	H5G_loc_find_by_idx
 *
 * Purpose:	Find a symbol from a location, according to the order in an index
 *
 * Return:	Non-negative on success/Negative on failure
 *
 * Programmer:	Quincey Koziol
 *		Monday, November 20, 2006
 *
 *-------------------------------------------------------------------------
 */
herr_t
H5G_loc_find_by_idx(const H5G_loc_t *loc, const char *group_name, H5_index_t idx_type, H5_iter_order_t order,
                    hsize_t n, H5G_loc_t *obj_loc /*out*/)
{
    H5G_loc_fbi_t udata;               /* User data for traversal callback */
    herr_t        ret_value = SUCCEED; /* Return value */

    FUNC_ENTER_NOAPI(FAIL)

    /* Check args. */
    HDassert(loc);
    HDassert(group_name && *group_name);
    HDassert(obj_loc);

    /* Set up user data for locating object */
    udata.idx_type = idx_type;
    udata.order    = order;
    udata.n        = n;
    udata.loc      = obj_loc;

    /* Traverse group hierarchy to locate object */
    if (H5G_traverse(loc, group_name, H5G_TARGET_NORMAL, H5G__loc_find_by_idx_cb, &udata) < 0)
        HGOTO_ERROR(H5E_SYM, H5E_NOTFOUND, FAIL, "can't find object")

done:
    FUNC_LEAVE_NOAPI(ret_value)
} /* end H5G_loc_find_by_idx() */

/*-------------------------------------------------------------------------
 * Function:	H5G__loc_insert
 *
 * Purpose:	Insert an object at a location
 *
 * Return:	Non-negative on success/Negative on failure
 *
 * Programmer:	Quincey Koziol
 *		Tuesday, September 13, 2005
 *
 *-------------------------------------------------------------------------
 */
herr_t
H5G__loc_insert(H5G_loc_t *grp_loc, const char *name, H5G_loc_t *obj_loc, H5O_type_t obj_type,
                const void *crt_info)
{
    H5O_link_t lnk;                 /* Link for object to insert */
    herr_t     ret_value = SUCCEED; /* Return value */

    FUNC_ENTER_PACKAGE

    /* Check args. */
    HDassert(grp_loc);
    HDassert(name && *name);
    HDassert(obj_loc);

    /* Create link object for the object location */
    lnk.type         = H5L_TYPE_HARD;
    lnk.cset         = H5F_DEFAULT_CSET;
    lnk.corder       = 0;     /* Will be reset if the group is tracking creation order */
    lnk.corder_valid = FALSE; /* Indicate that the creation order isn't valid (yet) */
    /* Casting away const OK -QAK */
    lnk.name        = (char *)name;
    lnk.u.hard.addr = obj_loc->oloc->addr;

    /* Insert new group into current group's symbol table */
    if (H5G_obj_insert(grp_loc->oloc, name, &lnk, TRUE, obj_type, crt_info) < 0)
        HGOTO_ERROR(H5E_SYM, H5E_CANTINSERT, FAIL, "unable to insert object")

    /* Set the name of the object location */
    if (H5G_name_set(grp_loc->path, obj_loc->path, name) < 0)
        HGOTO_ERROR(H5E_SYM, H5E_CANTINIT, FAIL, "cannot set name")

done:
    FUNC_LEAVE_NOAPI(ret_value)
} /* end H5G__loc_insert() */

/*-------------------------------------------------------------------------
 * Function:	H5G__loc_exists_cb
 *
 * Purpose:	Callback for checking if an object exists
 *
 * Return:	Non-negative on success/Negative on failure
 *
 * Programmer:	Quincey Koziol
 *              Tuesday, February 2, 2010
 *
 *-------------------------------------------------------------------------
 */
static herr_t
<<<<<<< HEAD
H5G_loc_exists_cb(H5G_loc_t H5_ATTR_UNUSED *grp_loc /*in*/, const char H5_ATTR_UNUSED *name,
                  const H5O_link_t H5_ATTR_UNUSED *lnk, H5G_loc_t *obj_loc, void *_udata /*in,out*/,
                  H5G_own_loc_t *own_loc /*out*/)
=======
H5G__loc_exists_cb(H5G_loc_t H5_ATTR_UNUSED *grp_loc /*in*/, const char H5_ATTR_UNUSED *name,
                   const H5O_link_t H5_ATTR_UNUSED *lnk, H5G_loc_t *obj_loc, void *_udata /*in,out*/,
                   H5G_own_loc_t *own_loc /*out*/)
>>>>>>> 18bbd3f0
{
    H5G_loc_exists_t *udata = (H5G_loc_exists_t *)_udata; /* User data passed in */

    FUNC_ENTER_STATIC_NOERR

    /* Check if the name in this group resolved to a valid object */
    if (obj_loc == NULL)
        if (lnk)
            udata->exists = FALSE;
        else
            udata->exists = FAIL;
    else
        udata->exists = TRUE;

    /* Indicate that this callback didn't take ownership of the group *
     * location for the object */
    *own_loc = H5G_OWN_NONE;

    FUNC_LEAVE_NOAPI(SUCCEED)
} /* end H5G__loc_exists_cb() */

/*-------------------------------------------------------------------------
 * Function:	H5G_loc_exists
 *
 * Purpose:	Check if an object actually exists at a location
 *
 * Return:	Success:	TRUE/FALSE
 * 		Failure:	Negative
 *
 * Programmer:	Quincey Koziol
 *		Tuesday, February 2, 2010
 *
 *-------------------------------------------------------------------------
 */
htri_t
H5G_loc_exists(const H5G_loc_t *loc, const char *name)
{
    H5G_loc_exists_t udata;            /* User data for traversal callback */
    htri_t           ret_value = FAIL; /* Return value */

    FUNC_ENTER_NOAPI(FAIL)

    /* Check args. */
    HDassert(loc);
    HDassert(name && *name);

    /* Set up user data for locating object */
    udata.exists = FALSE;

    /* Traverse group hierarchy to locate object */
<<<<<<< HEAD
    if (H5G_traverse(loc, name, H5G_TARGET_EXISTS, H5G_loc_exists_cb, &udata) < 0)
=======
    if (H5G_traverse(loc, name, H5G_TARGET_EXISTS, H5G__loc_exists_cb, &udata) < 0)
>>>>>>> 18bbd3f0
        HGOTO_ERROR(H5E_SYM, H5E_NOTFOUND, FAIL, "can't check if object exists")

    /* Set return value */
    ret_value = udata.exists;

done:
    FUNC_LEAVE_NOAPI(ret_value)
} /* end H5G_loc_exists() */

/*-------------------------------------------------------------------------
 * Function:	H5G__loc_addr_cb
 *
 * Purpose:	Callback for retrieving the address for an object in a group
 *
 * Return:	Non-negative on success/Negative on failure
 *
 * Programmer:	Quincey Koziol
 *              Saturday, December 21, 2019
 *
 *-------------------------------------------------------------------------
 */
static herr_t
H5G__loc_addr_cb(H5G_loc_t H5_ATTR_UNUSED *grp_loc /*in*/, const char H5_ATTR_UNUSED *name,
                 const H5O_link_t H5_ATTR_UNUSED *lnk, H5G_loc_t *obj_loc, void *_udata /*in,out*/,
                 H5G_own_loc_t *own_loc /*out*/)
{
    haddr_t *udata     = (haddr_t *)_udata; /* User data passed in */
    herr_t   ret_value = SUCCEED;           /* Return value */

    FUNC_ENTER_STATIC

    /* Check if the name in this group resolved to a valid link */
    if (obj_loc == NULL)
        HGOTO_ERROR(H5E_SYM, H5E_NOTFOUND, FAIL, "name doesn't exist")

    /* Set address of object */
    *udata = obj_loc->oloc->addr;

done:
    /* Indicate that this callback didn't take ownership of the group *
     * location for the object */
    *own_loc = H5G_OWN_NONE;

    FUNC_LEAVE_NOAPI(ret_value)
} /* end H5G__loc_addr_cb() */

/*-------------------------------------------------------------------------
 * Function:	H5G__loc_addr
 *
 * Purpose:	Retrieve the information for an object from a group location
 *              and path to that object
 *
 * Return:	Non-negative on success/Negative on failure
 *
 * Programmer:	Quincey Koziol
 *		Thursday, November 23, 2006
 *
 *-------------------------------------------------------------------------
 */
herr_t
H5G__loc_addr(const H5G_loc_t *loc, const char *name, haddr_t *addr /*out*/)
{
    herr_t ret_value = SUCCEED; /* Return value */

    FUNC_ENTER_PACKAGE

    /* Check args. */
    HDassert(loc);
    HDassert(name && *name);
    HDassert(addr);

    /* Traverse group hierarchy to locate object */
    if (H5G_traverse(loc, name, H5G_TARGET_NORMAL, H5G__loc_addr_cb, addr) < 0)
        HGOTO_ERROR(H5E_SYM, H5E_NOTFOUND, FAIL, "can't find object")

done:
    FUNC_LEAVE_NOAPI(ret_value)
} /* end H5G__loc_addr() */

/*-------------------------------------------------------------------------
 * Function:	H5G__loc_info_cb
 *
 * Purpose:	Callback for retrieving data model info for an object in a group
 *
 * Return:	Non-negative on success/Negative on failure
 *
 * Programmer:	Quincey Koziol
 *              Thursday, November 23, 2006
 *
 *-------------------------------------------------------------------------
 */
static herr_t
H5G__loc_info_cb(H5G_loc_t H5_ATTR_UNUSED *grp_loc /*in*/, const char H5_ATTR_UNUSED *name,
                 const H5O_link_t H5_ATTR_UNUSED *lnk, H5G_loc_t *obj_loc, void *_udata /*in,out*/,
                 H5G_own_loc_t *own_loc /*out*/)
{
    H5G_loc_info_t *udata     = (H5G_loc_info_t *)_udata; /* User data passed in */
    herr_t          ret_value = SUCCEED;                  /* Return value */

    FUNC_ENTER_STATIC

    /* Check if the name in this group resolved to a valid link */
    if (obj_loc == NULL)
        HGOTO_ERROR(H5E_SYM, H5E_NOTFOUND, FAIL, "name doesn't exist")

    /* Query object information */
    if (H5O_get_info(obj_loc->oloc, udata->oinfo, udata->fields) < 0)
        HGOTO_ERROR(H5E_SYM, H5E_CANTGET, FAIL, "can't get object info")

done:
    /* Indicate that this callback didn't take ownership of the group *
     * location for the object */
    *own_loc = H5G_OWN_NONE;

    FUNC_LEAVE_NOAPI(ret_value)
} /* end H5G__loc_info_cb() */

/*-------------------------------------------------------------------------
 * Function:    H5G_loc_info
 *
 * Purpose:     Retrieve the data model information for an object from a group location
 *              and path to that object
 *
 * Return:	Non-negative on success/Negative on failure
 *
 * Programmer:	Quincey Koziol
 *		Thursday, November 23, 2006
 *
 *-------------------------------------------------------------------------
 */
herr_t
H5G_loc_info(const H5G_loc_t *loc, const char *name, H5O_info2_t *oinfo /*out*/, unsigned fields)
{
    H5G_loc_info_t udata;               /* User data for traversal callback */
    herr_t         ret_value = SUCCEED; /* Return value */

    FUNC_ENTER_NOAPI(FAIL)

    /* Check args. */
    HDassert(loc);
    HDassert(name && *name);
    HDassert(oinfo);

    /* Set up user data for locating object */
    udata.fields = fields;
    udata.oinfo  = oinfo;

    /* Traverse group hierarchy to locate object */
    if (H5G_traverse(loc, name, H5G_TARGET_NORMAL, H5G__loc_info_cb, &udata) < 0)
        HGOTO_ERROR(H5E_SYM, H5E_NOTFOUND, FAIL, "can't find object")

done:
    FUNC_LEAVE_NOAPI(ret_value)
} /* end H5G_loc_info() */

/*-------------------------------------------------------------------------
 * Function:	H5G__loc_native_info_cb
 *
 * Purpose:	Callback for retrieving native info for an object in a group
 *
 * Return:	Non-negative on success/Negative on failure
 *
 * Programmer:	Quincey Koziol
 *              Thursday, November 23, 2006
 *
 *-------------------------------------------------------------------------
 */
static herr_t
H5G__loc_native_info_cb(H5G_loc_t H5_ATTR_UNUSED *grp_loc /*in*/, const char H5_ATTR_UNUSED *name,
                        const H5O_link_t H5_ATTR_UNUSED *lnk, H5G_loc_t *obj_loc, void *_udata /*in,out*/,
                        H5G_own_loc_t *own_loc /*out*/)
{
    H5G_loc_native_info_t *udata     = (H5G_loc_native_info_t *)_udata; /* User data passed in */
    herr_t                 ret_value = SUCCEED;                         /* Return value */

    FUNC_ENTER_STATIC

    /* Check if the name in this group resolved to a valid link */
    if (obj_loc == NULL)
        HGOTO_ERROR(H5E_SYM, H5E_NOTFOUND, FAIL, "name doesn't exist")

    /* Query object information */
    if (H5O_get_native_info(obj_loc->oloc, udata->oinfo, udata->fields) < 0)
        HGOTO_ERROR(H5E_SYM, H5E_CANTGET, FAIL, "can't get object info")

done:
    /* Indicate that this callback didn't take ownership of the group *
     * location for the object */
    *own_loc = H5G_OWN_NONE;

    FUNC_LEAVE_NOAPI(ret_value)
} /* end H5G__loc_native_info_cb() */

/*-------------------------------------------------------------------------
 * Function:	H5G_loc_native_info
 *
 * Purpose:	Retrieve the native information for an object from a group location
 *              and path to that object
 *
 * Return:	Non-negative on success/Negative on failure
 *
 * Programmer:	Quincey Koziol
 *		Thursday, November 23, 2006
 *
 *-------------------------------------------------------------------------
 */
herr_t
H5G_loc_native_info(const H5G_loc_t *loc, const char *name, H5O_native_info_t *oinfo /*out*/, unsigned fields)
{
    H5G_loc_native_info_t udata;               /* User data for traversal callback */
    herr_t                ret_value = SUCCEED; /* Return value */

    FUNC_ENTER_NOAPI(FAIL)

    /* Check args. */
    HDassert(loc);
    HDassert(name && *name);
    HDassert(oinfo);

    /* Set up user data for locating object */
    udata.fields = fields;
    udata.oinfo  = oinfo;

    /* Traverse group hierarchy to locate object */
    if (H5G_traverse(loc, name, H5G_TARGET_NORMAL, H5G__loc_native_info_cb, &udata) < 0)
        HGOTO_ERROR(H5E_SYM, H5E_NOTFOUND, FAIL, "can't find object")

done:
    FUNC_LEAVE_NOAPI(ret_value)
} /* end H5G_loc_native_info() */

/*-------------------------------------------------------------------------
 * Function:	H5G__loc_set_comment_cb
 *
 * Purpose:	Callback for (re)setting object comment for an object in a group
 *
 * Return:	Non-negative on success/Negative on failure
 *
 * Programmer:	Quincey Koziol
 *              Thursday, August 30, 2007
 *
 *-------------------------------------------------------------------------
 */
static herr_t
H5G__loc_set_comment_cb(H5G_loc_t H5_ATTR_UNUSED *grp_loc /*in*/, const char H5_ATTR_UNUSED *name,
                        const H5O_link_t H5_ATTR_UNUSED *lnk, H5G_loc_t *obj_loc, void *_udata /*in,out*/,
                        H5G_own_loc_t *own_loc /*out*/)
{
    H5G_loc_sc_t *udata = (H5G_loc_sc_t *)_udata; /* User data passed in */
    H5O_name_t    comment;                        /* Object header "comment" message */
    htri_t        exists;                         /* Whether a "comment" message already exists */
    herr_t        ret_value = SUCCEED;            /* Return value */

    FUNC_ENTER_STATIC

    /* Check if the name in this group resolved to a valid link */
    if (obj_loc == NULL)
        HGOTO_ERROR(H5E_SYM, H5E_NOTFOUND, FAIL, "name doesn't exist")

    /* Check for existing comment message */
    if ((exists = H5O_msg_exists(obj_loc->oloc, H5O_NAME_ID)) < 0)
        HGOTO_ERROR(H5E_SYM, H5E_NOTFOUND, FAIL, "unable to read object header")

    /* Remove the previous comment message if any */
    if (exists)
        if (H5O_msg_remove(obj_loc->oloc, H5O_NAME_ID, 0, TRUE) < 0)
            HGOTO_ERROR(H5E_SYM, H5E_CANTDELETE, FAIL,
                        "unable to delete existing comment object header message")

    /* Add the new message */
    if (udata->comment && *udata->comment) {
        /* Casting away const OK -QAK */
        comment.s = (char *)udata->comment;
        if (H5O_msg_create(obj_loc->oloc, H5O_NAME_ID, 0, H5O_UPDATE_TIME, &comment) < 0)
            HGOTO_ERROR(H5E_OHDR, H5E_CANTINIT, FAIL, "unable to set comment object header message")
    } /* end if */

done:
    /* Indicate that this callback didn't take ownership of the group *
     * location for the object */
    *own_loc = H5G_OWN_NONE;

    FUNC_LEAVE_NOAPI(ret_value)
} /* end H5G__loc_set_comment_cb() */

/*-------------------------------------------------------------------------
 * Function:	H5G_loc_set_comment
 *
 * Purpose:	(Re)set the information for an object from a group location
 *              and path to that object
 *
 * Return:	Non-negative on success/Negative on failure
 *
 * Programmer:	Quincey Koziol
 *		Thursday, August 30, 2007
 *
 *-------------------------------------------------------------------------
 */
herr_t
H5G_loc_set_comment(const H5G_loc_t *loc, const char *name, const char *comment)
{
    H5G_loc_sc_t udata;               /* User data for traversal callback */
    herr_t       ret_value = SUCCEED; /* Return value */

    FUNC_ENTER_NOAPI(FAIL)

    /* Check args. */
    HDassert(loc);
    HDassert(name && *name);

    /* Set up user data for locating object */
    udata.comment = comment;

    /* Traverse group hierarchy to locate object */
    if (H5G_traverse(loc, name, H5G_TARGET_NORMAL, H5G__loc_set_comment_cb, &udata) < 0)
        HGOTO_ERROR(H5E_SYM, H5E_NOTFOUND, FAIL, "can't find object")

done:
    FUNC_LEAVE_NOAPI(ret_value)
} /* end H5G_loc_set_comment() */

/*-------------------------------------------------------------------------
 * Function:	H5G__loc_get_comment_cb
 *
 * Purpose:	Callback for retrieving object comment for an object in a group
 *
 * Return:	Non-negative on success/Negative on failure
 *
 * Programmer:	Quincey Koziol
 *              Thursday, August 30, 2007
 *
 *-------------------------------------------------------------------------
 */
static herr_t
H5G__loc_get_comment_cb(H5G_loc_t H5_ATTR_UNUSED *grp_loc /*in*/, const char H5_ATTR_UNUSED *name,
                        const H5O_link_t H5_ATTR_UNUSED *lnk, H5G_loc_t *obj_loc, void *_udata /*in,out*/,
                        H5G_own_loc_t *own_loc /*out*/)
{
    H5G_loc_gc_t *udata = (H5G_loc_gc_t *)_udata; /* User data passed in */
    H5O_name_t    comment;                        /* Object header "comment" message */
    herr_t        ret_value = SUCCEED;            /* Return value */

    FUNC_ENTER_STATIC

    /* Check if the name in this group resolved to a valid link */
    if (obj_loc == NULL)
        HGOTO_ERROR(H5E_SYM, H5E_NOTFOUND, FAIL, "name doesn't exist")

    /* Query object comment */
    comment.s = NULL;
    if (NULL == H5O_msg_read(obj_loc->oloc, H5O_NAME_ID, &comment)) {
        if (udata->comment && udata->bufsize > 0)
            udata->comment[0] = '\0';
        udata->comment_size = 0;
    }
    else {
        if (udata->comment && udata->bufsize)
            HDstrncpy(udata->comment, comment.s, udata->bufsize);
        udata->comment_size = (ssize_t)HDstrlen(comment.s);
        H5O_msg_reset(H5O_NAME_ID, &comment);
    }

done:
    /* Indicate that this callback didn't take ownership of the group *
     * location for the object.
     */
    *own_loc = H5G_OWN_NONE;

    FUNC_LEAVE_NOAPI(ret_value)
} /* end H5G__loc_get_comment_cb() */

/*-------------------------------------------------------------------------
 * Function:	H5G_loc_get_comment
 *
 * Purpose:	Retrieve the information for an object from a group location
 *              and path to that object
 *
 * Return:	Success:	Number of bytes in the comment excluding the
 *				null terminator.  Zero if the object has no
 *				comment.
 *
 *		Failure:	Negative
 *
 * Programmer:	Quincey Koziol
 *		Thursday, August 30, 2007
 *
 *-------------------------------------------------------------------------
 */
ssize_t
H5G_loc_get_comment(const H5G_loc_t *loc, const char *name, char *comment /*out*/, size_t bufsize)
{
    H5G_loc_gc_t udata;          /* User data for traversal callback */
    ssize_t      ret_value = -1; /* Return value */

    FUNC_ENTER_NOAPI(FAIL)

    /* Check args. */
    HDassert(loc);
    HDassert(name && *name);

    /* Set up user data for locating object */
    udata.comment      = comment;
    udata.bufsize      = bufsize;
    udata.comment_size = (-1);

    /* Traverse group hierarchy to locate object */
    if (H5G_traverse(loc, name, H5G_TARGET_NORMAL, H5G__loc_get_comment_cb, &udata) < 0)
        HGOTO_ERROR(H5E_SYM, H5E_NOTFOUND, FAIL, "can't find object")

    /* Set the return value */
    ret_value = udata.comment_size;

done:
    FUNC_LEAVE_NOAPI(ret_value)
} /* end H5G_loc_get_comment() */<|MERGE_RESOLUTION|>--- conflicted
+++ resolved
@@ -609,15 +609,9 @@
  *-------------------------------------------------------------------------
  */
 static herr_t
-<<<<<<< HEAD
-H5G_loc_exists_cb(H5G_loc_t H5_ATTR_UNUSED *grp_loc /*in*/, const char H5_ATTR_UNUSED *name,
-                  const H5O_link_t H5_ATTR_UNUSED *lnk, H5G_loc_t *obj_loc, void *_udata /*in,out*/,
-                  H5G_own_loc_t *own_loc /*out*/)
-=======
 H5G__loc_exists_cb(H5G_loc_t H5_ATTR_UNUSED *grp_loc /*in*/, const char H5_ATTR_UNUSED *name,
                    const H5O_link_t H5_ATTR_UNUSED *lnk, H5G_loc_t *obj_loc, void *_udata /*in,out*/,
                    H5G_own_loc_t *own_loc /*out*/)
->>>>>>> 18bbd3f0
 {
     H5G_loc_exists_t *udata = (H5G_loc_exists_t *)_udata; /* User data passed in */
 
@@ -668,11 +662,7 @@
     udata.exists = FALSE;
 
     /* Traverse group hierarchy to locate object */
-<<<<<<< HEAD
-    if (H5G_traverse(loc, name, H5G_TARGET_EXISTS, H5G_loc_exists_cb, &udata) < 0)
-=======
     if (H5G_traverse(loc, name, H5G_TARGET_EXISTS, H5G__loc_exists_cb, &udata) < 0)
->>>>>>> 18bbd3f0
         HGOTO_ERROR(H5E_SYM, H5E_NOTFOUND, FAIL, "can't check if object exists")
 
     /* Set return value */
