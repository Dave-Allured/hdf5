--- conflicted
+++ resolved
@@ -872,11 +872,7 @@
     /* Iterate over keys */
     if ((ret_value = H5VL_optional(vol_obj, H5VL_MAP_SPECIFIC, dxpl_id, H5_REQUEST_NULL, &loc_params,
                                    H5VL_MAP_ITER, idx, key_mem_type_id, op, op_data)) < 0)
-<<<<<<< HEAD
-        HGOTO_ERROR(H5E_MAP, H5E_BADITER, ret_value, "unable to ierate over keys")
-=======
         HGOTO_ERROR(H5E_MAP, H5E_BADITER, ret_value, "unable to iterate over keys")
->>>>>>> 18bbd3f0
 
 done:
     FUNC_LEAVE_API(ret_value)
