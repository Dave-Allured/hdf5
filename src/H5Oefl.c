--- conflicted
+++ resolved
@@ -26,19 +26,11 @@
 #include "H5Opkg.h"      /* Object headers			*/
 
 /* PRIVATE PROTOTYPES */
-<<<<<<< HEAD
-static void * H5O_efl_decode(H5F_t *f, H5O_t *open_oh, unsigned mesg_flags, unsigned *ioflags, size_t p_size,
-                             const uint8_t *p);
-static herr_t H5O_efl_encode(H5F_t *f, hbool_t disable_shared, uint8_t *p, const void *_mesg);
-static void * H5O_efl_copy(const void *_mesg, void *_dest);
-static size_t H5O_efl_size(const H5F_t *f, hbool_t disable_shared, const void *_mesg);
-=======
 static void * H5O__efl_decode(H5F_t *f, H5O_t *open_oh, unsigned mesg_flags, unsigned *ioflags, size_t p_size,
                               const uint8_t *p);
 static herr_t H5O__efl_encode(H5F_t *f, hbool_t disable_shared, uint8_t *p, const void *_mesg);
 static void * H5O__efl_copy(const void *_mesg, void *_dest);
 static size_t H5O__efl_size(const H5F_t *f, hbool_t disable_shared, const void *_mesg);
->>>>>>> 18bbd3f0
 static herr_t H5O__efl_reset(void *_mesg);
 static void * H5O__efl_copy_file(H5F_t *file_src, void *mesg_src, H5F_t *file_dst, hbool_t *recompute_size,
                                  unsigned *mesg_flags, H5O_copy_t *cpy_info, void *udata);
@@ -50,17 +42,10 @@
     "external file list", /*message name for debugging    */
     sizeof(H5O_efl_t),    /*native message size	    	*/
     0,                    /* messages are sharable?       */
-<<<<<<< HEAD
-    H5O_efl_decode,       /*decode message		*/
-    H5O_efl_encode,       /*encode message		*/
-    H5O_efl_copy,         /*copy native value		*/
-    H5O_efl_size,         /*size of message on disk	*/
-=======
     H5O__efl_decode,      /*decode message		*/
     H5O__efl_encode,      /*encode message		*/
     H5O__efl_copy,        /*copy native value		*/
     H5O__efl_size,        /*size of message on disk	*/
->>>>>>> 18bbd3f0
     H5O__efl_reset,       /*reset method		    	*/
     NULL,                 /* free method			*/
     NULL,                 /* file delete method		*/
@@ -98,13 +83,8 @@
  *-------------------------------------------------------------------------
  */
 static void *
-<<<<<<< HEAD
-H5O_efl_decode(H5F_t *f, H5O_t H5_ATTR_UNUSED *open_oh, unsigned H5_ATTR_UNUSED mesg_flags,
-               unsigned H5_ATTR_UNUSED *ioflags, size_t H5_ATTR_UNUSED p_size, const uint8_t *p)
-=======
 H5O__efl_decode(H5F_t *f, H5O_t H5_ATTR_UNUSED *open_oh, unsigned H5_ATTR_UNUSED mesg_flags,
                 unsigned H5_ATTR_UNUSED *ioflags, size_t H5_ATTR_UNUSED p_size, const uint8_t *p)
->>>>>>> 18bbd3f0
 {
     H5O_efl_t * mesg = NULL;
     int         version;
@@ -486,11 +466,7 @@
         HGOTO_ERROR(H5E_EFL, H5E_PROTECT, NULL, "unable to protect EFL file name heap")
 
     /* Insert "empty" name first */
-<<<<<<< HEAD
-    if (UFAIL == (name_offset = H5HL_insert(file_dst, heap, (size_t)1, "")))
-=======
     if (H5HL_insert(file_dst, heap, (size_t)1, "", &name_offset) < 0)
->>>>>>> 18bbd3f0
         HGOTO_ERROR(H5E_EFL, H5E_CANTINSERT, NULL, "can't insert file name into heap")
     HDassert(0 == name_offset);
 
@@ -507,13 +483,8 @@
     /* copy the name from the source */
     for (idx = 0; idx < efl_src->nused; idx++) {
         efl_dst->slot[idx].name = H5MM_xstrdup(efl_src->slot[idx].name);
-<<<<<<< HEAD
-        if (UFAIL == (efl_dst->slot[idx].name_offset = H5HL_insert(
-                          file_dst, heap, HDstrlen(efl_dst->slot[idx].name) + 1, efl_dst->slot[idx].name)))
-=======
         if (H5HL_insert(file_dst, heap, HDstrlen(efl_dst->slot[idx].name) + 1, efl_dst->slot[idx].name,
                         &(efl_dst->slot[idx].name_offset)) < 0)
->>>>>>> 18bbd3f0
             HGOTO_ERROR(H5E_EFL, H5E_CANTINSERT, NULL, "can't insert file name into heap")
     }
 
@@ -558,40 +529,20 @@
     HDassert(indent >= 0);
     HDassert(fwidth >= 0);
 
-<<<<<<< HEAD
-    HDfprintf(stream, "%*s%-*s %a\n", indent, "", fwidth, "Heap address:", mesg->heap_addr);
-
-    HDfprintf(stream, "%*s%-*s %u/%u\n", indent, "", fwidth, "Slots used/allocated:", mesg->nused,
-=======
     HDfprintf(stream, "%*s%-*s %" PRIuHADDR "\n", indent, "", fwidth, "Heap address:", mesg->heap_addr);
 
     HDfprintf(stream, "%*s%-*s %zu/%zu\n", indent, "", fwidth, "Slots used/allocated:", mesg->nused,
->>>>>>> 18bbd3f0
               mesg->nalloc);
 
     for (u = 0; u < mesg->nused; u++) {
         char buf[64];
 
-<<<<<<< HEAD
-        HDsnprintf(buf, sizeof(buf), "File %u", (unsigned)u);
-=======
         HDsnprintf(buf, sizeof(buf), "File %zu", u);
->>>>>>> 18bbd3f0
         HDfprintf(stream, "%*s%s:\n", indent, "", buf);
 
         HDfprintf(stream, "%*s%-*s \"%s\"\n", indent + 3, "", MAX(fwidth - 3, 0),
                   "Name:", mesg->slot[u].name);
 
-<<<<<<< HEAD
-        HDfprintf(stream, "%*s%-*s %lu\n", indent + 3, "", MAX(fwidth - 3, 0),
-                  "Name offset:", (unsigned long)(mesg->slot[u].name_offset));
-
-        HDfprintf(stream, "%*s%-*s %lu\n", indent + 3, "", MAX(fwidth - 3, 0),
-                  "Offset of data in file:", (unsigned long)(mesg->slot[u].offset));
-
-        HDfprintf(stream, "%*s%-*s %lu\n", indent + 3, "", MAX(fwidth - 3, 0),
-                  "Bytes reserved for data:", (unsigned long)(mesg->slot[u].size));
-=======
         HDfprintf(stream, "%*s%-*s %zu\n", indent + 3, "", MAX(fwidth - 3, 0),
                   "Name offset:", mesg->slot[u].name_offset);
 
@@ -600,7 +551,6 @@
 
         HDfprintf(stream, "%*s%-*s %" PRIuHSIZE "\n", indent + 3, "", MAX(fwidth - 3, 0),
                   "Bytes reserved for data:", (mesg->slot[u].size));
->>>>>>> 18bbd3f0
     } /* end for */
 
     FUNC_LEAVE_NOAPI(SUCCEED)
