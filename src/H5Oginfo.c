/* * * * * * * * * * * * * * * * * * * * * * * * * * * * * * * * * * * * * * *
 * Copyright by The HDF Group.                                               *
 * Copyright by the Board of Trustees of the University of Illinois.         *
 * All rights reserved.                                                      *
 *                                                                           *
 * This file is part of HDF5.  The full HDF5 copyright notice, including     *
 * terms governing use, modification, and redistribution, is contained in    *
 * the COPYING file, which can be found at the root of the source code       *
 * distribution tree, or in https://www.hdfgroup.org/licenses.               *
 * If you do not have access to either file, you may request a copy from     *
 * help@hdfgroup.org.                                                        *
 * * * * * * * * * * * * * * * * * * * * * * * * * * * * * * * * * * * * * * */

/*-------------------------------------------------------------------------
 *
 * Created:             H5Oginfo.c
 *                      Aug 23 2005
 *                      Quincey Koziol
 *
 * Purpose:             Group Information messages.
 *
 *-------------------------------------------------------------------------
 */

#include "H5Omodule.h" /* This source code file is part of the H5O module */

#include "H5private.h"   /* Generic Functions			*/
#include "H5Eprivate.h"  /* Error handling		  	*/
#include "H5FLprivate.h" /* Free lists                           */
#include "H5Opkg.h"      /* Object headers			*/

/* PRIVATE PROTOTYPES */
<<<<<<< HEAD
static void *H5O_ginfo_decode(H5F_t *f, H5O_t *open_oh, unsigned mesg_flags, unsigned *ioflags, size_t p_size,
                              const uint8_t *p);
static herr_t H5O_ginfo_encode(H5F_t *f, hbool_t disable_shared, uint8_t *p, const void *_mesg);
static void * H5O_ginfo_copy(const void *_mesg, void *_dest);
static size_t H5O_ginfo_size(const H5F_t *f, hbool_t disable_shared, const void *_mesg);
=======
static void * H5O__ginfo_decode(H5F_t *f, H5O_t *open_oh, unsigned mesg_flags, unsigned *ioflags,
                                size_t p_size, const uint8_t *p);
static herr_t H5O__ginfo_encode(H5F_t *f, hbool_t disable_shared, uint8_t *p, const void *_mesg);
static void * H5O__ginfo_copy(const void *_mesg, void *_dest);
static size_t H5O__ginfo_size(const H5F_t *f, hbool_t disable_shared, const void *_mesg);
>>>>>>> 18bbd3f0
static herr_t H5O__ginfo_free(void *_mesg);
static herr_t H5O__ginfo_debug(H5F_t *f, const void *_mesg, FILE *stream, int indent, int fwidth);

/* This message derives from H5O message class */
const H5O_msg_class_t H5O_MSG_GINFO[1] = {{
    H5O_GINFO_ID,        /*message id number             */
    "ginfo",             /*message name for debugging    */
    sizeof(H5O_ginfo_t), /*native message size           */
    0,                   /* messages are sharable?       */
<<<<<<< HEAD
    H5O_ginfo_decode,    /*decode message                */
    H5O_ginfo_encode,    /*encode message                */
    H5O_ginfo_copy,      /*copy the native value         */
    H5O_ginfo_size,      /*size of symbol table entry    */
=======
    H5O__ginfo_decode,   /*decode message                */
    H5O__ginfo_encode,   /*encode message                */
    H5O__ginfo_copy,     /*copy the native value         */
    H5O__ginfo_size,     /*size of symbol table entry    */
>>>>>>> 18bbd3f0
    NULL,                /*default reset method          */
    H5O__ginfo_free,     /* free method			*/
    NULL,                /* file delete method		*/
    NULL,                /* link method			*/
    NULL,                /*set share method		*/
    NULL,                /*can share method		*/
    NULL,                /* pre copy native value to file */
    NULL,                /* copy native value to file    */
    NULL,                /* post copy native value to file    */
    NULL,                /* get creation index		*/
    NULL,                /* set creation index		*/
    H5O__ginfo_debug     /*debug the message             */
}};

/* Current version of group info information */
#define H5O_GINFO_VERSION 0

/* Flags for group info flag encoding */
#define H5O_GINFO_STORE_PHASE_CHANGE   0x01
#define H5O_GINFO_STORE_EST_ENTRY_INFO 0x02
#define H5O_GINFO_ALL_FLAGS            (H5O_GINFO_STORE_PHASE_CHANGE | H5O_GINFO_STORE_EST_ENTRY_INFO)

/* Declare a free list to manage the H5O_ginfo_t struct */
H5FL_DEFINE_STATIC(H5O_ginfo_t);

/*-------------------------------------------------------------------------
 * Function:    H5O__ginfo_decode
 *
 * Purpose:     Decode a message and return a pointer to
 *              a newly allocated one.
 *
 * Return:      Success:        Ptr to new message in native order.
 *
 *              Failure:        NULL
 *
 * Programmer:  Quincey Koziol
 *              Aug 30 2005
 *
 *-------------------------------------------------------------------------
 */
static void *
<<<<<<< HEAD
H5O_ginfo_decode(H5F_t H5_ATTR_UNUSED *f, H5O_t H5_ATTR_UNUSED *open_oh, unsigned H5_ATTR_UNUSED mesg_flags,
                 unsigned H5_ATTR_UNUSED *ioflags, size_t H5_ATTR_UNUSED p_size, const uint8_t *p)
=======
H5O__ginfo_decode(H5F_t H5_ATTR_UNUSED *f, H5O_t H5_ATTR_UNUSED *open_oh, unsigned H5_ATTR_UNUSED mesg_flags,
                  unsigned H5_ATTR_UNUSED *ioflags, size_t H5_ATTR_UNUSED p_size, const uint8_t *p)
>>>>>>> 18bbd3f0
{
    H5O_ginfo_t * ginfo = NULL;     /* Pointer to group information message */
    unsigned char flags;            /* Flags for encoding group info */
    void *        ret_value = NULL; /* Return value */

    FUNC_ENTER_STATIC

    /* check args */
    HDassert(p);

    /* Version of message */
    if (*p++ != H5O_GINFO_VERSION)
        HGOTO_ERROR(H5E_OHDR, H5E_CANTLOAD, NULL, "bad version number for message")

    /* Allocate space for message */
    if (NULL == (ginfo = H5FL_CALLOC(H5O_ginfo_t)))
        HGOTO_ERROR(H5E_RESOURCE, H5E_NOSPACE, NULL, "memory allocation failed")

    /* Get the flags for the group */
    flags = *p++;
    if (flags & ~H5O_GINFO_ALL_FLAGS)
        HGOTO_ERROR(H5E_OHDR, H5E_CANTLOAD, NULL, "bad flag value for message")
    ginfo->store_link_phase_change = (flags & H5O_GINFO_STORE_PHASE_CHANGE) ? TRUE : FALSE;
    ginfo->store_est_entry_info    = (flags & H5O_GINFO_STORE_EST_ENTRY_INFO) ? TRUE : FALSE;

    /* Get the max. # of links to store compactly & the min. # of links to store densely */
    if (ginfo->store_link_phase_change) {
        UINT16DECODE(p, ginfo->max_compact)
        UINT16DECODE(p, ginfo->min_dense)
    } /* end if */
    else {
        ginfo->max_compact = H5G_CRT_GINFO_MAX_COMPACT;
        ginfo->min_dense   = H5G_CRT_GINFO_MIN_DENSE;
    } /* end else */

    /* Get the estimated # of entries & name lengths */
    if (ginfo->store_est_entry_info) {
        UINT16DECODE(p, ginfo->est_num_entries)
        UINT16DECODE(p, ginfo->est_name_len)
    } /* end if */
    else {
        ginfo->est_num_entries = H5G_CRT_GINFO_EST_NUM_ENTRIES;
        ginfo->est_name_len    = H5G_CRT_GINFO_EST_NAME_LEN;
    } /* end if */

    /* Set return value */
    ret_value = ginfo;

done:
    if (ret_value == NULL)
        if (ginfo != NULL)
            ginfo = H5FL_FREE(H5O_ginfo_t, ginfo);

    FUNC_LEAVE_NOAPI(ret_value)
} /* end H5O__ginfo_decode() */

/*-------------------------------------------------------------------------
 * Function:    H5O__ginfo_encode
 *
 * Purpose:     Encodes a message.
 *
 * Return:      Non-negative on success/Negative on failure
 *
 * Programmer:  Quincey Koziol
 *              Aug 30 2005
 *
 *-------------------------------------------------------------------------
 */
static herr_t
<<<<<<< HEAD
H5O_ginfo_encode(H5F_t H5_ATTR_UNUSED *f, hbool_t H5_ATTR_UNUSED disable_shared, uint8_t *p,
                 const void *_mesg)
=======
H5O__ginfo_encode(H5F_t H5_ATTR_UNUSED *f, hbool_t H5_ATTR_UNUSED disable_shared, uint8_t *p,
                  const void *_mesg)
>>>>>>> 18bbd3f0
{
    const H5O_ginfo_t *ginfo = (const H5O_ginfo_t *)_mesg;
    unsigned char      flags = 0; /* Flags for encoding group info */

    FUNC_ENTER_STATIC_NOERR

    /* check args */
    HDassert(p);
    HDassert(ginfo);

    /* Message version */
    *p++ = H5O_GINFO_VERSION;

    /* The flags for the group info */
    flags = (unsigned char)(ginfo->store_link_phase_change ? H5O_GINFO_STORE_PHASE_CHANGE : 0);
    flags = (unsigned char)(flags | (ginfo->store_est_entry_info ? H5O_GINFO_STORE_EST_ENTRY_INFO : 0));
    *p++  = flags;

    /* Store the max. # of links to store compactly & the min. # of links to store densely */
    if (ginfo->store_link_phase_change) {
        UINT16ENCODE(p, ginfo->max_compact)
        UINT16ENCODE(p, ginfo->min_dense)
    } /* end if */

    /* Estimated # of entries & name lengths */
    if (ginfo->store_est_entry_info) {
        UINT16ENCODE(p, ginfo->est_num_entries)
        UINT16ENCODE(p, ginfo->est_name_len)
    } /* end if */

    FUNC_LEAVE_NOAPI(SUCCEED)
} /* end H5O__ginfo_encode() */

/*-------------------------------------------------------------------------
 * Function:    H5O__ginfo_copy
 *
 * Purpose:     Copies a message from _MESG to _DEST, allocating _DEST if
 *              necessary.
 *
 * Return:      Success:        Ptr to _DEST
 *
 *              Failure:        NULL
 *
 * Programmer:  Quincey Koziol
 *              Aug 30 2005
 *
 *-------------------------------------------------------------------------
 */
static void *
H5O__ginfo_copy(const void *_mesg, void *_dest)
{
    const H5O_ginfo_t *ginfo     = (const H5O_ginfo_t *)_mesg;
    H5O_ginfo_t *      dest      = (H5O_ginfo_t *)_dest;
    void *             ret_value = NULL; /* Return value */

    FUNC_ENTER_STATIC

    /* check args */
    HDassert(ginfo);
    if (!dest && NULL == (dest = H5FL_MALLOC(H5O_ginfo_t)))
        HGOTO_ERROR(H5E_RESOURCE, H5E_NOSPACE, NULL, "memory allocation failed")

    /* copy */
    *dest = *ginfo;

    /* Set return value */
    ret_value = dest;

done:
    FUNC_LEAVE_NOAPI(ret_value)
} /* end H5O__ginfo_copy() */

/*-------------------------------------------------------------------------
 * Function:    H5O__ginfo_size
 *
 * Purpose:     Returns the size of the raw message in bytes not counting
 *              the message type or size fields, but only the data fields.
 *              This function doesn't take into account alignment.
 *
 * Return:      Success:        Message data size in bytes without alignment.
 *
 *              Failure:        zero
 *
 * Programmer:  Quincey Koziol
 *              Aug 30 2005
 *
 *-------------------------------------------------------------------------
 */
static size_t
H5O__ginfo_size(const H5F_t H5_ATTR_UNUSED *f, hbool_t H5_ATTR_UNUSED disable_shared, const void *_mesg)
{
    const H5O_ginfo_t *ginfo     = (const H5O_ginfo_t *)_mesg;
    size_t             ret_value = 0; /* Return value */

    FUNC_ENTER_STATIC_NOERR

    /* Set return value */
    ret_value = 1 +                                             /* Version */
                1 +                                             /* Flags */
                (ginfo->store_link_phase_change ? ((size_t)(2 + /* "Max compact" links */
                                                            2)  /* "Min dense" links */
                                                   )
                                                : 0) +       /* "Min dense" links */
                (ginfo->store_est_entry_info ? ((size_t)(2 + /* Estimated # of entries in group */
                                                         2)  /* Estimated length of name of entry in group */
                                                )
                                             : 0);

    FUNC_LEAVE_NOAPI(ret_value)
} /* end H5O__ginfo_size() */

/*-------------------------------------------------------------------------
 * Function:	H5O__ginfo_free
 *
 * Purpose:	Frees the message
 *
 * Return:	Non-negative on success/Negative on failure
 *
 * Programmer:	Quincey Koziol
 *              Tuesday, August 30, 2005
 *
 *-------------------------------------------------------------------------
 */
static herr_t
H5O__ginfo_free(void *mesg)
{
    FUNC_ENTER_STATIC_NOERR

    HDassert(mesg);

    mesg = H5FL_FREE(H5O_ginfo_t, mesg);

    FUNC_LEAVE_NOAPI(SUCCEED)
} /* end H5O__ginfo_free() */

/*-------------------------------------------------------------------------
 * Function:    H5O__ginfo_debug
 *
 * Purpose:     Prints debugging info for a message.
 *
 * Return:      Non-negative on success/Negative on failure
 *
 * Programmer:  Quincey Koziol
 *              Aug 30 2005
 *
 *-------------------------------------------------------------------------
 */
static herr_t
H5O__ginfo_debug(H5F_t H5_ATTR_UNUSED *f, const void *_mesg, FILE *stream, int indent, int fwidth)
{
    const H5O_ginfo_t *ginfo = (const H5O_ginfo_t *)_mesg;

    FUNC_ENTER_STATIC_NOERR

    /* check args */
    HDassert(f);
    HDassert(ginfo);
    HDassert(stream);
    HDassert(indent >= 0);
    HDassert(fwidth >= 0);

    HDfprintf(stream, "%*s%-*s %u\n", indent, "", fwidth, "Max. compact links:", ginfo->max_compact);
    HDfprintf(stream, "%*s%-*s %u\n", indent, "", fwidth, "Min. dense links:", ginfo->min_dense);
    HDfprintf(stream, "%*s%-*s %u\n", indent, "", fwidth,
              "Estimated # of objects in group:", ginfo->est_num_entries);
    HDfprintf(stream, "%*s%-*s %u\n", indent, "", fwidth,
              "Estimated length of object in group's name:", ginfo->est_name_len);

    FUNC_LEAVE_NOAPI(SUCCEED)
} /* end H5O__ginfo_debug() */<|MERGE_RESOLUTION|>--- conflicted
+++ resolved
@@ -30,19 +30,11 @@
 #include "H5Opkg.h"      /* Object headers			*/
 
 /* PRIVATE PROTOTYPES */
-<<<<<<< HEAD
-static void *H5O_ginfo_decode(H5F_t *f, H5O_t *open_oh, unsigned mesg_flags, unsigned *ioflags, size_t p_size,
-                              const uint8_t *p);
-static herr_t H5O_ginfo_encode(H5F_t *f, hbool_t disable_shared, uint8_t *p, const void *_mesg);
-static void * H5O_ginfo_copy(const void *_mesg, void *_dest);
-static size_t H5O_ginfo_size(const H5F_t *f, hbool_t disable_shared, const void *_mesg);
-=======
 static void * H5O__ginfo_decode(H5F_t *f, H5O_t *open_oh, unsigned mesg_flags, unsigned *ioflags,
                                 size_t p_size, const uint8_t *p);
 static herr_t H5O__ginfo_encode(H5F_t *f, hbool_t disable_shared, uint8_t *p, const void *_mesg);
 static void * H5O__ginfo_copy(const void *_mesg, void *_dest);
 static size_t H5O__ginfo_size(const H5F_t *f, hbool_t disable_shared, const void *_mesg);
->>>>>>> 18bbd3f0
 static herr_t H5O__ginfo_free(void *_mesg);
 static herr_t H5O__ginfo_debug(H5F_t *f, const void *_mesg, FILE *stream, int indent, int fwidth);
 
@@ -52,17 +44,10 @@
     "ginfo",             /*message name for debugging    */
     sizeof(H5O_ginfo_t), /*native message size           */
     0,                   /* messages are sharable?       */
-<<<<<<< HEAD
-    H5O_ginfo_decode,    /*decode message                */
-    H5O_ginfo_encode,    /*encode message                */
-    H5O_ginfo_copy,      /*copy the native value         */
-    H5O_ginfo_size,      /*size of symbol table entry    */
-=======
     H5O__ginfo_decode,   /*decode message                */
     H5O__ginfo_encode,   /*encode message                */
     H5O__ginfo_copy,     /*copy the native value         */
     H5O__ginfo_size,     /*size of symbol table entry    */
->>>>>>> 18bbd3f0
     NULL,                /*default reset method          */
     H5O__ginfo_free,     /* free method			*/
     NULL,                /* file delete method		*/
@@ -104,13 +89,8 @@
  *-------------------------------------------------------------------------
  */
 static void *
-<<<<<<< HEAD
-H5O_ginfo_decode(H5F_t H5_ATTR_UNUSED *f, H5O_t H5_ATTR_UNUSED *open_oh, unsigned H5_ATTR_UNUSED mesg_flags,
-                 unsigned H5_ATTR_UNUSED *ioflags, size_t H5_ATTR_UNUSED p_size, const uint8_t *p)
-=======
 H5O__ginfo_decode(H5F_t H5_ATTR_UNUSED *f, H5O_t H5_ATTR_UNUSED *open_oh, unsigned H5_ATTR_UNUSED mesg_flags,
                   unsigned H5_ATTR_UNUSED *ioflags, size_t H5_ATTR_UNUSED p_size, const uint8_t *p)
->>>>>>> 18bbd3f0
 {
     H5O_ginfo_t * ginfo = NULL;     /* Pointer to group information message */
     unsigned char flags;            /* Flags for encoding group info */
@@ -180,13 +160,8 @@
  *-------------------------------------------------------------------------
  */
 static herr_t
-<<<<<<< HEAD
-H5O_ginfo_encode(H5F_t H5_ATTR_UNUSED *f, hbool_t H5_ATTR_UNUSED disable_shared, uint8_t *p,
-                 const void *_mesg)
-=======
 H5O__ginfo_encode(H5F_t H5_ATTR_UNUSED *f, hbool_t H5_ATTR_UNUSED disable_shared, uint8_t *p,
                   const void *_mesg)
->>>>>>> 18bbd3f0
 {
     const H5O_ginfo_t *ginfo = (const H5O_ginfo_t *)_mesg;
     unsigned char      flags = 0; /* Flags for encoding group info */
