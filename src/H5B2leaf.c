--- conflicted
+++ resolved
@@ -607,19 +607,11 @@
 H5B2__swap_leaf(H5B2_hdr_t *hdr, uint16_t depth, H5B2_internal_t *internal, unsigned *internal_flags_ptr,
                 unsigned idx, void *swap_loc)
 {
-<<<<<<< HEAD
-    const H5AC_class_t *child_class;         /* Pointer to child node's class info */
-    haddr_t             child_addr;          /* Address of child node */
-    void *              child = NULL;        /* Pointer to child node */
-    uint8_t *           child_native;        /* Pointer to child's native records */
-    herr_t              ret_value = SUCCEED; /* Return value */
-=======
     const H5AC_class_t *child_class;              /* Pointer to child node's class info */
     haddr_t             child_addr = HADDR_UNDEF; /* Address of child node */
     void *              child      = NULL;        /* Pointer to child node */
     uint8_t *           child_native;             /* Pointer to child's native records */
     herr_t              ret_value = SUCCEED;      /* Return value */
->>>>>>> 18bbd3f0
 
     FUNC_ENTER_PACKAGE
 
