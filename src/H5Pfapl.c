--- conflicted
+++ resolved
@@ -208,21 +208,12 @@
 /* Definition for 'mdc log location' flag */
 #define H5F_ACS_MDC_LOG_LOCATION_SIZE  sizeof(char *)
 #define H5F_ACS_MDC_LOG_LOCATION_DEF   NULL /* default is no log location */
-<<<<<<< HEAD
-#define H5F_ACS_MDC_LOG_LOCATION_ENC   H5P_facc_mdc_log_location_enc
-#define H5F_ACS_MDC_LOG_LOCATION_DEC   H5P_facc_mdc_log_location_dec
-#define H5F_ACS_MDC_LOG_LOCATION_DEL   H5P_facc_mdc_log_location_del
-#define H5F_ACS_MDC_LOG_LOCATION_COPY  H5P_facc_mdc_log_location_copy
-#define H5F_ACS_MDC_LOG_LOCATION_CMP   H5P_facc_mdc_log_location_cmp
-#define H5F_ACS_MDC_LOG_LOCATION_CLOSE H5P_facc_mdc_log_location_close
-=======
 #define H5F_ACS_MDC_LOG_LOCATION_ENC   H5P__facc_mdc_log_location_enc
 #define H5F_ACS_MDC_LOG_LOCATION_DEC   H5P__facc_mdc_log_location_dec
 #define H5F_ACS_MDC_LOG_LOCATION_DEL   H5P__facc_mdc_log_location_del
 #define H5F_ACS_MDC_LOG_LOCATION_COPY  H5P__facc_mdc_log_location_copy
 #define H5F_ACS_MDC_LOG_LOCATION_CMP   H5P__facc_mdc_log_location_cmp
 #define H5F_ACS_MDC_LOG_LOCATION_CLOSE H5P__facc_mdc_log_location_close
->>>>>>> 18bbd3f0
 /* Definition for 'start metadata cache logging on access' flag */
 #define H5F_ACS_START_MDC_LOG_ON_ACCESS_SIZE sizeof(hbool_t)
 #define H5F_ACS_START_MDC_LOG_ON_ACCESS_DEF  FALSE
@@ -297,8 +288,6 @@
 #define H5F_ACS_VOL_CONN_COPY  H5P__facc_vol_copy
 #define H5F_ACS_VOL_CONN_CMP   H5P__facc_vol_cmp
 #define H5F_ACS_VOL_CONN_CLOSE H5P__facc_vol_close
-<<<<<<< HEAD
-=======
 /* Definition for using file locking or not. The default is set
  * via the configure step.
  */
@@ -322,7 +311,6 @@
 #endif
 #define H5F_ACS_IGNORE_DISABLED_FILE_LOCKS_ENC H5P__encode_hbool_t
 #define H5F_ACS_IGNORE_DISABLED_FILE_LOCKS_DEC H5P__decode_hbool_t
->>>>>>> 18bbd3f0
 
 /******************/
 /* Local Typedefs */
@@ -513,13 +501,10 @@
     H5F_ACS_PAGE_BUFFER_MIN_META_PERC_DEF; /* Default page buffer minimum metadata size */
 static const unsigned H5F_def_page_buf_min_raw_perc_g =
     H5F_ACS_PAGE_BUFFER_MIN_RAW_PERC_DEF; /* Default page buffer mininum raw data size */
-<<<<<<< HEAD
-=======
 static const hbool_t H5F_def_use_file_locking_g =
     H5F_ACS_USE_FILE_LOCKING_DEF; /* Default use file locking flag */
 static const hbool_t H5F_def_ignore_disabled_file_locks_g =
     H5F_ACS_IGNORE_DISABLED_FILE_LOCKS_DEF; /* Default ignore disabled file locks flag */
->>>>>>> 18bbd3f0
 
 /*-------------------------------------------------------------------------
  * Function:    H5P__facc_reg_prop
@@ -804,8 +789,6 @@
                            H5F_ACS_VOL_CONN_CRT, H5F_ACS_VOL_CONN_SET, H5F_ACS_VOL_CONN_GET, NULL, NULL,
                            H5F_ACS_VOL_CONN_DEL, H5F_ACS_VOL_CONN_COPY, H5F_ACS_VOL_CONN_CMP,
                            H5F_ACS_VOL_CONN_CLOSE) < 0)
-<<<<<<< HEAD
-=======
         HGOTO_ERROR(H5E_PLIST, H5E_CANTINSERT, FAIL, "can't insert property into class")
 
     /* Register the use file locking flag */
@@ -819,7 +802,6 @@
                            H5F_ACS_IGNORE_DISABLED_FILE_LOCKS_SIZE, &H5F_def_ignore_disabled_file_locks_g,
                            NULL, NULL, NULL, H5F_ACS_IGNORE_DISABLED_FILE_LOCKS_ENC,
                            H5F_ACS_IGNORE_DISABLED_FILE_LOCKS_DEC, NULL, NULL, NULL, NULL) < 0)
->>>>>>> 18bbd3f0
         HGOTO_ERROR(H5E_PLIST, H5E_CANTINSERT, FAIL, "can't insert property into class")
 
 done:
@@ -1258,40 +1240,17 @@
 
         /* Copy the driver & info, if there is one */
         if (info->driver_id > 0) {
-<<<<<<< HEAD
-            if (info->driver_info) {
-                H5FD_class_t *driver; /* Pointer to driver */
-
-                /* Retrieve the driver for the ID */
-                if (NULL == (driver = (H5FD_class_t *)H5I_object(info->driver_id)))
-                    HGOTO_ERROR(H5E_PLIST, H5E_BADTYPE, FAIL, "not a driver ID")
-
-                /* Allow driver to free info or do it ourselves */
-                if (driver->fapl_free) {
-                    if ((driver->fapl_free)((void *)info->driver_info) < 0) /* Casting away const OK -QAK */
-                        HGOTO_ERROR(H5E_PLIST, H5E_CANTFREE, FAIL, "driver info free request failed")
-                } /* end if */
-                else
-                    H5MM_xfree((void *)info->driver_info); /* Casting away const OK -QAK */
-            }                                              /* end if */
-=======
 
             /* Free the driver info, if it exists */
             if (info->driver_info)
                 if (H5FD_free_driver_info(info->driver_id, info->driver_info) < 0)
                     HGOTO_ERROR(H5E_PLIST, H5E_CANTFREE, FAIL, "driver info free request failed")
->>>>>>> 18bbd3f0
 
             /* Decrement reference count for driver */
             if (H5I_dec_ref(info->driver_id) < 0)
                 HGOTO_ERROR(H5E_PLIST, H5E_CANTDEC, FAIL, "can't decrement reference count for driver ID")
-<<<<<<< HEAD
-        } /* end if */
-    }     /* end if */
-=======
         }
     }
->>>>>>> 18bbd3f0
 
 done:
     FUNC_LEAVE_NOAPI(ret_value)
@@ -1727,11 +1686,7 @@
     H5TRACE5("e", "iIszzd", plist_id, mdc_nelmts, rdcc_nslots, rdcc_nbytes, rdcc_w0);
 
     /* Check arguments */
-<<<<<<< HEAD
-    if (rdcc_w0 < (double)0.0f || rdcc_w0 > (double)1.0f)
-=======
     if (rdcc_w0 < 0.0 || rdcc_w0 > 1.0)
->>>>>>> 18bbd3f0
         HGOTO_ERROR(H5E_ARGS, H5E_BADVALUE, FAIL,
                     "raw data cache w0 value must be between 0.0 and 1.0 inclusive")
 
@@ -1873,18 +1828,10 @@
     if (NULL == (plist = H5P_object_verify(plist_id, H5P_FILE_ACCESS)))
         HGOTO_ERROR(H5E_ATOM, H5E_BADATOM, FAIL, "can't find object for ID")
 
-<<<<<<< HEAD
-    /* validate the config_ptr */
-    if (config_ptr == NULL)
-        HGOTO_ERROR(H5E_ARGS, H5E_BADVALUE, FAIL, "NULL config_ptr on entry.")
-
-    if (config_ptr->version != H5AC__CURR_CACHE_IMAGE_CONFIG_VERSION)
-=======
     /* validate the config ptr */
     if (config == NULL)
         HGOTO_ERROR(H5E_ARGS, H5E_BADVALUE, FAIL, "NULL config ptr on entry.")
     if (config->version != H5AC__CURR_CACHE_IMAGE_CONFIG_VERSION)
->>>>>>> 18bbd3f0
         HGOTO_ERROR(H5E_ARGS, H5E_BADVALUE, FAIL, "Unknown image config version.")
 
     /* If we ever support multiple versions of H5AC_cache_config_t, we
@@ -1893,11 +1840,7 @@
      */
 
     /* Get the current initial metadata cache resize configuration */
-<<<<<<< HEAD
-    if (H5P_get(plist, H5F_ACS_META_CACHE_INIT_IMAGE_CONFIG_NAME, config_ptr) < 0)
-=======
     if (H5P_get(plist, H5F_ACS_META_CACHE_INIT_IMAGE_CONFIG_NAME, config) < 0)
->>>>>>> 18bbd3f0
         HGOTO_ERROR(H5E_PLIST, H5E_CANTGET, FAIL, "can't get metadata cache initial image config")
 
 done:
@@ -1977,18 +1920,10 @@
     if (NULL == (plist = H5P_object_verify(plist_id, H5P_FILE_ACCESS)))
         HGOTO_ERROR(H5E_ATOM, H5E_BADATOM, FAIL, "can't find object for ID")
 
-<<<<<<< HEAD
-    /* validate the config_ptr */
-    if (config_ptr == NULL)
-        HGOTO_ERROR(H5E_ARGS, H5E_BADVALUE, FAIL, "NULL config_ptr on entry.")
-
-    if (config_ptr->version != H5AC__CURR_CACHE_CONFIG_VERSION)
-=======
     /* validate the config ptr */
     if (config == NULL)
         HGOTO_ERROR(H5E_ARGS, H5E_BADVALUE, FAIL, "NULL config ptr on entry.")
     if (config->version != H5AC__CURR_CACHE_CONFIG_VERSION)
->>>>>>> 18bbd3f0
         HGOTO_ERROR(H5E_ARGS, H5E_BADVALUE, FAIL, "Unknown config version.")
 
     /* If we ever support multiple versions of H5AC_cache_config_t, we
@@ -1997,11 +1932,7 @@
      */
 
     /* Get the current initial metadata cache resize configuration */
-<<<<<<< HEAD
-    if (H5P_get(plist, H5F_ACS_META_CACHE_INIT_CONFIG_NAME, config_ptr) < 0)
-=======
     if (H5P_get(plist, H5F_ACS_META_CACHE_INIT_CONFIG_NAME, config) < 0)
->>>>>>> 18bbd3f0
         HGOTO_ERROR(H5E_PLIST, H5E_CANTGET, FAIL, "can't get metadata cache initial resize config")
 
 done:
@@ -2505,10 +2436,6 @@
     /* Check args */
     if (low < 0 || low > H5F_LIBVER_LATEST)
         HGOTO_ERROR(H5E_ARGS, H5E_BADRANGE, FAIL, "low bound is not valid")
-<<<<<<< HEAD
-
-=======
->>>>>>> 18bbd3f0
     if (high < 0 || high > H5F_LIBVER_LATEST)
         HGOTO_ERROR(H5E_ARGS, H5E_BADRANGE, FAIL, "high bound is not valid")
 
@@ -2560,19 +2487,11 @@
         HGOTO_ERROR(H5E_ATOM, H5E_BADATOM, FAIL, "can't find object for ID")
 
     /* Get values */
-<<<<<<< HEAD
-    if (low) {
-=======
     if (low)
->>>>>>> 18bbd3f0
         if (H5P_get(plist, H5F_ACS_LIBVER_LOW_BOUND_NAME, low) < 0)
             HGOTO_ERROR(H5E_PLIST, H5E_CANTGET, FAIL, "can't get low bound for library format versions")
 
-<<<<<<< HEAD
-    if (high) {
-=======
     if (high)
->>>>>>> 18bbd3f0
         if (H5P_get(plist, H5F_ACS_LIBVER_HIGH_BOUND_NAME, high) < 0)
             HGOTO_ERROR(H5E_PLIST, H5E_CANTGET, FAIL, "can't get high bound for library format versions")
 
@@ -2788,19 +2707,11 @@
              ((image_info.buffer == NULL) && (image_info.size == 0)));
 
     /* Set output size */
-<<<<<<< HEAD
-    if (buf_len_ptr != NULL)
-        *buf_len_ptr = image_info.size;
-
-    /* Duplicate the image if desired, using callbacks if available */
-    if (buf_ptr_ptr != NULL) {
-=======
     if (buf_len != NULL)
         *buf_len = image_info.size;
 
     /* Duplicate the image if desired, using callbacks if available */
     if (buf != NULL) {
->>>>>>> 18bbd3f0
         void *copy_ptr = NULL; /* Copy of memory image */
 
         if (image_info.buffer != NULL) {
@@ -2945,15 +2856,9 @@
     /* verify file image field consistency */
     HDassert(((info.buffer != NULL) && (info.size > 0)) || ((info.buffer == NULL) && (info.size == 0)));
 
-<<<<<<< HEAD
-    /* verify that callbacks_ptr is not NULL */
-    if (NULL == callbacks_ptr)
-        HGOTO_ERROR(H5E_ARGS, H5E_BADVALUE, FAIL, "NULL callbacks_ptr")
-=======
     /* verify that callbacks is not NULL */
     if (NULL == callbacks)
         HGOTO_ERROR(H5E_ARGS, H5E_BADVALUE, FAIL, "NULL callbacks ptr")
->>>>>>> 18bbd3f0
 
     /* Transfer values to parameters */
     *callbacks = info.callbacks;
@@ -2961,11 +2866,7 @@
     /* Copy udata if it exists */
     if (info.callbacks.udata != NULL) {
         HDassert(info.callbacks.udata_copy);
-<<<<<<< HEAD
-        if ((callbacks_ptr->udata = info.callbacks.udata_copy(info.callbacks.udata)) == 0)
-=======
         if ((callbacks->udata = info.callbacks.udata_copy(info.callbacks.udata)) == 0)
->>>>>>> 18bbd3f0
             HGOTO_ERROR(H5E_PLIST, H5E_CANTSET, FAIL, "can't copy udata")
     } /* end if */
 
@@ -4319,11 +4220,7 @@
 H5Pset_mdc_log_options(hid_t plist_id, hbool_t is_enabled, const char *location, hbool_t start_on_access)
 {
     H5P_genplist_t *plist;               /* Property list pointer */
-<<<<<<< HEAD
-    char *          tmp_location;        /* Working location pointer */
-=======
     char *          new_location;        /* Working location pointer */
->>>>>>> 18bbd3f0
     herr_t          ret_value = SUCCEED; /* Return value */
 
     FUNC_ENTER_API(FAIL)
@@ -4339,28 +4236,14 @@
     if (NULL == (plist = H5P_object_verify(plist_id, H5P_FILE_ACCESS)))
         HGOTO_ERROR(H5E_ARGS, H5E_BADVALUE, FAIL, "plist_id is not a file access property list")
 
-<<<<<<< HEAD
-    /* Get the current location string and free it */
-    if (H5P_get(plist, H5F_ACS_MDC_LOG_LOCATION_NAME, &tmp_location) < 0)
-        HGOTO_ERROR(H5E_PLIST, H5E_CANTGET, FAIL, "can't get current log location")
-    H5MM_xfree(tmp_location);
-
-    /* Make a copy of the passed-in location */
-    if (NULL == (tmp_location = H5MM_xstrdup(location)))
-=======
     /* Make a copy of the passed-in location */
     if (NULL == (new_location = H5MM_xstrdup(location)))
->>>>>>> 18bbd3f0
         HGOTO_ERROR(H5E_PLIST, H5E_CANTCOPY, FAIL, "can't copy passed-in log location")
 
     /* Set values */
     if (H5P_set(plist, H5F_ACS_USE_MDC_LOGGING_NAME, &is_enabled) < 0)
         HGOTO_ERROR(H5E_PLIST, H5E_CANTSET, FAIL, "can't set is_enabled flag")
-<<<<<<< HEAD
-    if (H5P_set(plist, H5F_ACS_MDC_LOG_LOCATION_NAME, &tmp_location) < 0)
-=======
     if (H5P_set(plist, H5F_ACS_MDC_LOG_LOCATION_NAME, &new_location) < 0)
->>>>>>> 18bbd3f0
         HGOTO_ERROR(H5E_PLIST, H5E_CANTSET, FAIL, "can't set log location")
     if (H5P_set(plist, H5F_ACS_START_MDC_LOG_ON_ACCESS_NAME, &start_on_access) < 0)
         HGOTO_ERROR(H5E_PLIST, H5E_CANTSET, FAIL, "can't set start_on_access flag")
@@ -4382,15 +4265,9 @@
 H5Pget_mdc_log_options(hid_t plist_id, hbool_t *is_enabled, char *location, size_t *location_size,
                        hbool_t *start_on_access)
 {
-<<<<<<< HEAD
-    H5P_genplist_t *plist;               /* Property list pointer */
-    char *          location_ptr;        /* Pointer to location string */
-    herr_t          ret_value = SUCCEED; /* Return value */
-=======
     H5P_genplist_t *plist;                  /* Property list pointer */
     char *          location_ptr = NULL;    /* Pointer to location string */
     herr_t          ret_value    = SUCCEED; /* Return value */
->>>>>>> 18bbd3f0
 
     FUNC_ENTER_API(FAIL)
     H5TRACE5("e", "i*b*s*z*b", plist_id, is_enabled, location, location_size, start_on_access);
@@ -4543,13 +4420,8 @@
  *-------------------------------------------------------------------------
  */
 static herr_t
-<<<<<<< HEAD
-H5P_facc_mdc_log_location_del(hid_t H5_ATTR_UNUSED prop_id, const char H5_ATTR_UNUSED *name,
-                              size_t H5_ATTR_UNUSED size, void *value)
-=======
 H5P__facc_mdc_log_location_del(hid_t H5_ATTR_UNUSED prop_id, const char H5_ATTR_UNUSED *name,
                                size_t H5_ATTR_UNUSED size, void *value)
->>>>>>> 18bbd3f0
 {
     FUNC_ENTER_STATIC_NOERR
 
@@ -5643,11 +5515,7 @@
 
         /* Prepare the VOL connector property */
         vol_prop.connector_id   = vol_id;
-<<<<<<< HEAD
-        vol_prop.connector_info = (void *)vol_info;
-=======
         vol_prop.connector_info = vol_info;
->>>>>>> 18bbd3f0
 
         /* Set the connector ID & info property */
         if (H5P_set(plist, H5F_ACS_VOL_CONN_NAME, &vol_prop) < 0)
