/* * * * * * * * * * * * * * * * * * * * * * * * * * * * * * * * * * * * * * *
 * Copyright by The HDF Group.                                               *
 * Copyright by the Board of Trustees of the University of Illinois.         *
 * All rights reserved.                                                      *
 *                                                                           *
 * This file is part of HDF5.  The full HDF5 copyright notice, including     *
 * terms governing use, modification, and redistribution, is contained in    *
 * the COPYING file, which can be found at the root of the source code       *
 * distribution tree, or in https://support.hdfgroup.org/ftp/HDF5/releases.  *
 * If you do not have access to either file, you may request a copy from     *
 * help@hdfgroup.org.                                                        *
 * * * * * * * * * * * * * * * * * * * * * * * * * * * * * * * * * * * * * * */

/*-------------------------------------------------------------------------
 *
 * Created:         H5dbg.c
 *                  Mar  4 2006
 *                  Quincey Koziol
 *
 * Purpose:         Generic debugging routines
 *
 *-------------------------------------------------------------------------
 */

/****************/
/* Module Setup */
/****************/

/***********/
/* Headers */
/***********/
#include "H5private.h"        /* Generic Functions            */

/****************/
/* Local Macros */
/****************/


/******************/
/* Local Typedefs */
/******************/


/********************/
/* Local Prototypes */
/********************/


/*********************/
/* Package Variables */
/*********************/


/*****************************/
/* Library Private Variables */
/*****************************/


/*******************/
/* Local Variables */
/*******************/



/*-------------------------------------------------------------------------
 * Function:    H5_buffer_dump
 *
 * Purpose:     Dumps a buffer of memory in an octal dump form
 *
 * Return:      Non-negative on success/Negative on failure
 *
 * Programmer:  Quincey Koziol
 *              Mar  4 2006
 *
 *-------------------------------------------------------------------------
 */
herr_t
H5_buffer_dump(FILE *stream, int indent, const uint8_t *buf,
    const uint8_t *marker, size_t buf_offset, size_t buf_size)
{
    size_t    u, v;                   /* Local index variable */

    FUNC_ENTER_NOAPI_NOINIT_NOERR

    /*
     * Check arguments.
     */
    HDassert(stream);
    HDassert(indent >= 0);
    HDassert(buf);
    HDassert(marker);
    HDassert(buf_size > 0);

    /*
     * Print the buffer in a VMS-style octal dump.
     */
    HDfprintf(stream, "%*sData follows (`__' indicates free region)...\n",
        indent, "");
    for(u = 0; u < buf_size; u += 16) {
        uint8_t        c;

<<<<<<< HEAD
	HDfprintf(stream, "%*s %8zu: ", indent, "", u + buf_offset);
=======
        HDfprintf(stream, "%*s %8d: ", indent, "", u + buf_offset);
>>>>>>> b3a89155

        /* Print the hex values */
        for(v = 0; v < 16; v++) {
            if(u + v < buf_size) {
                if(marker[u + v])
                    HDfprintf(stream, "__ ");
                else {
                    c = buf[buf_offset + u + v];
                    HDfprintf(stream, "%02x ", c);
                } /* end else */
            } /* end if */
            else
                HDfprintf(stream, "   ");

            if(7 == v)
                HDfputc(' ', stream);
        } /* end for */
        HDfputc(' ', stream);

        /* Print the character values */
        for(v = 0; v < 16; v++) {
            if(u + v < buf_size) {
                if(marker[u + v])
                    HDfputc(' ', stream);
                else {
                    c = buf[buf_offset + u + v];

                    if(HDisprint(c))
                        HDfputc(c, stream);
                    else
                        HDfputc('.', stream);
                } /* end else */
            } /* end if */

            if(7 == v)
                HDfputc(' ', stream);
        } /* end for */

        HDfputc('\n', stream);
    } /* end for */

    FUNC_LEAVE_NOAPI(SUCCEED)
} /* end H5_buffer_dump() */
<|MERGE_RESOLUTION|>--- conflicted
+++ resolved
@@ -100,11 +100,7 @@
     for(u = 0; u < buf_size; u += 16) {
         uint8_t        c;
 
-<<<<<<< HEAD
-	HDfprintf(stream, "%*s %8zu: ", indent, "", u + buf_offset);
-=======
-        HDfprintf(stream, "%*s %8d: ", indent, "", u + buf_offset);
->>>>>>> b3a89155
+        HDfprintf(stream, "%*s %8zu: ", indent, "", u + buf_offset);
 
         /* Print the hex values */
         for(v = 0; v < 16; v++) {
