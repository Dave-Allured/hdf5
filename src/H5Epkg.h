/* * * * * * * * * * * * * * * * * * * * * * * * * * * * * * * * * * * * * * *
 * Copyright by The HDF Group.                                               *
 * Copyright by the Board of Trustees of the University of Illinois.         *
 * All rights reserved.                                                      *
 *                                                                           *
 * This file is part of HDF5.  The full HDF5 copyright notice, including     *
 * terms governing use, modification, and redistribution, is contained in    *
 * the COPYING file, which can be found at the root of the source code       *
 * distribution tree, or in https://www.hdfgroup.org/licenses.               *
 * If you do not have access to either file, you may request a copy from     *
 * help@hdfgroup.org.                                                        *
 * * * * * * * * * * * * * * * * * * * * * * * * * * * * * * * * * * * * * * */

/*
 * Programmer:	Quincey Koziol
 *		Wednesday, April 11, 2007
 *
 * Purpose:	This file contains declarations which are visible only within
 *		the H5E package.  Source files outside the H5E package should
 *		include H5Eprivate.h instead.
 */
#if !(defined H5E_FRIEND || defined H5E_MODULE)
#error "Do not include this file outside the H5E package!"
#endif

#ifndef H5Epkg_H
#define H5Epkg_H

/* Get package's private header */
#include "H5Eprivate.h"

/* Other private headers needed by this file */

/**************************/
/* Package Private Macros */
/**************************/

/* Amount to indent each error */
#define H5E_INDENT 2

/* Number of slots in an error stack */
#define H5E_NSLOTS 32

#ifdef H5_HAVE_THREADSAFE
/*
 * The per-thread error stack. pthread_once() initializes a special
 * key that will be used by all threads to create a stack specific to
 * each thread individually. The association of stacks to threads will
 * be handled by the pthread library.
 *
 * In order for this macro to work, H5E__get_my_stack() must be preceeded
 * by "H5E_t *estack =".
 */
#define H5E__get_my_stack() H5E__get_stack()
#else /* H5_HAVE_THREADSAFE */
/*
 * The current error stack.
 */
#define H5E__get_my_stack() (H5E_stack_g + 0)
#endif /* H5_HAVE_THREADSAFE */

/****************************/
/* Package Private Typedefs */
/****************************/

/* Some syntactic sugar to make the compiler happy with two different kinds of callbacks */
#ifndef H5_NO_DEPRECATED_SYMBOLS
typedef struct {
    unsigned    vers;          /* Which version callback to use */
    hbool_t     is_default;    /* If the printing function is the library's own. */
    H5E_auto1_t func1;         /* Old-style callback, NO error stack param. */
    H5E_auto2_t func2;         /* New-style callback, with error stack param. */
    H5E_auto1_t func1_default; /* The saved library's default function - old style. */
    H5E_auto2_t func2_default; /* The saved library's default function - new style. */
} H5E_auto_op_t;
#else  /* H5_NO_DEPRECATED_SYMBOLS */
typedef struct {
    H5E_auto2_t func2; /* Only the new style callback function is available. */
} H5E_auto_op_t;
#endif /* H5_NO_DEPRECATED_SYMBOLS */

/* Some syntactic sugar to make the compiler happy with two different kinds of callbacks */
typedef struct {
    unsigned vers; /* Which version callback to use */
    union {
#ifndef H5_NO_DEPRECATED_SYMBOLS
        H5E_walk1_t func1; /* Old-style callback, NO error stack param. */
#endif                     /* H5_NO_DEPRECATED_SYMBOLS */
        H5E_walk2_t func2; /* New-style callback, with error stack param. */
    } u;
} H5E_walk_op_t;

/* Error class */
typedef struct H5E_cls_t {
    char *cls_name; /* Name of error class */
    char *lib_name; /* Name of library within class */
    char *lib_vers; /* Version of library */
} H5E_cls_t;

/* Major or minor message */
typedef struct H5E_msg_t {
    char *     msg;  /* Message for error */
    H5E_type_t type; /* Type of error (major or minor) */
    H5E_cls_t *cls;  /* Which error class this message belongs to */
} H5E_msg_t;

/* Error stack */
struct H5E_t {
    size_t        nused;            /* Num slots currently used in stack  */
    H5E_error2_t  slot[H5E_NSLOTS]; /* Array of error records	     */
    H5E_auto_op_t auto_op;          /* Operator for 'automatic' error reporting */
    void *        auto_data;        /* Callback data for 'automatic error reporting */
};

/*****************************/
/* Package Private Variables */
/*****************************/

#ifndef H5_HAVE_THREADSAFE
/*
 * The current error stack.
 */
H5_DLLVAR H5E_t H5E_stack_g[1];
#endif /* H5_HAVE_THREADSAFE */

/******************************/
/* Package Private Prototypes */
/******************************/
H5_DLL herr_t H5E__term_deprec_interface(void);
#ifdef H5_HAVE_THREADSAFE
H5_DLL H5E_t *H5E__get_stack(void);
#endif /* H5_HAVE_THREADSAFE */
H5_DLL herr_t  H5E__push_stack(H5E_t *estack, const char *file, const char *func, unsigned line, hid_t cls_id,
                               hid_t maj_id, hid_t min_id, const char *desc);
H5_DLL ssize_t H5E__get_msg(const H5E_msg_t *msg_ptr, H5E_type_t *type, char *msg, size_t size);
H5_DLL herr_t  H5E__print(const H5E_t *estack, FILE *stream, hbool_t bk_compat);
H5_DLL herr_t  H5E__walk(const H5E_t *estack, H5E_direction_t direction, const H5E_walk_op_t *op,
                         void *client_data);
H5_DLL herr_t  H5E__get_auto(const H5E_t *estack, H5E_auto_op_t *op, void **client_data);
H5_DLL herr_t  H5E__set_auto(H5E_t *estack, const H5E_auto_op_t *op, void *client_data);
H5_DLL herr_t  H5E__pop(H5E_t *err_stack, size_t count);

<<<<<<< HEAD
#endif /* _H5Epkg_H */
=======
#endif /* H5Epkg_H */
>>>>>>> 18bbd3f0
<|MERGE_RESOLUTION|>--- conflicted
+++ resolved
@@ -140,8 +140,4 @@
 H5_DLL herr_t  H5E__set_auto(H5E_t *estack, const H5E_auto_op_t *op, void *client_data);
 H5_DLL herr_t  H5E__pop(H5E_t *err_stack, size_t count);
 
-<<<<<<< HEAD
-#endif /* _H5Epkg_H */
-=======
-#endif /* H5Epkg_H */
->>>>>>> 18bbd3f0
+#endif /* H5Epkg_H */