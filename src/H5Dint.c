--- conflicted
+++ resolved
@@ -74,11 +74,7 @@
 /********************/
 
 /* General stuff */
-<<<<<<< HEAD
-static H5D_shared_t *H5D__new(hid_t dcpl_id, hid_t dapl, hbool_t creating, hbool_t vl_type);
-=======
 static H5D_shared_t *H5D__new(hid_t dcpl_id, hid_t dapl_id, hbool_t creating, hbool_t vl_type);
->>>>>>> 18bbd3f0
 static herr_t        H5D__init_type(H5F_t *file, const H5D_t *dset, hid_t type_id, const H5T_t *type);
 static herr_t        H5D__cache_dataspace_info(const H5D_t *dset);
 static herr_t        H5D__init_space(H5F_t *file, const H5D_t *dset, const H5S_t *space);
@@ -96,10 +92,7 @@
                                         void *op_data);
 static herr_t H5D__vlen_get_buf_size_gen_cb(void *elem, hid_t type_id, unsigned ndim, const hsize_t *point,
                                             void *op_data);
-<<<<<<< HEAD
-=======
 static herr_t H5D__check_filters(H5D_t *dataset);
->>>>>>> 18bbd3f0
 
 /*********************/
 /* Package Variables */
@@ -133,17 +126,10 @@
 H5FL_BLK_EXTERN(type_conv);
 
 /* Disable warning for intentional identical branches here -QAK */
-<<<<<<< HEAD
-H5_GCC_DIAG_OFF(larger - than =)
-/* Define a static "default" dataset structure to use to initialize new datasets */
-static H5D_shared_t H5D_def_dset;
-H5_GCC_DIAG_ON(larger - than =)
-=======
 H5_GCC_DIAG_OFF("larger-than=")
 /* Define a static "default" dataset structure to use to initialize new datasets */
 static H5D_shared_t H5D_def_dset;
 H5_GCC_DIAG_ON("larger-than=")
->>>>>>> 18bbd3f0
 
 /* Dataset ID class */
 static const H5I_class_t H5I_DATASET_CLS[1] = {{
@@ -899,11 +885,7 @@
     HDassert(dset);
     HDassert(oloc);
 
-<<<<<<< HEAD
-    oh = H5O__create_ohdr(file, dset->shared->dcpl_id);
-=======
     oh = H5O_create_ohdr(file, dset->shared->dcpl_id);
->>>>>>> 18bbd3f0
     if (NULL == oh)
         HGOTO_ERROR(H5E_OHDR, H5E_BADVALUE, FAIL, "can't instantiate object header")
 
@@ -912,11 +894,7 @@
         HGOTO_ERROR(H5E_OHDR, H5E_BADVALUE, FAIL, "computed header size is invalid")
 
     /* Special allocation of space for compact datsets is handled by the call here. */
-<<<<<<< HEAD
-    if (H5O__apply_ohdr(file, oh, dset->shared->dcpl_id, ohdr_size, (size_t)1, oloc) == FAIL)
-=======
     if (H5O_apply_ohdr(file, oh, dset->shared->dcpl_id, ohdr_size, (size_t)1, oloc) == FAIL)
->>>>>>> 18bbd3f0
         HGOTO_ERROR(H5E_OHDR, H5E_BADVALUE, FAIL, "can't apply object header to file")
 
 done:
@@ -945,13 +923,8 @@
     hbool_t          fill_changed = FALSE;        /* Flag indicating the fill value was changed */
     hbool_t          layout_init  = FALSE; /* Flag to indicate that chunk information was initialized */
     hbool_t          use_at_least_v18;     /* Flag indicating to use at least v18 format versions */
-<<<<<<< HEAD
-    hbool_t          minimize_header = FALSE;
-    herr_t           ret_value       = SUCCEED; /* Return value */
-=======
     hbool_t          use_minimized_header = FALSE;   /* Flag to use minimized dataset object headers */
     herr_t           ret_value            = SUCCEED; /* Return value */
->>>>>>> 18bbd3f0
 
     FUNC_ENTER_STATIC
 
@@ -1021,15 +994,6 @@
             HGOTO_ERROR(H5E_PLIST, H5E_CANTSET, FAIL, "can't set fill value info")
     } /* end if */
 
-<<<<<<< HEAD
-    if (H5D__use_minimized_dset_headers(file, &minimize_header) == FAIL)
-        HGOTO_ERROR(H5E_ARGS, H5E_CANTGET, FAIL, "can't get minimize settings")
-
-    if (TRUE == minimize_header) {
-        if (H5D__prepare_minimized_oh(file, dset, oloc) == FAIL)
-            HGOTO_ERROR(H5E_DATASET, H5E_CANTINIT, FAIL, "can't create minimized dataset object header")
-    }
-=======
     if (H5D__use_minimized_dset_headers(file, &use_minimized_header) == FAIL)
         HGOTO_ERROR(H5E_ARGS, H5E_CANTGET, FAIL, "can't get minimize settings")
 
@@ -1037,7 +1001,6 @@
         if (H5D__prepare_minimized_oh(file, dset, oloc) == FAIL)
             HGOTO_ERROR(H5E_DATASET, H5E_CANTINIT, FAIL, "can't create minimized dataset object header")
     } /* end if */
->>>>>>> 18bbd3f0
     else {
         /* Add the dataset's raw data size to the size of the header, if the
          * raw data will be stored as compact
@@ -1179,16 +1142,6 @@
     if (H5F_PREFIX_VDS == prefix_type) {
         prefix = H5D_prefix_vds_env;
 
-<<<<<<< HEAD
-        if (prefix == NULL || *prefix == '\0')
-            if (H5CX_get_vds_prefix(&prefix) < 0)
-                HGOTO_ERROR(H5E_DATASET, H5E_CANTGET, FAIL, "can't get the prefix for vds file")
-    } /* end if */
-    else if (H5F_PREFIX_EFILE == prefix_type) {
-        prefix = H5D_prefix_ext_env;
-
-        if (prefix == NULL || *prefix == '\0')
-=======
         if (prefix == NULL || *prefix == '\0') {
             if (H5CX_get_vds_prefix(&prefix) < 0)
                 HGOTO_ERROR(H5E_DATASET, H5E_CANTGET, FAIL, "can't get the prefix for vds file")
@@ -1198,7 +1151,6 @@
         prefix = H5D_prefix_ext_env;
 
         if (prefix == NULL || *prefix == '\0') {
->>>>>>> 18bbd3f0
             if (H5CX_get_ext_file_prefix(&prefix) < 0)
                 HGOTO_ERROR(H5E_DATASET, H5E_CANTGET, FAIL, "can't get the prefix for the external file")
         }
@@ -1320,20 +1272,6 @@
 
     /* Check if the dataset has a non-default DCPL & get important values, if so */
     if (new_dset->shared->dcpl_id != H5P_DATASET_CREATE_DEFAULT) {
-<<<<<<< HEAD
-        H5O_layout_t *layout; /* Dataset's layout information */
-        H5O_pline_t * pline;  /* Dataset's I/O pipeline information */
-        H5O_fill_t *  fill;   /* Dataset's fill value info */
-        H5O_efl_t *   efl;    /* Dataset's external file list info */
-
-        /* Check if the filters in the DCPL can be applied to this dataset */
-        if (H5Z_can_apply(new_dset->shared->dcpl_id, new_dset->shared->type_id) < 0)
-            HGOTO_ERROR(H5E_ARGS, H5E_CANTINIT, NULL, "I/O filters can't operate on this dataset")
-
-        /* Make the "set local" filter callbacks for this dataset */
-        if (H5Z_set_local(new_dset->shared->dcpl_id, new_dset->shared->type_id) < 0)
-            HGOTO_ERROR(H5E_DATASET, H5E_CANTINIT, NULL, "unable to set local filter parameters")
-=======
         H5O_layout_t *layout;                 /* Dataset's layout information */
         H5O_pline_t * pline;                  /* Dataset's I/O pipeline information */
         H5O_fill_t *  fill;                   /* Dataset's fill value info */
@@ -1352,7 +1290,6 @@
             if (H5Z_set_local(new_dset->shared->dcpl_id, new_dset->shared->type_id) < 0)
                 HGOTO_ERROR(H5E_DATASET, H5E_CANTINIT, NULL, "unable to set local filter parameters")
         } /* ignore_filters */
->>>>>>> 18bbd3f0
 
         /* Get new dataset's property list object */
         if (NULL == (dc_plist = (H5P_genplist_t *)H5I_object(new_dset->shared->dcpl_id)))
@@ -1376,17 +1313,11 @@
             HGOTO_ERROR(H5E_DATASET, H5E_CANTGET, NULL, "can't retrieve external file list")
         efl_copied = TRUE;
 
-<<<<<<< HEAD
-        /* Check that chunked layout is used if filters are enabled */
-        if (pline->nused > 0 && H5D_CHUNKED != layout->type)
-            HGOTO_ERROR(H5E_DATASET, H5E_BADVALUE, NULL, "filters can only be used with chunked layout")
-=======
         if (FALSE == ignore_filters) {
             /* Check that chunked layout is used if filters are enabled */
             if (pline->nused > 0 && H5D_CHUNKED != layout->type)
                 HGOTO_ERROR(H5E_DATASET, H5E_BADVALUE, NULL, "filters can only be used with chunked layout")
         }
->>>>>>> 18bbd3f0
 
         /* Check if the alloc_time is the default and error out */
         if (fill->alloc_time == H5D_ALLOC_TIME_DEFAULT)
@@ -1459,11 +1390,7 @@
     ret_value = new_dset;
 
 done:
-<<<<<<< HEAD
-    if (!ret_value && new_dset && new_dset->shared) {
-=======
     if (!ret_value && new_dset) {
->>>>>>> 18bbd3f0
         if (new_dset->shared) {
             if (layout_init)
                 if (new_dset->shared->layout.ops->dest && (new_dset->shared->layout.ops->dest)(new_dset) < 0)
@@ -1482,10 +1409,6 @@
                     HDONE_ERROR(H5E_DATASET, H5E_CANTRESET, NULL, "unable to reset external file list info")
             if (new_dset->shared->space && H5S_close(new_dset->shared->space) < 0)
                 HDONE_ERROR(H5E_DATASET, H5E_CLOSEERROR, NULL, "unable to release dataspace")
-<<<<<<< HEAD
-            if (new_dset->shared->type && H5I_dec_ref(new_dset->shared->type_id) < 0)
-                HDONE_ERROR(H5E_DATASET, H5E_CLOSEERROR, NULL, "unable to release datatype")
-=======
 
             if (new_dset->shared->type) {
                 if (new_dset->shared->type_id > 0) {
@@ -1498,7 +1421,6 @@
                 } /* end else */
             }     /* end if */
 
->>>>>>> 18bbd3f0
             if (H5F_addr_defined(new_dset->oloc.addr)) {
                 if (H5O_dec_rc_by_loc(&(new_dset->oloc)) < 0)
                     HDONE_ERROR(H5E_DATASET, H5E_CANTDEC, NULL,
@@ -2366,11 +2288,7 @@
      * We assume that external storage is already
      * allocated by the caller, or at least will be before I/O is performed.
      */
-<<<<<<< HEAD
-    if (!(H5S_NULL == H5S_GET_EXTENT_TYPE(dset->shared->space) || dset->shared->dcpl_cache.efl.nused > 0)) {
-=======
     if (!(0 == H5S_GET_EXTENT_NPOINTS(dset->shared->space) || dset->shared->dcpl_cache.efl.nused > 0)) {
->>>>>>> 18bbd3f0
         /* Get a pointer to the dataset's layout information */
         layout = &(dset->shared->layout);
 
