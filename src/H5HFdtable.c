/* * * * * * * * * * * * * * * * * * * * * * * * * * * * * * * * * * * * * * *
 * Copyright by The HDF Group.                                               *
 * Copyright by the Board of Trustees of the University of Illinois.         *
 * All rights reserved.                                                      *
 *                                                                           *
 * This file is part of HDF5.  The full HDF5 copyright notice, including     *
 * terms governing use, modification, and redistribution, is contained in    *
 * the COPYING file, which can be found at the root of the source code       *
 * distribution tree, or in https://www.hdfgroup.org/licenses.               *
 * If you do not have access to either file, you may request a copy from     *
 * help@hdfgroup.org.                                                        *
 * * * * * * * * * * * * * * * * * * * * * * * * * * * * * * * * * * * * * * */

/*-------------------------------------------------------------------------
 *
 * Created:		H5HFdtable.c
 *			Apr 10 2006
 *			Quincey Koziol
 *
 * Purpose:		"Doubling table" routines for fractal heaps.
 *
 *-------------------------------------------------------------------------
 */

/****************/
/* Module Setup */
/****************/

#include "H5HFmodule.h" /* This source code file is part of the H5HF module */

/***********/
/* Headers */
/***********/
#include "H5private.h"   /* Generic Functions			*/
#include "H5Eprivate.h"  /* Error handling		  	*/
#include "H5HFpkg.h"     /* Fractal heaps			*/
#include "H5MMprivate.h" /* Memory management			*/
#include "H5VMprivate.h" /* Vectors and arrays 			*/

/****************/
/* Local Macros */
/****************/

/******************/
/* Local Typedefs */
/******************/

/********************/
/* Package Typedefs */
/********************/

/********************/
/* Local Prototypes */
/********************/

/*********************/
/* Package Variables */
/*********************/

/*****************************/
/* Library Private Variables */
/*****************************/

/*******************/
/* Local Variables */
/*******************/

/*-------------------------------------------------------------------------
 * Function:	H5HF__dtable_init
 *
 * Purpose:	Initialize values for doubling table
 *
 * Return:	Non-negative on success/Negative on failure
 *
 * Programmer:	Quincey Koziol
 *		Mar  6 2006
 *
 *-------------------------------------------------------------------------
 */
herr_t
H5HF__dtable_init(H5HF_dtable_t *dtable)
{
    hsize_t tmp_block_size;      /* Temporary block size */
    hsize_t acc_block_off;       /* Accumulated block offset */
    size_t  u;                   /* Local index variable */
    herr_t  ret_value = SUCCEED; /* Return value */

    FUNC_ENTER_PACKAGE

    /*
     * Check arguments.
     */
    HDassert(dtable);

    /* Compute/cache some values */
    dtable->start_bits           = H5VM_log2_of2((uint32_t)dtable->cparam.start_block_size);
    dtable->first_row_bits       = dtable->start_bits + H5VM_log2_of2(dtable->cparam.width);
    dtable->max_root_rows        = (dtable->cparam.max_index - dtable->first_row_bits) + 1;
    dtable->max_direct_bits      = H5VM_log2_of2((uint32_t)dtable->cparam.max_direct_size);
    dtable->max_direct_rows      = (dtable->max_direct_bits - dtable->start_bits) + 2;
    dtable->num_id_first_row     = dtable->cparam.start_block_size * dtable->cparam.width;
    dtable->max_dir_blk_off_size = H5HF_SIZEOF_OFFSET_LEN(dtable->cparam.max_direct_size);

    /* Build table of block sizes for each row */
    if (NULL == (dtable->row_block_size = (hsize_t *)H5MM_malloc(dtable->max_root_rows * sizeof(hsize_t))))
        HGOTO_ERROR(H5E_RESOURCE, H5E_NOSPACE, FAIL, "can't create doubling table block size table")
    if (NULL == (dtable->row_block_off = (hsize_t *)H5MM_malloc(dtable->max_root_rows * sizeof(hsize_t))))
        HGOTO_ERROR(H5E_RESOURCE, H5E_NOSPACE, FAIL, "can't create doubling table block offset table")
    if (NULL ==
        (dtable->row_tot_dblock_free = (hsize_t *)H5MM_malloc(dtable->max_root_rows * sizeof(hsize_t))))
        HGOTO_ERROR(H5E_RESOURCE, H5E_NOSPACE, FAIL,
                    "can't create doubling table total direct block free space table")
    if (NULL == (dtable->row_max_dblock_free = (size_t *)H5MM_malloc(dtable->max_root_rows * sizeof(size_t))))
        HGOTO_ERROR(H5E_RESOURCE, H5E_NOSPACE, FAIL,
                    "can't create doubling table max. direct block free space table")
    tmp_block_size            = dtable->cparam.start_block_size;
    acc_block_off             = dtable->cparam.start_block_size * dtable->cparam.width;
    dtable->row_block_size[0] = dtable->cparam.start_block_size;
    dtable->row_block_off[0]  = 0;
    for (u = 1; u < dtable->max_root_rows; u++) {
        dtable->row_block_size[u] = tmp_block_size;
        dtable->row_block_off[u]  = acc_block_off;
        tmp_block_size *= 2;
        acc_block_off *= 2;
    } /* end for */

done:
    FUNC_LEAVE_NOAPI(ret_value)
} /* end H5HF__dtable_init() */

/*-------------------------------------------------------------------------
 * Function:	H5HF__dtable_lookup
 *
 * Purpose:	Compute the row & col of an offset in a doubling-table
 *
 * Return:	Non-negative on success/Negative on failure
 *
 * Programmer:	Quincey Koziol
 *		Mar  6 2006
 *
 *-------------------------------------------------------------------------
 */
herr_t
H5HF__dtable_lookup(const H5HF_dtable_t *dtable, hsize_t off, unsigned *row, unsigned *col)
{
    FUNC_ENTER_PACKAGE_NOERR

    /*
     * Check arguments.
     */
    HDassert(dtable);
    HDassert(row);
    HDassert(col);
<<<<<<< HEAD
#ifdef QAK
    HDfprintf(stderr, "%s: off = %Hu\n", "H5HF_dtable_lookup", off);
#endif /* QAK */
=======
>>>>>>> 18bbd3f0

    /* Check for offset in first row */
    if (off < dtable->num_id_first_row) {
        *row = 0;
        H5_CHECKED_ASSIGN(*col, unsigned, (off / dtable->cparam.start_block_size), hsize_t);
    } /* end if */
    else {
        unsigned high_bit = H5VM_log2_gen(off);       /* Determine the high bit in the offset */
        hsize_t  off_mask = ((hsize_t)1) << high_bit; /* Compute mask for determining column */

<<<<<<< HEAD
#ifdef QAK
        HDfprintf(stderr, "%s: high_bit = %u, off_mask = %Hu\n", "H5HF_dtable_lookup", high_bit, off_mask);
#endif /* QAK */
=======
>>>>>>> 18bbd3f0
        *row = (high_bit - dtable->first_row_bits) + 1;
        H5_CHECKED_ASSIGN(*col, unsigned, ((off - off_mask) / dtable->row_block_size[*row]), hsize_t);
    } /* end else */

    FUNC_LEAVE_NOAPI(SUCCEED)
} /* end H5HF__dtable_lookup() */

/*-------------------------------------------------------------------------
 * Function:	H5HF__dtable_dest
 *
 * Purpose:	Release information for doubling table
 *
 * Return:	Non-negative on success/Negative on failure
 *
 * Programmer:	Quincey Koziol
 *		Mar 27 2006
 *
 *-------------------------------------------------------------------------
 */
herr_t
H5HF__dtable_dest(H5HF_dtable_t *dtable)
{
    FUNC_ENTER_PACKAGE_NOERR

    /*
     * Check arguments.
     */
    HDassert(dtable);

    /* Free the block size lookup table for the doubling table */
    H5MM_xfree(dtable->row_block_size);

    /* Free the block offset lookup table for the doubling table */
    H5MM_xfree(dtable->row_block_off);

    /* Free the total direct block free space lookup table for the doubling table */
    H5MM_xfree(dtable->row_tot_dblock_free);

    /* Free the max. direct block free space lookup table for the doubling table */
    H5MM_xfree(dtable->row_max_dblock_free);

    FUNC_LEAVE_NOAPI(SUCCEED)
} /* end H5HF__dtable_dest() */

/*-------------------------------------------------------------------------
 * Function:	H5HF__dtable_size_to_row
 *
 * Purpose:	Compute row that can hold block of a certain size
 *
 * Return:	Non-negative on success (can't fail)
 *
 * Programmer:	Quincey Koziol
 *		Apr 25 2006
 *
 *-------------------------------------------------------------------------
 */
unsigned
H5HF__dtable_size_to_row(const H5HF_dtable_t *dtable, size_t block_size)
{
    unsigned row = 0; /* Row where block will fit */

    FUNC_ENTER_PACKAGE_NOERR

    /*
     * Check arguments.
     */
    HDassert(dtable);

    if (block_size == dtable->cparam.start_block_size)
        row = 0;
    else
        row =
            (H5VM_log2_of2((uint32_t)block_size) - H5VM_log2_of2((uint32_t)dtable->cparam.start_block_size)) +
            1;

    FUNC_LEAVE_NOAPI(row)
} /* end H5HF__dtable_size_to_row() */

/*-------------------------------------------------------------------------
 * Function:	H5HF__dtable_size_to_rows
 *
 * Purpose:	Compute # of rows of indirect block of a given size
 *
 * Return:	Non-negative on success (can't fail)
 *
 * Programmer:	Quincey Koziol
 *		May 31 2006
 *
 *-------------------------------------------------------------------------
 */
unsigned
H5HF__dtable_size_to_rows(const H5HF_dtable_t *dtable, hsize_t size)
{
    unsigned rows = 0; /* # of rows required for indirect block */

    FUNC_ENTER_PACKAGE_NOERR

    /*
     * Check arguments.
     */
    HDassert(dtable);

    rows = (H5VM_log2_gen(size) - dtable->first_row_bits) + 1;

    FUNC_LEAVE_NOAPI(rows)
} /* end H5HF__dtable_size_to_rows() */

/*-------------------------------------------------------------------------
 * Function:	H5HF__dtable_span_size
 *
 * Purpose:	Compute the size covered by a span of entries
 *
 * Return:	Non-zero span size on success/zero on failure
 *
 * Programmer:	Quincey Koziol
 *		July 25 2006
 *
 *-------------------------------------------------------------------------
 */
hsize_t
<<<<<<< HEAD
H5HF_dtable_span_size(const H5HF_dtable_t *dtable, unsigned start_row, unsigned start_col,
                      unsigned num_entries)
=======
H5HF__dtable_span_size(const H5HF_dtable_t *dtable, unsigned start_row, unsigned start_col,
                       unsigned num_entries)
>>>>>>> 18bbd3f0
{
    unsigned start_entry;       /* Entry for first block covered */
    unsigned end_row;           /* Row for last block covered */
    unsigned end_col;           /* Column for last block covered */
    unsigned end_entry;         /* Entry for last block covered */
    hsize_t  acc_span_size = 0; /* Accumulated span size */

    FUNC_ENTER_PACKAGE_NOERR

    /*
     * Check arguments.
     */
    HDassert(dtable);
    HDassert(num_entries > 0);

    /* Compute starting entry */
    start_entry = (start_row * dtable->cparam.width) + start_col;

    /* Compute ending entry, column & row */
    end_entry = (start_entry + num_entries) - 1;
    end_row   = end_entry / dtable->cparam.width;
    end_col   = end_entry % dtable->cparam.width;
<<<<<<< HEAD
#ifdef QAK
    HDfprintf(stderr, "%s: start_row = %u, start_col = %u, start_entry = %u\n",
              "H5HF_sect_indirect_span_size", start_row, start_col, start_entry);
    HDfprintf(stderr, "%s: end_row = %u, end_col = %u, end_entry = %u\n", "H5HF_sect_indirect_span_size",
              end_row, end_col, end_entry);
#endif /* QAK */
=======
>>>>>>> 18bbd3f0

    /* Initialize accumulated span size */
    acc_span_size = 0;

    /* Compute span size covered */

    /* Check for multi-row span */
    if (start_row != end_row) {
        /* Accommodate partial starting row */
        if (start_col > 0) {
            acc_span_size = dtable->row_block_size[start_row] * (dtable->cparam.width - start_col);
            start_row++;
        } /* end if */

        /* Accumulate full rows */
        while (start_row < end_row) {
            acc_span_size += dtable->row_block_size[start_row] * dtable->cparam.width;
            start_row++;
        } /* end while */

        /* Accommodate partial ending row */
        acc_span_size += dtable->row_block_size[start_row] * (end_col + 1);
    } /* end if */
    else {
        /* Span is in same row */
        acc_span_size = dtable->row_block_size[start_row] * ((end_col - start_col) + 1);
    } /* end else */

<<<<<<< HEAD
#ifdef QAK
    HDfprintf(stderr, "%s: acc_span_size = %Hu\n", "H5HF_dtable_span_size", acc_span_size);
#endif /* QAK */
    FUNC_LEAVE_NOAPI(acc_span_size)
} /* end H5HF_sect_indirect_span_size() */
=======
    FUNC_LEAVE_NOAPI(acc_span_size)
} /* end H5HF__dtable_span_size() */
>>>>>>> 18bbd3f0
<|MERGE_RESOLUTION|>--- conflicted
+++ resolved
@@ -151,12 +151,6 @@
     HDassert(dtable);
     HDassert(row);
     HDassert(col);
-<<<<<<< HEAD
-#ifdef QAK
-    HDfprintf(stderr, "%s: off = %Hu\n", "H5HF_dtable_lookup", off);
-#endif /* QAK */
-=======
->>>>>>> 18bbd3f0
 
     /* Check for offset in first row */
     if (off < dtable->num_id_first_row) {
@@ -167,12 +161,6 @@
         unsigned high_bit = H5VM_log2_gen(off);       /* Determine the high bit in the offset */
         hsize_t  off_mask = ((hsize_t)1) << high_bit; /* Compute mask for determining column */
 
-<<<<<<< HEAD
-#ifdef QAK
-        HDfprintf(stderr, "%s: high_bit = %u, off_mask = %Hu\n", "H5HF_dtable_lookup", high_bit, off_mask);
-#endif /* QAK */
-=======
->>>>>>> 18bbd3f0
         *row = (high_bit - dtable->first_row_bits) + 1;
         H5_CHECKED_ASSIGN(*col, unsigned, ((off - off_mask) / dtable->row_block_size[*row]), hsize_t);
     } /* end else */
@@ -293,13 +281,8 @@
  *-------------------------------------------------------------------------
  */
 hsize_t
-<<<<<<< HEAD
-H5HF_dtable_span_size(const H5HF_dtable_t *dtable, unsigned start_row, unsigned start_col,
-                      unsigned num_entries)
-=======
 H5HF__dtable_span_size(const H5HF_dtable_t *dtable, unsigned start_row, unsigned start_col,
                        unsigned num_entries)
->>>>>>> 18bbd3f0
 {
     unsigned start_entry;       /* Entry for first block covered */
     unsigned end_row;           /* Row for last block covered */
@@ -322,15 +305,6 @@
     end_entry = (start_entry + num_entries) - 1;
     end_row   = end_entry / dtable->cparam.width;
     end_col   = end_entry % dtable->cparam.width;
-<<<<<<< HEAD
-#ifdef QAK
-    HDfprintf(stderr, "%s: start_row = %u, start_col = %u, start_entry = %u\n",
-              "H5HF_sect_indirect_span_size", start_row, start_col, start_entry);
-    HDfprintf(stderr, "%s: end_row = %u, end_col = %u, end_entry = %u\n", "H5HF_sect_indirect_span_size",
-              end_row, end_col, end_entry);
-#endif /* QAK */
-=======
->>>>>>> 18bbd3f0
 
     /* Initialize accumulated span size */
     acc_span_size = 0;
@@ -359,13 +333,5 @@
         acc_span_size = dtable->row_block_size[start_row] * ((end_col - start_col) + 1);
     } /* end else */
 
-<<<<<<< HEAD
-#ifdef QAK
-    HDfprintf(stderr, "%s: acc_span_size = %Hu\n", "H5HF_dtable_span_size", acc_span_size);
-#endif /* QAK */
     FUNC_LEAVE_NOAPI(acc_span_size)
-} /* end H5HF_sect_indirect_span_size() */
-=======
-    FUNC_LEAVE_NOAPI(acc_span_size)
-} /* end H5HF__dtable_span_size() */
->>>>>>> 18bbd3f0
+} /* end H5HF__dtable_span_size() */