--- conflicted
+++ resolved
@@ -70,8 +70,4 @@
 /* Debugging functions */
 H5_DLL herr_t H5HG_debug(H5F_t *f, haddr_t addr, FILE *stream, int indent, int fwidth);
 
-<<<<<<< HEAD
-#endif /* _H5HGprivate_H */
-=======
-#endif /* H5HGprivate_H */
->>>>>>> 18bbd3f0
+#endif /* H5HGprivate_H */