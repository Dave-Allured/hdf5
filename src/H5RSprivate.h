/* * * * * * * * * * * * * * * * * * * * * * * * * * * * * * * * * * * * * * *
 * Copyright by The HDF Group.                                               *
 * Copyright by the Board of Trustees of the University of Illinois.         *
 * All rights reserved.                                                      *
 *                                                                           *
 * This file is part of HDF5.  The full HDF5 copyright notice, including     *
 * terms governing use, modification, and redistribution, is contained in    *
 * the COPYING file, which can be found at the root of the source code       *
 * distribution tree, or in https://www.hdfgroup.org/licenses.               *
 * If you do not have access to either file, you may request a copy from     *
 * help@hdfgroup.org.                                                        *
 * * * * * * * * * * * * * * * * * * * * * * * * * * * * * * * * * * * * * * */

/*
 * This file contains private information about the H5RS module
 */
#ifndef H5RSprivate_H
#define H5RSprivate_H

/**************************************/
/* Public headers needed by this file */
/**************************************/
#ifdef LATER
#include "H5RSpublic.h"
#endif /* LATER */

/***************************************/
/* Private headers needed by this file */
/***************************************/
#include "H5private.h"

/************/
/* Typedefs */
/************/

/* Typedef for reference counted string (defined in H5RS.c) */
typedef struct H5RS_str_t H5RS_str_t;

/**********/
/* Macros */
/**********/

/********************/
/* Private routines */
/********************/
H5_DLL H5RS_str_t *H5RS_create(const char *s);
H5_DLL H5RS_str_t *H5RS_wrap(const char *s);
H5_DLL H5RS_str_t *H5RS_own(char *s);
H5_DLL herr_t      H5RS_decr(H5RS_str_t *rs);
H5_DLL herr_t      H5RS_incr(H5RS_str_t *rs);
H5_DLL H5RS_str_t *H5RS_dup(H5RS_str_t *s);
H5_DLL H5RS_str_t *H5RS_dup_str(const char *s);
H5_DLL int         H5RS_cmp(const H5RS_str_t *rs1, const H5RS_str_t *rs2);
H5_DLL ssize_t     H5RS_len(const H5RS_str_t *rs);
H5_DLL char *      H5RS_get_str(const H5RS_str_t *rs);
H5_DLL unsigned    H5RS_get_count(const H5RS_str_t *rs);

<<<<<<< HEAD
#endif /* _H5RSprivate_H */
=======
#endif /* H5RSprivate_H */
>>>>>>> 18bbd3f0
<|MERGE_RESOLUTION|>--- conflicted
+++ resolved
@@ -55,8 +55,4 @@
 H5_DLL char *      H5RS_get_str(const H5RS_str_t *rs);
 H5_DLL unsigned    H5RS_get_count(const H5RS_str_t *rs);
 
-<<<<<<< HEAD
-#endif /* _H5RSprivate_H */
-=======
-#endif /* H5RSprivate_H */
->>>>>>> 18bbd3f0
+#endif /* H5RSprivate_H */