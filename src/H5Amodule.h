--- conflicted
+++ resolved
@@ -29,9 +29,6 @@
 #define H5_MY_PKG_ERR  H5E_ATTR
 #define H5_MY_PKG_INIT YES
 
-<<<<<<< HEAD
-#endif /* _H5Amodule_H */
-=======
 /**\defgroup H5A H5A
  *
  * Use the functions in this module to manage HDF5 attributes.
@@ -69,5 +66,4 @@
  *
  */
 
-#endif /* H5Amodule_H */
->>>>>>> 18bbd3f0
+#endif /* H5Amodule_H */