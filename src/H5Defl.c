/* * * * * * * * * * * * * * * * * * * * * * * * * * * * * * * * * * * * * * *
 * Copyright by The HDF Group.                                               *
 * Copyright by the Board of Trustees of the University of Illinois.         *
 * All rights reserved.                                                      *
 *                                                                           *
 * This file is part of HDF5.  The full HDF5 copyright notice, including     *
 * terms governing use, modification, and redistribution, is contained in    *
 * the COPYING file, which can be found at the root of the source code       *
 * distribution tree, or in https://www.hdfgroup.org/licenses.               *
 * If you do not have access to either file, you may request a copy from     *
 * help@hdfgroup.org.                                                        *
 * * * * * * * * * * * * * * * * * * * * * * * * * * * * * * * * * * * * * * */

/*
 * Programmer: Quincey Koziol
 *	       Thursday, September 30, 2004
 */

/****************/
/* Module Setup */
/****************/

#include "H5Dmodule.h" /* This source code file is part of the H5D module */

/***********/
/* Headers */
/***********/
#include "H5private.h"   /* Generic Functions                        */
#include "H5Dpkg.h"      /* Datasets                                 */
#include "H5Eprivate.h"  /* Error handling                           */
#include "H5Fprivate.h"  /* Files                                    */
#include "H5HLprivate.h" /* Local Heaps                              */
#include "H5MMprivate.h" /* Memory management                        */
#include "H5VMprivate.h" /* Vector and array functions               */

/****************/
/* Local Macros */
/****************/

/******************/
/* Local Typedefs */
/******************/

/* Callback info for readvv operation */
typedef struct H5D_efl_readvv_ud_t {
    const H5O_efl_t *efl;  /* Pointer to efl info */
    const H5D_t *    dset; /* The dataset */
    unsigned char *  rbuf; /* Read buffer */
} H5D_efl_readvv_ud_t;

/* Callback info for writevv operation */
typedef struct H5D_efl_writevv_ud_t {
    const H5O_efl_t *    efl;  /* Pointer to efl info */
    const H5D_t *        dset; /* The dataset */
    const unsigned char *wbuf; /* Write buffer */
} H5D_efl_writevv_ud_t;

/********************/
/* Local Prototypes */
/********************/

/* Layout operation callbacks */
<<<<<<< HEAD
static herr_t  H5D__efl_construct(H5F_t *f, H5D_t *dset);
static herr_t  H5D__efl_io_init(H5D_io_info_t *io_info, const H5D_type_info_t *type_info, hsize_t nelmts,
                                const H5S_t *file_space, const H5S_t *mem_space, H5D_chunk_map_t *cm);
=======
static herr_t H5D__efl_construct(H5F_t *f, H5D_t *dset);
static herr_t H5D__efl_io_init(const H5D_io_info_t *io_info, const H5D_type_info_t *type_info, hsize_t nelmts,
                               H5S_t *file_space, H5S_t *mem_space, H5D_chunk_map_t *cm);
>>>>>>> 9e6de287
static ssize_t H5D__efl_readvv(const H5D_io_info_t *io_info, size_t dset_max_nseq, size_t *dset_curr_seq,
                               size_t dset_len_arr[], hsize_t dset_offset_arr[], size_t mem_max_nseq,
                               size_t *mem_curr_seq, size_t mem_len_arr[], hsize_t mem_offset_arr[]);
static ssize_t H5D__efl_writevv(const H5D_io_info_t *io_info, size_t dset_max_nseq, size_t *dset_curr_seq,
                                size_t dset_len_arr[], hsize_t dset_offset_arr[], size_t mem_max_nseq,
                                size_t *mem_curr_seq, size_t mem_len_arr[], hsize_t mem_offset_arr[]);

/* Helper routines */
static herr_t H5D__efl_read(const H5O_efl_t *efl, const H5D_t *dset, haddr_t addr, size_t size, uint8_t *buf);
static herr_t H5D__efl_write(const H5O_efl_t *efl, const H5D_t *dset, haddr_t addr, size_t size,
                             const uint8_t *buf);

/*********************/
/* Package Variables */
/*********************/

/* External File List (EFL) storage layout I/O ops */
const H5D_layout_ops_t H5D_LOPS_EFL[1] = {{
    H5D__efl_construct,      /* construct */
    NULL,                    /* init */
    H5D__efl_is_space_alloc, /* is_space_alloc */
    NULL,                    /* is_data_cached */
    H5D__efl_io_init,        /* io_init */
    H5D__contig_read,        /* ser_read */
    H5D__contig_write,       /* ser_write */
#ifdef H5_HAVE_PARALLEL
    NULL, /* par_read */
    NULL, /* par_write */
#endif
    H5D__efl_readvv,  /* readvv */
    H5D__efl_writevv, /* writevv */
    NULL,             /* flush */
    NULL,             /* io_term */
    NULL              /* dest */
}};

/*******************/
/* Local Variables */
/*******************/

/*-------------------------------------------------------------------------
 * Function:	H5D__efl_construct
 *
 * Purpose:	Constructs new EFL layout information for dataset
 *
 * Return:	Non-negative on success/Negative on failure
 *
 * Programmer:	Quincey Koziol
 *              Thursday, May 22, 2008
 *
 *-------------------------------------------------------------------------
 */
static herr_t
H5D__efl_construct(H5F_t *f, H5D_t *dset)
{
    size_t   dt_size;             /* Size of datatype */
    hssize_t stmp_size;           /* Temporary holder for raw data size */
    hsize_t  tmp_size;            /* Temporary holder for raw data size */
    hsize_t  max_points;          /* Maximum elements */
    hsize_t  max_storage;         /* Maximum storage size */
    unsigned u;                   /* Local index variable */
    herr_t   ret_value = SUCCEED; /* Return value */

    FUNC_ENTER_STATIC

    /* Sanity checks */
    HDassert(f);
    HDassert(dset);

    /*
     * The maximum size of the dataset cannot exceed the storage size.
     * Also, only the slowest varying dimension of a simple dataspace
     * can be extendible (currently only for external data storage).
     */

    /* Check for invalid dataset dimensions */
    for (u = 1; u < dset->shared->ndims; u++)
        if (dset->shared->max_dims[u] > dset->shared->curr_dims[u])
            HGOTO_ERROR(H5E_DATASET, H5E_UNSUPPORTED, FAIL, "only the first dimension can be extendible")

    /* Retrieve the size of the dataset's datatype */
    if (0 == (dt_size = H5T_get_size(dset->shared->type)))
        HGOTO_ERROR(H5E_DATASET, H5E_CANTINIT, FAIL, "unable to determine datatype size")

    /* Check for storage overflows */
    max_points  = H5S_get_npoints_max(dset->shared->space);
    max_storage = H5O_efl_total_size(&dset->shared->dcpl_cache.efl);
    if (H5S_UNLIMITED == max_points) {
        if (H5O_EFL_UNLIMITED != max_storage)
            HGOTO_ERROR(H5E_DATASET, H5E_CANTINIT, FAIL, "unlimited dataspace but finite storage")
    } /* end if */
    else if ((max_points * dt_size) < max_points)
        HGOTO_ERROR(H5E_DATASET, H5E_CANTINIT, FAIL, "dataspace * type size overflowed")
    else if ((max_points * dt_size) > max_storage)
        HGOTO_ERROR(H5E_DATASET, H5E_CANTINIT, FAIL, "dataspace size exceeds external storage size")

    /* Compute the total size of dataset */
    stmp_size = H5S_GET_EXTENT_NPOINTS(dset->shared->space);
    HDassert(stmp_size >= 0);
    tmp_size = (hsize_t)stmp_size * dt_size;
    H5_CHECKED_ASSIGN(dset->shared->layout.storage.u.contig.size, hsize_t, tmp_size, hssize_t);

    /* Get the sieve buffer size for this dataset */
    dset->shared->cache.contig.sieve_buf_size = H5F_SIEVE_BUF_SIZE(f);

done:
    FUNC_LEAVE_NOAPI(ret_value)
} /* end H5D__efl_construct() */

/*-------------------------------------------------------------------------
 * Function:	H5D__efl_is_space_alloc
 *
 * Purpose:	Query if space is allocated for layout
 *
 * Return:	Non-negative on success/Negative on failure
 *
 * Programmer:	Quincey Koziol
 *              Thursday, January 15, 2009
 *
 *-------------------------------------------------------------------------
 */
hbool_t
H5D__efl_is_space_alloc(const H5O_storage_t H5_ATTR_UNUSED *storage)
{
    FUNC_ENTER_PACKAGE_NOERR

    /* Sanity checks */
    HDassert(storage);

    /* EFL storage is currently always treated as allocated */
    FUNC_LEAVE_NOAPI(TRUE)
} /* end H5D__efl_is_space_alloc() */

/*-------------------------------------------------------------------------
 * Function:	H5D__efl_io_init
 *
 * Purpose:	Performs initialization before any sort of I/O on the raw data
 *
 * Return:	Non-negative on success/Negative on failure
 *
 * Programmer:	Quincey Koziol
 *              Thursday, March 20, 2008
 *
 *-------------------------------------------------------------------------
 */
static herr_t
<<<<<<< HEAD
H5D__efl_io_init(H5D_io_info_t *io_info, const H5D_type_info_t H5_ATTR_UNUSED *type_info,
                 hsize_t H5_ATTR_UNUSED nelmts, const H5S_t H5_ATTR_UNUSED *file_space,
                 const H5S_t H5_ATTR_UNUSED *mem_space, H5D_chunk_map_t H5_ATTR_UNUSED *cm)
=======
H5D__efl_io_init(const H5D_io_info_t *io_info, const H5D_type_info_t H5_ATTR_UNUSED *type_info,
                 hsize_t H5_ATTR_UNUSED nelmts, H5S_t H5_ATTR_UNUSED *file_space,
                 H5S_t H5_ATTR_UNUSED *mem_space, H5D_chunk_map_t H5_ATTR_UNUSED *cm)
>>>>>>> 9e6de287
{
    FUNC_ENTER_STATIC_NOERR

    H5MM_memcpy(&io_info->store->efl, &(io_info->dset->shared->dcpl_cache.efl), sizeof(H5O_efl_t));

    FUNC_LEAVE_NOAPI(SUCCEED)
} /* end H5D__efl_io_init() */

/*-------------------------------------------------------------------------
 * Function:    H5D__efl_read
 *
 * Purpose:     Reads data from an external file list.  It is an error to
 *              read past the logical end of file, but reading past the end
 *              of any particular member of the external file list results in
 *              zeros.
 *
 * Return:      SUCCEED/FAIL
 *
 * Programmer:  Robb Matzke
 *              Wednesday, March  4, 1998
 *
 *-------------------------------------------------------------------------
 */
static herr_t
H5D__efl_read(const H5O_efl_t *efl, const H5D_t *dset, haddr_t addr, size_t size, uint8_t *buf)
{
    int    fd = -1;
    size_t to_read;
#ifndef NDEBUG
    hsize_t tempto_read;
#endif /* NDEBUG */
    hsize_t skip = 0;
    haddr_t cur;
    ssize_t n;
    size_t  u;                   /* Local index variable */
    char *  full_name = NULL;    /* File name with prefix */
    herr_t  ret_value = SUCCEED; /* Return value */

    FUNC_ENTER_STATIC

    /* Check args */
    HDassert(efl && efl->nused > 0);
    HDassert(H5F_addr_defined(addr));
    HDassert(size < SIZET_MAX);
    HDassert(buf || 0 == size);

    /* Find the first efl member from which to read */
    for (u = 0, cur = 0; u < efl->nused; u++) {
        if (H5O_EFL_UNLIMITED == efl->slot[u].size || addr < cur + efl->slot[u].size) {
            skip = addr - cur;
            break;
        } /* end if */
        cur += efl->slot[u].size;
    } /* end for */

    /* Read the data */
    while (size) {
        HDassert(buf);
        if (u >= efl->nused)
            HGOTO_ERROR(H5E_EFL, H5E_OVERFLOW, FAIL, "read past logical end of file")
        if (H5F_OVERFLOW_HSIZET2OFFT((hsize_t)efl->slot[u].offset + skip))
            HGOTO_ERROR(H5E_EFL, H5E_OVERFLOW, FAIL, "external file address overflowed")
        if (H5_combine_path(dset->shared->extfile_prefix, efl->slot[u].name, &full_name) < 0)
            HGOTO_ERROR(H5E_EFL, H5E_NOSPACE, FAIL, "can't build external file name")
        if ((fd = HDopen(full_name, O_RDONLY)) < 0)
            HGOTO_ERROR(H5E_EFL, H5E_CANTOPENFILE, FAIL, "unable to open external raw data file")
        if (HDlseek(fd, (HDoff_t)(efl->slot[u].offset + (HDoff_t)skip), SEEK_SET) < 0)
            HGOTO_ERROR(H5E_EFL, H5E_SEEKERROR, FAIL, "unable to seek in external raw data file")
#ifndef NDEBUG
        tempto_read = MIN((size_t)(efl->slot[u].size - skip), (hsize_t)size);
        H5_CHECK_OVERFLOW(tempto_read, hsize_t, size_t);
        to_read = (size_t)tempto_read;
#else  /* NDEBUG */
        to_read  = MIN((size_t)(efl->slot[u].size - skip), (hsize_t)size);
#endif /* NDEBUG */
        if ((n = HDread(fd, buf, to_read)) < 0)
            HGOTO_ERROR(H5E_EFL, H5E_READERROR, FAIL, "read error in external raw data file")
        else if ((size_t)n < to_read)
            HDmemset(buf + n, 0, to_read - (size_t)n);
        full_name = (char *)H5MM_xfree(full_name);
        HDclose(fd);
        fd = -1;
        size -= to_read;
        buf += to_read;
        skip = 0;
        u++;
    } /* end while */

done:
    if (full_name)
        full_name = (char *)H5MM_xfree(full_name);
    if (fd >= 0)
        HDclose(fd);

    FUNC_LEAVE_NOAPI(ret_value)
} /* end H5D__efl_read() */

/*-------------------------------------------------------------------------
 * Function:	H5D__efl_write
 *
 * Purpose:	Writes data to an external file list.  It is an error to
 *		write past the logical end of file, but writing past the end
 *		of any particular member of the external file list just
 *		extends that file.
 *
 * Return:	Non-negative on success/Negative on failure
 *
 * Programmer:	Robb Matzke
 *              Wednesday, March  4, 1998
 *
 *-------------------------------------------------------------------------
 */
static herr_t
H5D__efl_write(const H5O_efl_t *efl, const H5D_t *dset, haddr_t addr, size_t size, const uint8_t *buf)
{
    int    fd = -1;
    size_t to_write;
#ifndef NDEBUG
    hsize_t tempto_write;
#endif /* NDEBUG */
    haddr_t cur;
    hsize_t skip = 0;
    size_t  u;                   /* Local index variable */
    char *  full_name = NULL;    /* File name with prefix */
    herr_t  ret_value = SUCCEED; /* Return value */

    FUNC_ENTER_STATIC

    /* Check args */
    HDassert(efl && efl->nused > 0);
    HDassert(H5F_addr_defined(addr));
    HDassert(size < SIZET_MAX);
    HDassert(buf || 0 == size);

    /* Find the first efl member in which to write */
    for (u = 0, cur = 0; u < efl->nused; u++) {
        if (H5O_EFL_UNLIMITED == efl->slot[u].size || addr < cur + efl->slot[u].size) {
            skip = addr - cur;
            break;
        } /* end if */
        cur += efl->slot[u].size;
    } /* end for */

    /* Write the data */
    while (size) {
        HDassert(buf);
        if (u >= efl->nused)
            HGOTO_ERROR(H5E_EFL, H5E_OVERFLOW, FAIL, "write past logical end of file")
        if (H5F_OVERFLOW_HSIZET2OFFT((hsize_t)efl->slot[u].offset + skip))
            HGOTO_ERROR(H5E_EFL, H5E_OVERFLOW, FAIL, "external file address overflowed")
        if (H5_combine_path(dset->shared->extfile_prefix, efl->slot[u].name, &full_name) < 0)
            HGOTO_ERROR(H5E_EFL, H5E_NOSPACE, FAIL, "can't build external file name")
        if ((fd = HDopen(full_name, O_CREAT | O_RDWR, H5_POSIX_CREATE_MODE_RW)) < 0) {
            if (HDaccess(full_name, F_OK) < 0)
                HGOTO_ERROR(H5E_EFL, H5E_CANTOPENFILE, FAIL, "external raw data file does not exist")
            else
                HGOTO_ERROR(H5E_EFL, H5E_CANTOPENFILE, FAIL, "unable to open external raw data file")
        } /* end if */
        if (HDlseek(fd, (HDoff_t)(efl->slot[u].offset + (HDoff_t)skip), SEEK_SET) < 0)
            HGOTO_ERROR(H5E_EFL, H5E_SEEKERROR, FAIL, "unable to seek in external raw data file")
#ifndef NDEBUG
        tempto_write = MIN(efl->slot[u].size - skip, (hsize_t)size);
        H5_CHECK_OVERFLOW(tempto_write, hsize_t, size_t);
        to_write = (size_t)tempto_write;
#else  /* NDEBUG */
        to_write = MIN((size_t)(efl->slot[u].size - skip), size);
#endif /* NDEBUG */
        if ((size_t)HDwrite(fd, buf, to_write) != to_write)
            HGOTO_ERROR(H5E_EFL, H5E_READERROR, FAIL, "write error in external raw data file")
        full_name = (char *)H5MM_xfree(full_name);
        HDclose(fd);
        fd = -1;
        size -= to_write;
        buf += to_write;
        skip = 0;
        u++;
    } /* end while */

done:
    if (full_name)
        full_name = (char *)H5MM_xfree(full_name);
    if (fd >= 0)
        HDclose(fd);

    FUNC_LEAVE_NOAPI(ret_value)
} /* end H5D__efl_write() */

/*-------------------------------------------------------------------------
 * Function:	H5D__efl_readvv_cb
 *
 * Purpose:	Callback operator for H5D__efl_readvv().
 *
 * Return:	Non-negative on success/Negative on failure
 *
 * Programmer:	Quincey Koziol
 *              Thursday, Sept 30, 2010
 *
 *-------------------------------------------------------------------------
 */
static herr_t
H5D__efl_readvv_cb(hsize_t dst_off, hsize_t src_off, size_t len, void *_udata)
{
    H5D_efl_readvv_ud_t *udata     = (H5D_efl_readvv_ud_t *)_udata; /* User data for H5VM_opvv() operator */
    herr_t               ret_value = SUCCEED;                       /* Return value */

    FUNC_ENTER_STATIC

    /* Read data */
    if (H5D__efl_read(udata->efl, udata->dset, dst_off, len, (udata->rbuf + src_off)) < 0)
        HGOTO_ERROR(H5E_DATASET, H5E_READERROR, FAIL, "EFL read failed")

done:
    FUNC_LEAVE_NOAPI(ret_value)
} /* end H5D__efl_readvv_cb() */

/*-------------------------------------------------------------------------
 * Function:	H5D__efl_readvv
 *
 * Purpose:	Reads data from an external file list.  It is an error to
 *		read past the logical end of file, but reading past the end
 *		of any particular member of the external file list results in
 *		zeros.
 *
 * Return:	Non-negative on success/Negative on failure
 *
 * Programmer:	Quincey Koziol
 *              Wednesday, May  7, 2003
 *
 *-------------------------------------------------------------------------
 */
static ssize_t
H5D__efl_readvv(const H5D_io_info_t *io_info, size_t dset_max_nseq, size_t *dset_curr_seq,
                size_t dset_len_arr[], hsize_t dset_off_arr[], size_t mem_max_nseq, size_t *mem_curr_seq,
                size_t mem_len_arr[], hsize_t mem_off_arr[])
{
    H5D_efl_readvv_ud_t udata;          /* User data for H5VM_opvv() operator */
    ssize_t             ret_value = -1; /* Return value (Total size of sequence in bytes) */

    FUNC_ENTER_STATIC

    /* Check args */
    HDassert(io_info);
    HDassert(io_info->store->efl.nused > 0);
    HDassert(io_info->u.rbuf);
    HDassert(io_info->dset);
    HDassert(io_info->dset->shared);
    HDassert(dset_curr_seq);
    HDassert(dset_len_arr);
    HDassert(dset_off_arr);
    HDassert(mem_curr_seq);
    HDassert(mem_len_arr);
    HDassert(mem_off_arr);

    /* Set up user data for H5VM_opvv() */
    udata.efl  = &(io_info->store->efl);
    udata.dset = io_info->dset;
    udata.rbuf = (unsigned char *)io_info->u.rbuf;

    /* Call generic sequence operation routine */
    if ((ret_value = H5VM_opvv(dset_max_nseq, dset_curr_seq, dset_len_arr, dset_off_arr, mem_max_nseq,
                               mem_curr_seq, mem_len_arr, mem_off_arr, H5D__efl_readvv_cb, &udata)) < 0)
        HGOTO_ERROR(H5E_DATASET, H5E_CANTOPERATE, FAIL, "can't perform vectorized EFL read")

done:
    FUNC_LEAVE_NOAPI(ret_value)
} /* end H5D__efl_readvv() */

/*-------------------------------------------------------------------------
 * Function:	H5D__efl_writevv_cb
 *
 * Purpose:	Callback operator for H5D__efl_writevv().
 *
 * Return:	Non-negative on success/Negative on failure
 *
 * Programmer:	Quincey Koziol
 *              Thursday, Sept 30, 2010
 *
 *-------------------------------------------------------------------------
 */
static herr_t
H5D__efl_writevv_cb(hsize_t dst_off, hsize_t src_off, size_t len, void *_udata)
{
    H5D_efl_writevv_ud_t *udata     = (H5D_efl_writevv_ud_t *)_udata; /* User data for H5VM_opvv() operator */
    herr_t                ret_value = SUCCEED;                        /* Return value */

    FUNC_ENTER_STATIC

    /* Write data */
    if (H5D__efl_write(udata->efl, udata->dset, dst_off, len, (udata->wbuf + src_off)) < 0)
        HGOTO_ERROR(H5E_DATASET, H5E_WRITEERROR, FAIL, "EFL write failed")

done:
    FUNC_LEAVE_NOAPI(ret_value)
} /* end H5D__efl_writevv_cb() */

/*-------------------------------------------------------------------------
 * Function:	H5D__efl_writevv
 *
 * Purpose:	Writes data to an external file list.  It is an error to
 *		write past the logical end of file, but writing past the end
 *		of any particular member of the external file list just
 *		extends that file.
 *
 * Return:	Non-negative on success/Negative on failure
 *
 * Programmer:	Quincey Koziol
 *              Friday, May  2, 2003
 *
 *-------------------------------------------------------------------------
 */
static ssize_t
H5D__efl_writevv(const H5D_io_info_t *io_info, size_t dset_max_nseq, size_t *dset_curr_seq,
                 size_t dset_len_arr[], hsize_t dset_off_arr[], size_t mem_max_nseq, size_t *mem_curr_seq,
                 size_t mem_len_arr[], hsize_t mem_off_arr[])
{
    H5D_efl_writevv_ud_t udata;          /* User data for H5VM_opvv() operator */
    ssize_t              ret_value = -1; /* Return value (Total size of sequence in bytes) */

    FUNC_ENTER_STATIC

    /* Check args */
    HDassert(io_info);
    HDassert(io_info->store->efl.nused > 0);
    HDassert(io_info->u.wbuf);
    HDassert(io_info->dset);
    HDassert(io_info->dset->shared);
    HDassert(dset_curr_seq);
    HDassert(dset_len_arr);
    HDassert(dset_off_arr);
    HDassert(mem_curr_seq);
    HDassert(mem_len_arr);
    HDassert(mem_off_arr);

    /* Set up user data for H5VM_opvv() */
    udata.efl  = &(io_info->store->efl);
    udata.dset = io_info->dset;
    udata.wbuf = (const unsigned char *)io_info->u.wbuf;

    /* Call generic sequence operation routine */
    if ((ret_value = H5VM_opvv(dset_max_nseq, dset_curr_seq, dset_len_arr, dset_off_arr, mem_max_nseq,
                               mem_curr_seq, mem_len_arr, mem_off_arr, H5D__efl_writevv_cb, &udata)) < 0)
        HGOTO_ERROR(H5E_DATASET, H5E_CANTOPERATE, FAIL, "can't perform vectorized EFL write")
done:
    FUNC_LEAVE_NOAPI(ret_value)
} /* end H5D__efl_writevv() */

/*-------------------------------------------------------------------------
 * Function:    H5D__efl_bh_info
 *
 * Purpose:     Retrieve the amount of heap storage used for External File
 *		List message
 *
 * Return:      Success:        Non-negative
 *              Failure:        negative
 *
 * Programmer:  Vailin Choi; August 2009
 *
 *-------------------------------------------------------------------------
 */
herr_t
H5D__efl_bh_info(H5F_t *f, H5O_efl_t *efl, hsize_t *heap_size)
{
    herr_t ret_value = SUCCEED; /* Return value */

    FUNC_ENTER_PACKAGE

    /* Check args */
    HDassert(f);
    HDassert(efl);
    HDassert(H5F_addr_defined(efl->heap_addr));
    HDassert(heap_size);

    /* Get the size of the local heap for EFL's file list */
    if (H5HL_heapsize(f, efl->heap_addr, heap_size) < 0)
        HGOTO_ERROR(H5E_EFL, H5E_CANTINIT, FAIL, "unable to retrieve local heap info")

done:
    FUNC_LEAVE_NOAPI(ret_value)
} /* end H5D__efl_bh_info() */<|MERGE_RESOLUTION|>--- conflicted
+++ resolved
@@ -60,15 +60,9 @@
 /********************/
 
 /* Layout operation callbacks */
-<<<<<<< HEAD
 static herr_t  H5D__efl_construct(H5F_t *f, H5D_t *dset);
 static herr_t  H5D__efl_io_init(H5D_io_info_t *io_info, const H5D_type_info_t *type_info, hsize_t nelmts,
-                                const H5S_t *file_space, const H5S_t *mem_space, H5D_chunk_map_t *cm);
-=======
-static herr_t H5D__efl_construct(H5F_t *f, H5D_t *dset);
-static herr_t H5D__efl_io_init(const H5D_io_info_t *io_info, const H5D_type_info_t *type_info, hsize_t nelmts,
                                H5S_t *file_space, H5S_t *mem_space, H5D_chunk_map_t *cm);
->>>>>>> 9e6de287
 static ssize_t H5D__efl_readvv(const H5D_io_info_t *io_info, size_t dset_max_nseq, size_t *dset_curr_seq,
                                size_t dset_len_arr[], hsize_t dset_offset_arr[], size_t mem_max_nseq,
                                size_t *mem_curr_seq, size_t mem_len_arr[], hsize_t mem_offset_arr[]);
@@ -215,15 +209,9 @@
  *-------------------------------------------------------------------------
  */
 static herr_t
-<<<<<<< HEAD
 H5D__efl_io_init(H5D_io_info_t *io_info, const H5D_type_info_t H5_ATTR_UNUSED *type_info,
-                 hsize_t H5_ATTR_UNUSED nelmts, const H5S_t H5_ATTR_UNUSED *file_space,
-                 const H5S_t H5_ATTR_UNUSED *mem_space, H5D_chunk_map_t H5_ATTR_UNUSED *cm)
-=======
-H5D__efl_io_init(const H5D_io_info_t *io_info, const H5D_type_info_t H5_ATTR_UNUSED *type_info,
                  hsize_t H5_ATTR_UNUSED nelmts, H5S_t H5_ATTR_UNUSED *file_space,
                  H5S_t H5_ATTR_UNUSED *mem_space, H5D_chunk_map_t H5_ATTR_UNUSED *cm)
->>>>>>> 9e6de287
 {
     FUNC_ENTER_STATIC_NOERR
 
