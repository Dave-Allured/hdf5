--- conflicted
+++ resolved
@@ -26,16 +26,6 @@
 #ifndef H5ACprivate_H
 #define H5ACprivate_H
 
-<<<<<<< HEAD
-#include "H5ACpublic.h" /*public prototypes			*/
-
-/* Pivate headers needed by this header */
-#include "H5private.h"   /* Generic Functions			*/
-#include "H5Cprivate.h"  /* Cache				*/
-#include "H5Fprivate.h"  /* File access				*/
-#include "H5Pprivate.h"  /* Property lists			*/
-#include "H5SLprivate.h" /* Skip lists 				*/
-=======
 #include "H5ACpublic.h" /*public prototypes            */
 
 /* Pivate headers needed by this header */
@@ -44,7 +34,6 @@
 #include "H5Fprivate.h"  /* File access                */
 #include "H5Pprivate.h"  /* Property lists            */
 #include "H5SLprivate.h" /* Skip lists                 */
->>>>>>> 18bbd3f0
 
 /* Global metadata tag values */
 #define H5AC__INVALID_TAG    (haddr_t)0
@@ -101,16 +90,6 @@
  *
  * NOTE: test/cache plays games with the f->shared->cache, and thus
  *       setting H5AC_DUMP_STATS_ON_CLOSE will generate constant,
-<<<<<<< HEAD
- *	 irrelevant data when run with that test program.  See
- * 	 comments on setup_cache() / takedown_cache() in test/cache_common.c.
- *       for details.
- *
- *	 If you need to dump stats at file close in test/cache.c,
- *	 use the dump_stats parameter to takedown_cache(), or call
- *	 H5C_stats() directly.
- *					JRM -- 4/12/15
-=======
  *       irrelevant data when run with that test program.  See
  *       comments on setup_cache() / takedown_cache() in test/cache_common.c.
  *       for details.
@@ -119,7 +98,6 @@
  *     use the dump_stats parameter to takedown_cache(), or call
  *     H5C_stats() directly.
  *                    JRM -- 4/12/15
->>>>>>> 18bbd3f0
  *
  * Added the H5AC_DUMP_IMAGE_STATS_ON_CLOSE #define, which works much
  * the same way as H5AC_DUMP_STATS_ON_CLOSE.  However, the set of stats
@@ -246,81 +224,6 @@
 
 /* clang-format off */
 #ifdef H5_HAVE_PARALLEL
-<<<<<<< HEAD
-#define H5AC__DEFAULT_CACHE_CONFIG                                                                           \
-    {                                                                                                        \
-        /* int         version                = */ H5AC__CURR_CACHE_CONFIG_VERSION,                          \
-            /* hbool_t     rpt_fcn_enabled        = */ FALSE,                                                \
-            /* hbool_t     open_trace_file        = */ FALSE,                                                \
-            /* hbool_t     close_trace_file       = */ FALSE, /* char        trace_file_name[]      = */ "", \
-            /* hbool_t     evictions_enabled      = */ TRUE,                                                 \
-            /* hbool_t     set_initial_size       = */ TRUE,                                                 \
-            /* size_t      initial_size           = */ (2 * 1024 * 1024),                                    \
-            /* double      min_clean_fraction     = */ 0.3f,                                                 \
-            /* size_t      max_size               = */ (32 * 1024 * 1024),                                   \
-            /* size_t      min_size               = */ (1 * 1024 * 1024),                                    \
-            /* long int    epoch_length           = */ 50000,                                                \
-            /* enum H5C_cache_incr_mode incr_mode = */ H5C_incr__threshold,                                  \
-            /* double      lower_hr_threshold     = */ 0.9f,                                                 \
-            /* double      increment              = */ 2.0f,                                                 \
-            /* hbool_t     apply_max_increment    = */ TRUE,                                                 \
-            /* size_t      max_increment          = */ (4 * 1024 * 1024), /* enum H5C_cache_flash_incr_mode  \
-                                                                           */                                \
-            /*                    flash_incr_mode = */ H5C_flash_incr__add_space,                            \
-            /* double      flash_multiple         = */ 1.0f,                                                 \
-            /* double      flash_threshold        = */ 0.25f,                                                \
-            /* enum H5C_cache_decr_mode decr_mode = */ H5C_decr__age_out_with_threshold,                     \
-            /* double      upper_hr_threshold     = */ 0.999f,                                               \
-            /* double      decrement              = */ 0.9f,                                                 \
-            /* hbool_t     apply_max_decrement    = */ TRUE,                                                 \
-            /* size_t      max_decrement          = */ (1 * 1024 * 1024),                                    \
-            /* int         epochs_before_eviction = */ 3, /* hbool_t     apply_empty_reserve    = */ TRUE,   \
-            /* double      empty_reserve          = */ 0.1f,                                                 \
-            /* size_t	 dirty_bytes_threshold  = */ (256 * 1024), /* int	metadata_write_strategy = */       \
-            H5AC__DEFAULT_METADATA_WRITE_STRATEGY                                                            \
-    }
-#else /* H5_HAVE_PARALLEL */
-#define H5AC__DEFAULT_CACHE_CONFIG                                                                           \
-    {                                                                                                        \
-        /* int         version                = */ H5C__CURR_AUTO_SIZE_CTL_VER,                              \
-            /* hbool_t     rpt_fcn_enabled        = */ FALSE,                                                \
-            /* hbool_t     open_trace_file        = */ FALSE,                                                \
-            /* hbool_t     close_trace_file       = */ FALSE, /* char        trace_file_name[]      = */ "", \
-            /* hbool_t     evictions_enabled      = */ TRUE,                                                 \
-            /* hbool_t     set_initial_size       = */ TRUE,                                                 \
-            /* size_t      initial_size           = */ (2 * 1024 * 1024),                                    \
-            /* double      min_clean_fraction     = */ 0.01f,                                                \
-            /* size_t      max_size               = */ (32 * 1024 * 1024),                                   \
-            /* size_t      min_size               = */ (1 * 1024 * 1024),                                    \
-            /* long int    epoch_length           = */ 50000,                                                \
-            /* enum H5C_cache_incr_mode incr_mode = */ H5C_incr__threshold,                                  \
-            /* double      lower_hr_threshold     = */ 0.9f,                                                 \
-            /* double      increment              = */ 2.0f,                                                 \
-            /* hbool_t     apply_max_increment    = */ TRUE,                                                 \
-            /* size_t      max_increment          = */ (4 * 1024 * 1024), /* enum H5C_cache_flash_incr_mode  \
-                                                                           */                                \
-            /*                    flash_incr_mode = */ H5C_flash_incr__add_space,                            \
-            /* double      flash_multiple         = */ 1.4f,                                                 \
-            /* double      flash_threshold        = */ 0.25f,                                                \
-            /* enum H5C_cache_decr_mode decr_mode = */ H5C_decr__age_out_with_threshold,                     \
-            /* double      upper_hr_threshold     = */ 0.999f,                                               \
-            /* double      decrement              = */ 0.9f,                                                 \
-            /* hbool_t     apply_max_decrement    = */ TRUE,                                                 \
-            /* size_t      max_decrement          = */ (1 * 1024 * 1024),                                    \
-            /* int         epochs_before_eviction = */ 3, /* hbool_t     apply_empty_reserve    = */ TRUE,   \
-            /* double      empty_reserve          = */ 0.1f,                                                 \
-            /* size_t	 dirty_bytes_threshold  = */ (256 * 1024), /* int	metadata_write_strategy = */       \
-            H5AC__DEFAULT_METADATA_WRITE_STRATEGY                                                            \
-    }
-#endif /* H5_HAVE_PARALLEL */
-
-#define H5AC__DEFAULT_CACHE_IMAGE_CONFIG                                                                     \
-    {                                                                                                        \
-        /* int32_t version            = */ H5AC__CURR_CACHE_IMAGE_CONFIG_VERSION,                            \
-            /* hbool_t generate_image     = */ FALSE, /* hbool_t save_resize_status = */ FALSE,              \
-            /* int32_t entry_ageout       = */ H5AC__CACHE_IMAGE__ENTRY_AGEOUT__NONE                         \
-    }
-=======
 #define H5AC__DEFAULT_CACHE_CONFIG                                            \
 {                                                                             \
   /* int         version                = */ H5AC__CURR_CACHE_CONFIG_VERSION, \
@@ -402,7 +305,6 @@
    /* int32_t entry_ageout       = */ H5AC__CACHE_IMAGE__ENTRY_AGEOUT__NONE  \
 }
 /* clang-format on */
->>>>>>> 18bbd3f0
 /*
  * Library prototypes.
  */
@@ -556,8 +458,4 @@
 H5_DLL hbool_t H5AC_cache_is_clean(const H5F_t *f, H5AC_ring_t inner_ring);
 #endif /* NDEBUG */ /* end debugging functions */
 
-<<<<<<< HEAD
-#endif /* !_H5ACprivate_H */
-=======
-#endif /* H5ACprivate_H */
->>>>>>> 18bbd3f0
+#endif /* H5ACprivate_H */