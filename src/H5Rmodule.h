/* * * * * * * * * * * * * * * * * * * * * * * * * * * * * * * * * * * * * * *
 * Copyright by The HDF Group.                                               *
 * All rights reserved.                                                      *
 *                                                                           *
 * This file is part of HDF5.  The full HDF5 copyright notice, including     *
 * terms governing use, modification, and redistribution, is contained in    *
 * the COPYING file, which can be found at the root of the source code       *
 * distribution tree, or in https://www.hdfgroup.org/licenses.               *
 * If you do not have access to either file, you may request a copy from     *
 * help@hdfgroup.org.                                                        *
 * * * * * * * * * * * * * * * * * * * * * * * * * * * * * * * * * * * * * * */

/* Purpose: This file contains declarations which define macros for the
 *          H5R package.  Including this header means that the source file
 *          is part of the H5R package.
 */
#ifndef H5Rmodule_H
#define H5Rmodule_H

/* Define the proper control macros for the generic FUNC_ENTER/LEAVE and error
 *      reporting macros.
 */
#define H5R_MODULE
#define H5_MY_PKG      H5R
#define H5_MY_PKG_ERR  H5E_REFERENCE
#define H5_MY_PKG_INIT YES

<<<<<<< HEAD
#endif /* _H5Rmodule_H */
=======
/**
 * \defgroup H5R H5R
 * \brief Reference Interface
 * \details The HDF5 Reference Interface, H5R, provides a mechanism for managing
 *          HDF5 referenced objects.
 */

#endif /* H5Rmodule_H */
>>>>>>> 18bbd3f0
<|MERGE_RESOLUTION|>--- conflicted
+++ resolved
@@ -25,9 +25,6 @@
 #define H5_MY_PKG_ERR  H5E_REFERENCE
 #define H5_MY_PKG_INIT YES
 
-<<<<<<< HEAD
-#endif /* _H5Rmodule_H */
-=======
 /**
  * \defgroup H5R H5R
  * \brief Reference Interface
@@ -35,5 +32,4 @@
  *          HDF5 referenced objects.
  */
 
-#endif /* H5Rmodule_H */
->>>>>>> 18bbd3f0
+#endif /* H5Rmodule_H */