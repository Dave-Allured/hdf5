/* * * * * * * * * * * * * * * * * * * * * * * * * * * * * * * * * * * * * * *
 * Copyright by The HDF Group.                                               *
 * All rights reserved.                                                      *
 *                                                                           *
 * This file is part of HDF5.  The full HDF5 copyright notice, including     *
 * terms governing use, modification, and redistribution, is contained in    *
 * the COPYING file, which can be found at the root of the source code       *
 * distribution tree, or in https://www.hdfgroup.org/licenses.               *
 * If you do not have access to either file, you may request a copy from     *
 * help@hdfgroup.org.                                                        *
 * * * * * * * * * * * * * * * * * * * * * * * * * * * * * * * * * * * * * * */

/*
 * Purpose:     This file contains declarations which define macros for the
 *              H5M package.  Including this header means that the source file
 *              is part of the H5M package.
 */
#ifndef H5Mmodule_H
#define H5Mmodule_H

/* Define the proper control macros for the generic FUNC_ENTER/LEAVE and error
 *      reporting macros.
 */
#define H5M_MODULE
#define H5_MY_PKG      H5M
#define H5_MY_PKG_ERR  H5E_MAP
#define H5_MY_PKG_INIT YES
<<<<<<< HEAD

#endif /* _H5Dmodule_H */
=======

/**
 * \defgroup H5M H5M
 * \brief Map Interface
 *
 * \details \Bold{The interface can only be used with the HDF5 VOL connectors that
 *          implement map objects.} The native HDF5 library does not support this
 *          feature.
 *
 *          While the HDF5 data model is a flexible way to store data, some
 *          applications require a more general way to index information. HDF5
 *          effectively uses key-value stores internally for a variety of
 *          purposes, but it does not expose a generic key-value store to the
 *          API. The Map APIs provide this capability to the HDF5 applications
 *          in the form of HDF5 map objects. These Map objects contain
 *          application-defined key-value stores, to which key-value pairs can
 *          be added, and from which values can be retrieved by key.
 *
 *          HDF5 VOL connectors with support for map objects:
 *          - DAOS
 *
 * \par Example:
 * \code
 * hid_t file_id, fapl_id, map_id, vls_type_id;
 * const char *names[2] = ["Alice", "Bob"];
 * uint64_t IDs[2] = [25385486, 34873275];
 * uint64_t val_out;
 *
 * <HDF5 VOL setup code ....>
 *
 * vls_type_id = H5Tcopy(H5T_C_S1);
 * H5Tset_size(vls_type_id, H5T_VARIABLE);
 * file_id = H5Fcreate("file.h5", H5F_ACC_TRUNC, H5P_DEFAULT, fapl_id);
 * map_id = H5Mcreate(file_id, "map", vls_type_id, H5T_NATIVE_UINT64, H5P_DEFAULT, H5P_DEFAULT, H5P_DEFAULT);
 * H5Mput(map_id, vls_type_id, &names[0], H5T_NATIVE_UINT64, &IDs[0], H5P_DEFAULT);
 * H5Mput(map_id, vls_type_id, &names[1], H5T_NATIVE_UINT64, &IDs[1], H5P_DEFAULT);
 * H5Mget(map_id, vls_type_id, &names[0], H5T_NATIVE_UINT64, &val_out, H5P_DEFAULT);
 * if(val_out != IDs[0])
 *   ERROR;
 * H5Mclose(map_id);
 * H5Tclose(vls_type_id);
 * H5Fclose(file_id);
 * \endcode
 *
 */

#endif /* H5Dmodule_H */
>>>>>>> 18bbd3f0
<|MERGE_RESOLUTION|>--- conflicted
+++ resolved
@@ -25,10 +25,6 @@
 #define H5_MY_PKG      H5M
 #define H5_MY_PKG_ERR  H5E_MAP
 #define H5_MY_PKG_INIT YES
-<<<<<<< HEAD
-
-#endif /* _H5Dmodule_H */
-=======
 
 /**
  * \defgroup H5M H5M
@@ -75,5 +71,4 @@
  *
  */
 
-#endif /* H5Dmodule_H */
->>>>>>> 18bbd3f0
+#endif /* H5Dmodule_H */