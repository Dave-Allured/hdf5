/* * * * * * * * * * * * * * * * * * * * * * * * * * * * * * * * * * * * * * *
 * Copyright by The HDF Group.                                               *
 * Copyright by the Board of Trustees of the University of Illinois.         *
 * All rights reserved.                                                      *
 *                                                                           *
 * This file is part of HDF5.  The full HDF5 copyright notice, including     *
 * terms governing use, modification, and redistribution, is contained in    *
 * the COPYING file, which can be found at the root of the source code       *
 * distribution tree, or in https://www.hdfgroup.org/licenses.               *
 * If you do not have access to either file, you may request a copy from     *
 * help@hdfgroup.org.                                                        *
 * * * * * * * * * * * * * * * * * * * * * * * * * * * * * * * * * * * * * * */

/****************/
/* Module Setup */
/****************/

#include "H5Dmodule.h" /* This source code file is part of the H5D module */

/***********/
/* Headers */
/***********/
#include "H5private.h"   /* Generic Functions                        */
#include "H5Dpkg.h"      /* Datasets                                 */
#include "H5Eprivate.h"  /* Error handling                           */
#include "H5HLprivate.h" /* Local heaps                              */

/****************/
/* Local Macros */
/****************/

/******************/
/* Local Typedefs */
/******************/

/********************/
/* Local Prototypes */
/********************/

/*********************/
/* Package Variables */
/*********************/

/* Format version bounds for layout */
const unsigned H5O_layout_ver_bounds[] = {
    H5O_LAYOUT_VERSION_1,                      /* H5F_LIBVER_EARLIEST */
    H5O_LAYOUT_VERSION_3, /* H5F_LIBVER_V18 */ /* H5O_LAYOUT_VERSION_DEFAULT */
    H5O_LAYOUT_VERSION_4,                      /* H5F_LIBVER_V110 */
    H5O_LAYOUT_VERSION_LATEST                  /* H5F_LIBVER_LATEST */
};

/*****************************/
/* Library Private Variables */
/*****************************/

/*******************/
/* Local Variables */
/*******************/

/*-------------------------------------------------------------------------
 * Function:    H5D__layout_set_io_ops
 *
 * Purpose:     Set the I/O operation function pointers for a dataset,
 *              according to the dataset's layout
 *
 * Return:      Non-negative on success/Negative on failure
 *
 * Programmer:  Quincey Koziol
 *              Thursday, March 20, 2008
 *
 *-------------------------------------------------------------------------
 */
herr_t
H5D__layout_set_io_ops(const H5D_t *dataset)
{
    herr_t ret_value = SUCCEED; /* Return value */

    FUNC_ENTER_PACKAGE

    /* check args */
    HDassert(dataset);

    /* Set the I/O functions for each layout type */
    switch (dataset->shared->layout.type) {
        case H5D_CONTIGUOUS:
            if (dataset->shared->dcpl_cache.efl.nused > 0)
                dataset->shared->layout.ops = H5D_LOPS_EFL;
            else
                dataset->shared->layout.ops = H5D_LOPS_CONTIG;
            break;

        case H5D_CHUNKED:
            dataset->shared->layout.ops = H5D_LOPS_CHUNK;

            /* Set the chunk operations */
            switch (dataset->shared->layout.u.chunk.idx_type) {
                case H5D_CHUNK_IDX_BTREE:
                    dataset->shared->layout.storage.u.chunk.ops = H5D_COPS_BTREE;
                    break;

                case H5D_CHUNK_IDX_NONE:
                    dataset->shared->layout.storage.u.chunk.ops = H5D_COPS_NONE;
                    break;

                case H5D_CHUNK_IDX_SINGLE:
                    dataset->shared->layout.storage.u.chunk.ops = H5D_COPS_SINGLE;
                    break;

                case H5D_CHUNK_IDX_FARRAY:
                    dataset->shared->layout.storage.u.chunk.ops = H5D_COPS_FARRAY;
                    break;

                case H5D_CHUNK_IDX_EARRAY:
                    dataset->shared->layout.storage.u.chunk.ops = H5D_COPS_EARRAY;
                    break;

                case H5D_CHUNK_IDX_BT2:
                    dataset->shared->layout.storage.u.chunk.ops = H5D_COPS_BT2;
                    break;

                case H5D_CHUNK_IDX_NTYPES:
                default:
                    HDassert(0 && "Unknown chunk index method!");
                    HGOTO_ERROR(H5E_DATASET, H5E_UNSUPPORTED, FAIL, "unknown chunk index method")
            } /* end switch */
            break;

        case H5D_COMPACT:
            dataset->shared->layout.ops = H5D_LOPS_COMPACT;
            break;

        case H5D_VIRTUAL:
            dataset->shared->layout.ops = H5D_LOPS_VIRTUAL;
            break;

        case H5D_LAYOUT_ERROR:
        case H5D_NLAYOUTS:
        default:
            HGOTO_ERROR(H5E_DATASET, H5E_UNSUPPORTED, FAIL, "unknown storage method")
    } /* end switch */ /*lint !e788 All appropriate cases are covered */

done:
    FUNC_LEAVE_NOAPI(ret_value)
} /* end H5D__layout_set_io_ops() */

/*-------------------------------------------------------------------------
 * Function:    H5D__layout_meta_size
 *
 * Purpose:     Returns the size of the raw message in bytes except raw data
 *              part for compact dataset.  This function doesn't take into
 *              account message alignment.
 *
 * Return:      Success:        Message data size in bytes
 *              Failure:        0
 *
 * Programmer:  Raymond Lu
 *              August 14, 2002
 *
 *-------------------------------------------------------------------------
 */
size_t
H5D__layout_meta_size(const H5F_t *f, const H5O_layout_t *layout, hbool_t include_compact_data)
{
    size_t ret_value = 0; /* Return value */

    FUNC_ENTER_PACKAGE

    /* check args */
    HDassert(f);
    HDassert(layout);

    ret_value = 1 + /* Version number                       */
                1;  /* layout class type                    */

    switch (layout->type) {
        case H5D_COMPACT:
            /* This information only present in older versions of message */
            /* Size of raw data */
            ret_value += 2;
            if (include_compact_data)
                ret_value += layout->storage.u.compact.size; /* data for compact dataset             */
            break;

        case H5D_CONTIGUOUS:
            /* This information only present in older versions of message */
            ret_value += H5F_SIZEOF_ADDR(f); /* Address of data */
            ret_value += H5F_SIZEOF_SIZE(f); /* Length of data */
            break;

        case H5D_CHUNKED:
            if (layout->version < H5O_LAYOUT_VERSION_4) {
                /* Number of dimensions (1 byte) */
                HDassert(layout->u.chunk.ndims > 0 && layout->u.chunk.ndims <= H5O_LAYOUT_NDIMS);
                ret_value++;

                /* B-tree address */
                ret_value += H5F_SIZEOF_ADDR(f); /* Address of data */

                /* Dimension sizes */
                ret_value += layout->u.chunk.ndims * 4;
            } /* end if */
            else {
                /* Chunked layout feature flags */
                ret_value++;

                /* Number of dimensions (1 byte) */
                HDassert(layout->u.chunk.ndims > 0 && layout->u.chunk.ndims <= H5O_LAYOUT_NDIMS);
                ret_value++;

                /* Encoded # of bytes for each chunk dimension */
                HDassert(layout->u.chunk.enc_bytes_per_dim > 0 && layout->u.chunk.enc_bytes_per_dim <= 8);
                ret_value++;

                /* Dimension sizes */
                ret_value += layout->u.chunk.ndims * layout->u.chunk.enc_bytes_per_dim;

                /* Type of chunk index */
                ret_value++;

                switch (layout->u.chunk.idx_type) {
                    case H5D_CHUNK_IDX_BTREE:
                        HGOTO_ERROR(H5E_OHDR, H5E_BADVALUE, 0,
                                    "v1 B-tree index type found for layout message >v3")

                    case H5D_CHUNK_IDX_NONE:
                        /* nothing */
                        break;

                    case H5D_CHUNK_IDX_SINGLE:
                        /* Possible filter information */
                        if (layout->u.chunk.flags & H5O_LAYOUT_CHUNK_SINGLE_INDEX_WITH_FILTER) {
                            ret_value += H5F_SIZEOF_SIZE(f); /* Size of chunk (in file) */
                            ret_value += 4;                  /* Filter mask for chunk */
                        }                                    /* end if */
                        break;

                    case H5D_CHUNK_IDX_FARRAY:
                        /* Fixed array creation parameters */
                        ret_value += H5D_FARRAY_CREATE_PARAM_SIZE;
                        break;

                    case H5D_CHUNK_IDX_EARRAY:
                        /* Extensible array creation parameters */
                        ret_value += H5D_EARRAY_CREATE_PARAM_SIZE;
                        break;

                    case H5D_CHUNK_IDX_BT2:
                        /* v2 B-tree creation parameters */
                        ret_value += H5D_BT2_CREATE_PARAM_SIZE;
                        break;

                    case H5D_CHUNK_IDX_NTYPES:
                    default:
                        HGOTO_ERROR(H5E_OHDR, H5E_CANTENCODE, 0, "Invalid chunk index type")
                } /* end switch */

                /* Chunk index address */
                ret_value += H5F_SIZEOF_ADDR(f);
            } /* end else */
            break;

        case H5D_VIRTUAL:
            ret_value += H5F_SIZEOF_ADDR(f); /* Address of global heap */
            ret_value += 4;                  /* Global heap index */
            break;

        case H5D_LAYOUT_ERROR:
        case H5D_NLAYOUTS:
        default:
            HGOTO_ERROR(H5E_OHDR, H5E_CANTENCODE, 0, "Invalid layout class")
    } /* end switch */

done:
    FUNC_LEAVE_NOAPI(ret_value)
} /* end H5D__layout_meta_size() */

/*-------------------------------------------------------------------------
 * Function:    H5D__layout_set_version
 *
 * Purpose:     Set the version to encode a layout with.
 *
 * Return:      Non-negative on success/Negative on failure
 *
 * Programmer:  Vailin Choi; December 2017
 *
 *-------------------------------------------------------------------------
 */
herr_t
H5D__layout_set_version(H5F_t *f, H5O_layout_t *layout)
{
    unsigned version;             /* Message version */
    herr_t   ret_value = SUCCEED; /* Return value */

    FUNC_ENTER_NOAPI(FAIL)

    /* Sanity check */
    HDassert(layout);
    HDassert(f);

    /* Upgrade to the version indicated by the file's low bound if higher */
    version = MAX(layout->version, H5O_layout_ver_bounds[H5F_LOW_BOUND(f)]);

    /* Version bounds check */
    if (version > H5O_layout_ver_bounds[H5F_HIGH_BOUND(f)])
        HGOTO_ERROR(H5E_DATASET, H5E_BADRANGE, FAIL, "layout version out of bounds")

    /* Set the message version */
    layout->version = version;

done:
    FUNC_LEAVE_NOAPI(ret_value)
} /* end H5D__layout_set_version() */

/*-------------------------------------------------------------------------
 * Function:    H5D__layout_set_latest_indexing
 *
 * Purpose:     Set the latest indexing type for a layout message
 *
 * Return:      Non-negative on success/Negative on failure
 *
 * Programmer:  Quincey Koziol
 *              Thursday, January 15, 2009
 *
 *-------------------------------------------------------------------------
 */
herr_t
H5D__layout_set_latest_indexing(H5O_layout_t *layout, const H5S_t *space, const H5D_dcpl_cache_t *dcpl_cache)
{
    herr_t ret_value = SUCCEED; /* Return value */

    FUNC_ENTER_PACKAGE

    /* Sanity check */
    HDassert(layout);
    HDassert(space);
    HDassert(dcpl_cache);

    /* The indexing methods only apply to chunked datasets (currently) */
    if (layout->type == H5D_CHUNKED) {
        int      sndims; /* Rank of dataspace */
        unsigned ndims;  /* Rank of dataspace */

        /* Query the dimensionality of the dataspace */
        if ((sndims = H5S_GET_EXTENT_NDIMS(space)) < 0)
            HGOTO_ERROR(H5E_DATASET, H5E_CANTGET, FAIL, "invalid dataspace rank")
        ndims = (unsigned)sndims;

        /* Avoid scalar/null dataspace */
        if (ndims > 0) {
            hsize_t  max_dims[H5O_LAYOUT_NDIMS]; /* Maximum dimension sizes */
            hsize_t  cur_dims[H5O_LAYOUT_NDIMS]; /* Current dimension sizes */
            unsigned unlim_count = 0;            /* Count of unlimited max. dimensions */
            hbool_t  single      = TRUE;         /* Fulfill single chunk indexing */
            unsigned u;                          /* Local index variable */

            /* Query the dataspace's dimensions */
            if (H5S_get_simple_extent_dims(space, cur_dims, max_dims) < 0)
                HGOTO_ERROR(H5E_DATASET, H5E_CANTGET, FAIL, "can't get dataspace max. dimensions")

            /* Spin through the max. dimensions, looking for unlimited dimensions */
            for (u = 0; u < ndims; u++) {
                if (max_dims[u] == H5S_UNLIMITED)
                    unlim_count++;
                if (cur_dims[u] != max_dims[u] || cur_dims[u] != layout->u.chunk.dim[u])
                    single = FALSE;
            } /* end for */

            /* Chunked datasets with unlimited dimension(s) */
            if (unlim_count) {          /* dataset with unlimited dimension(s) must be chunked */
                if (1 == unlim_count) { /* Chunked dataset with only 1 unlimited dimension */
                    /* Set the chunk index type to an extensible array */
                    layout->u.chunk.idx_type         = H5D_CHUNK_IDX_EARRAY;
                    layout->storage.u.chunk.idx_type = H5D_CHUNK_IDX_EARRAY;
                    layout->storage.u.chunk.ops      = H5D_COPS_EARRAY;

                    /* Set the extensible array creation parameters */
                    /* (use hard-coded defaults for now, until we give applications
                     *          control over this with a property list - QAK)
                     */
                    layout->u.chunk.u.earray.cparam.max_nelmts_bits       = H5D_EARRAY_MAX_NELMTS_BITS;
                    layout->u.chunk.u.earray.cparam.idx_blk_elmts         = H5D_EARRAY_IDX_BLK_ELMTS;
                    layout->u.chunk.u.earray.cparam.sup_blk_min_data_ptrs = H5D_EARRAY_SUP_BLK_MIN_DATA_PTRS;
                    layout->u.chunk.u.earray.cparam.data_blk_min_elmts    = H5D_EARRAY_DATA_BLK_MIN_ELMTS;
                    layout->u.chunk.u.earray.cparam.max_dblk_page_nelmts_bits =
                        H5D_EARRAY_MAX_DBLOCK_PAGE_NELMTS_BITS;
                }      /* end if */
                else { /* Chunked dataset with > 1 unlimited dimensions */
                    /* Set the chunk index type to v2 B-tree */
                    layout->u.chunk.idx_type         = H5D_CHUNK_IDX_BT2;
                    layout->storage.u.chunk.idx_type = H5D_CHUNK_IDX_BT2;
                    layout->storage.u.chunk.ops      = H5D_COPS_BT2;

                    /* Set the v2 B-tree creation parameters */
                    /* (use hard-coded defaults for now, until we give applications
                     *          control over this with a property list - QAK)
                     */
                    layout->u.chunk.u.btree2.cparam.node_size     = H5D_BT2_NODE_SIZE;
                    layout->u.chunk.u.btree2.cparam.split_percent = H5D_BT2_SPLIT_PERC;
                    layout->u.chunk.u.btree2.cparam.merge_percent = H5D_BT2_MERGE_PERC;
                }  /* end else */
            }      /* end if */
            else { /* Chunked dataset with fixed dimensions */
                /* Check for correct condition for using "single chunk" chunk index */
                if (single) {
                    layout->u.chunk.idx_type         = H5D_CHUNK_IDX_SINGLE;
                    layout->storage.u.chunk.idx_type = H5D_CHUNK_IDX_SINGLE;
                    layout->storage.u.chunk.ops      = H5D_COPS_SINGLE;
                } /* end if */
                else if (!dcpl_cache->pline.nused && dcpl_cache->fill.alloc_time == H5D_ALLOC_TIME_EARLY) {

                    /* Set the chunk index type to "none" Index */
                    layout->u.chunk.idx_type         = H5D_CHUNK_IDX_NONE;
                    layout->storage.u.chunk.idx_type = H5D_CHUNK_IDX_NONE;
                    layout->storage.u.chunk.ops      = H5D_COPS_NONE;
                } /* end else-if */
                else {
                    /* Set the chunk index type to Fixed Array */
                    layout->u.chunk.idx_type         = H5D_CHUNK_IDX_FARRAY;
                    layout->storage.u.chunk.idx_type = H5D_CHUNK_IDX_FARRAY;
                    layout->storage.u.chunk.ops      = H5D_COPS_FARRAY;

                    /* Set the fixed array creation parameters */
                    /* (use hard-coded defaults for now, until we give applications
                     *          control over this with a property list - QAK)
                     */
                    layout->u.chunk.u.farray.cparam.max_dblk_page_nelmts_bits =
                        H5D_FARRAY_MAX_DBLK_PAGE_NELMTS_BITS;
                } /* end else */
            }     /* end else */
        }         /* end if */
    }             /* end if */

done:
    FUNC_LEAVE_NOAPI(ret_value)
} /* end H5D__layout_set_latest_indexing() */

/*-------------------------------------------------------------------------
 * Function:    H5D__layout_oh_create
 *
 * Purpose:     Create layout/pline/efl information for dataset
 *
 * Return:      Success:    SUCCEED
 *              Failure:    FAIL
 *
 * Programmer:  Quincey Koziol
 *              Monday, July 27, 2009
 *
 *-------------------------------------------------------------------------
 */
herr_t
H5D__layout_oh_create(H5F_t *file, H5O_t *oh, H5D_t *dset, hid_t dapl_id)
{
    H5O_layout_t *    layout;                /* Dataset's layout information */
    const H5O_fill_t *fill_prop;             /* Pointer to dataset's fill value information */
    unsigned          layout_mesg_flags;     /* Flags for inserting layout message */
    hbool_t           layout_init = FALSE;   /* Flag to indicate that chunk information was initialized */
    herr_t            ret_value   = SUCCEED; /* Return value */

    FUNC_ENTER_PACKAGE_TAG(dset->oloc.addr)

    /* Sanity checking */
    HDassert(file);
    HDassert(oh);
    HDassert(dset);

    /* Set some local variables, for convenience */
    layout    = &dset->shared->layout;
    fill_prop = &dset->shared->dcpl_cache.fill;

    /* Update the filters message, if this is a chunked dataset */
    if (layout->type == H5D_CHUNKED) {
        H5O_pline_t *pline; /* Dataset's I/O pipeline information */

        pline = &dset->shared->dcpl_cache.pline;
        if (pline->nused > 0 &&
            H5O_msg_append_oh(file, oh, H5O_PLINE_ID, H5O_MSG_FLAG_CONSTANT, 0, pline) < 0)
            HGOTO_ERROR(H5E_DATASET, H5E_CANTINIT, FAIL, "unable to update filter header message")
    } /* end if */

    /* Initialize the layout information for the new dataset */
    if (dset->shared->layout.ops->init && (dset->shared->layout.ops->init)(file, dset, dapl_id) < 0)
        HGOTO_ERROR(H5E_DATASET, H5E_CANTINIT, FAIL, "unable to initialize layout information")

    /* Indicate that the layout information was initialized */
    layout_init = TRUE;

    /*
     * Allocate storage if space allocate time is early; otherwise delay
     * allocation until later.
     */
    if (fill_prop->alloc_time == H5D_ALLOC_TIME_EARLY) {
        H5D_io_info_t io_info;

        io_info.dset = dset;

        if (H5D__alloc_storage(&io_info, H5D_ALLOC_CREATE, FALSE, NULL) < 0)
            HGOTO_ERROR(H5E_DATASET, H5E_CANTINIT, FAIL, "unable to initialize storage")
    }

    /* Update external storage message, if it's used */
    if (dset->shared->dcpl_cache.efl.nused > 0) {
        H5O_efl_t *efl = &dset->shared->dcpl_cache.efl; /* Dataset's external file list */
        H5HL_t *   heap;                                /* Pointer to local heap for EFL file names */
        size_t     heap_size = H5HL_ALIGN(1);
        size_t     u;
<<<<<<< HEAD
=======
        size_t     name_offset;
>>>>>>> 18bbd3f0

        /* Determine size of heap needed to stored the file names */
        for (u = 0; u < efl->nused; ++u)
            heap_size += H5HL_ALIGN(HDstrlen(efl->slot[u].name) + 1);

        /* Create the heap for the EFL file names */
        if (H5HL_create(file, heap_size, &efl->heap_addr /*out*/) < 0)
            HGOTO_ERROR(H5E_DATASET, H5E_CANTINIT, FAIL, "unable to create EFL file name heap")

        /* Pin the heap down in memory */
        if (NULL == (heap = H5HL_protect(file, efl->heap_addr, H5AC__NO_FLAGS_SET)))
            HGOTO_ERROR(H5E_DATASET, H5E_CANTPROTECT, FAIL, "unable to protect EFL file name heap")

        /* Insert "empty" name first */
<<<<<<< HEAD
        if (UFAIL == H5HL_insert(file, heap, (size_t)1, "")) {
            H5HL_unprotect(heap);
            HGOTO_ERROR(H5E_DATASET, H5E_CANTINSERT, FAIL, "unable to insert file name into heap")
        } /* end if */

        for (u = 0; u < efl->nused; ++u) {
            size_t offset; /* Offset of file name in heap */
=======
        if (H5HL_insert(file, heap, (size_t)1, "", &name_offset) < 0) {
            H5HL_unprotect(heap);
            HGOTO_ERROR(H5E_DATASET, H5E_CANTINSERT, FAIL, "unable to insert file name into heap")
        }
>>>>>>> 18bbd3f0

        for (u = 0; u < efl->nused; ++u) {
            /* Insert file name into heap */
<<<<<<< HEAD
            if (UFAIL ==
                (offset = H5HL_insert(file, heap, HDstrlen(efl->slot[u].name) + 1, efl->slot[u].name))) {
=======
            if (H5HL_insert(file, heap, HDstrlen(efl->slot[u].name) + 1, efl->slot[u].name, &name_offset) <
                0) {
>>>>>>> 18bbd3f0
                H5HL_unprotect(heap);
                HGOTO_ERROR(H5E_DATASET, H5E_CANTINSERT, FAIL, "unable to insert file name into heap")
            }

            /* Store EFL file name offset */
            efl->slot[u].name_offset = name_offset;
        }

        /* Release the heap */
        if (H5HL_unprotect(heap) < 0)
            HGOTO_ERROR(H5E_DATASET, H5E_CANTUNPROTECT, FAIL, "unable to unprotect EFL file name heap")
        heap = NULL;

        /* Insert EFL message into dataset object header */
        if (H5O_msg_append_oh(file, oh, H5O_EFL_ID, H5O_MSG_FLAG_CONSTANT, 0, efl) < 0)
            HGOTO_ERROR(H5E_DATASET, H5E_CANTINIT, FAIL, "unable to update external file list message")
    } /* end if */

    /* Create layout message */
<<<<<<< HEAD
    /* (Don't make layout message constant unless allocation time is early and non-filtered, since space may
     * not be allocated) */
    /* (Note: this is relying on H5D__alloc_storage not calling H5O_msg_write during dataset creation) */
    if (fill_prop->alloc_time == H5D_ALLOC_TIME_EARLY && H5D_COMPACT != layout->type &&
        !dset->shared->dcpl_cache.pline.nused)
=======
    /* (Don't make layout message constant unless allocation time is early and
     *  non-filtered and has >0 elements, since space may not be allocated -QAK) */
    /* (Note: this is relying on H5D__alloc_storage not calling H5O_msg_write during dataset creation) */
    if (fill_prop->alloc_time == H5D_ALLOC_TIME_EARLY && H5D_COMPACT != layout->type &&
        !dset->shared->dcpl_cache.pline.nused && (0 != H5S_GET_EXTENT_NPOINTS(dset->shared->space)))
>>>>>>> 18bbd3f0
        layout_mesg_flags = H5O_MSG_FLAG_CONSTANT;
    else
        layout_mesg_flags = 0;

    /* Store VDS info in global heap */
    if (H5D_VIRTUAL == layout->type)
        if (H5D__virtual_store_layout(file, layout) < 0)
            HGOTO_ERROR(H5E_DATASET, H5E_CANTSET, FAIL, "unable to store VDS info")

    /* Create layout message */
    if (H5O_msg_append_oh(file, oh, H5O_LAYOUT_ID, layout_mesg_flags, 0, layout) < 0)
        HGOTO_ERROR(H5E_DATASET, H5E_CANTINIT, FAIL, "unable to update layout")

done:
    /* Error cleanup */
    if (ret_value < 0)
        if (layout_init)
            /* Destroy any cached layout information for the dataset */
            if (dset->shared->layout.ops->dest && (dset->shared->layout.ops->dest)(dset) < 0)
                HDONE_ERROR(H5E_DATASET, H5E_CANTRELEASE, FAIL, "unable to destroy layout info")

    FUNC_LEAVE_NOAPI_TAG(ret_value)
} /* end H5D__layout_oh_create() */

/*-------------------------------------------------------------------------
 * Function:    H5D__layout_oh_read
 *
 * Purpose:     Read layout/pline/efl information for dataset
 *
 * Return:      Success:    SUCCEED
 *              Failure:    FAIL
 *
 * Programmer:  Quincey Koziol
 *              Monday, July 27, 2009
 *
 *-------------------------------------------------------------------------
 */
herr_t
H5D__layout_oh_read(H5D_t *dataset, hid_t dapl_id, H5P_genplist_t *plist)
{
    htri_t  msg_exists;              /* Whether a particular type of message exists */
    hbool_t layout_copied = FALSE;   /* Flag to indicate that layout message was copied */
    herr_t  ret_value     = SUCCEED; /* Return value */

    FUNC_ENTER_PACKAGE

    /* Sanity checking */
    HDassert(dataset);
    HDassert(plist);

    /* Get the optional filters message */
    if ((msg_exists = H5O_msg_exists(&(dataset->oloc), H5O_PLINE_ID)) < 0)
        HGOTO_ERROR(H5E_DATASET, H5E_CANTGET, FAIL, "can't check if message exists")
    if (msg_exists) {
        /* Retrieve the I/O pipeline message */
        if (NULL == H5O_msg_read(&(dataset->oloc), H5O_PLINE_ID, &dataset->shared->dcpl_cache.pline))
            HGOTO_ERROR(H5E_DATASET, H5E_CANTGET, FAIL, "can't retrieve message")

        /* Set the I/O pipeline info in the property list */
        if (H5P_set(plist, H5O_CRT_PIPELINE_NAME, &dataset->shared->dcpl_cache.pline) < 0)
            HGOTO_ERROR(H5E_DATASET, H5E_CANTSET, FAIL, "can't set pipeline")
    } /* end if */

    /*
     * Get the raw data layout info.  It's actually stored in two locations:
     * the storage message of the dataset (dataset->storage) and certain
     * values are copied to the dataset create plist so the user can query
     * them.
     */
    if (NULL == H5O_msg_read(&(dataset->oloc), H5O_LAYOUT_ID, &(dataset->shared->layout)))
        HGOTO_ERROR(H5E_DATASET, H5E_CANTINIT, FAIL, "unable to read data layout message")
    layout_copied = TRUE;

    /* Check for external file list message (which might not exist) */
    if ((msg_exists = H5O_msg_exists(&(dataset->oloc), H5O_EFL_ID)) < 0)
        HGOTO_ERROR(H5E_DATASET, H5E_CANTGET, FAIL, "can't check if message exists")
    if (msg_exists) {
        /* Retrieve the EFL  message */
        if (NULL == H5O_msg_read(&(dataset->oloc), H5O_EFL_ID, &dataset->shared->dcpl_cache.efl))
            HGOTO_ERROR(H5E_DATASET, H5E_CANTGET, FAIL, "can't retrieve message")

        /* Set the EFL info in the property list */
        if (H5P_set(plist, H5D_CRT_EXT_FILE_LIST_NAME, &dataset->shared->dcpl_cache.efl) < 0)
            HGOTO_ERROR(H5E_DATASET, H5E_CANTSET, FAIL, "can't set external file list")

        /* Set the dataset's I/O operations */
        dataset->shared->layout.ops = H5D_LOPS_EFL;
    } /* end if */

    /* Sanity check that the layout operations are set up */
    HDassert(dataset->shared->layout.ops);

    /* Initialize the layout information for the dataset */
    if (dataset->shared->layout.ops->init &&
        (dataset->shared->layout.ops->init)(dataset->oloc.file, dataset, dapl_id) < 0)
        HGOTO_ERROR(H5E_DATASET, H5E_CANTINIT, FAIL, "unable to initialize layout information")

    /* Adjust chunk dimensions to omit datatype size (in last dimension) for creation property */
    if (H5D_CHUNKED == dataset->shared->layout.type)
        dataset->shared->layout.u.chunk.ndims--;

    /* Copy layout to the DCPL */
    if (H5P_set(plist, H5D_CRT_LAYOUT_NAME, &dataset->shared->layout) < 0)
        HGOTO_ERROR(H5E_DATASET, H5E_CANTSET, FAIL, "can't set layout")

    /* Set chunk sizes */
    if (H5D_CHUNKED == dataset->shared->layout.type)
        if (H5D__chunk_set_sizes(dataset) < 0)
            HGOTO_ERROR(H5E_DATASET, H5E_BADVALUE, FAIL, "unable to set chunk sizes")

done:
    if (ret_value < 0 && layout_copied)
        if (H5O_msg_reset(H5O_LAYOUT_ID, &dataset->shared->layout) < 0)
            HDONE_ERROR(H5E_DATASET, H5E_CANTRESET, FAIL, "unable to reset layout info")

    FUNC_LEAVE_NOAPI(ret_value)
} /* end H5D__layout_oh_read() */

/*-------------------------------------------------------------------------
 * Function:    H5D__layout_oh_write
 *
 * Purpose:     Write layout information for dataset
 *
 * Return:      Success:    SUCCEED
 *              Failure:    FAIL
 *
 * Programmer:  Quincey Koziol
 *              Monday, July 27, 2009
 *
 *-------------------------------------------------------------------------
 */
herr_t
H5D__layout_oh_write(const H5D_t *dataset, H5O_t *oh, unsigned update_flags)
{
    htri_t msg_exists;          /* Whether the layout message exists */
    herr_t ret_value = SUCCEED; /* Return value */

    FUNC_ENTER_PACKAGE

    /* Sanity checking */
    HDassert(dataset);
    HDassert(oh);

    /* Check if the layout message has been added to the dataset's header */
    if ((msg_exists = H5O_msg_exists_oh(oh, H5O_LAYOUT_ID)) < 0)
        HGOTO_ERROR(H5E_DATASET, H5E_CANTGET, FAIL, "unable to check if layout message exists")
    if (msg_exists) {
        /* Write the layout message to the dataset's header */
        if (H5O_msg_write_oh(dataset->oloc.file, oh, H5O_LAYOUT_ID, 0, update_flags,
                             &dataset->shared->layout) < 0)
            HGOTO_ERROR(H5E_DATASET, H5E_WRITEERROR, FAIL, "unable to update layout message")
    } /* end if */

done:
    FUNC_LEAVE_NOAPI(ret_value)
} /* end H5D__layout_oh_write() */<|MERGE_RESOLUTION|>--- conflicted
+++ resolved
@@ -503,10 +503,7 @@
         H5HL_t *   heap;                                /* Pointer to local heap for EFL file names */
         size_t     heap_size = H5HL_ALIGN(1);
         size_t     u;
-<<<<<<< HEAD
-=======
         size_t     name_offset;
->>>>>>> 18bbd3f0
 
         /* Determine size of heap needed to stored the file names */
         for (u = 0; u < efl->nused; ++u)
@@ -521,30 +518,15 @@
             HGOTO_ERROR(H5E_DATASET, H5E_CANTPROTECT, FAIL, "unable to protect EFL file name heap")
 
         /* Insert "empty" name first */
-<<<<<<< HEAD
-        if (UFAIL == H5HL_insert(file, heap, (size_t)1, "")) {
-            H5HL_unprotect(heap);
-            HGOTO_ERROR(H5E_DATASET, H5E_CANTINSERT, FAIL, "unable to insert file name into heap")
-        } /* end if */
-
-        for (u = 0; u < efl->nused; ++u) {
-            size_t offset; /* Offset of file name in heap */
-=======
         if (H5HL_insert(file, heap, (size_t)1, "", &name_offset) < 0) {
             H5HL_unprotect(heap);
             HGOTO_ERROR(H5E_DATASET, H5E_CANTINSERT, FAIL, "unable to insert file name into heap")
         }
->>>>>>> 18bbd3f0
 
         for (u = 0; u < efl->nused; ++u) {
             /* Insert file name into heap */
-<<<<<<< HEAD
-            if (UFAIL ==
-                (offset = H5HL_insert(file, heap, HDstrlen(efl->slot[u].name) + 1, efl->slot[u].name))) {
-=======
             if (H5HL_insert(file, heap, HDstrlen(efl->slot[u].name) + 1, efl->slot[u].name, &name_offset) <
                 0) {
->>>>>>> 18bbd3f0
                 H5HL_unprotect(heap);
                 HGOTO_ERROR(H5E_DATASET, H5E_CANTINSERT, FAIL, "unable to insert file name into heap")
             }
@@ -564,19 +546,11 @@
     } /* end if */
 
     /* Create layout message */
-<<<<<<< HEAD
-    /* (Don't make layout message constant unless allocation time is early and non-filtered, since space may
-     * not be allocated) */
-    /* (Note: this is relying on H5D__alloc_storage not calling H5O_msg_write during dataset creation) */
-    if (fill_prop->alloc_time == H5D_ALLOC_TIME_EARLY && H5D_COMPACT != layout->type &&
-        !dset->shared->dcpl_cache.pline.nused)
-=======
     /* (Don't make layout message constant unless allocation time is early and
      *  non-filtered and has >0 elements, since space may not be allocated -QAK) */
     /* (Note: this is relying on H5D__alloc_storage not calling H5O_msg_write during dataset creation) */
     if (fill_prop->alloc_time == H5D_ALLOC_TIME_EARLY && H5D_COMPACT != layout->type &&
         !dset->shared->dcpl_cache.pline.nused && (0 != H5S_GET_EXTENT_NPOINTS(dset->shared->space)))
->>>>>>> 18bbd3f0
         layout_mesg_flags = H5O_MSG_FLAG_CONSTANT;
     else
         layout_mesg_flags = 0;
