/* * * * * * * * * * * * * * * * * * * * * * * * * * * * * * * * * * * * * * *
 * Copyright by The HDF Group.                                               *
 * All rights reserved.                                                      *
 *                                                                           *
 * This file is part of HDF5.  The full HDF5 copyright notice, including     *
 * terms governing use, modification, and redistribution, is contained in    *
 * the COPYING file, which can be found at the root of the source code       *
 * distribution tree, or in https://www.hdfgroup.org/licenses.               *
 * If you do not have access to either file, you may request a copy from     *
 * help@hdfgroup.org.                                                        *
 * * * * * * * * * * * * * * * * * * * * * * * * * * * * * * * * * * * * * * */

/*
 * This file contains public declarations for authoring VOL connectors.
 */

#ifndef H5VLconnector_H
#define H5VLconnector_H

/* Public headers needed by this file */
#include "H5public.h"   /* Generic Functions                    */
#include "H5Apublic.h"  /* Attributes                           */
#include "H5ESpublic.h" /* Event Stack                          */
#include "H5Fpublic.h"  /* Files                                */
#include "H5Ipublic.h"  /* IDs                                  */
#include "H5Lpublic.h"  /* Links                                */
#include "H5Opublic.h"  /* Objects                              */
#include "H5Rpublic.h"  /* References                           */
#include "H5VLpublic.h" /* Virtual Object Layer                 */

/*****************/
/* Public Macros */
/*****************/

/* Capability flags for connector */
#define H5VL_CAP_FLAG_NONE       0    /* No special connector capabilities */
#define H5VL_CAP_FLAG_THREADSAFE 0x01 /* Connector is threadsafe */

/* Container info version */
#define H5VL_CONTAINER_INFO_VERSION 0x01 /* Container info struct version */

/* The maximum size allowed for blobs */
#define H5VL_MAX_BLOB_ID_SIZE (16) /* Allow for 128-bits blob IDs */

/*******************/
/* Public Typedefs */
/*******************/

<<<<<<< HEAD
/* Enum type for each VOL subclass */
/* (Used for various queries, etc) */
typedef enum H5VL_subclass_t {
    H5VL_SUBCLS_NONE,     /* Operations outside of a subclass */
    H5VL_SUBCLS_INFO,     /* 'Info' subclass */
    H5VL_SUBCLS_WRAP,     /* 'Wrap' subclass */
    H5VL_SUBCLS_ATTR,     /* 'Attribute' subclass */
    H5VL_SUBCLS_DATASET,  /* 'Dataset' subclass */
    H5VL_SUBCLS_DATATYPE, /* 'Named datatype' subclass */
    H5VL_SUBCLS_FILE,     /* 'File' subclass */
    H5VL_SUBCLS_GROUP,    /* 'Group' subclass */
    H5VL_SUBCLS_LINK,     /* 'Link' subclass */
    H5VL_SUBCLS_OBJECT,   /* 'Object' subclass */
    H5VL_SUBCLS_REQUEST,  /* 'Request' subclass */
    H5VL_SUBCLS_BLOB,     /* 'Blob' subclass */
    H5VL_SUBCLS_TOKEN     /* 'Token' subclass */
} H5VL_subclass_t;

=======
>>>>>>> 18bbd3f0
/* types for attribute GET callback */
typedef enum H5VL_attr_get_t {
    H5VL_ATTR_GET_ACPL,         /* creation property list              */
    H5VL_ATTR_GET_INFO,         /* info                                */
    H5VL_ATTR_GET_NAME,         /* access property list                */
    H5VL_ATTR_GET_SPACE,        /* dataspace                           */
    H5VL_ATTR_GET_STORAGE_SIZE, /* storage size                        */
    H5VL_ATTR_GET_TYPE          /* datatype                            */
} H5VL_attr_get_t;

/* types for attribute SPECFIC callback */
typedef enum H5VL_attr_specific_t {
    H5VL_ATTR_DELETE, /* H5Adelete(_by_name/idx)             */
    H5VL_ATTR_EXISTS, /* H5Aexists(_by_name)                 */
    H5VL_ATTR_ITER,   /* H5Aiterate(_by_name)                */
    H5VL_ATTR_RENAME  /* H5Arename(_by_name)                 */
} H5VL_attr_specific_t;

/* Typedef for VOL connector attribute optional VOL operations */
typedef int H5VL_attr_optional_t;

/* types for dataset GET callback */
typedef enum H5VL_dataset_get_t {
    H5VL_DATASET_GET_DAPL,         /* access property list                */
    H5VL_DATASET_GET_DCPL,         /* creation property list              */
    H5VL_DATASET_GET_SPACE,        /* dataspace                           */
    H5VL_DATASET_GET_SPACE_STATUS, /* space status                        */
    H5VL_DATASET_GET_STORAGE_SIZE, /* storage size                        */
    H5VL_DATASET_GET_TYPE          /* datatype                            */
} H5VL_dataset_get_t;

/* types for dataset SPECFIC callback */
typedef enum H5VL_dataset_specific_t {
    H5VL_DATASET_SET_EXTENT, /* H5Dset_extent                       */
    H5VL_DATASET_FLUSH,      /* H5Dflush                            */
    H5VL_DATASET_REFRESH     /* H5Drefresh                          */
} H5VL_dataset_specific_t;

/* Typedef for VOL connector dataset optional VOL operations */
typedef int H5VL_dataset_optional_t;

/* types for datatype GET callback */
typedef enum H5VL_datatype_get_t {
    H5VL_DATATYPE_GET_BINARY, /* get serialized form of transient type    */
    H5VL_DATATYPE_GET_TCPL    /* datatype creation property list          */
} H5VL_datatype_get_t;

/* types for datatype SPECFIC callback */
typedef enum H5VL_datatype_specific_t { H5VL_DATATYPE_FLUSH, H5VL_DATATYPE_REFRESH } H5VL_datatype_specific_t;

/* Typedef and values for native VOL connector named datatype optional VOL operations */
typedef int H5VL_datatype_optional_t;
/* (No optional named datatype VOL operations currently) */

/* types for file GET callback */
typedef enum H5VL_file_get_t {
    H5VL_FILE_GET_CONT_INFO, /* file get container info              */
    H5VL_FILE_GET_FAPL,      /* file access property list            */
    H5VL_FILE_GET_FCPL,      /* file creation property list          */
    H5VL_FILE_GET_FILENO,    /* file number                          */
    H5VL_FILE_GET_INTENT,    /* file intent                          */
    H5VL_FILE_GET_NAME,      /* file name                            */
    H5VL_FILE_GET_OBJ_COUNT, /* object count in file                 */
    H5VL_FILE_GET_OBJ_IDS    /* object ids in file                   */
} H5VL_file_get_t;

/* types for file SPECIFIC callback */
typedef enum H5VL_file_specific_t {
    H5VL_FILE_FLUSH,         /* Flush file                       */
    H5VL_FILE_REOPEN,        /* Reopen the file                  */
    H5VL_FILE_MOUNT,         /* Mount a file                     */
    H5VL_FILE_UNMOUNT,       /* Unmount a file                   */
    H5VL_FILE_IS_ACCESSIBLE, /* Check if a file is accessible    */
    H5VL_FILE_DELETE,        /* Delete a file                    */
    H5VL_FILE_IS_EQUAL       /* Check if two files are the same  */
} H5VL_file_specific_t;

/* Typedef for VOL connector file optional VOL operations */
typedef int H5VL_file_optional_t;

/* types for group GET callback */
typedef enum H5VL_group_get_t {
    H5VL_GROUP_GET_GCPL, /* group creation property list     */
    H5VL_GROUP_GET_INFO  /* group info                       */
} H5VL_group_get_t;

/* types for group SPECFIC callback */
typedef enum H5VL_group_specific_t { H5VL_GROUP_FLUSH, H5VL_GROUP_REFRESH } H5VL_group_specific_t;

/* Typedef for VOL connector group optional VOL operations */
typedef int H5VL_group_optional_t;

/* link create types for VOL */
typedef enum H5VL_link_create_type_t {
    H5VL_LINK_CREATE_HARD,
    H5VL_LINK_CREATE_SOFT,
    H5VL_LINK_CREATE_UD
} H5VL_link_create_type_t;

/* types for link GET callback */
typedef enum H5VL_link_get_t {
    H5VL_LINK_GET_INFO, /* link info                         */
    H5VL_LINK_GET_NAME, /* link name                         */
    H5VL_LINK_GET_VAL   /* link value                        */
} H5VL_link_get_t;

/* types for link SPECIFIC callback */
typedef enum H5VL_link_specific_t {
    H5VL_LINK_DELETE, /* H5Ldelete(_by_idx)                */
    H5VL_LINK_EXISTS, /* link existence                    */
    H5VL_LINK_ITER    /* H5Literate/visit(_by_name)              */
} H5VL_link_specific_t;

/* Typedef and values for native VOL connector link optional VOL operations */
typedef int H5VL_link_optional_t;
/* (No optional link VOL operations currently) */

/* types for object GET callback */
typedef enum H5VL_object_get_t {
    H5VL_OBJECT_GET_FILE, /* object file                       */
    H5VL_OBJECT_GET_NAME, /* object name                       */
    H5VL_OBJECT_GET_TYPE, /* object type                       */
<<<<<<< HEAD
    H5VL_OBJECT_GET_INFO  /* H5Oget_info(_by_idx|name)3        */
=======
    H5VL_OBJECT_GET_INFO  /* H5Oget_info(_by_idx|name)         */
>>>>>>> 18bbd3f0
} H5VL_object_get_t;

/* types for object SPECIFIC callback */
typedef enum H5VL_object_specific_t {
    H5VL_OBJECT_CHANGE_REF_COUNT, /* H5Oincr/decr_refcount             */
    H5VL_OBJECT_EXISTS,           /* H5Oexists_by_name                 */
    H5VL_OBJECT_LOOKUP,           /* Lookup object                     */
    H5VL_OBJECT_VISIT,            /* H5Ovisit(_by_name)                */
    H5VL_OBJECT_FLUSH,            /* H5{D|G|O|T}flush                  */
    H5VL_OBJECT_REFRESH           /* H5{D|G|O|T}refresh                */
} H5VL_object_specific_t;

/* Typedef for VOL connector object optional VOL operations */
typedef int H5VL_object_optional_t;

/* types for async request SPECIFIC callback */
typedef enum H5VL_request_specific_t {
    H5VL_REQUEST_WAITANY,  /* Wait until any request completes */
    H5VL_REQUEST_WAITSOME, /* Wait until at least one requesst completes */
    H5VL_REQUEST_WAITALL   /* Wait until all requests complete */
} H5VL_request_specific_t;

/* Typedef and values for native VOL connector request optional VOL operations */
typedef int H5VL_request_optional_t;
/* (No optional request VOL operations currently) */

/* types for 'blob' SPECIFIC callback */
typedef enum H5VL_blob_specific_t {
    H5VL_BLOB_DELETE,  /* Delete a blob (by ID) */
    H5VL_BLOB_GETSIZE, /* Get size of blob */
    H5VL_BLOB_ISNULL,  /* Check if a blob ID is "null" */
    H5VL_BLOB_SETNULL  /* Set a blob ID to the connector's "null" blob ID value */
} H5VL_blob_specific_t;

/* Typedef and values for native VOL connector blob optional VOL operations */
typedef int H5VL_blob_optional_t;
/* (No optional blob VOL operations currently) */

/* Types for different ways that objects are located in an HDF5 container */
typedef enum H5VL_loc_type_t {
    H5VL_OBJECT_BY_SELF,
    H5VL_OBJECT_BY_NAME,
    H5VL_OBJECT_BY_IDX,
    H5VL_OBJECT_BY_TOKEN
} H5VL_loc_type_t;

typedef struct H5VL_loc_by_name {
    const char *name;
    hid_t       lapl_id;
} H5VL_loc_by_name_t;

typedef struct H5VL_loc_by_idx {
    const char *    name;
    H5_index_t      idx_type;
    H5_iter_order_t order;
    hsize_t         n;
    hid_t           lapl_id;
} H5VL_loc_by_idx_t;

typedef struct H5VL_loc_by_token {
    H5O_token_t *token;
} H5VL_loc_by_token_t;

/* Structure to hold parameters for object locations.
 * Either: BY_SELF, BY_NAME, BY_IDX, BY_TOKEN
 *
 * Note: Leave loc_by_token as the first union member so we
 *       can perform the simplest initialization of the struct
 *       without raising warnings.
 *
 * Note: BY_SELF requires no union members.
 */
typedef struct H5VL_loc_params_t {
    H5I_type_t      obj_type;
    H5VL_loc_type_t type;
    union {
        H5VL_loc_by_token_t loc_by_token;
        H5VL_loc_by_name_t  loc_by_name;
        H5VL_loc_by_idx_t   loc_by_idx;
    } loc_data;
} H5VL_loc_params_t;

/* Info for H5VL_FILE_GET_CONT_INFO */
typedef struct H5VL_file_cont_info_t {
    unsigned version;       /* version information (keep first) */
    uint64_t feature_flags; /* Container feature flags          */
                            /* (none currently defined)         */
    size_t token_size;      /* Size of tokens                   */
    size_t blob_id_size;    /* Size of blob IDs                 */
} H5VL_file_cont_info_t;

/* VOL connector info fields & callbacks */
typedef struct H5VL_info_class_t {
    size_t size;                     /* Size of the VOL info                         */
    void *(*copy)(const void *info); /* Callback to create a copy of the VOL info    */
    herr_t (*cmp)(int *cmp_value, const void *info1, const void *info2); /* Callback to compare VOL info */
    herr_t (*free)(void *info);                     /* Callback to release a VOL info               */
    herr_t (*to_str)(const void *info, char **str); /* Callback to serialize connector's info into a string */
    herr_t (*from_str)(const char *str,
                       void **     info); /* Callback to deserialize a string into connector's info */
} H5VL_info_class_t;

/* VOL object wrap / retrieval callbacks */
/* (These only need to be implemented by "pass through" VOL connectors) */
typedef struct H5VL_wrap_class_t {
    void *(*get_object)(const void *obj); /* Callback to retrieve underlying object       */
    herr_t (*get_wrap_ctx)(
        const void *obj,
        void **     wrap_ctx); /* Callback to retrieve the object wrapping context for the connector */
    void *(*wrap_object)(void *obj, H5I_type_t obj_type,
                         void *wrap_ctx); /* Callback to wrap a library object */
    void *(*unwrap_object)(void *obj);    /* Callback to unwrap a library object */
    herr_t (*free_wrap_ctx)(
        void *wrap_ctx); /* Callback to release the object wrapping context for the connector */
} H5VL_wrap_class_t;

/* H5A routines */
typedef struct H5VL_attr_class_t {
    void *(*create)(void *obj, const H5VL_loc_params_t *loc_params, const char *attr_name, hid_t type_id,
                    hid_t space_id, hid_t acpl_id, hid_t aapl_id, hid_t dxpl_id, void **req);
    void *(*open)(void *obj, const H5VL_loc_params_t *loc_params, const char *attr_name, hid_t aapl_id,
                  hid_t dxpl_id, void **req);
    herr_t (*read)(void *attr, hid_t mem_type_id, void *buf, hid_t dxpl_id, void **req);
    herr_t (*write)(void *attr, hid_t mem_type_id, const void *buf, hid_t dxpl_id, void **req);
    herr_t (*get)(void *obj, H5VL_attr_get_t get_type, hid_t dxpl_id, void **req, va_list arguments);
    herr_t (*specific)(void *obj, const H5VL_loc_params_t *loc_params, H5VL_attr_specific_t specific_type,
                       hid_t dxpl_id, void **req, va_list arguments);
    herr_t (*optional)(void *obj, H5VL_attr_optional_t opt_type, hid_t dxpl_id, void **req,
                       va_list arguments);
    herr_t (*close)(void *attr, hid_t dxpl_id, void **req);
} H5VL_attr_class_t;

/* H5D routines */
typedef struct H5VL_dataset_class_t {
    void *(*create)(void *obj, const H5VL_loc_params_t *loc_params, const char *name, hid_t lcpl_id,
                    hid_t type_id, hid_t space_id, hid_t dcpl_id, hid_t dapl_id, hid_t dxpl_id, void **req);
    void *(*open)(void *obj, const H5VL_loc_params_t *loc_params, const char *name, hid_t dapl_id,
                  hid_t dxpl_id, void **req);
    herr_t (*read)(void *dset, hid_t mem_type_id, hid_t mem_space_id, hid_t file_space_id, hid_t dxpl_id,
                   void *buf, void **req);
    herr_t (*write)(void *dset, hid_t mem_type_id, hid_t mem_space_id, hid_t file_space_id, hid_t dxpl_id,
                    const void *buf, void **req);
    herr_t (*get)(void *obj, H5VL_dataset_get_t get_type, hid_t dxpl_id, void **req, va_list arguments);
    herr_t (*specific)(void *obj, H5VL_dataset_specific_t specific_type, hid_t dxpl_id, void **req,
                       va_list arguments);
    herr_t (*optional)(void *obj, H5VL_dataset_optional_t opt_type, hid_t dxpl_id, void **req,
                       va_list arguments);
    herr_t (*close)(void *dset, hid_t dxpl_id, void **req);
} H5VL_dataset_class_t;

/* H5T routines*/
typedef struct H5VL_datatype_class_t {
    void *(*commit)(void *obj, const H5VL_loc_params_t *loc_params, const char *name, hid_t type_id,
                    hid_t lcpl_id, hid_t tcpl_id, hid_t tapl_id, hid_t dxpl_id, void **req);
    void *(*open)(void *obj, const H5VL_loc_params_t *loc_params, const char *name, hid_t tapl_id,
                  hid_t dxpl_id, void **req);
    herr_t (*get)(void *obj, H5VL_datatype_get_t get_type, hid_t dxpl_id, void **req, va_list arguments);
    herr_t (*specific)(void *obj, H5VL_datatype_specific_t specific_type, hid_t dxpl_id, void **req,
                       va_list arguments);
    herr_t (*optional)(void *obj, H5VL_datatype_optional_t opt_type, hid_t dxpl_id, void **req,
                       va_list arguments);
    herr_t (*close)(void *dt, hid_t dxpl_id, void **req);
} H5VL_datatype_class_t;

/* H5F routines */
typedef struct H5VL_file_class_t {
    void *(*create)(const char *name, unsigned flags, hid_t fcpl_id, hid_t fapl_id, hid_t dxpl_id,
                    void **req);
    void *(*open)(const char *name, unsigned flags, hid_t fapl_id, hid_t dxpl_id, void **req);
    herr_t (*get)(void *obj, H5VL_file_get_t get_type, hid_t dxpl_id, void **req, va_list arguments);
    herr_t (*specific)(void *obj, H5VL_file_specific_t specific_type, hid_t dxpl_id, void **req,
                       va_list arguments);
    herr_t (*optional)(void *obj, H5VL_file_optional_t opt_type, hid_t dxpl_id, void **req,
                       va_list arguments);
    herr_t (*close)(void *file, hid_t dxpl_id, void **req);
} H5VL_file_class_t;

/* H5G routines */
typedef struct H5VL_group_class_t {
    void *(*create)(void *obj, const H5VL_loc_params_t *loc_params, const char *name, hid_t lcpl_id,
                    hid_t gcpl_id, hid_t gapl_id, hid_t dxpl_id, void **req);
    void *(*open)(void *obj, const H5VL_loc_params_t *loc_params, const char *name, hid_t gapl_id,
                  hid_t dxpl_id, void **req);
    herr_t (*get)(void *obj, H5VL_group_get_t get_type, hid_t dxpl_id, void **req, va_list arguments);
    herr_t (*specific)(void *obj, H5VL_group_specific_t specific_type, hid_t dxpl_id, void **req,
                       va_list arguments);
    herr_t (*optional)(void *obj, H5VL_group_optional_t opt_type, hid_t dxpl_id, void **req,
                       va_list arguments);
    herr_t (*close)(void *grp, hid_t dxpl_id, void **req);
} H5VL_group_class_t;

/* H5L routines */
typedef struct H5VL_link_class_t {
    herr_t (*create)(H5VL_link_create_type_t create_type, void *obj, const H5VL_loc_params_t *loc_params,
                     hid_t lcpl_id, hid_t lapl_id, hid_t dxpl_id, void **req, va_list arguments);
    herr_t (*copy)(void *src_obj, const H5VL_loc_params_t *loc_params1, void *dst_obj,
                   const H5VL_loc_params_t *loc_params2, hid_t lcpl_id, hid_t lapl_id, hid_t dxpl_id,
                   void **req);
    herr_t (*move)(void *src_obj, const H5VL_loc_params_t *loc_params1, void *dst_obj,
                   const H5VL_loc_params_t *loc_params2, hid_t lcpl_id, hid_t lapl_id, hid_t dxpl_id,
                   void **req);
    herr_t (*get)(void *obj, const H5VL_loc_params_t *loc_params, H5VL_link_get_t get_type, hid_t dxpl_id,
                  void **req, va_list arguments);
    herr_t (*specific)(void *obj, const H5VL_loc_params_t *loc_params, H5VL_link_specific_t specific_type,
                       hid_t dxpl_id, void **req, va_list arguments);
    herr_t (*optional)(void *obj, H5VL_link_optional_t opt_type, hid_t dxpl_id, void **req,
                       va_list arguments);
} H5VL_link_class_t;

/* H5O routines */
typedef struct H5VL_object_class_t {
    void *(*open)(void *obj, const H5VL_loc_params_t *loc_params, H5I_type_t *opened_type, hid_t dxpl_id,
                  void **req);
    herr_t (*copy)(void *src_obj, const H5VL_loc_params_t *loc_params1, const char *src_name, void *dst_obj,
                   const H5VL_loc_params_t *loc_params2, const char *dst_name, hid_t ocpypl_id, hid_t lcpl_id,
                   hid_t dxpl_id, void **req);
    herr_t (*get)(void *obj, const H5VL_loc_params_t *loc_params, H5VL_object_get_t get_type, hid_t dxpl_id,
                  void **req, va_list arguments);
    herr_t (*specific)(void *obj, const H5VL_loc_params_t *loc_params, H5VL_object_specific_t specific_type,
                       hid_t dxpl_id, void **req, va_list arguments);
    herr_t (*optional)(void *obj, H5VL_object_optional_t opt_type, hid_t dxpl_id, void **req,
                       va_list arguments);
} H5VL_object_class_t;

/* Asynchronous request 'notify' callback */
typedef herr_t (*H5VL_request_notify_t)(void *ctx, H5ES_status_t status);

/* "Levels" for 'get connector class' introspection callback */
typedef enum H5VL_get_conn_lvl_t {
    H5VL_GET_CONN_LVL_CURR, /* Get "current" connector (for this object) */
    H5VL_GET_CONN_LVL_TERM  /* Get "terminal" connector (for this object) */
                            /* (Recursively called, for pass-through connectors) */
                            /* (Connectors that "split" must choose which connector to return) */
} H5VL_get_conn_lvl_t;

/* Forward declaration of H5VL_class_t, defined later in this file */
struct H5VL_class_t;

/* Container/connector introspection routines */
typedef struct H5VL_introspect_class_t {
    herr_t (*get_conn_cls)(void *obj, H5VL_get_conn_lvl_t lvl, const struct H5VL_class_t **conn_cls);
    herr_t (*opt_query)(void *obj, H5VL_subclass_t cls, int opt_type, hbool_t *supported);
} H5VL_introspect_class_t;

/* Async request operation routines */
typedef struct H5VL_request_class_t {
    herr_t (*wait)(void *req, uint64_t timeout, H5ES_status_t *status);
    herr_t (*notify)(void *req, H5VL_request_notify_t cb, void *ctx);
    herr_t (*cancel)(void *req);
    herr_t (*specific)(void *req, H5VL_request_specific_t specific_type, va_list arguments);
    herr_t (*optional)(void *req, H5VL_request_optional_t opt_type, va_list arguments);
    herr_t (*free)(void *req);
} H5VL_request_class_t;

/* 'blob' routines */
typedef struct H5VL_blob_class_t {
    herr_t (*put)(void *obj, const void *buf, size_t size, void *blob_id, void *ctx);
    herr_t (*get)(void *obj, const void *blob_id, void *buf, size_t size, void *ctx);
    herr_t (*specific)(void *obj, void *blob_id, H5VL_blob_specific_t specific_type, va_list arguments);
    herr_t (*optional)(void *obj, void *blob_id, H5VL_blob_optional_t opt_type, va_list arguments);
} H5VL_blob_class_t;

/* Object token routines */
typedef struct H5VL_token_class_t {
    herr_t (*cmp)(void *obj, const H5O_token_t *token1, const H5O_token_t *token2, int *cmp_value);
    herr_t (*to_str)(void *obj, H5I_type_t obj_type, const H5O_token_t *token, char **token_str);
    herr_t (*from_str)(void *obj, H5I_type_t obj_type, const char *token_str, H5O_token_t *token);
} H5VL_token_class_t;

/**
 * \ingroup H5VLDEV
 * Class information for each VOL connector
 */
//! <!-- [H5VL_class_t_snip] -->
typedef struct H5VL_class_t {
    /* Overall connector fields & callbacks */
<<<<<<< HEAD
    unsigned int       version;          /* VOL connector class struct version #     */
    H5VL_class_value_t value;            /* Value to identify connector              */
    const char *       name;             /* Connector name (MUST be unique!)         */
    unsigned           cap_flags;        /* Capability flags for connector           */
    herr_t (*initialize)(hid_t vipl_id); /* Connector initialization callback        */
    herr_t (*terminate)(void);           /* Connector termination callback           */

    /* VOL framework */
    H5VL_info_class_t info_cls; /* VOL info fields & callbacks  */
    H5VL_wrap_class_t wrap_cls; /* VOL object wrap / retrieval callbacks */

    /* Data Model */
    H5VL_attr_class_t     attr_cls;     /* Attribute (H5A*) class callbacks */
    H5VL_dataset_class_t  dataset_cls;  /* Dataset (H5D*) class callbacks   */
    H5VL_datatype_class_t datatype_cls; /* Datatype (H5T*) class callbacks  */
    H5VL_file_class_t     file_cls;     /* File (H5F*) class callbacks      */
    H5VL_group_class_t    group_cls;    /* Group (H5G*) class callbacks     */
    H5VL_link_class_t     link_cls;     /* Link (H5L*) class callbacks      */
    H5VL_object_class_t   object_cls;   /* Object (H5O*) class callbacks    */
=======
    unsigned           version;          /**< VOL connector class struct version #     */
    H5VL_class_value_t value;            /**< Value to identify connector              */
    const char *       name;             /**< Connector name (MUST be unique!)         */
    unsigned           cap_flags;        /**< Capability flags for connector           */
    herr_t (*initialize)(hid_t vipl_id); /**< Connector initialization callback        */
    herr_t (*terminate)(void);           /**< Connector termination callback           */

    /* VOL framework */
    H5VL_info_class_t info_cls; /**< VOL info fields & callbacks  */
    H5VL_wrap_class_t wrap_cls; /**< VOL object wrap / retrieval callbacks */

    /* Data Model */
    H5VL_attr_class_t     attr_cls;     /**< Attribute (H5A*) class callbacks */
    H5VL_dataset_class_t  dataset_cls;  /**< Dataset (H5D*) class callbacks   */
    H5VL_datatype_class_t datatype_cls; /**< Datatype (H5T*) class callbacks  */
    H5VL_file_class_t     file_cls;     /**< File (H5F*) class callbacks      */
    H5VL_group_class_t    group_cls;    /**< Group (H5G*) class callbacks     */
    H5VL_link_class_t     link_cls;     /**< Link (H5L*) class callbacks      */
    H5VL_object_class_t   object_cls;   /**< Object (H5O*) class callbacks    */
>>>>>>> 18bbd3f0

    /* Infrastructure / Services */
    H5VL_introspect_class_t introspect_cls; /**< Container/connector introspection class callbacks */
    H5VL_request_class_t    request_cls;    /**< Asynchronous request class callbacks */
    H5VL_blob_class_t       blob_cls;       /**< 'Blob' class callbacks */
    H5VL_token_class_t      token_cls;      /**< VOL connector object token class callbacks */

    /* Catch-all */
    herr_t (*optional)(void *obj, int op_type, hid_t dxpl_id, void **req,
<<<<<<< HEAD
                       va_list arguments); /* Optional callback */
} H5VL_class_t;
=======
                       va_list arguments); /**< Optional callback */
} H5VL_class_t;
//! <!-- [H5VL_class_t_snip] -->
>>>>>>> 18bbd3f0

/********************/
/* Public Variables */
/********************/

/*********************/
/* Public Prototypes */
/*********************/

#ifdef __cplusplus
extern "C" {
#endif

/* Helper routines for VOL connector authors */
/**
 * \ingroup H5VLDEV
 * \brief Registers a new VOL connector
 *
 * \param[in] cls A pointer to the plugin structure to register
 * \vipl_id
 * \return \hid_t{VOL connector}
 *
 * \details H5VLregister_connector() registers a new VOL connector as a member
 *          of the virtual object layer class. This VOL connector identifier is
 *          good until the library is closed or the connector is unregistered.
 *
 *          \p vipl_id is either #H5P_DEFAULT or the identifier of a VOL
 *          initialization property list of class #H5P_VOL_INITIALIZE created
 *          with H5Pcreate(). When created, this property list contains no
 *          library properties. If a VOL connector author decides that
 *          initialization-specific data are needed, they can be added to the
 *          empty list and retrieved by the connector in the VOL connector's
 *          initialize callback. Use of the VOL initialization property list is
 *          uncommon, as most VOL-specific properties are added to the file
 *          access property list via the connector's API calls which set the
 *          VOL connector for the file open/create. For more information, see
 *          the \ref_vol_doc.
 *
 *          H5VL_class_t is defined in H5VLconnector.h in the source code. It
 *          contains class information for each VOL connector:
 *          \snippet this H5VL_class_t_snip
 *
 * \since 1.12.0
 *
 */
H5_DLL hid_t H5VLregister_connector(const H5VL_class_t *cls, hid_t vipl_id);
/**
 * \ingroup H5VLDEV
 */
H5_DLL void *H5VLobject(hid_t obj_id);
<<<<<<< HEAD
H5_DLL hid_t H5VLget_file_type(void *file_obj, hid_t connector_id, hid_t dtype_id);
H5_DLL hid_t H5VLpeek_connector_id_by_name(const char *name);
=======
/**
 * \ingroup H5VLDEV
 */
H5_DLL hid_t H5VLget_file_type(void *file_obj, hid_t connector_id, hid_t dtype_id);
/**
 * \ingroup H5VLDEV
 */
H5_DLL hid_t H5VLpeek_connector_id_by_name(const char *name);
/**
 * \ingroup H5VLDEV
 */
>>>>>>> 18bbd3f0
H5_DLL hid_t H5VLpeek_connector_id_by_value(H5VL_class_value_t value);

#ifdef __cplusplus
}
#endif

<<<<<<< HEAD
#endif /* _H5VLconnector_H */
=======
#endif /* H5VLconnector_H */
>>>>>>> 18bbd3f0
<|MERGE_RESOLUTION|>--- conflicted
+++ resolved
@@ -46,27 +46,6 @@
 /* Public Typedefs */
 /*******************/
 
-<<<<<<< HEAD
-/* Enum type for each VOL subclass */
-/* (Used for various queries, etc) */
-typedef enum H5VL_subclass_t {
-    H5VL_SUBCLS_NONE,     /* Operations outside of a subclass */
-    H5VL_SUBCLS_INFO,     /* 'Info' subclass */
-    H5VL_SUBCLS_WRAP,     /* 'Wrap' subclass */
-    H5VL_SUBCLS_ATTR,     /* 'Attribute' subclass */
-    H5VL_SUBCLS_DATASET,  /* 'Dataset' subclass */
-    H5VL_SUBCLS_DATATYPE, /* 'Named datatype' subclass */
-    H5VL_SUBCLS_FILE,     /* 'File' subclass */
-    H5VL_SUBCLS_GROUP,    /* 'Group' subclass */
-    H5VL_SUBCLS_LINK,     /* 'Link' subclass */
-    H5VL_SUBCLS_OBJECT,   /* 'Object' subclass */
-    H5VL_SUBCLS_REQUEST,  /* 'Request' subclass */
-    H5VL_SUBCLS_BLOB,     /* 'Blob' subclass */
-    H5VL_SUBCLS_TOKEN     /* 'Token' subclass */
-} H5VL_subclass_t;
-
-=======
->>>>>>> 18bbd3f0
 /* types for attribute GET callback */
 typedef enum H5VL_attr_get_t {
     H5VL_ATTR_GET_ACPL,         /* creation property list              */
@@ -189,11 +168,7 @@
     H5VL_OBJECT_GET_FILE, /* object file                       */
     H5VL_OBJECT_GET_NAME, /* object name                       */
     H5VL_OBJECT_GET_TYPE, /* object type                       */
-<<<<<<< HEAD
-    H5VL_OBJECT_GET_INFO  /* H5Oget_info(_by_idx|name)3        */
-=======
     H5VL_OBJECT_GET_INFO  /* H5Oget_info(_by_idx|name)         */
->>>>>>> 18bbd3f0
 } H5VL_object_get_t;
 
 /* types for object SPECIFIC callback */
@@ -470,27 +445,6 @@
 //! <!-- [H5VL_class_t_snip] -->
 typedef struct H5VL_class_t {
     /* Overall connector fields & callbacks */
-<<<<<<< HEAD
-    unsigned int       version;          /* VOL connector class struct version #     */
-    H5VL_class_value_t value;            /* Value to identify connector              */
-    const char *       name;             /* Connector name (MUST be unique!)         */
-    unsigned           cap_flags;        /* Capability flags for connector           */
-    herr_t (*initialize)(hid_t vipl_id); /* Connector initialization callback        */
-    herr_t (*terminate)(void);           /* Connector termination callback           */
-
-    /* VOL framework */
-    H5VL_info_class_t info_cls; /* VOL info fields & callbacks  */
-    H5VL_wrap_class_t wrap_cls; /* VOL object wrap / retrieval callbacks */
-
-    /* Data Model */
-    H5VL_attr_class_t     attr_cls;     /* Attribute (H5A*) class callbacks */
-    H5VL_dataset_class_t  dataset_cls;  /* Dataset (H5D*) class callbacks   */
-    H5VL_datatype_class_t datatype_cls; /* Datatype (H5T*) class callbacks  */
-    H5VL_file_class_t     file_cls;     /* File (H5F*) class callbacks      */
-    H5VL_group_class_t    group_cls;    /* Group (H5G*) class callbacks     */
-    H5VL_link_class_t     link_cls;     /* Link (H5L*) class callbacks      */
-    H5VL_object_class_t   object_cls;   /* Object (H5O*) class callbacks    */
-=======
     unsigned           version;          /**< VOL connector class struct version #     */
     H5VL_class_value_t value;            /**< Value to identify connector              */
     const char *       name;             /**< Connector name (MUST be unique!)         */
@@ -510,7 +464,6 @@
     H5VL_group_class_t    group_cls;    /**< Group (H5G*) class callbacks     */
     H5VL_link_class_t     link_cls;     /**< Link (H5L*) class callbacks      */
     H5VL_object_class_t   object_cls;   /**< Object (H5O*) class callbacks    */
->>>>>>> 18bbd3f0
 
     /* Infrastructure / Services */
     H5VL_introspect_class_t introspect_cls; /**< Container/connector introspection class callbacks */
@@ -520,14 +473,9 @@
 
     /* Catch-all */
     herr_t (*optional)(void *obj, int op_type, hid_t dxpl_id, void **req,
-<<<<<<< HEAD
-                       va_list arguments); /* Optional callback */
-} H5VL_class_t;
-=======
                        va_list arguments); /**< Optional callback */
 } H5VL_class_t;
 //! <!-- [H5VL_class_t_snip] -->
->>>>>>> 18bbd3f0
 
 /********************/
 /* Public Variables */
@@ -578,10 +526,6 @@
  * \ingroup H5VLDEV
  */
 H5_DLL void *H5VLobject(hid_t obj_id);
-<<<<<<< HEAD
-H5_DLL hid_t H5VLget_file_type(void *file_obj, hid_t connector_id, hid_t dtype_id);
-H5_DLL hid_t H5VLpeek_connector_id_by_name(const char *name);
-=======
 /**
  * \ingroup H5VLDEV
  */
@@ -593,15 +537,10 @@
 /**
  * \ingroup H5VLDEV
  */
->>>>>>> 18bbd3f0
 H5_DLL hid_t H5VLpeek_connector_id_by_value(H5VL_class_value_t value);
 
 #ifdef __cplusplus
 }
 #endif
 
-<<<<<<< HEAD
-#endif /* _H5VLconnector_H */
-=======
-#endif /* H5VLconnector_H */
->>>>>>> 18bbd3f0
+#endif /* H5VLconnector_H */