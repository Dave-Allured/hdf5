/* * * * * * * * * * * * * * * * * * * * * * * * * * * * * * * * * * * * * * *
 * Copyright by The HDF Group.                                               *
 * All rights reserved.                                                      *
 *                                                                           *
 * This file is part of HDF5.  The full HDF5 copyright notice, including     *
 * terms governing use, modification, and redistribution, is contained in    *
 * the COPYING file, which can be found at the root of the source code       *
 * distribution tree, or in https://www.hdfgroup.org/licenses.               *
 * If you do not have access to either file, you may request a copy from     *
 * help@hdfgroup.org.                                                        *
 * * * * * * * * * * * * * * * * * * * * * * * * * * * * * * * * * * * * * * */

/*
 * Programmer:  Neil Fortner
 *              Wednesday, January 28, 2015
 *
 * Purpose:
 *      Virtual Dataset (VDS) functions.  Creates a layout type which allows
 *      definition of a virtual dataset, where the actual dataset is stored in
 *      other datasets (called source datasets).  The mappings between the
 *      virtual and source datasets are specified by hyperslab or "all"
 *      dataspace selections.  Point selections are not currently supported.
 *      Overlaps in the mappings in the virtual dataset result in undefined
 *      behaviour.
 *
 *      Mapping selections may be unlimited, in which case the size of the
 *      virtual dataset is determined by the size of the source dataset(s).
 *      Names for the source datasets may also be generated procedurally, in
 *      which case the virtual selection should be unlimited with an unlimited
 *      count and the source selection should be limited with a size equal to
 *      that of the virtual selection with the unlimited count set to 1.
 *
 *      Source datasets are opened lazily (only when needed for I/O or to
 *      determine the size of the virtual dataset), and are currently held open
 *      until the virtual dataset is closed.
 */

/*
 * Note: H5S_select_project_intersection has been updated to no longer require
 * that the source and source intersect spaces have the same extent.  This file
 * should therefore be updated to remove code that ensures this condition, which
 * should improve both maintainability and performance.
 */

/****************/
/* Module Setup */
/****************/

#include "H5Dmodule.h" /* This source code file is part of the H5D module */

/***********/
/* Headers */
/***********/
#include "H5private.h"   /* Generic Functions                    */
#include "H5CXprivate.h" /* API Contexts                         */
#include "H5Dpkg.h"      /* Dataset functions                    */
#include "H5Eprivate.h"  /* Error handling                       */
#include "H5Fprivate.h"  /* Files                                */
#include "H5FLprivate.h" /* Free Lists                           */
#include "H5Gprivate.h"  /* Groups                               */
#include "H5HGprivate.h" /* Global Heaps                         */
#include "H5Iprivate.h"  /* IDs                                  */
#include "H5MMprivate.h" /* Memory management                    */
#include "H5Oprivate.h"  /* Object headers                       */
#include "H5Pprivate.h"  /* Property Lists                       */
#include "H5Sprivate.h"  /* Dataspaces                           */
#include "H5VLprivate.h" /* Virtual Object Layer                 */

/****************/
/* Local Macros */
/****************/

/* Default size for sub_dset array */
#define H5D_VIRTUAL_DEF_SUB_DSET_SIZE 128

/******************/
/* Local Typedefs */
/******************/

/********************/
/* Local Prototypes */
/********************/

/* Layout operation callbacks */
static hbool_t H5D__virtual_is_data_cached(const H5D_shared_t *shared_dset);
static herr_t  H5D__virtual_read(H5D_io_info_t *io_info, const H5D_type_info_t *type_info, hsize_t nelmts,
                                 const H5S_t *file_space, const H5S_t *mem_space, H5D_chunk_map_t *fm);
static herr_t  H5D__virtual_write(H5D_io_info_t *io_info, const H5D_type_info_t *type_info, hsize_t nelmts,
                                  const H5S_t *file_space, const H5S_t *mem_space, H5D_chunk_map_t *fm);
static herr_t  H5D__virtual_flush(H5D_t *dset);

/* Other functions */
static herr_t H5D__virtual_open_source_dset(const H5D_t *vdset, H5O_storage_virtual_ent_t *virtual_ent,
                                            H5O_storage_virtual_srcdset_t *source_dset);
static herr_t H5D__virtual_reset_source_dset(H5O_storage_virtual_ent_t *    virtual_ent,
                                             H5O_storage_virtual_srcdset_t *source_dset);
static herr_t H5D__virtual_str_append(const char *src, size_t src_len, char **p, char **buf,
                                      size_t *buf_size);
static herr_t H5D__virtual_copy_parsed_name(H5O_storage_virtual_name_seg_t **dst,
                                            H5O_storage_virtual_name_seg_t * src);
static herr_t H5D__virtual_build_source_name(char *                                source_name,
                                             const H5O_storage_virtual_name_seg_t *parsed_name,
                                             size_t static_strlen, size_t nsubs, hsize_t blockno,
                                             char **built_name);
static herr_t H5D__virtual_init_all(const H5D_t *dset);
static herr_t H5D__virtual_pre_io(H5D_io_info_t *io_info, H5O_storage_virtual_t *storage,
                                  const H5S_t *file_space, const H5S_t *mem_space, hsize_t *tot_nelmts);
static herr_t H5D__virtual_post_io(H5O_storage_virtual_t *storage);
static herr_t H5D__virtual_read_one(H5D_io_info_t *io_info, const H5D_type_info_t *type_info,
                                    const H5S_t *file_space, H5O_storage_virtual_srcdset_t *source_dset);
static herr_t H5D__virtual_write_one(H5D_io_info_t *io_info, const H5D_type_info_t *type_info,
                                     const H5S_t *file_space, H5O_storage_virtual_srcdset_t *source_dset);

/*********************/
/* Package Variables */
/*********************/

/* Contiguous storage layout I/O ops */
const H5D_layout_ops_t H5D_LOPS_VIRTUAL[1] = {{NULL, H5D__virtual_init, H5D__virtual_is_space_alloc,
                                               H5D__virtual_is_data_cached, NULL, H5D__virtual_read,
                                               H5D__virtual_write,
#ifdef H5_HAVE_PARALLEL
                                               NULL, NULL,
#endif /* H5_HAVE_PARALLEL */
                                               NULL, NULL, H5D__virtual_flush, NULL, NULL}};

/*******************/
/* Local Variables */
/*******************/

/* Declare a free list to manage the H5O_storage_virtual_name_seg_t struct */
H5FL_DEFINE(H5O_storage_virtual_name_seg_t);

/* Declare a static free list to manage H5D_virtual_file_list_t structs */
H5FL_DEFINE_STATIC(H5D_virtual_held_file_t);

/*-------------------------------------------------------------------------
 * Function:    H5D_virtual_check_mapping_pre
 *
 * Purpose:     Checks that the provided virtual and source selections are
 *              legal for use as a VDS mapping, prior to creating the rest
 *              of the mapping entry.
 *
 * Return:      Non-negative on success/Negative on failure
 *
 * Programmer:  Neil Fortner
 *              August 12, 2015
 *
 *-------------------------------------------------------------------------
 */
herr_t
H5D_virtual_check_mapping_pre(const H5S_t *vspace, const H5S_t *src_space,
                              H5O_virtual_space_status_t space_status)
{
    H5S_sel_type select_type;         /* Selection type */
    hsize_t      nelmts_vs;           /* Number of elements in virtual selection */
    hsize_t      nelmts_ss;           /* Number of elements in source selection */
    herr_t       ret_value = SUCCEED; /* Return value */

    FUNC_ENTER_NOAPI(FAIL)

    /* Check for point selections (currently unsupported) */
    if (H5S_SEL_ERROR == (select_type = H5S_GET_SELECT_TYPE(vspace)))
        HGOTO_ERROR(H5E_DATASET, H5E_CANTGET, FAIL, "can't get selection type")
    if (select_type == H5S_SEL_POINTS)
        HGOTO_ERROR(H5E_DATASET, H5E_UNSUPPORTED, FAIL,
                    "point selections not currently supported with virtual datasets")
    if (H5S_SEL_ERROR == (select_type = H5S_GET_SELECT_TYPE(src_space)))
        HGOTO_ERROR(H5E_DATASET, H5E_CANTGET, FAIL, "can't get selection type")
    if (select_type == H5S_SEL_POINTS)
        HGOTO_ERROR(H5E_DATASET, H5E_UNSUPPORTED, FAIL,
                    "point selections not currently supported with virtual datasets")

    /* Get number of elements in spaces */
    nelmts_vs = (hsize_t)H5S_GET_SELECT_NPOINTS(vspace);
    nelmts_ss = (hsize_t)H5S_GET_SELECT_NPOINTS(src_space);

    /* Check for unlimited vspace */
    if (nelmts_vs == H5S_UNLIMITED) {
        /* Check for unlimited src_space */
        if (nelmts_ss == H5S_UNLIMITED) {
            hsize_t nenu_vs; /* Number of elements in the non-unlimited dimensions of vspace */
            hsize_t nenu_ss; /* Number of elements in the non-unlimited dimensions of src_space */

            /* Non-printf unlimited selection.  Make sure both selections have
             * the same number of elements in the non-unlimited dimension.  Note
             * we can always check this even if the space status is invalid
             * because unlimited selections are never dependent on the extent.
             */
            if (H5S_get_select_num_elem_non_unlim(vspace, &nenu_vs) < 0)
                HGOTO_ERROR(H5E_DATASET, H5E_CANTCOUNT, FAIL,
                            "can't get number of elements in non-unlimited dimension")
            if (H5S_get_select_num_elem_non_unlim(src_space, &nenu_ss) < 0)
                HGOTO_ERROR(H5E_DATASET, H5E_CANTCOUNT, FAIL,
                            "can't get number of elements in non-unlimited dimension")
            if (nenu_vs != nenu_ss)
                HGOTO_ERROR(H5E_ARGS, H5E_BADVALUE, FAIL,
                            "numbers of elemnts in the non-unlimited dimensions is different for source and "
                            "virtual spaces")
        } /* end if */
        /* We will handle the printf case after parsing the source names */
    } /* end if */
    else if (space_status != H5O_VIRTUAL_STATUS_INVALID)
        /* Limited selections.  Check number of points is the same. */
        if (nelmts_vs != nelmts_ss)
            HGOTO_ERROR(H5E_ARGS, H5E_BADVALUE, FAIL,
                        "virtual and source space selections have different numbers of elements")

done:
    FUNC_LEAVE_NOAPI(ret_value)
} /* end H5D_virtual_check_mapping_pre() */

/*-------------------------------------------------------------------------
 * Function:    H5D_virtual_check_mapping_post
 *
 * Purpose:     Checks that the provided virtual dataset mapping entry is
 *              legal, after the mapping is otherwise complete.
 *
 * Return:      Non-negative on success/Negative on failure
 *
 * Programmer:  Neil Fortner
 *              August 12, 2015
 *
 *-------------------------------------------------------------------------
 */
herr_t
H5D_virtual_check_mapping_post(const H5O_storage_virtual_ent_t *ent)
{
    hsize_t nelmts_vs;           /* Number of elements in virtual selection */
    hsize_t nelmts_ss;           /* Number of elements in source selection */
    H5S_t * tmp_space = NULL;    /* Temporary dataspace */
    herr_t  ret_value = SUCCEED; /* Return value */

    FUNC_ENTER_NOAPI(FAIL)

    /* Get number of elements in spaces */
    nelmts_vs = (hsize_t)H5S_GET_SELECT_NPOINTS(ent->source_dset.virtual_select);
    nelmts_ss = (hsize_t)H5S_GET_SELECT_NPOINTS(ent->source_select);

    /* Check for printf selection */
    if ((nelmts_vs == H5S_UNLIMITED) && (nelmts_ss != H5S_UNLIMITED)) {
        /* Make sure there at least one %b substitution in the source file or
         * dataset name */
        if ((ent->psfn_nsubs == 0) && (ent->psdn_nsubs == 0))
            HGOTO_ERROR(H5E_PLIST, H5E_BADVALUE, FAIL,
                        "unlimited virtual selection, limited source selection, and no printf specifiers in "
                        "source names")

        /* Make sure virtual space uses hyperslab selection */
        if (H5S_GET_SELECT_TYPE(ent->source_dset.virtual_select) != H5S_SEL_HYPERSLABS)
            HGOTO_ERROR(H5E_PLIST, H5E_BADVALUE, FAIL,
                        "virtual selection with printf mapping must be hyperslab")

        /* Check that the number of elements in one block in the virtual
         * selection matches the total number of elements in the source
         * selection, if the source space status is not invalid (virtual space
         * status does not matter here because it is unlimited) */
        if (ent->source_space_status != H5O_VIRTUAL_STATUS_INVALID) {
            /* Get first block in virtual selection */
            if (NULL == (tmp_space = H5S_hyper_get_unlim_block(ent->source_dset.virtual_select, (hsize_t)0)))
                HGOTO_ERROR(H5E_PLIST, H5E_CANTGET, FAIL, "can't get first block in virtual selection")

            /* Check number of points */
            nelmts_vs = (hsize_t)H5S_GET_SELECT_NPOINTS(tmp_space);
            if (nelmts_vs != nelmts_ss)
                HGOTO_ERROR(
                    H5E_ARGS, H5E_BADVALUE, FAIL,
                    "virtual (single block) and source space selections have different numbers of elements")
        } /* end if */
    }     /* end if */
    else
        /* Make sure there are no printf substitutions */
        if ((ent->psfn_nsubs > 0) || (ent->psdn_nsubs > 0))
        HGOTO_ERROR(H5E_PLIST, H5E_BADVALUE, FAIL,
                    "printf specifier(s) in source name(s) without an unlimited virtual selection and "
                    "limited source selection")

done:
    /* Free temporary space */
    if (tmp_space)
        if (H5S_close(tmp_space) < 0)
            HDONE_ERROR(H5E_PLIST, H5E_CLOSEERROR, FAIL, "can't close dataspace")

    FUNC_LEAVE_NOAPI(ret_value)
} /* end H5D_virtual_check_mapping_post() */

/*-------------------------------------------------------------------------
 * Function:    H5D_virtual_update_min_dims
 *
 * Purpose:     Updates the virtual layout's "min_dims" field to take into
 *              account the "idx"th entry in the mapping list.  The entry
 *              must be complete, though top level field list_nused (and
 *              of course min_dims) does not need to take it into account.
 *
 * Return:      Non-negative on success/Negative on failure
 *
 * Programmer:  Neil Fortner
 *              February 10, 2015
 *
 *-------------------------------------------------------------------------
 */
herr_t
H5D_virtual_update_min_dims(H5O_layout_t *layout, size_t idx)
{
<<<<<<< HEAD
    H5S_sel_type sel_type;
    int          rank;
    hsize_t      bounds_start[H5S_MAX_RANK];
    hsize_t      bounds_end[H5S_MAX_RANK];
    int          i;
    herr_t       ret_value = SUCCEED;
=======
    H5O_storage_virtual_t *    virt = &layout->storage.u.virt;
    H5O_storage_virtual_ent_t *ent  = &virt->list[idx];
    H5S_sel_type               sel_type;
    int                        rank;
    hsize_t                    bounds_start[H5S_MAX_RANK];
    hsize_t                    bounds_end[H5S_MAX_RANK];
    int                        i;
    herr_t                     ret_value = SUCCEED;
>>>>>>> 18bbd3f0

    FUNC_ENTER_NOAPI(FAIL)

    HDassert(layout);
    HDassert(layout->type == H5D_VIRTUAL);
    HDassert(idx < virt->list_nalloc);

    /* Get type of selection */
<<<<<<< HEAD
    if (H5S_SEL_ERROR ==
        (sel_type = H5S_GET_SELECT_TYPE(layout->storage.u.virt.list[idx].source_dset.virtual_select)))
=======
    if (H5S_SEL_ERROR == (sel_type = H5S_GET_SELECT_TYPE(ent->source_dset.virtual_select)))
>>>>>>> 18bbd3f0
        HGOTO_ERROR(H5E_DATASET, H5E_CANTGET, FAIL, "unable to get selection type")

    /* Do not update min_dims for "all" or "none" selections */
    if ((sel_type == H5S_SEL_ALL) || (sel_type == H5S_SEL_NONE))
        HGOTO_DONE(SUCCEED)

    /* Get rank of vspace */
<<<<<<< HEAD
    if ((rank = H5S_GET_EXTENT_NDIMS(layout->storage.u.virt.list[idx].source_dset.virtual_select)) < 0)
        HGOTO_ERROR(H5E_DATASET, H5E_CANTGET, FAIL, "unable to get number of dimensions")

    /* Get selection bounds */
    if (H5S_SELECT_BOUNDS(layout->storage.u.virt.list[idx].source_dset.virtual_select, bounds_start,
                          bounds_end) < 0)
=======
    if ((rank = H5S_GET_EXTENT_NDIMS(ent->source_dset.virtual_select)) < 0)
        HGOTO_ERROR(H5E_DATASET, H5E_CANTGET, FAIL, "unable to get number of dimensions")

    /* Get selection bounds */
    if (H5S_SELECT_BOUNDS(ent->source_dset.virtual_select, bounds_start, bounds_end) < 0)
>>>>>>> 18bbd3f0
        HGOTO_ERROR(H5E_DATASET, H5E_CANTGET, FAIL, "unable to get selection bounds")

    /* Update min_dims */
    for (i = 0; i < rank; i++)
        /* Don't check unlimited dimensions in the selection */
<<<<<<< HEAD
        if ((i != layout->storage.u.virt.list[idx].unlim_dim_virtual) &&
            (bounds_end[i] >= layout->storage.u.virt.min_dims[i]))
            layout->storage.u.virt.min_dims[i] = bounds_end[i] + (hsize_t)1;
=======
        if ((i != ent->unlim_dim_virtual) && (bounds_end[i] >= virt->min_dims[i]))
            virt->min_dims[i] = bounds_end[i] + (hsize_t)1;
>>>>>>> 18bbd3f0

done:
    FUNC_LEAVE_NOAPI(ret_value)
} /* end H5D_virtual_update_min_dims() */

/*-------------------------------------------------------------------------
 * Function:    H5D_virtual_check_min_dims
 *
 * Purpose:     Checks if the dataset's dimensions are at least the
 *              calculated minimum dimensions from the mappings.
 *
 * Return:      Non-negative on success/Negative on failure
 *
 * Programmer:  Neil Fortner
 *              August 13, 2015
 *
 *-------------------------------------------------------------------------
 */
herr_t
H5D_virtual_check_min_dims(const H5D_t *dset)
{
    int     rank;
    hsize_t dims[H5S_MAX_RANK];
    int     i;
    herr_t  ret_value = SUCCEED;

    FUNC_ENTER_NOAPI(FAIL)

    HDassert(dset);
    HDassert(dset->shared);
    HDassert(dset->shared->layout.type == H5D_VIRTUAL);

    /* Get rank of dataspace */
    if ((rank = H5S_GET_EXTENT_NDIMS(dset->shared->space)) < 0)
        HGOTO_ERROR(H5E_DATASET, H5E_CANTGET, FAIL, "unable to get number of dimensions")

    /* Get VDS dimensions */
    if (H5S_get_simple_extent_dims(dset->shared->space, dims, NULL) < 0)
        HGOTO_ERROR(H5E_DATASET, H5E_CANTGET, FAIL, "can't get VDS dimensions")

    /* Verify that dimensions are larger than min_dims */
    for (i = 0; i < rank; i++)
        if (dims[i] < dset->shared->layout.storage.u.virt.min_dims[i])
            HGOTO_ERROR(H5E_ARGS, H5E_BADVALUE, FAIL,
                        "virtual dataset dimensions not large enough to contain all limited dimensions in "
                        "all selections")

done:
    FUNC_LEAVE_NOAPI(ret_value)
} /* end H5D_virtual_check_min_dims() */

/*-------------------------------------------------------------------------
 * Function:    H5D__virtual_store_layout
 *
 * Purpose:     Store virtual dataset layout information, for new dataset
 *
 * Note:        We assume here that the contents of the heap block cannot
 *        change!  If this ever stops being the case we must change
 *        this code to allow overwrites of the heap block.  -NAF
 *
 * Return:      Success:    SUCCEED
 *              Failure:    FAIL
 *
 * Programmer:  Quincey Koziol
 *              Sunday, Feberuary 11, 2018
 *
 *-------------------------------------------------------------------------
 */
herr_t
H5D__virtual_store_layout(H5F_t *f, H5O_layout_t *layout)
{
<<<<<<< HEAD
    uint8_t *heap_block = NULL;   /* Block to add to heap */
    size_t * str_size   = NULL;   /* Array for VDS entry string lengths */
    uint8_t *heap_block_p;        /* Pointer into the heap block, while encoding */
    size_t   block_size;          /* Total size of block needed */
    hsize_t  tmp_nentries;        /* Temp. variable for # of VDS entries */
    uint32_t chksum;              /* Checksum for heap data */
    size_t   i;                   /* Local index variable */
    herr_t   ret_value = SUCCEED; /* Return value */
=======
    H5O_storage_virtual_t *virt       = &layout->storage.u.virt;
    uint8_t *              heap_block = NULL;   /* Block to add to heap */
    size_t *               str_size   = NULL;   /* Array for VDS entry string lengths */
    uint8_t *              heap_block_p;        /* Pointer into the heap block, while encoding */
    size_t                 block_size;          /* Total size of block needed */
    hsize_t                tmp_nentries;        /* Temp. variable for # of VDS entries */
    uint32_t               chksum;              /* Checksum for heap data */
    size_t                 i;                   /* Local index variable */
    herr_t                 ret_value = SUCCEED; /* Return value */
>>>>>>> 18bbd3f0

    FUNC_ENTER_PACKAGE

    /* Sanity checking */
    HDassert(f);
    HDassert(layout);
    HDassert(virt->serial_list_hobjid.addr == HADDR_UNDEF);

    /* Create block if # of used entries > 0 */
<<<<<<< HEAD
    if (layout->storage.u.virt.list_nused > 0) {
=======
    if (virt->list_nused > 0) {
>>>>>>> 18bbd3f0

        /* Set the low/high bounds according to 'f' for the API context */
        H5CX_set_libver_bounds(f);

        /* Allocate array for caching results of strlen */
<<<<<<< HEAD
        if (NULL ==
            (str_size = (size_t *)H5MM_malloc(2 * layout->storage.u.virt.list_nused * sizeof(size_t))))
=======
        if (NULL == (str_size = (size_t *)H5MM_malloc(2 * virt->list_nused * sizeof(size_t))))
>>>>>>> 18bbd3f0
            HGOTO_ERROR(H5E_OHDR, H5E_RESOURCE, FAIL, "unable to allocate string length array")

        /*
         * Calculate heap block size
         */

        /* Version and number of entries */
        block_size = (size_t)1 + H5F_SIZEOF_SIZE(f);

        /* Calculate size of each entry */
<<<<<<< HEAD
        for (i = 0; i < layout->storage.u.virt.list_nused; i++) {
            hssize_t select_serial_size; /* Size of serialized selection */
=======
        for (i = 0; i < virt->list_nused; i++) {
            H5O_storage_virtual_ent_t *ent = &virt->list[i];
            hssize_t                   select_serial_size; /* Size of serialized selection */
>>>>>>> 18bbd3f0

            HDassert(ent->source_file_name);
            HDassert(ent->source_dset_name);
            HDassert(ent->source_select);
            HDassert(ent->source_dset.virtual_select);

            /* Source file name */
            str_size[2 * i] = HDstrlen(ent->source_file_name) + (size_t)1;
            block_size += str_size[2 * i];

            /* Source dset name */
            str_size[(2 * i) + 1] = HDstrlen(ent->source_dset_name) + (size_t)1;
            block_size += str_size[(2 * i) + 1];

            /* Source selection */
<<<<<<< HEAD
            if ((select_serial_size = H5S_SELECT_SERIAL_SIZE(layout->storage.u.virt.list[i].source_select)) <
                0)
=======
            if ((select_serial_size = H5S_SELECT_SERIAL_SIZE(ent->source_select)) < 0)
>>>>>>> 18bbd3f0
                HGOTO_ERROR(H5E_OHDR, H5E_CANTENCODE, FAIL, "unable to check dataspace selection size")
            block_size += (size_t)select_serial_size;

            /* Virtual dataset selection */
<<<<<<< HEAD
            if ((select_serial_size =
                     H5S_SELECT_SERIAL_SIZE(layout->storage.u.virt.list[i].source_dset.virtual_select)) < 0)
=======
            if ((select_serial_size = H5S_SELECT_SERIAL_SIZE(ent->source_dset.virtual_select)) < 0)
>>>>>>> 18bbd3f0
                HGOTO_ERROR(H5E_OHDR, H5E_CANTENCODE, FAIL, "unable to check dataspace selection size")
            block_size += (size_t)select_serial_size;
        } /* end for */

        /* Checksum */
        block_size += 4;

        /* Allocate heap block */
        if (NULL == (heap_block = (uint8_t *)H5MM_malloc(block_size)))
            HGOTO_ERROR(H5E_OHDR, H5E_RESOURCE, FAIL, "unable to allocate heap block")

        /*
         * Encode heap block
         */
        heap_block_p = heap_block;

        /* Encode heap block encoding version */
        *heap_block_p++ = (uint8_t)H5O_LAYOUT_VDS_GH_ENC_VERS;

        /* Number of entries */
        tmp_nentries = (hsize_t)virt->list_nused;
        H5F_ENCODE_LENGTH(f, heap_block_p, tmp_nentries)

        /* Encode each entry */
<<<<<<< HEAD
        for (i = 0; i < layout->storage.u.virt.list_nused; i++) {
            /* Source file name */
            H5MM_memcpy((char *)heap_block_p, layout->storage.u.virt.list[i].source_file_name,
                        str_size[2 * i]);
            heap_block_p += str_size[2 * i];

            /* Source dataset name */
            H5MM_memcpy((char *)heap_block_p, layout->storage.u.virt.list[i].source_dset_name,
                        str_size[(2 * i) + 1]);
            heap_block_p += str_size[(2 * i) + 1];

            /* Source selection */
            if (H5S_SELECT_SERIALIZE(layout->storage.u.virt.list[i].source_select, &heap_block_p) < 0)
                HGOTO_ERROR(H5E_OHDR, H5E_CANTCOPY, FAIL, "unable to serialize source selection")

            /* Virtual selection */
            if (H5S_SELECT_SERIALIZE(layout->storage.u.virt.list[i].source_dset.virtual_select,
                                     &heap_block_p) < 0)
=======
        for (i = 0; i < virt->list_nused; i++) {
            H5O_storage_virtual_ent_t *ent = &virt->list[i];
            /* Source file name */
            H5MM_memcpy((char *)heap_block_p, ent->source_file_name, str_size[2 * i]);
            heap_block_p += str_size[2 * i];

            /* Source dataset name */
            H5MM_memcpy((char *)heap_block_p, ent->source_dset_name, str_size[(2 * i) + 1]);
            heap_block_p += str_size[(2 * i) + 1];

            /* Source selection */
            if (H5S_SELECT_SERIALIZE(ent->source_select, &heap_block_p) < 0)
                HGOTO_ERROR(H5E_OHDR, H5E_CANTCOPY, FAIL, "unable to serialize source selection")

            /* Virtual selection */
            if (H5S_SELECT_SERIALIZE(ent->source_dset.virtual_select, &heap_block_p) < 0)
>>>>>>> 18bbd3f0
                HGOTO_ERROR(H5E_OHDR, H5E_CANTCOPY, FAIL, "unable to serialize virtual selection")
        } /* end for */

        /* Checksum */
        chksum = H5_checksum_metadata(heap_block, block_size - (size_t)4, 0);
        UINT32ENCODE(heap_block_p, chksum)

        /* Insert block into global heap */
<<<<<<< HEAD
        if (H5HG_insert(f, block_size, heap_block, &(layout->storage.u.virt.serial_list_hobjid)) <
=======
        if (H5HG_insert(f, block_size, heap_block, &(virt->serial_list_hobjid)) <
>>>>>>> 18bbd3f0
            0) /* Casting away const OK  --NAF */
            HGOTO_ERROR(H5E_OHDR, H5E_CANTINSERT, FAIL, "unable to insert virtual dataset heap block")
    } /* end if */

done:
    heap_block = (uint8_t *)H5MM_xfree(heap_block);
    str_size   = (size_t *)H5MM_xfree(str_size);

    FUNC_LEAVE_NOAPI(ret_value)
} /* end H5D__virtual_store_layout() */

/*-------------------------------------------------------------------------
 * Function:    H5D__virtual_copy_layout
 *
 * Purpose:     Deep copies virtual storage layout message in memory.
 *              This function assumes that the top-level struct has
 *              already been copied (so the source struct retains
 *              ownership of the fields passed to this function).
 *
 * Return:      Non-negative on success/Negative on failure
 *
 * Programmer:  Neil Fortner
 *              February 10, 2015
 *
 *-------------------------------------------------------------------------
 */
herr_t
H5D__virtual_copy_layout(H5O_layout_t *layout)
{
    H5O_storage_virtual_ent_t *orig_list = NULL;
<<<<<<< HEAD
=======
    H5O_storage_virtual_t *    virt      = &layout->storage.u.virt;
>>>>>>> 18bbd3f0
    hid_t                      orig_source_fapl;
    hid_t                      orig_source_dapl;
    H5P_genplist_t *           plist;
    size_t                     i;
    herr_t                     ret_value = SUCCEED;

    FUNC_ENTER_PACKAGE

    HDassert(layout);
    HDassert(layout->type == H5D_VIRTUAL);

    /* Save original entry list and top-level property lists and reset in layout
     * so the originals aren't closed on error */
<<<<<<< HEAD
    orig_source_fapl                   = layout->storage.u.virt.source_fapl;
    layout->storage.u.virt.source_fapl = -1;
    orig_source_dapl                   = layout->storage.u.virt.source_dapl;
    layout->storage.u.virt.source_dapl = -1;
    orig_list                          = layout->storage.u.virt.list;
    layout->storage.u.virt.list        = NULL;

    /* Copy entry list */
    if (layout->storage.u.virt.list_nused > 0) {
        HDassert(orig_list);

        /* Allocate memory for the list */
        if (NULL == (layout->storage.u.virt.list = (H5O_storage_virtual_ent_t *)H5MM_calloc(
                         layout->storage.u.virt.list_nused * sizeof(H5O_storage_virtual_ent_t))))
            HGOTO_ERROR(H5E_DATASET, H5E_CANTALLOC, FAIL,
                        "unable to allocate memory for virtual dataset entry list")
        layout->storage.u.virt.list_nalloc = layout->storage.u.virt.list_nused;

        /* Copy the list entries, though set source_dset.dset and sub_dset to
         * NULL */
        for (i = 0; i < layout->storage.u.virt.list_nused; i++) {
            /* Copy virtual selection */
            if (NULL == (layout->storage.u.virt.list[i].source_dset.virtual_select =
=======
    orig_source_fapl  = virt->source_fapl;
    virt->source_fapl = -1;
    orig_source_dapl  = virt->source_dapl;
    virt->source_dapl = -1;
    orig_list         = virt->list;
    virt->list        = NULL;

    /* Copy entry list */
    if (virt->list_nused > 0) {
        HDassert(orig_list);

        /* Allocate memory for the list */
        if (NULL == (virt->list = H5MM_calloc(virt->list_nused * sizeof(virt->list[0]))))
            HGOTO_ERROR(H5E_DATASET, H5E_CANTALLOC, FAIL,
                        "unable to allocate memory for virtual dataset entry list")
        virt->list_nalloc = virt->list_nused;

        /* Copy the list entries, though set source_dset.dset and sub_dset to
         * NULL */
        for (i = 0; i < virt->list_nused; i++) {
            H5O_storage_virtual_ent_t *ent = &virt->list[i];

            /* Copy virtual selection */
            if (NULL == (ent->source_dset.virtual_select =
>>>>>>> 18bbd3f0
                             H5S_copy(orig_list[i].source_dset.virtual_select, FALSE, TRUE)))
                HGOTO_ERROR(H5E_DATASET, H5E_CANTCOPY, FAIL, "unable to copy virtual selection")

            /* Copy original source names */
<<<<<<< HEAD
            if (NULL == (layout->storage.u.virt.list[i].source_file_name =
                             H5MM_strdup(orig_list[i].source_file_name)))
                HGOTO_ERROR(H5E_DATASET, H5E_RESOURCE, FAIL, "unable to duplicate source file name")
            if (NULL == (layout->storage.u.virt.list[i].source_dset_name =
                             H5MM_strdup(orig_list[i].source_dset_name)))
                HGOTO_ERROR(H5E_DATASET, H5E_RESOURCE, FAIL, "unable to duplicate source dataset name")

            /* Copy source selection */
            if (NULL == (layout->storage.u.virt.list[i].source_select =
                             H5S_copy(orig_list[i].source_select, FALSE, TRUE)))
=======
            if (NULL == (ent->source_file_name = H5MM_strdup(orig_list[i].source_file_name)))
                HGOTO_ERROR(H5E_DATASET, H5E_RESOURCE, FAIL, "unable to duplicate source file name")
            if (NULL == (ent->source_dset_name = H5MM_strdup(orig_list[i].source_dset_name)))
                HGOTO_ERROR(H5E_DATASET, H5E_RESOURCE, FAIL, "unable to duplicate source dataset name")

            /* Copy source selection */
            if (NULL == (ent->source_select = H5S_copy(orig_list[i].source_select, FALSE, TRUE)))
>>>>>>> 18bbd3f0
                HGOTO_ERROR(H5E_DATASET, H5E_CANTCOPY, FAIL, "unable to copy source selection")

            /* Initialize clipped selections */
            if (orig_list[i].unlim_dim_virtual < 0) {
<<<<<<< HEAD
                layout->storage.u.virt.list[i].source_dset.clipped_source_select =
                    layout->storage.u.virt.list[i].source_select;
                layout->storage.u.virt.list[i].source_dset.clipped_virtual_select =
                    layout->storage.u.virt.list[i].source_dset.virtual_select;
            } /* end if */

            /* Copy parsed names */
            if (H5D__virtual_copy_parsed_name(&layout->storage.u.virt.list[i].parsed_source_file_name,
                                              orig_list[i].parsed_source_file_name) < 0)
                HGOTO_ERROR(H5E_DATASET, H5E_CANTCOPY, FAIL, "unable to copy parsed source file name")
            layout->storage.u.virt.list[i].psfn_static_strlen = orig_list[i].psfn_static_strlen;
            layout->storage.u.virt.list[i].psfn_nsubs         = orig_list[i].psfn_nsubs;
            if (H5D__virtual_copy_parsed_name(&layout->storage.u.virt.list[i].parsed_source_dset_name,
                                              orig_list[i].parsed_source_dset_name) < 0)
                HGOTO_ERROR(H5E_DATASET, H5E_CANTCOPY, FAIL, "unable to copy parsed source dataset name")
            layout->storage.u.virt.list[i].psdn_static_strlen = orig_list[i].psdn_static_strlen;
            layout->storage.u.virt.list[i].psdn_nsubs         = orig_list[i].psdn_nsubs;
=======
                ent->source_dset.clipped_source_select  = ent->source_select;
                ent->source_dset.clipped_virtual_select = ent->source_dset.virtual_select;
            } /* end if */

            /* Copy parsed names */
            if (H5D__virtual_copy_parsed_name(&ent->parsed_source_file_name,
                                              orig_list[i].parsed_source_file_name) < 0)
                HGOTO_ERROR(H5E_DATASET, H5E_CANTCOPY, FAIL, "unable to copy parsed source file name")
            ent->psfn_static_strlen = orig_list[i].psfn_static_strlen;
            ent->psfn_nsubs         = orig_list[i].psfn_nsubs;
            if (H5D__virtual_copy_parsed_name(&ent->parsed_source_dset_name,
                                              orig_list[i].parsed_source_dset_name) < 0)
                HGOTO_ERROR(H5E_DATASET, H5E_CANTCOPY, FAIL, "unable to copy parsed source dataset name")
            ent->psdn_static_strlen = orig_list[i].psdn_static_strlen;
            ent->psdn_nsubs         = orig_list[i].psdn_nsubs;
>>>>>>> 18bbd3f0

            /* Copy source names in source dset or add reference as appropriate
             */
            if (orig_list[i].source_dset.file_name) {
                if (orig_list[i].source_dset.file_name == orig_list[i].source_file_name)
<<<<<<< HEAD
                    layout->storage.u.virt.list[i].source_dset.file_name =
                        layout->storage.u.virt.list[i].source_file_name;
                else if (orig_list[i].parsed_source_file_name &&
                         (orig_list[i].source_dset.file_name !=
                          orig_list[i].parsed_source_file_name->name_segment)) {
                    HDassert(layout->storage.u.virt.list[i].parsed_source_file_name);
                    HDassert(layout->storage.u.virt.list[i].parsed_source_file_name->name_segment);
                    layout->storage.u.virt.list[i].source_dset.file_name =
                        layout->storage.u.virt.list[i].parsed_source_file_name->name_segment;
                } /* end if */
                else if (NULL == (layout->storage.u.virt.list[i].source_dset.file_name =
                                      H5MM_strdup(orig_list[i].source_dset.file_name)))
=======
                    ent->source_dset.file_name = ent->source_file_name;
                else if (orig_list[i].parsed_source_file_name &&
                         (orig_list[i].source_dset.file_name !=
                          orig_list[i].parsed_source_file_name->name_segment)) {
                    HDassert(ent->parsed_source_file_name);
                    HDassert(ent->parsed_source_file_name->name_segment);
                    ent->source_dset.file_name = ent->parsed_source_file_name->name_segment;
                } /* end if */
                else if (NULL ==
                         (ent->source_dset.file_name = H5MM_strdup(orig_list[i].source_dset.file_name)))
>>>>>>> 18bbd3f0
                    HGOTO_ERROR(H5E_DATASET, H5E_RESOURCE, FAIL, "unable to duplicate source file name")
            } /* end if */
            if (orig_list[i].source_dset.dset_name) {
                if (orig_list[i].source_dset.dset_name == orig_list[i].source_dset_name)
<<<<<<< HEAD
                    layout->storage.u.virt.list[i].source_dset.dset_name =
                        layout->storage.u.virt.list[i].source_dset_name;
                else if (orig_list[i].parsed_source_dset_name &&
                         (orig_list[i].source_dset.dset_name !=
                          orig_list[i].parsed_source_dset_name->name_segment)) {
                    HDassert(layout->storage.u.virt.list[i].parsed_source_dset_name);
                    HDassert(layout->storage.u.virt.list[i].parsed_source_dset_name->name_segment);
                    layout->storage.u.virt.list[i].source_dset.dset_name =
                        layout->storage.u.virt.list[i].parsed_source_dset_name->name_segment;
                } /* end if */
                else if (NULL == (layout->storage.u.virt.list[i].source_dset.dset_name =
                                      H5MM_strdup(orig_list[i].source_dset.dset_name)))
=======
                    ent->source_dset.dset_name = ent->source_dset_name;
                else if (orig_list[i].parsed_source_dset_name &&
                         (orig_list[i].source_dset.dset_name !=
                          orig_list[i].parsed_source_dset_name->name_segment)) {
                    HDassert(ent->parsed_source_dset_name);
                    HDassert(ent->parsed_source_dset_name->name_segment);
                    ent->source_dset.dset_name = ent->parsed_source_dset_name->name_segment;
                } /* end if */
                else if (NULL ==
                         (ent->source_dset.dset_name = H5MM_strdup(orig_list[i].source_dset.dset_name)))
>>>>>>> 18bbd3f0
                    HGOTO_ERROR(H5E_DATASET, H5E_RESOURCE, FAIL, "unable to duplicate source dataset name")
            } /* end if */

            /* Copy other fields in entry */
<<<<<<< HEAD
            layout->storage.u.virt.list[i].unlim_dim_source     = orig_list[i].unlim_dim_source;
            layout->storage.u.virt.list[i].unlim_dim_virtual    = orig_list[i].unlim_dim_virtual;
            layout->storage.u.virt.list[i].unlim_extent_source  = orig_list[i].unlim_extent_source;
            layout->storage.u.virt.list[i].unlim_extent_virtual = orig_list[i].unlim_extent_virtual;
            layout->storage.u.virt.list[i].clip_size_source     = orig_list[i].clip_size_source;
            layout->storage.u.virt.list[i].clip_size_virtual    = orig_list[i].clip_size_virtual;
            layout->storage.u.virt.list[i].source_space_status  = orig_list[i].source_space_status;
            layout->storage.u.virt.list[i].virtual_space_status = orig_list[i].virtual_space_status;
=======
            ent->unlim_dim_source     = orig_list[i].unlim_dim_source;
            ent->unlim_dim_virtual    = orig_list[i].unlim_dim_virtual;
            ent->unlim_extent_source  = orig_list[i].unlim_extent_source;
            ent->unlim_extent_virtual = orig_list[i].unlim_extent_virtual;
            ent->clip_size_source     = orig_list[i].clip_size_source;
            ent->clip_size_virtual    = orig_list[i].clip_size_virtual;
            ent->source_space_status  = orig_list[i].source_space_status;
            ent->virtual_space_status = orig_list[i].virtual_space_status;
>>>>>>> 18bbd3f0
        } /* end for */
    }     /* end if */
    else {
        /* Zero out other fields related to list, just to be sure */
<<<<<<< HEAD
        layout->storage.u.virt.list        = NULL;
        layout->storage.u.virt.list_nalloc = 0;
=======
        virt->list        = NULL;
        virt->list_nalloc = 0;
>>>>>>> 18bbd3f0
    } /* end else */

    /* Copy property lists */
    if (orig_source_fapl >= 0) {
        if (NULL == (plist = (H5P_genplist_t *)H5I_object_verify(orig_source_fapl, H5I_GENPROP_LST)))
            HGOTO_ERROR(H5E_ARGS, H5E_BADTYPE, FAIL, "not a property list")
<<<<<<< HEAD
        if ((layout->storage.u.virt.source_fapl = H5P_copy_plist(plist, FALSE)) < 0)
=======
        if ((virt->source_fapl = H5P_copy_plist(plist, FALSE)) < 0)
>>>>>>> 18bbd3f0
            HGOTO_ERROR(H5E_DATASET, H5E_CANTCOPY, FAIL, "can't copy fapl")
    } /* end if */
    if (orig_source_dapl >= 0) {
        if (NULL == (plist = (H5P_genplist_t *)H5I_object_verify(orig_source_dapl, H5I_GENPROP_LST)))
            HGOTO_ERROR(H5E_ARGS, H5E_BADTYPE, FAIL, "not a property list")
<<<<<<< HEAD
        if ((layout->storage.u.virt.source_dapl = H5P_copy_plist(plist, FALSE)) < 0)
=======
        if ((virt->source_dapl = H5P_copy_plist(plist, FALSE)) < 0)
>>>>>>> 18bbd3f0
            HGOTO_ERROR(H5E_DATASET, H5E_CANTCOPY, FAIL, "can't copy dapl")
    } /* end if */

    /* New layout is not fully initialized */
    virt->init = FALSE;

done:
    /* Release allocated resources on failure */
    if (ret_value < 0)
        if (H5D__virtual_reset_layout(layout) < 0)
            HDONE_ERROR(H5E_DATASET, H5E_CANTFREE, FAIL, "unable to reset virtual layout")

    FUNC_LEAVE_NOAPI(ret_value)
} /* end H5D__virtual_copy_layout() */

/*-------------------------------------------------------------------------
 * Function:    H5D__virtual_reset_layout
 *
 * Purpose:     Frees internal structures in a virtual storage layout
 *              message in memory.  This function is safe to use on
 *              incomplete structures (for recovery from failure) provided
 *              the internal structures are initialized with all bytes set
 *              to 0.
 *
 * Return:      Non-negative on success/Negative on failure
 *
 * Programmer:  Neil Fortner
 *              February 11, 2015
 *
 *-------------------------------------------------------------------------
 */
herr_t
H5D__virtual_reset_layout(H5O_layout_t *layout)
{
<<<<<<< HEAD
    size_t i, j;
    herr_t ret_value = SUCCEED;
=======
    size_t                 i, j;
    H5O_storage_virtual_t *virt      = &layout->storage.u.virt;
    herr_t                 ret_value = SUCCEED;
>>>>>>> 18bbd3f0

    FUNC_ENTER_PACKAGE

    HDassert(layout);
    HDassert(layout->type == H5D_VIRTUAL);

    /* Free the list entries.  Note we always attempt to free everything even in
     * the case of a failure.  Because of this, and because we free the list
     * afterwards, we do not need to zero out the memory in the list. */
<<<<<<< HEAD
    for (i = 0; i < layout->storage.u.virt.list_nused; i++) {
        /* Free source_dset */
        if (H5D__virtual_reset_source_dset(&layout->storage.u.virt.list[i],
                                           &layout->storage.u.virt.list[i].source_dset) < 0)
=======
    for (i = 0; i < virt->list_nused; i++) {
        H5O_storage_virtual_ent_t *ent = &virt->list[i];
        /* Free source_dset */
        if (H5D__virtual_reset_source_dset(ent, &ent->source_dset) < 0)
>>>>>>> 18bbd3f0
            HDONE_ERROR(H5E_DATASET, H5E_CANTFREE, FAIL, "unable to reset source dataset")

        /* Free original source names */
        (void)H5MM_xfree(ent->source_file_name);
        (void)H5MM_xfree(ent->source_dset_name);

        /* Free sub_dset */
<<<<<<< HEAD
        for (j = 0; j < layout->storage.u.virt.list[i].sub_dset_nalloc; j++)
            if (H5D__virtual_reset_source_dset(&layout->storage.u.virt.list[i],
                                               &layout->storage.u.virt.list[i].sub_dset[j]) < 0)
                HDONE_ERROR(H5E_DATASET, H5E_CANTFREE, FAIL, "unable to reset source dataset")
        layout->storage.u.virt.list[i].sub_dset =
            (H5O_storage_virtual_srcdset_t *)H5MM_xfree(layout->storage.u.virt.list[i].sub_dset);

        /* Free source_select */
        if (layout->storage.u.virt.list[i].source_select)
            if (H5S_close(layout->storage.u.virt.list[i].source_select) < 0)
=======
        for (j = 0; j < ent->sub_dset_nalloc; j++)
            if (H5D__virtual_reset_source_dset(ent, &ent->sub_dset[j]) < 0)
                HDONE_ERROR(H5E_DATASET, H5E_CANTFREE, FAIL, "unable to reset source dataset")
        ent->sub_dset = H5MM_xfree(ent->sub_dset);

        /* Free source_select */
        if (ent->source_select)
            if (H5S_close(ent->source_select) < 0)
>>>>>>> 18bbd3f0
                HDONE_ERROR(H5E_DATASET, H5E_CLOSEERROR, FAIL, "unable to release source selection")

        /* Free parsed_source_file_name */
        H5D_virtual_free_parsed_name(ent->parsed_source_file_name);

        /* Free parsed_source_dset_name */
        H5D_virtual_free_parsed_name(ent->parsed_source_dset_name);
    }

    /* Free the list */
<<<<<<< HEAD
    layout->storage.u.virt.list        = (H5O_storage_virtual_ent_t *)H5MM_xfree(layout->storage.u.virt.list);
    layout->storage.u.virt.list_nalloc = (size_t)0;
    layout->storage.u.virt.list_nused  = (size_t)0;
    (void)HDmemset(layout->storage.u.virt.min_dims, 0, sizeof(layout->storage.u.virt.min_dims));

    /* Close access property lists */
    if (layout->storage.u.virt.source_fapl >= 0) {
        if (H5I_dec_ref(layout->storage.u.virt.source_fapl) < 0)
            HDONE_ERROR(H5E_DATASET, H5E_CANTFREE, FAIL, "can't close source fapl")
        layout->storage.u.virt.source_fapl = -1;
    } /* end if */
    if (layout->storage.u.virt.source_dapl >= 0) {
        if (H5I_dec_ref(layout->storage.u.virt.source_dapl) < 0)
=======
    virt->list        = H5MM_xfree(virt->list);
    virt->list_nalloc = (size_t)0;
    virt->list_nused  = (size_t)0;
    (void)HDmemset(virt->min_dims, 0, sizeof(virt->min_dims));

    /* Close access property lists */
    if (virt->source_fapl >= 0) {
        if (H5I_dec_ref(virt->source_fapl) < 0)
            HDONE_ERROR(H5E_DATASET, H5E_CANTFREE, FAIL, "can't close source fapl")
        virt->source_fapl = -1;
    }
    if (virt->source_dapl >= 0) {
        if (H5I_dec_ref(virt->source_dapl) < 0)
>>>>>>> 18bbd3f0
            HDONE_ERROR(H5E_DATASET, H5E_CANTFREE, FAIL, "can't close source dapl")
        virt->source_dapl = -1;
    }

    /* The list is no longer initialized */
    virt->init = FALSE;

    /* Note the lack of a done: label.  This is because there are no HGOTO_ERROR
     * calls.  If one is added, a done: label must also be added */
    FUNC_LEAVE_NOAPI(ret_value)
} /* end H5D__virtual_reset_layout() */

/*-------------------------------------------------------------------------
 * Function:    H5D__virtual_copy
 *
 * Purpose:     Copy virtual storage raw data from SRC file to DST file.
 *
 * Return:      Non-negative on success/Negative on failure
 *
 * Programmer:  Neil Fortner
 *              February 6, 2015
 *
 *-------------------------------------------------------------------------
 */
herr_t
H5D__virtual_copy(H5F_t *f_dst, H5O_layout_t *layout_dst)
{
    herr_t ret_value = SUCCEED;

    FUNC_ENTER_PACKAGE

#ifdef NOT_YET
    /* Check for copy to the same file */
    if (f_dst == f_src) {
        /* Increase reference count on global heap object */
        if ((heap_rc = H5HG_link(f_dst, (H5HG_t *)&(layout_dst->u.virt.serial_list_hobjid), 1)) < 0)
            HGOTO_ERROR(H5E_DATASET, H5E_CANTMODIFY, FAIL, "unable to adjust global heap reference count")
    } /* end if */
    else
#endif /* NOT_YET */
    {
        /* Reset global heap id */
        layout_dst->storage.u.virt.serial_list_hobjid.addr = HADDR_UNDEF;
        layout_dst->storage.u.virt.serial_list_hobjid.idx  = (size_t)0;

        /* Write the VDS data to destination file's heap */
        if (H5D__virtual_store_layout(f_dst, layout_dst) < 0)
            HGOTO_ERROR(H5E_DATASET, H5E_CANTSET, FAIL, "unable to store VDS info")
    } /* end block/else */

done:
    FUNC_LEAVE_NOAPI(ret_value)
} /* end H5D__virtual_copy() */

/*-------------------------------------------------------------------------
 * Function:    H5D__virtual_delete
 *
 * Purpose:     Delete the file space for a virtual dataset
 *
 * Return:      Non-negative on success/Negative on failure
 *
 * Programmer:  Neil Fortner
 *              February 6, 2015
 *
 *-------------------------------------------------------------------------
 */
herr_t
H5D__virtual_delete(H5F_t *f, H5O_storage_t *storage)
{
#ifdef NOT_YET
    int heap_rc;                /* Reference count of global heap object */
#endif                          /* NOT_YET */
    herr_t ret_value = SUCCEED; /* Return value */

    FUNC_ENTER_PACKAGE

    /* check args */
    HDassert(f);
    HDassert(storage);
    HDassert(storage->type == H5D_VIRTUAL);

    /* Check for global heap block */
    if (storage->u.virt.serial_list_hobjid.addr != HADDR_UNDEF) {
#ifdef NOT_YET
        /* Unlink the global heap block */
        if ((heap_rc = H5HG_link(f, (H5HG_t *)&(storage->u.virt.serial_list_hobjid), -1)) < 0)
            HGOTO_ERROR(H5E_DATASET, H5E_CANTMODIFY, FAIL, "unable to adjust global heap reference count")
        if (heap_rc == 0)
#endif /* NOT_YET */
            /* Delete the global heap block */
            if (H5HG_remove(f, (H5HG_t *)&(storage->u.virt.serial_list_hobjid)) < 0)
                HGOTO_ERROR(H5E_DATASET, H5E_CANTREMOVE, FAIL, "unable to remove heap object")
    } /* end if */

    /* Clear global heap ID in storage */
    storage->u.virt.serial_list_hobjid.addr = HADDR_UNDEF;
    storage->u.virt.serial_list_hobjid.idx  = 0;

done:
    FUNC_LEAVE_NOAPI(ret_value)
} /* end H5D__virtual_delete */

/*-------------------------------------------------------------------------
 * Function:    H5D__virtual_open_source_dset
 *
 * Purpose:     Attempts to open a source dataset.
 *
 * Return:      Non-negative on success/Negative on failure
 *
 * Programmer:  Neil Fortner
 *              March 6, 2015
 *
 *-------------------------------------------------------------------------
 */
static herr_t
H5D__virtual_open_source_dset(const H5D_t *vdset, H5O_storage_virtual_ent_t *virtual_ent,
                              H5O_storage_virtual_srcdset_t *source_dset)
{
    H5F_t * src_file      = NULL;    /* Source file */
    hbool_t src_file_open = FALSE;   /* Whether we have opened and need to close src_file */
    herr_t  ret_value     = SUCCEED; /* Return value */

    FUNC_ENTER_STATIC

    /* Sanity check */
    HDassert(vdset);
    HDassert(source_dset);
    HDassert(!source_dset->dset);
    HDassert(source_dset->file_name);
    HDassert(source_dset->dset_name);

    /* Check if we need to open the source file */
<<<<<<< HEAD
    if (HDstrcmp(source_dset->file_name, ".")) {
=======
    if (HDstrcmp(source_dset->file_name, ".") != 0) {
>>>>>>> 18bbd3f0
        unsigned intent; /* File access permissions */

        /* Get the virtual dataset's file open flags ("intent") */
        intent = H5F_INTENT(vdset->oloc.file);

        /* Try opening the file */
        src_file = H5F_prefix_open_file(vdset->oloc.file, H5F_PREFIX_VDS, vdset->shared->vds_prefix,
                                        source_dset->file_name, intent,
                                        vdset->shared->layout.storage.u.virt.source_fapl);

        /* If we opened the source file here, we should close it when leaving */
        if (src_file)
            src_file_open = TRUE;
        else
            /* Reset the error stack */
            H5E_clear_stack(NULL);
    } /* end if */
    else
        /* Source file is ".", use the virtual dataset's file */
        src_file = vdset->oloc.file;

    if (src_file) {
        H5G_loc_t src_root_loc; /* Object location of source file root group */

        /* Set up the root group in the destination file */
        if (NULL == (src_root_loc.oloc = H5G_oloc(H5G_rootof(src_file))))
            HGOTO_ERROR(H5E_DATASET, H5E_BADVALUE, FAIL, "unable to get object location for root group")
        if (NULL == (src_root_loc.path = H5G_nameof(H5G_rootof(src_file))))
            HGOTO_ERROR(H5E_DATASET, H5E_BADVALUE, FAIL, "unable to get path for root group")

        /* Try opening the source dataset */
        source_dset->dset = H5D__open_name(&src_root_loc, source_dset->dset_name,
                                           vdset->shared->layout.storage.u.virt.source_dapl);

        /* Dataset does not exist */
        if (NULL == source_dset->dset) {
            /* Reset the error stack */
            H5E_clear_stack(NULL);

            source_dset->dset_exists = FALSE;
        } /* end if */
        else {
            /* Dataset exists */
            source_dset->dset_exists = TRUE;

            /* Patch the source selection if necessary */
            if (virtual_ent->source_space_status != H5O_VIRTUAL_STATUS_CORRECT) {
                if (H5S_extent_copy(virtual_ent->source_select, source_dset->dset->shared->space) < 0)
                    HGOTO_ERROR(H5E_DATASET, H5E_CANTCOPY, FAIL, "can't copy source dataspace extent")
                virtual_ent->source_space_status = H5O_VIRTUAL_STATUS_CORRECT;
            } /* end if */
        }     /* end else */
    }         /* end if */

done:
    /* Release resources */
    if (src_file_open)
        if (H5F_efc_close(vdset->oloc.file, src_file) < 0)
            HDONE_ERROR(H5E_DATASET, H5E_CANTCLOSEFILE, FAIL, "can't close source file")

    FUNC_LEAVE_NOAPI(ret_value)
} /* end H5D__virtual_open_source_dset() */

/*-------------------------------------------------------------------------
 * Function:    H5D__virtual_reset_source_dset
 *
 * Purpose:     Frees space referenced by a source dataset struct.
 *
 * Return:      Non-negative on success/Negative on failure
 *
 * Programmer:  Neil Fortner
 *              May 20, 2015
 *
 *-------------------------------------------------------------------------
 */
static herr_t
H5D__virtual_reset_source_dset(H5O_storage_virtual_ent_t *    virtual_ent,
                               H5O_storage_virtual_srcdset_t *source_dset)
{
    herr_t ret_value = SUCCEED; /* Return value */

    FUNC_ENTER_STATIC

    /* Sanity check */
    HDassert(source_dset);

    /* Free dataset */
    if (source_dset->dset) {
        if (H5D_close(source_dset->dset) < 0)
            HDONE_ERROR(H5E_DATASET, H5E_CLOSEERROR, FAIL, "unable to close source dataset")
        source_dset->dset = NULL;
    } /* end if */

    /* Free file name */
    if (virtual_ent->parsed_source_file_name &&
        (source_dset->file_name != virtual_ent->parsed_source_file_name->name_segment))
        source_dset->file_name = (char *)H5MM_xfree(source_dset->file_name);
    else
        HDassert((source_dset->file_name == virtual_ent->source_file_name) ||
                 (virtual_ent->parsed_source_file_name &&
                  (source_dset->file_name == virtual_ent->parsed_source_file_name->name_segment)) ||
                 !source_dset->file_name);

    /* Free dataset name */
    if (virtual_ent->parsed_source_dset_name &&
        (source_dset->dset_name != virtual_ent->parsed_source_dset_name->name_segment))
        source_dset->dset_name = (char *)H5MM_xfree(source_dset->dset_name);
    else
        HDassert((source_dset->dset_name == virtual_ent->source_dset_name) ||
                 (virtual_ent->parsed_source_dset_name &&
                  (source_dset->dset_name == virtual_ent->parsed_source_dset_name->name_segment)) ||
                 !source_dset->dset_name);

    /* Free clipped virtual selection */
    if (source_dset->clipped_virtual_select) {
        if (source_dset->clipped_virtual_select != source_dset->virtual_select)
            if (H5S_close(source_dset->clipped_virtual_select) < 0)
                HDONE_ERROR(H5E_DATASET, H5E_CLOSEERROR, FAIL, "unable to release clipped virtual selection")
        source_dset->clipped_virtual_select = NULL;
    } /* end if */

    /* Free virtual selection */
    if (source_dset->virtual_select) {
        if (H5S_close(source_dset->virtual_select) < 0)
            HDONE_ERROR(H5E_DATASET, H5E_CLOSEERROR, FAIL, "unable to release virtual selection")
        source_dset->virtual_select = NULL;
    } /* end if */

    /* Free clipped source selection */
    if (source_dset->clipped_source_select) {
        if (source_dset->clipped_source_select != virtual_ent->source_select)
            if (H5S_close(source_dset->clipped_source_select) < 0)
                HDONE_ERROR(H5E_DATASET, H5E_CLOSEERROR, FAIL, "unable to release clipped source selection")
        source_dset->clipped_source_select = NULL;
    } /* end if */

    /* The projected memory space should never exist when this function is
     * called */
    HDassert(!source_dset->projected_mem_space);

    /* Note the lack of a done: label.  This is because there are no HGOTO_ERROR
     * calls.  If one is added, a done: label must also be added */
    FUNC_LEAVE_NOAPI(ret_value)
} /* end H5D__virtual_reset_source_dset() */

/*-------------------------------------------------------------------------
 * Function:    H5D__virtual_str_append
 *
 * Purpose:     Appends src_len bytes of the string src to the position *p
 *              in the buffer *buf (allocating *buf if necessary).
 *
 * Return:      Non-negative on success/Negative on failure
 *
 * Programmer:  Neil Fortner
 *              May 19, 2015
 *
 *-------------------------------------------------------------------------
 */
static herr_t
H5D__virtual_str_append(const char *src, size_t src_len, char **p, char **buf, size_t *buf_size)
{
    herr_t ret_value = SUCCEED; /* Return value */

    FUNC_ENTER_STATIC

    /* Sanity check */
    HDassert(src);
    HDassert(src_len > 0);
    HDassert(p);
    HDassert(buf);
    HDassert(*p >= *buf);
    HDassert(buf_size);

    /* Allocate or extend buffer if necessary */
    if (!*buf) {
        HDassert(!*p);
        HDassert(*buf_size == 0);

        /* Allocate buffer */
        if (NULL == (*buf = (char *)H5MM_malloc(src_len + (size_t)1)))
            HGOTO_ERROR(H5E_RESOURCE, H5E_CANTALLOC, FAIL, "unable to allocate name segment struct")
        *buf_size = src_len + (size_t)1;
        *p        = *buf;
    } /* end if */
    else {
        size_t p_offset = (size_t)(*p - *buf); /* Offset of p within buf */

        /* Extend buffer if necessary */
        if ((p_offset + src_len + (size_t)1) > *buf_size) {
            char * tmp_buf;
            size_t tmp_buf_size;

            /* Calculate new size of buffer */
            tmp_buf_size = MAX(p_offset + src_len + (size_t)1, *buf_size * (size_t)2);

            /* Reallocate buffer */
            if (NULL == (tmp_buf = (char *)H5MM_realloc(*buf, tmp_buf_size)))
                HGOTO_ERROR(H5E_RESOURCE, H5E_CANTALLOC, FAIL, "unable to reallocate name segment buffer")
            *buf      = tmp_buf;
            *buf_size = tmp_buf_size;
            *p        = *buf + p_offset;
        } /* end if */
    }     /* end else */

    /* Copy string to *p.  Note that since src in not NULL terminated, we must
     * use memcpy */
    H5MM_memcpy(*p, src, src_len);

    /* Advance *p */
    *p += src_len;

    /* Add NULL terminator */
    **p = '\0';

done:
    FUNC_LEAVE_NOAPI(ret_value);
} /* end H5D__virtual_str_append() */

/*-------------------------------------------------------------------------
 * Function:    H5D_virtual_parse_source_name
 *
 * Purpose:     Parses a source file or dataset name.
 *
 * Return:      Non-negative on success/Negative on failure
 *
 * Programmer:  Neil Fortner
 *              May 18, 2015
 *
 *-------------------------------------------------------------------------
 */
herr_t
H5D_virtual_parse_source_name(const char *source_name, H5O_storage_virtual_name_seg_t **parsed_name,
                              size_t *static_strlen, size_t *nsubs)
{
    H5O_storage_virtual_name_seg_t * tmp_parsed_name   = NULL;
    H5O_storage_virtual_name_seg_t **tmp_parsed_name_p = &tmp_parsed_name;
    size_t                           tmp_static_strlen;
    size_t                           tmp_strlen;
    size_t                           tmp_nsubs = 0;
    const char *                     p;
    const char *                     pct;
    char *                           name_seg_p    = NULL;
    size_t                           name_seg_size = 0;
    herr_t                           ret_value     = SUCCEED; /* Return value */

    FUNC_ENTER_NOAPI(FAIL)

    /* Sanity check */
    HDassert(source_name);
    HDassert(parsed_name);
    HDassert(static_strlen);
    HDassert(nsubs);

    /* Initialize p and tmp_static_strlen */
    p                 = source_name;
    tmp_static_strlen = tmp_strlen = HDstrlen(source_name);

    /* Iterate over name */
    /* Note this will not work with UTF-8!  We should support this eventually
     * -NAF 5/18/2015 */
    while ((pct = HDstrchr(p, '%'))) {
        HDassert(pct >= p);

        /* Allocate name segment struct if necessary */
        if (!*tmp_parsed_name_p)
            if (NULL == (*tmp_parsed_name_p = H5FL_CALLOC(H5O_storage_virtual_name_seg_t)))
                HGOTO_ERROR(H5E_RESOURCE, H5E_CANTALLOC, FAIL, "unable to allocate name segment struct")

        /* Check for type of format specifier */
        if (pct[1] == 'b') {
            /* Check for blank string before specifier */
            if (pct != p)
                /* Append string to name segment */
                if (H5D__virtual_str_append(p, (size_t)(pct - p), &name_seg_p,
                                            &(*tmp_parsed_name_p)->name_segment, &name_seg_size) < 0)
                    HGOTO_ERROR(H5E_DATASET, H5E_CANTCOPY, FAIL, "unable to append name segment")

            /* Update other variables */
            tmp_parsed_name_p = &(*tmp_parsed_name_p)->next;
            tmp_static_strlen -= 2;
            tmp_nsubs++;
            name_seg_p    = NULL;
            name_seg_size = 0;
        } /* end if */
        else if (pct[1] == '%') {
            /* Append string to name segment (include first '%') */
            if (H5D__virtual_str_append(p, (size_t)(pct - p) + (size_t)1, &name_seg_p,
                                        &(*tmp_parsed_name_p)->name_segment, &name_seg_size) < 0)
                HGOTO_ERROR(H5E_DATASET, H5E_CANTCOPY, FAIL, "unable to append name segment")

            /* Update other variables */
            tmp_static_strlen -= 1;
        } /* end else */
        else
            HGOTO_ERROR(H5E_ARGS, H5E_BADVALUE, FAIL, "invalid format specifier")

        p = pct + 2;
    } /* end while */

    /* Copy last segment of name, if any, unless the parsed name was not
     * allocated */
    if (tmp_parsed_name) {
        HDassert(p >= source_name);
        if (*p == '\0')
            HDassert((size_t)(p - source_name) == tmp_strlen);
        else {
            HDassert((size_t)(p - source_name) < tmp_strlen);

            /* Allocate name segment struct if necessary */
            if (!*tmp_parsed_name_p)
                if (NULL == (*tmp_parsed_name_p = H5FL_CALLOC(H5O_storage_virtual_name_seg_t)))
                    HGOTO_ERROR(H5E_RESOURCE, H5E_CANTALLOC, FAIL, "unable to allocate name segment struct")

            /* Append string to name segment */
            if (H5D__virtual_str_append(p, tmp_strlen - (size_t)(p - source_name), &name_seg_p,
                                        &(*tmp_parsed_name_p)->name_segment, &name_seg_size) < 0)
                HGOTO_ERROR(H5E_DATASET, H5E_CANTCOPY, FAIL, "unable to append name segment")
        } /* end else */
    }     /* end if */

    /* Set return values */
    *parsed_name    = tmp_parsed_name;
    tmp_parsed_name = NULL;
    *static_strlen  = tmp_static_strlen;
    *nsubs          = tmp_nsubs;

done:
    if (tmp_parsed_name) {
        HDassert(ret_value < 0);
        H5D_virtual_free_parsed_name(tmp_parsed_name);
    } /* end if */

    FUNC_LEAVE_NOAPI(ret_value)
} /* end H5D_virtual_parse_source_name() */

/*-------------------------------------------------------------------------
 * Function:    H5D__virtual_copy_parsed_name
 *
 * Purpose:     Deep copies a parsed source file or dataset name.
 *
 * Return:      Non-negative on success/Negative on failure
 *
 * Programmer:  Neil Fortner
 *              May 19, 2015
 *
 *-------------------------------------------------------------------------
 */
static herr_t
H5D__virtual_copy_parsed_name(H5O_storage_virtual_name_seg_t **dst, H5O_storage_virtual_name_seg_t *src)
{
    H5O_storage_virtual_name_seg_t * tmp_dst   = NULL;
    H5O_storage_virtual_name_seg_t * p_src     = src;
    H5O_storage_virtual_name_seg_t **p_dst     = &tmp_dst;
    herr_t                           ret_value = SUCCEED;

    FUNC_ENTER_STATIC

    /* Sanity check */
    HDassert(dst);

    /* Walk over parsed name, duplicating it */
    while (p_src) {
        /* Allocate name segment struct */
        if (NULL == (*p_dst = H5FL_CALLOC(H5O_storage_virtual_name_seg_t)))
            HGOTO_ERROR(H5E_RESOURCE, H5E_CANTALLOC, FAIL, "unable to allocate name segment struct")

        /* Duplicate name segment */
        if (p_src->name_segment) {
            if (NULL == ((*p_dst)->name_segment = H5MM_strdup(p_src->name_segment)))
                HGOTO_ERROR(H5E_RESOURCE, H5E_CANTALLOC, FAIL, "unable to duplicate name segment")
        } /* end if */

        /* Advance pointers */
        p_src = p_src->next;
        p_dst = &(*p_dst)->next;
    } /* end while */

    /* Set dst */
    *dst    = tmp_dst;
    tmp_dst = NULL;

done:
    if (tmp_dst) {
        HDassert(ret_value < 0);
        H5D_virtual_free_parsed_name(tmp_dst);
    } /* end if */

    FUNC_LEAVE_NOAPI(ret_value)
} /* end H5D__virtual_copy_parsed_name() */

/*-------------------------------------------------------------------------
 * Function:    H5D_virtual_free_parsed_name
 *
 * Purpose:     Frees the provided parsed name.
 *
 * Return:      void
 *
 * Programmer:  Neil Fortner
 *              May 19, 2015
 *
 *-------------------------------------------------------------------------
 */
herr_t
H5D_virtual_free_parsed_name(H5O_storage_virtual_name_seg_t *name_seg)
{
    H5O_storage_virtual_name_seg_t *next_seg;
    herr_t                          ret_value = SUCCEED; /* Return value */

    FUNC_ENTER_NOAPI(FAIL)

    /* Walk name segments, freeing them */
    while (name_seg) {
        (void)H5MM_xfree(name_seg->name_segment);
        next_seg = name_seg->next;
        (void)H5FL_FREE(H5O_storage_virtual_name_seg_t, name_seg);
        name_seg = next_seg;
    } /* end while */

done:
    FUNC_LEAVE_NOAPI(ret_value)
} /* end H5D_virtual_free_parsed_name() */

/*-------------------------------------------------------------------------
 * Function:    H5D__virtual_build_source_name
 *
 * Purpose:     Builds a source file or dataset name from a parsed name.
 *
 * Return:      Non-negative on success/Negative on failure
 *
 * Programmer:  Neil Fortner
 *              May 18, 2015
 *
 *-------------------------------------------------------------------------
 */
static herr_t
H5D__virtual_build_source_name(char *source_name, const H5O_storage_virtual_name_seg_t *parsed_name,
                               size_t static_strlen, size_t nsubs, hsize_t blockno, char **built_name)
{
    char * tmp_name  = NULL;    /* Name buffer */
    herr_t ret_value = SUCCEED; /* Return value */

    FUNC_ENTER_STATIC

    /* Sanity check */
    HDassert(source_name);
    HDassert(built_name);

    /* Check for static name */
    if (nsubs == 0) {
        if (parsed_name)
            *built_name = parsed_name->name_segment;
        else
            *built_name = source_name;
    } /* end if */
    else {
        const H5O_storage_virtual_name_seg_t *name_seg = parsed_name;
        char *                                p;
        hsize_t                               blockno_down = blockno;
        size_t                                blockno_len  = 1;
        size_t                                name_len;
        size_t                                name_len_rem;
        size_t                                seg_len;
        size_t                                nsubs_rem = nsubs;

        HDassert(parsed_name);

        /* Calculate length of printed block number */
        do {
            blockno_down /= (hsize_t)10;
            if (blockno_down == 0)
                break;
            blockno_len++;
        } while (1);

        /* Calculate length of name buffer */
        name_len_rem = name_len = static_strlen + (nsubs * blockno_len) + (size_t)1;

        /* Allocate name buffer */
        if (NULL == (tmp_name = (char *)H5MM_malloc(name_len)))
            HGOTO_ERROR(H5E_RESOURCE, H5E_CANTALLOC, FAIL, "unable to allocate name buffer")
        p = tmp_name;

        /* Build name */
        do {
            /* Add name segment */
            if (name_seg->name_segment) {
                seg_len = HDstrlen(name_seg->name_segment);
                HDassert(seg_len > 0);
                HDassert(seg_len < name_len_rem);
                HDstrncpy(p, name_seg->name_segment, name_len_rem);
                name_len_rem -= seg_len;
                p += seg_len;
            } /* end if */

            /* Add block number */
            if (nsubs_rem > 0) {
                HDassert(blockno_len < name_len_rem);
                if (HDsnprintf(p, name_len_rem, "%llu", (long long unsigned)blockno) < 0)
                    HGOTO_ERROR(H5E_DATASET, H5E_WRITEERROR, FAIL, "unable to write block number to string")
                name_len_rem -= blockno_len;
                p += blockno_len;
                nsubs_rem--;
            } /* end if */

            /* Advance name_seg */
            name_seg = name_seg->next;
        } while (name_seg);

        /* Assign built_name */
        *built_name = tmp_name;
        tmp_name    = NULL;
    } /* end else */

done:
    if (tmp_name) {
        HDassert(ret_value < 0);
        H5MM_free(tmp_name);
    } /* end if */

    FUNC_LEAVE_NOAPI(ret_value)
} /* end H5D__virtual_build_source_name() */

/*-------------------------------------------------------------------------
 * Function:    H5D__virtual_set_extent_unlim
 *
 * Purpose:     Sets the extent of the virtual dataset by checking the
 *              extents of source datasets where an unlimited selection
 *              matching.  Dimensions that are not unlimited in any
 *              virtual mapping selections are not affected.
 *
 * Return:      Non-negative on success/Negative on failure
 *
 * Programmer:  Neil Fortner
 *              April 22, 2015
 *
 *-------------------------------------------------------------------------
 */
herr_t
H5D__virtual_set_extent_unlim(const H5D_t *dset)
{
    H5O_storage_virtual_t *storage;
    hsize_t                new_dims[H5S_MAX_RANK];
    hsize_t                curr_dims[H5S_MAX_RANK];
    hsize_t                clip_size;
    int                    rank;
    hbool_t                changed = FALSE; /* Whether the VDS extent changed */
    size_t                 i, j;
    herr_t                 ret_value = SUCCEED; /* Return value */

    FUNC_ENTER_PACKAGE

    /* Sanity check */
    HDassert(dset);
    HDassert(dset->shared->layout.storage.type == H5D_VIRTUAL);
    storage = &dset->shared->layout.storage.u.virt;
    HDassert((storage->view == H5D_VDS_FIRST_MISSING) || (storage->view == H5D_VDS_LAST_AVAILABLE));

    /* Get rank of VDS */
    if ((rank = H5S_GET_EXTENT_NDIMS(dset->shared->space)) < 0)
        HGOTO_ERROR(H5E_DATASET, H5E_CANTGET, FAIL, "unable to get number of dimensions")

    /* Initialize new_dims to HSIZE_UNDEF */
    for (i = 0; i < (size_t)rank; i++)
        new_dims[i] = HSIZE_UNDEF;

    /* Iterate over mappings */
    for (i = 0; i < storage->list_nused; i++)
        /* Check for unlimited dimension */
        if (storage->list[i].unlim_dim_virtual >= 0) {
            /* Check for "printf" source dataset resolution */
            if (storage->list[i].unlim_dim_source >= 0) {
                /* Non-printf mapping */
                /* Open source dataset */
                if (!storage->list[i].source_dset.dset)
                    if (H5D__virtual_open_source_dset(dset, &storage->list[i],
                                                      &storage->list[i].source_dset) < 0)
                        HGOTO_ERROR(H5E_DATASET, H5E_CANTOPENOBJ, FAIL, "unable to open source dataset")

                /* Check if source dataset is open */
                if (storage->list[i].source_dset.dset) {
                    /* Retrieve current source dataset extent and patch mapping
                     */
                    if (H5S_extent_copy(storage->list[i].source_select,
                                        storage->list[i].source_dset.dset->shared->space) < 0)
                        HGOTO_ERROR(H5E_DATASET, H5E_CANTCOPY, FAIL, "can't copy source dataspace extent")

                    /* Get source space dimenstions */
                    if (H5S_get_simple_extent_dims(storage->list[i].source_select, curr_dims, NULL) < 0)
                        HGOTO_ERROR(H5E_DATASET, H5E_CANTGET, FAIL, "can't get source space dimensions")

                    /* Check if the source extent in the unlimited dimension
                     * changed since the last time the VDS extent/mapping
                     * was updated */
                    if (curr_dims[storage->list[i].unlim_dim_source] == storage->list[i].unlim_extent_source)
                        /* Use cached result for clip size */
                        clip_size = storage->list[i].clip_size_virtual;
                    else {
                        /* Get size that virtual selection would be clipped to
                         * to match size of source selection within source
                         * extent */
                        clip_size = H5S_hyper_get_clip_extent_match(
                            storage->list[i].source_dset.virtual_select, storage->list[i].source_select,
                            curr_dims[storage->list[i].unlim_dim_source],
                            storage->view == H5D_VDS_FIRST_MISSING);

                        /* If we are setting the extent by the last available
                         * data, clip virtual_select and source_select.  Note
                         * that if we used the cached clip_size above or it
                         * happens to be the same, the virtual selection will
                         * already be clipped to the correct size.  Likewise,
                         * if we used the cached clip_size the source selection
                         * will already be correct. */
                        if (storage->view == H5D_VDS_LAST_AVAILABLE) {
                            if (clip_size != storage->list[i].clip_size_virtual) {
                                /* Close previous clipped virtual selection, if
                                 * any */
                                if (storage->list[i].source_dset.clipped_virtual_select) {
                                    HDassert(storage->list[i].source_dset.clipped_virtual_select !=
                                             storage->list[i].source_dset.virtual_select);
                                    if (H5S_close(storage->list[i].source_dset.clipped_virtual_select) < 0)
                                        HGOTO_ERROR(H5E_DATASET, H5E_CLOSEERROR, FAIL,
                                                    "unable to release clipped virtual dataspace")
                                } /* end if */

                                /* Copy virtual selection */
                                if (NULL == (storage->list[i].source_dset.clipped_virtual_select = H5S_copy(
                                                 storage->list[i].source_dset.virtual_select, FALSE, TRUE)))
                                    HGOTO_ERROR(H5E_DATASET, H5E_CANTCOPY, FAIL,
                                                "unable to copy virtual selection")

                                /* Clip virtual selection */
                                if (H5S_hyper_clip_unlim(storage->list[i].source_dset.clipped_virtual_select,
                                                         clip_size))
                                    HGOTO_ERROR(H5E_DATASET, H5E_CANTCLIP, FAIL,
                                                "failed to clip unlimited selection")
                            } /* end if */

                            /* Close previous clipped source selection, if any
                             */
                            if (storage->list[i].source_dset.clipped_source_select) {
                                HDassert(storage->list[i].source_dset.clipped_source_select !=
                                         storage->list[i].source_select);
                                if (H5S_close(storage->list[i].source_dset.clipped_source_select) < 0)
                                    HGOTO_ERROR(H5E_DATASET, H5E_CLOSEERROR, FAIL,
                                                "unable to release clipped source dataspace")
                            } /* end if */

                            /* Copy source selection */
                            if (NULL == (storage->list[i].source_dset.clipped_source_select =
                                             H5S_copy(storage->list[i].source_select, FALSE, TRUE)))
                                HGOTO_ERROR(H5E_DATASET, H5E_CANTCOPY, FAIL,
                                            "unable to copy source selection")

                            /* Clip source selection */
                            if (H5S_hyper_clip_unlim(storage->list[i].source_dset.clipped_source_select,
                                                     curr_dims[storage->list[i].unlim_dim_source]))
                                HGOTO_ERROR(H5E_DATASET, H5E_CANTCLIP, FAIL,
                                            "failed to clip unlimited selection")
                        } /* end if */

                        /* Update cached values unlim_extent_source and
                         * clip_size_virtual */
                        storage->list[i].unlim_extent_source = curr_dims[storage->list[i].unlim_dim_source];
                        storage->list[i].clip_size_virtual   = clip_size;
                    } /* end else */
                }     /* end if */
                else
                    clip_size = 0;
            } /* end if */
            else {
                /* printf mapping */
                hsize_t first_missing =
                    0; /* First missing dataset in the current block of missing datasets */

                /* Search for source datasets */
                HDassert(storage->printf_gap != HSIZE_UNDEF);
                for (j = 0; j <= (storage->printf_gap + first_missing); j++) {
                    /* Check for running out of space in sub_dset array */
                    if (j >= (hsize_t)storage->list[i].sub_dset_nalloc) {
                        if (storage->list[i].sub_dset_nalloc == 0) {
                            /* Allocate sub_dset */
                            if (NULL ==
                                (storage->list[i].sub_dset = (H5O_storage_virtual_srcdset_t *)H5MM_calloc(
                                     H5D_VIRTUAL_DEF_SUB_DSET_SIZE * sizeof(H5O_storage_virtual_srcdset_t))))
                                HGOTO_ERROR(H5E_RESOURCE, H5E_CANTALLOC, FAIL,
                                            "unable to allocate sub dataset array")
                            storage->list[i].sub_dset_nalloc = H5D_VIRTUAL_DEF_SUB_DSET_SIZE;
                        } /* end if */
                        else {
                            H5O_storage_virtual_srcdset_t *tmp_sub_dset;

                            /* Extend sub_dset */
                            if (NULL ==
                                (tmp_sub_dset = (H5O_storage_virtual_srcdset_t *)H5MM_realloc(
                                     storage->list[i].sub_dset, 2 * storage->list[i].sub_dset_nalloc *
                                                                    sizeof(H5O_storage_virtual_srcdset_t))))
                                HGOTO_ERROR(H5E_RESOURCE, H5E_CANTALLOC, FAIL,
                                            "unable to extend sub dataset array")
                            storage->list[i].sub_dset = tmp_sub_dset;

                            /* Clear new space in sub_dset */
                            (void)HDmemset(&storage->list[i].sub_dset[storage->list[i].sub_dset_nalloc], 0,
                                           storage->list[i].sub_dset_nalloc *
                                               sizeof(H5O_storage_virtual_srcdset_t));

                            /* Update sub_dset_nalloc */
                            storage->list[i].sub_dset_nalloc *= 2;
                        } /* end else */
                    }     /* end if */

                    /* Check if the dataset was already opened */
                    if (storage->list[i].sub_dset[j].dset_exists)
                        first_missing = j + 1;
                    else {
                        /* Resolve file name */
                        if (!storage->list[i].sub_dset[j].file_name)
                            if (H5D__virtual_build_source_name(storage->list[i].source_file_name,
                                                               storage->list[i].parsed_source_file_name,
                                                               storage->list[i].psfn_static_strlen,
                                                               storage->list[i].psfn_nsubs, j,
                                                               &storage->list[i].sub_dset[j].file_name) < 0)
                                HGOTO_ERROR(H5E_DATASET, H5E_CANTGET, FAIL,
                                            "unable to build source file name")

                        /* Resolve dset name */
                        if (!storage->list[i].sub_dset[j].dset_name)
                            if (H5D__virtual_build_source_name(storage->list[i].source_dset_name,
                                                               storage->list[i].parsed_source_dset_name,
                                                               storage->list[i].psdn_static_strlen,
                                                               storage->list[i].psdn_nsubs, j,
                                                               &storage->list[i].sub_dset[j].dset_name) < 0)
                                HGOTO_ERROR(H5E_DATASET, H5E_CANTGET, FAIL,
                                            "unable to build source dataset name")

                        /* Resolve virtual selection for block */
                        if (!storage->list[i].sub_dset[j].virtual_select)
                            if (NULL ==
                                (storage->list[i].sub_dset[j].virtual_select = H5S_hyper_get_unlim_block(
                                     storage->list[i].source_dset.virtual_select, j)))
                                HGOTO_ERROR(H5E_DATASET, H5E_CANTGET, FAIL,
                                            "unable to get block in unlimited selection")

                        /* Initialize clipped selections */
                        if (!storage->list[i].sub_dset[j].clipped_source_select)
                            storage->list[i].sub_dset[j].clipped_source_select =
                                storage->list[i].source_select;
                        if (!storage->list[i].sub_dset[j].clipped_virtual_select)
                            storage->list[i].sub_dset[j].clipped_virtual_select =
                                storage->list[i].sub_dset[j].virtual_select;

                        /* Open source dataset */
                        if (H5D__virtual_open_source_dset(dset, &storage->list[i],
                                                          &storage->list[i].sub_dset[j]) < 0)
                            HGOTO_ERROR(H5E_DATASET, H5E_CANTOPENOBJ, FAIL, "unable to open source dataset")

                        if (storage->list[i].sub_dset[j].dset) {
                            /* Update first_missing */
                            first_missing = j + 1;

                            /* Close source dataset so we don't have huge
                             * numbers of datasets open */
                            if (H5D_close(storage->list[i].sub_dset[j].dset) < 0)
                                HDONE_ERROR(H5E_DATASET, H5E_CLOSEERROR, FAIL,
                                            "unable to close source dataset")
                            storage->list[i].sub_dset[j].dset = NULL;
                        } /* end if */
                    }     /* end else */
                }         /* end for */

                /* Check if the size changed */
                if ((first_missing == (hsize_t)storage->list[i].sub_dset_nused) &&
                    (storage->list[i].clip_size_virtual != HSIZE_UNDEF))
                    /* Use cached clip_size */
                    clip_size = storage->list[i].clip_size_virtual;
                else {
                    /* Check for no datasets */
                    if (first_missing == 0)
                        /* Set clip size to 0 */
                        clip_size = (hsize_t)0;
                    else {
                        hsize_t bounds_start[H5S_MAX_RANK];
                        hsize_t bounds_end[H5S_MAX_RANK];

                        /* Get clip size from selection */
                        if (storage->view == H5D_VDS_LAST_AVAILABLE) {
                            /* Get bounds from last valid virtual selection */
                            if (H5S_SELECT_BOUNDS(
                                    storage->list[i].sub_dset[first_missing - (hsize_t)1].virtual_select,
                                    bounds_start, bounds_end) < 0)
                                HGOTO_ERROR(H5E_DATASET, H5E_CANTGET, FAIL, "unable to get selection bounds")

                            /* Set clip_size to bounds_end in unlimited
                             * dimension */
                            clip_size = bounds_end[storage->list[i].unlim_dim_virtual] + (hsize_t)1;
                        } /* end if */
                        else {
                            /* Get bounds from first missing virtual selection
                             */
                            if (H5S_SELECT_BOUNDS(storage->list[i].sub_dset[first_missing].virtual_select,
                                                  bounds_start, bounds_end) < 0)
                                HGOTO_ERROR(H5E_DATASET, H5E_CANTGET, FAIL, "unable to get selection bounds")

                            /* Set clip_size to bounds_start in unlimited
                             * dimension */
                            clip_size = bounds_start[storage->list[i].unlim_dim_virtual];
                        } /* end else */
                    }     /* end else */

                    /* Set sub_dset_nused and clip_size_virtual */
                    storage->list[i].sub_dset_nused    = (size_t)first_missing;
                    storage->list[i].clip_size_virtual = clip_size;
                } /* end else */
            }     /* end else */

            /* Update new_dims */
            if ((new_dims[storage->list[i].unlim_dim_virtual] == HSIZE_UNDEF) ||
                (storage->view == H5D_VDS_FIRST_MISSING
                     ? (clip_size < (hsize_t)new_dims[storage->list[i].unlim_dim_virtual])
                     : (clip_size > (hsize_t)new_dims[storage->list[i].unlim_dim_virtual])))
                new_dims[storage->list[i].unlim_dim_virtual] = clip_size;
        } /* end if */

    /* Get current VDS dimensions */
    if (H5S_get_simple_extent_dims(dset->shared->space, curr_dims, NULL) < 0)
        HGOTO_ERROR(H5E_DATASET, H5E_CANTGET, FAIL, "can't get VDS dimensions")

    /* Calculate new extent */
    for (i = 0; i < (size_t)rank; i++) {
        if (new_dims[i] == HSIZE_UNDEF)
            new_dims[i] = curr_dims[i];
        else if (new_dims[i] < storage->min_dims[i])
            new_dims[i] = storage->min_dims[i];
        if (new_dims[i] != curr_dims[i])
            changed = TRUE;
    } /* end for */

    /* Update extent if it changed */
    if (changed) {
        /* Update VDS extent */
        if (H5S_set_extent(dset->shared->space, new_dims) < 0)
            HGOTO_ERROR(H5E_DATASET, H5E_CANTINIT, FAIL, "unable to modify size of dataspace")

        /* Mark the space as dirty, for later writing to the file */
        if (H5F_INTENT(dset->oloc.file) & H5F_ACC_RDWR)
            if (H5D__mark(dset, H5D_MARK_SPACE) < 0)
                HGOTO_ERROR(H5E_DATASET, H5E_CANTSET, FAIL, "unable to mark dataspace as dirty")
    } /* end if */

    /* If we did not change the VDS dimensions, there is nothing more to update
     */
    if (changed || (!storage->init && (storage->view == H5D_VDS_FIRST_MISSING))) {
        /* Iterate over mappings again to update source selections and virtual
         * mapping extents */
        for (i = 0; i < storage->list_nused; i++) {
            /* If there is an unlimited dimension, we are setting extent by the
             * minimum of mappings, and the virtual extent in the unlimited
             * dimension has changed since the last time the VDS extent/mapping
             * was updated, we must adjust the selections */
            if ((storage->list[i].unlim_dim_virtual >= 0) && (storage->view == H5D_VDS_FIRST_MISSING) &&
                (new_dims[storage->list[i].unlim_dim_virtual] != storage->list[i].unlim_extent_virtual)) {
                /* Check for "printf" style mapping */
                if (storage->list[i].unlim_dim_source >= 0) {
                    /* Non-printf mapping */
                    /* Close previous clipped virtual selection, if any */
                    if (storage->list[i].source_dset.clipped_virtual_select) {
                        HDassert(storage->list[i].source_dset.clipped_virtual_select !=
                                 storage->list[i].source_dset.virtual_select);
                        if (H5S_close(storage->list[i].source_dset.clipped_virtual_select) < 0)
                            HGOTO_ERROR(H5E_DATASET, H5E_CLOSEERROR, FAIL,
                                        "unable to release clipped virtual dataspace")
                    } /* end if */

                    /* Copy virtual selection */
                    if (NULL == (storage->list[i].source_dset.clipped_virtual_select =
                                     H5S_copy(storage->list[i].source_dset.virtual_select, FALSE, TRUE)))
                        HGOTO_ERROR(H5E_DATASET, H5E_CANTCOPY, FAIL, "unable to copy virtual selection")

                    /* Clip space to virtual extent */
                    if (H5S_hyper_clip_unlim(storage->list[i].source_dset.clipped_virtual_select,
                                             new_dims[storage->list[i].unlim_dim_source]))
                        HGOTO_ERROR(H5E_DATASET, H5E_CANTCLIP, FAIL, "failed to clip unlimited selection")

                    /* Get size that source selection will be clipped to to
                     * match size of virtual selection */
                    clip_size =
                        H5S_hyper_get_clip_extent(storage->list[i].source_select,
                                                  storage->list[i].source_dset.clipped_virtual_select, FALSE);

                    /* Check if the clip size changed */
                    if (clip_size != storage->list[i].clip_size_source) {
                        /* Close previous clipped source selection, if any */
                        if (storage->list[i].source_dset.clipped_source_select) {
                            HDassert(storage->list[i].source_dset.clipped_source_select !=
                                     storage->list[i].source_select);
                            if (H5S_close(storage->list[i].source_dset.clipped_source_select) < 0)
                                HGOTO_ERROR(H5E_DATASET, H5E_CLOSEERROR, FAIL,
                                            "unable to release clipped source dataspace")
                        } /* end if */

                        /* Copy source selection */
                        if (NULL == (storage->list[i].source_dset.clipped_source_select =
                                         H5S_copy(storage->list[i].source_select, FALSE, TRUE)))
                            HGOTO_ERROR(H5E_DATASET, H5E_CANTCOPY, FAIL, "unable to copy source selection")

                        /* Clip source selection */
                        if (H5S_hyper_clip_unlim(storage->list[i].source_dset.clipped_source_select,
                                                 clip_size))
                            HGOTO_ERROR(H5E_DATASET, H5E_CANTCLIP, FAIL, "failed to clip unlimited selection")

                        /* Update cached value clip_size_source */
                        storage->list[i].clip_size_source = clip_size;
                    } /* end if */
                }     /* end if */
                else {
                    /* printf mapping */
                    hsize_t first_inc_block;
                    hbool_t partial_block;

                    /* Get index of first incomplete block in virtual
                     * selection */
                    first_inc_block = H5S_hyper_get_first_inc_block(
                        storage->list[i].source_dset.virtual_select,
                        new_dims[storage->list[i].unlim_dim_virtual], &partial_block);

                    /* Iterate over sub datasets */
                    for (j = 0; j < storage->list[i].sub_dset_nalloc; j++) {
                        /* Close previous clipped source selection, if any */
                        if (storage->list[i].sub_dset[j].clipped_source_select !=
                            storage->list[i].source_select) {
                            if (storage->list[i].sub_dset[j].clipped_source_select)
                                if (H5S_close(storage->list[i].sub_dset[j].clipped_source_select) < 0)
                                    HGOTO_ERROR(H5E_DATASET, H5E_CLOSEERROR, FAIL,
                                                "unable to release clipped source dataspace")

                            /* Initialize clipped source selection to point to
                             * base source selection */
                            storage->list[i].sub_dset[j].clipped_source_select =
                                storage->list[i].source_select;
                        } /* end if */

                        /* Close previous clipped virtual selection, if any */
                        if (storage->list[i].sub_dset[j].clipped_virtual_select !=
                            storage->list[i].sub_dset[j].virtual_select) {
                            if (storage->list[i].sub_dset[j].clipped_virtual_select)
                                if (H5S_close(storage->list[i].sub_dset[j].clipped_virtual_select) < 0)
                                    HGOTO_ERROR(H5E_DATASET, H5E_CLOSEERROR, FAIL,
                                                "unable to release clipped virtual dataspace")

                            /* Initialize clipped virtual selection to point to
                             * unclipped virtual selection */
                            storage->list[i].sub_dset[j].clipped_virtual_select =
                                storage->list[i].sub_dset[j].virtual_select;
                        } /* end if */

                        /* Only initialize clipped selections if it is a
                         * complete block, for incomplete blocks defer to
                         * H5D__virtual_pre_io() as we may not have a valid
                         * source extent here.  For unused blocks we will never
                         * need clipped selections (until the extent is
                         * recalculated in this function). */
                        if (j >= (size_t)first_inc_block) {
                            /* Clear clipped source and virtual selections */
                            storage->list[i].sub_dset[j].clipped_source_select  = NULL;
                            storage->list[i].sub_dset[j].clipped_virtual_select = NULL;
                        } /* end if */
                    }     /* end for */
                }         /* end else */

                /* Update cached value unlim_extent_virtual */
                storage->list[i].unlim_extent_virtual = new_dims[storage->list[i].unlim_dim_virtual];
            } /* end if */

            /* Update top level virtual_select and clipped_virtual_select
             * extents */
            if (H5S_set_extent(storage->list[i].source_dset.virtual_select, new_dims) < 0)
                HGOTO_ERROR(H5E_DATASET, H5E_CANTINIT, FAIL, "unable to modify size of dataspace")
            if ((storage->list[i].source_dset.clipped_virtual_select !=
                 storage->list[i].source_dset.virtual_select) &&
                storage->list[i].source_dset.clipped_virtual_select)
                if (H5S_set_extent(storage->list[i].source_dset.clipped_virtual_select, new_dims) < 0)
                    HGOTO_ERROR(H5E_DATASET, H5E_CANTINIT, FAIL, "unable to modify size of dataspace")

            /* Update sub dataset virtual_select and clipped_virtual_select
             * extents */
            for (j = 0; j < storage->list[i].sub_dset_nalloc; j++)
                if (storage->list[i].sub_dset[j].virtual_select) {
                    if (H5S_set_extent(storage->list[i].sub_dset[j].virtual_select, new_dims) < 0)
                        HGOTO_ERROR(H5E_DATASET, H5E_CANTINIT, FAIL, "unable to modify size of dataspace")
                    if ((storage->list[i].sub_dset[j].clipped_virtual_select !=
                         storage->list[i].sub_dset[j].virtual_select) &&
                        storage->list[i].sub_dset[j].clipped_virtual_select)
                        if (H5S_set_extent(storage->list[i].sub_dset[j].clipped_virtual_select, new_dims) < 0)
                            HGOTO_ERROR(H5E_DATASET, H5E_CANTINIT, FAIL, "unable to modify size of dataspace")
                } /* end if */
                else
                    HDassert(!storage->list[i].sub_dset[j].clipped_virtual_select);
        } /* end for */
    }     /* end if */

    /* Mark layout as fully initialized */
    storage->init = TRUE;

done:
    FUNC_LEAVE_NOAPI(ret_value)
} /* end H5D__virtual_set_extent_unlim() */

/*-------------------------------------------------------------------------
 * Function:    H5D__virtual_init_all
 *
 * Purpose:     Finishes initializing layout in preparation for I/O.
 *              Only necessary if H5D__virtual_set_extent_unlim() has not
 *              been called yet.  Initializes clipped_virtual_select and
 *              clipped_source_select for all mappings in this layout.
 *
 * Return:      Non-negative on success/Negative on failure
 *
 * Programmer:  Neil Fortner
 *              August 10, 2015
 *
 *-------------------------------------------------------------------------
 */
static herr_t
H5D__virtual_init_all(const H5D_t *dset)
{
    H5O_storage_virtual_t *storage;
    hsize_t                virtual_dims[H5S_MAX_RANK];
    hsize_t                source_dims[H5S_MAX_RANK];
    hsize_t                clip_size;
    size_t                 i, j;
    herr_t                 ret_value = SUCCEED; /* Return value */

    FUNC_ENTER_STATIC

    /* Sanity check */
    HDassert(dset);
    HDassert(dset->shared->layout.storage.type == H5D_VIRTUAL);
    storage = &dset->shared->layout.storage.u.virt;
    HDassert((storage->view == H5D_VDS_FIRST_MISSING) || (storage->view == H5D_VDS_LAST_AVAILABLE));

    /* Get current VDS dimensions */
    if (H5S_get_simple_extent_dims(dset->shared->space, virtual_dims, NULL) < 0)
        HGOTO_ERROR(H5E_DATASET, H5E_CANTGET, FAIL, "can't get VDS dimensions")

    /* Iterate over mappings */
    for (i = 0; i < storage->list_nused; i++)
        /* Check for unlimited dimension */
        if (storage->list[i].unlim_dim_virtual >= 0) {
            /* Check for "printf" source dataset resolution */
            if (storage->list[i].unlim_dim_source >= 0) {
                /* Non-printf mapping */
                /* Open source dataset */
                if (!storage->list[i].source_dset.dset)
                    if (H5D__virtual_open_source_dset(dset, &storage->list[i],
                                                      &storage->list[i].source_dset) < 0)
                        HGOTO_ERROR(H5E_DATASET, H5E_CANTOPENOBJ, FAIL, "unable to open source dataset")

                /* Check if source dataset is open */
                if (storage->list[i].source_dset.dset) {
                    /* Retrieve current source dataset extent and patch mapping
                     */
                    if (H5S_extent_copy(storage->list[i].source_select,
                                        storage->list[i].source_dset.dset->shared->space) < 0)
                        HGOTO_ERROR(H5E_DATASET, H5E_CANTCOPY, FAIL, "can't copy source dataspace extent")

                    /* Get source space dimenstions */
                    if (H5S_get_simple_extent_dims(storage->list[i].source_select, source_dims, NULL) < 0)
                        HGOTO_ERROR(H5E_DATASET, H5E_CANTGET, FAIL, "can't get source space dimensions")

                    /* Get size that source selection would be clipped to to
                     * match size of virtual selection */
                    clip_size = H5S_hyper_get_clip_extent_match(
                        storage->list[i].source_select, storage->list[i].source_dset.virtual_select,
                        virtual_dims[storage->list[i].unlim_dim_virtual], FALSE);

                    /* Close previous clipped virtual selection, if any */
                    if (storage->list[i].source_dset.clipped_virtual_select) {
                        HDassert(storage->list[i].source_dset.clipped_virtual_select !=
                                 storage->list[i].source_dset.virtual_select);
                        if (H5S_close(storage->list[i].source_dset.clipped_virtual_select) < 0)
                            HGOTO_ERROR(H5E_DATASET, H5E_CLOSEERROR, FAIL,
                                        "unable to release clipped virtual dataspace")
                    } /* end if */

                    /* Copy virtual selection */
                    if (NULL == (storage->list[i].source_dset.clipped_virtual_select =
                                     H5S_copy(storage->list[i].source_dset.virtual_select, FALSE, TRUE)))
                        HGOTO_ERROR(H5E_DATASET, H5E_CANTCOPY, FAIL, "unable to copy virtual selection")

                    /* Close previous clipped source selection, if any */
                    if (storage->list[i].source_dset.clipped_source_select) {
                        HDassert(storage->list[i].source_dset.clipped_source_select !=
                                 storage->list[i].source_select);
                        if (H5S_close(storage->list[i].source_dset.clipped_source_select) < 0)
                            HGOTO_ERROR(H5E_DATASET, H5E_CLOSEERROR, FAIL,
                                        "unable to release clipped source dataspace")
                    } /* end if */

                    /* Copy source selection */
                    if (NULL == (storage->list[i].source_dset.clipped_source_select =
                                     H5S_copy(storage->list[i].source_select, FALSE, TRUE)))
                        HGOTO_ERROR(H5E_DATASET, H5E_CANTCOPY, FAIL, "unable to copy source selection")

                    /* Check if the clip size is within the current extent of
                     * the source dataset */
                    if (clip_size <= source_dims[storage->list[i].unlim_dim_source]) {
                        /* Clip virtual selection to extent */
                        if (H5S_hyper_clip_unlim(storage->list[i].source_dset.clipped_virtual_select,
                                                 virtual_dims[storage->list[i].unlim_dim_virtual]))
                            HGOTO_ERROR(H5E_DATASET, H5E_CANTCLIP, FAIL, "failed to clip unlimited selection")

                        /* Clip source selection to clip_size */
                        if (H5S_hyper_clip_unlim(storage->list[i].source_dset.clipped_source_select,
                                                 clip_size))
                            HGOTO_ERROR(H5E_DATASET, H5E_CANTCLIP, FAIL, "failed to clip unlimited selection")
                    } /* end if */
                    else {
                        /* Get size that virtual selection will be clipped to to
                         * match size of source selection within source extent
                         */
                        clip_size = H5S_hyper_get_clip_extent_match(
                            storage->list[i].source_dset.virtual_select, storage->list[i].source_select,
                            source_dims[storage->list[i].unlim_dim_source], FALSE);

                        /* Clip virtual selection to clip_size */
                        if (H5S_hyper_clip_unlim(storage->list[i].source_dset.clipped_virtual_select,
                                                 clip_size))
                            HGOTO_ERROR(H5E_DATASET, H5E_CANTCLIP, FAIL, "failed to clip unlimited selection")

                        /* Clip source selection to extent */
                        if (H5S_hyper_clip_unlim(storage->list[i].source_dset.clipped_source_select,
                                                 source_dims[storage->list[i].unlim_dim_source]))
                            HGOTO_ERROR(H5E_DATASET, H5E_CANTCLIP, FAIL, "failed to clip unlimited selection")
                    } /* end else */
                }     /* end if */
                else {
                    HDassert(!storage->list[i].source_dset.clipped_virtual_select);
                    HDassert(!storage->list[i].source_dset.clipped_source_select);
                } /* end else */
            }     /* end if */
            else {
                /* printf mapping */
                size_t  sub_dset_max;
                hbool_t partial_block;

                /* Get number of sub-source datasets in current extent */
                sub_dset_max = (size_t)H5S_hyper_get_first_inc_block(
                    storage->list[i].source_dset.virtual_select,
                    virtual_dims[storage->list[i].unlim_dim_virtual], &partial_block);
                if (partial_block)
                    sub_dset_max++;

                /* Allocate or grow the sub_dset array if necessary */
                if (!storage->list[i].sub_dset) {
                    /* Allocate sub_dset array */
                    if (NULL == (storage->list[i].sub_dset = (H5O_storage_virtual_srcdset_t *)H5MM_calloc(
                                     sub_dset_max * sizeof(H5O_storage_virtual_srcdset_t))))
                        HGOTO_ERROR(H5E_RESOURCE, H5E_CANTALLOC, FAIL, "unable to allocate sub dataset array")

                    /* Update sub_dset_nalloc */
                    storage->list[i].sub_dset_nalloc = sub_dset_max;
                } /* end if */
                else if (sub_dset_max > storage->list[i].sub_dset_nalloc) {
                    H5O_storage_virtual_srcdset_t *tmp_sub_dset;

                    /* Extend sub_dset array */
                    if (NULL == (tmp_sub_dset = (H5O_storage_virtual_srcdset_t *)H5MM_realloc(
                                     storage->list[i].sub_dset,
                                     sub_dset_max * sizeof(H5O_storage_virtual_srcdset_t))))
                        HGOTO_ERROR(H5E_RESOURCE, H5E_CANTALLOC, FAIL, "unable to extend sub dataset array")
                    storage->list[i].sub_dset = tmp_sub_dset;

                    /* Clear new space in sub_dset */
                    (void)HDmemset(&storage->list[i].sub_dset[storage->list[i].sub_dset_nalloc], 0,
                                   (sub_dset_max - storage->list[i].sub_dset_nalloc) *
                                       sizeof(H5O_storage_virtual_srcdset_t));

                    /* Update sub_dset_nalloc */
                    storage->list[i].sub_dset_nalloc = sub_dset_max;
                } /* end if */

                /* Iterate over sub dsets */
                for (j = 0; j < sub_dset_max; j++) {
                    /* Resolve file name */
                    if (!storage->list[i].sub_dset[j].file_name)
                        if (H5D__virtual_build_source_name(
                                storage->list[i].source_file_name, storage->list[i].parsed_source_file_name,
                                storage->list[i].psfn_static_strlen, storage->list[i].psfn_nsubs, j,
                                &storage->list[i].sub_dset[j].file_name) < 0)
                            HGOTO_ERROR(H5E_DATASET, H5E_CANTGET, FAIL, "unable to build source file name")

                    /* Resolve dset name */
                    if (!storage->list[i].sub_dset[j].dset_name)
                        if (H5D__virtual_build_source_name(
                                storage->list[i].source_dset_name, storage->list[i].parsed_source_dset_name,
                                storage->list[i].psdn_static_strlen, storage->list[i].psdn_nsubs, j,
                                &storage->list[i].sub_dset[j].dset_name) < 0)
                            HGOTO_ERROR(H5E_DATASET, H5E_CANTGET, FAIL, "unable to build source dataset name")

                    /* Resolve virtual selection for block */
                    if (!storage->list[i].sub_dset[j].virtual_select)
                        if (NULL == (storage->list[i].sub_dset[j].virtual_select = H5S_hyper_get_unlim_block(
                                         storage->list[i].source_dset.virtual_select, j)))
                            HGOTO_ERROR(H5E_DATASET, H5E_CANTGET, FAIL,
                                        "unable to get block in unlimited selection")

                    /* Close previous clipped source selection, if any */
                    if (storage->list[i].sub_dset[j].clipped_source_select !=
                        storage->list[i].source_select) {
                        if (storage->list[i].sub_dset[j].clipped_source_select)
                            if (H5S_close(storage->list[i].sub_dset[j].clipped_source_select) < 0)
                                HGOTO_ERROR(H5E_DATASET, H5E_CLOSEERROR, FAIL,
                                            "unable to release clipped source dataspace")

                        /* Initialize clipped source selection to point to base
                         * source selection */
                        storage->list[i].sub_dset[j].clipped_source_select = storage->list[i].source_select;
                    } /* end if */

                    /* Close previous clipped virtual selection, if any */
                    if (storage->list[i].sub_dset[j].clipped_virtual_select !=
                        storage->list[i].sub_dset[j].virtual_select) {
                        if (storage->list[i].sub_dset[j].clipped_virtual_select)
                            if (H5S_close(storage->list[i].sub_dset[j].clipped_virtual_select) < 0)
                                HGOTO_ERROR(H5E_DATASET, H5E_CLOSEERROR, FAIL,
                                            "unable to release clipped virtual dataspace")

                        /* Initialize clipped virtual selection to point to
                         * unclipped virtual selection */
                        storage->list[i].sub_dset[j].clipped_virtual_select =
                            storage->list[i].sub_dset[j].virtual_select;
                    } /* end if */

                    /* Clear clipped selections if this is a partial block,
                     * defer calculation of real clipped selections to
                     * H5D__virtual_pre_io() as we may not have a valid source
                     * extent here */
                    if ((j == (sub_dset_max - 1)) && partial_block) {
                        /* Clear clipped source and virtual selections */
                        storage->list[i].sub_dset[j].clipped_source_select  = NULL;
                        storage->list[i].sub_dset[j].clipped_virtual_select = NULL;
                    } /* end else */
                    /* Note we do not need to open the source file, this will
                     * happen later in H5D__virtual_pre_io() */
                } /* end for */

                /* Update sub_dset_nused */
                storage->list[i].sub_dset_nused = sub_dset_max;
            } /* end else */
        }     /* end if */
        else {
            /* Limited mapping, just make sure the clipped selections were
             * already set.  Again, no need to open the source file. */
            HDassert(storage->list[i].source_dset.clipped_virtual_select);
            HDassert(storage->list[i].source_dset.clipped_source_select);
        } /* end else */

    /* Mark layout as fully initialized */
    storage->init = TRUE;

done:
    FUNC_LEAVE_NOAPI(ret_value)
} /* end H5D__virtual_init_all() */

/*-------------------------------------------------------------------------
 * Function:    H5D__virtual_init
 *
 * Purpose:     Initialize the virtual layout information for a dataset.
 *              This is called when the dataset is initialized.
 *
 * Return:      Non-negative on success/Negative on failure
 *
 * Programmer:  Neil Fortner
 *              Thursday, April 30, 2015
 *
 *-------------------------------------------------------------------------
 */
herr_t
H5D__virtual_init(H5F_t *f, const H5D_t *dset, hid_t dapl_id)
{
    H5O_storage_virtual_t *storage;                      /* Convenience pointer */
    H5P_genplist_t *       dapl;                         /* Data access property list object pointer */
    hssize_t               old_offset[H5O_LAYOUT_NDIMS]; /* Old selection offset (unused) */
    size_t                 i;                            /* Local index variables */
    herr_t                 ret_value = SUCCEED;          /* Return value */

    FUNC_ENTER_PACKAGE

    /* Sanity check */
    HDassert(dset);
    storage = &dset->shared->layout.storage.u.virt;
    HDassert(storage->list || (storage->list_nused == 0));

    /* Check that the dimensions of the VDS are large enough */
    if (H5D_virtual_check_min_dims(dset) < 0)
        HGOTO_ERROR(
            H5E_ARGS, H5E_BADVALUE, FAIL,
            "virtual dataset dimensions not large enough to contain all limited dimensions in all selections")

    /* Patch the virtual selection dataspaces.  Note we always patch the space
     * status because this layout could be from an old version held in the
     * object header message code.  We cannot update that held message because
     * the layout message is constant, so just overwrite the values here (and
     * invalidate other fields by setting storage->init to FALSE below).  Also
     * remove offset from selections.  We only have to update
     * source_space_status and virtual_space_status because others will be based
     * on these and should therefore already have been normalized. */
    for (i = 0; i < storage->list_nused; i++) {
        HDassert(storage->list[i].sub_dset_nalloc == 0);

        /* Patch extent */
        if (H5S_extent_copy(storage->list[i].source_dset.virtual_select, dset->shared->space) < 0)
            HGOTO_ERROR(H5E_DATASET, H5E_CANTCOPY, FAIL, "can't copy virtual dataspace extent")
        storage->list[i].virtual_space_status = H5O_VIRTUAL_STATUS_CORRECT;

        /* Mark source extent as invalid */
        storage->list[i].source_space_status = H5O_VIRTUAL_STATUS_INVALID;

        /* Normalize offsets, toss out old offset values */
        if (H5S_hyper_normalize_offset(storage->list[i].source_dset.virtual_select, old_offset) < 0)
            HGOTO_ERROR(H5E_DATASET, H5E_BADSELECT, FAIL, "unable to normalize dataspace by offset")
        if (H5S_hyper_normalize_offset(storage->list[i].source_select, old_offset) < 0)
            HGOTO_ERROR(H5E_DATASET, H5E_BADSELECT, FAIL, "unable to normalize dataspace by offset")
    } /* end for */

    /* Get dataset access property list */
    if (NULL == (dapl = (H5P_genplist_t *)H5I_object(dapl_id)))
        HGOTO_ERROR(H5E_ATOM, H5E_BADATOM, FAIL, "can't find object for dapl ID")

    /* Get view option */
    if (H5P_get(dapl, H5D_ACS_VDS_VIEW_NAME, &storage->view) < 0)
        HGOTO_ERROR(H5E_PLIST, H5E_CANTGET, FAIL, "can't get virtual view option")

    /* Get printf gap if view is H5D_VDS_LAST_AVAILABLE, otherwise set to 0 */
    if (storage->view == H5D_VDS_LAST_AVAILABLE) {
        if (H5P_get(dapl, H5D_ACS_VDS_PRINTF_GAP_NAME, &storage->printf_gap) < 0)
            HGOTO_ERROR(H5E_PLIST, H5E_CANTGET, FAIL, "can't get virtual printf gap")
    } /* end if */
    else
        storage->printf_gap = (hsize_t)0;

    /* Retrieve VDS file FAPL to layout */
<<<<<<< HEAD
    if (storage->source_fapl <= 0)
=======
    if (storage->source_fapl <= 0) {
        H5P_genplist_t *   source_fapl  = NULL;           /* Source file FAPL */
        H5F_close_degree_t close_degree = H5F_CLOSE_WEAK; /* Close degree for source files */

>>>>>>> 18bbd3f0
        if ((storage->source_fapl = H5F_get_access_plist(f, FALSE)) < 0)
            HGOTO_ERROR(H5E_DATASET, H5E_CANTGET, FAIL, "can't get fapl")

        /* Get property list pointer */
        if (NULL == (source_fapl = (H5P_genplist_t *)H5I_object(storage->source_fapl)))
            HGOTO_ERROR(H5E_PLIST, H5E_BADTYPE, H5I_INVALID_HID, "not a property list")

        /* Source files must always be opened with H5F_CLOSE_WEAK close degree */
        if (H5P_set(source_fapl, H5F_ACS_CLOSE_DEGREE_NAME, &close_degree) < 0)
            HGOTO_ERROR(H5E_PLIST, H5E_CANTSET, FAIL, "can't set file close degree")
    } /* end if */
#ifndef NDEBUG
    else {
        H5P_genplist_t *   source_fapl = NULL; /* Source file FAPL */
        H5F_close_degree_t close_degree;       /* Close degree for source files */

        /* Get property list pointer */
        if (NULL == (source_fapl = (H5P_genplist_t *)H5I_object(storage->source_fapl)))
            HGOTO_ERROR(H5E_PLIST, H5E_BADTYPE, H5I_INVALID_HID, "not a property list")

        /* Verify H5F_CLOSE_WEAK close degree is set */
        if (H5P_get(source_fapl, H5F_ACS_CLOSE_DEGREE_NAME, &close_degree) < 0)
            HGOTO_ERROR(H5E_PLIST, H5E_CANTGET, FAIL, "can't get file close degree")

        HDassert(close_degree == H5F_CLOSE_WEAK);
    }  /* end else */
#endif /* NDEBUG */

    /* Copy DAPL to layout */
    if (storage->source_dapl <= 0)
        if ((storage->source_dapl = H5P_copy_plist(dapl, FALSE)) < 0)
            HGOTO_ERROR(H5E_DATASET, H5E_CANTCOPY, FAIL, "can't copy dapl")

    /* Mark layout as not fully initialized (must be done prior to I/O for
     * unlimited/printf selections) */
    storage->init = FALSE;

done:
    FUNC_LEAVE_NOAPI(ret_value)
} /* end H5D__virtual_init() */

/*-------------------------------------------------------------------------
 * Function:    H5D__virtual_is_space_alloc
 *
 * Purpose:     Query if space is allocated for layout
 *
 * Return:      TRUE if space is allocated
 *              FALSE if it is not
 *              Negative on failure
 *
 * Programmer:  Neil Fortner
 *              February 6, 2015
 *
 *-------------------------------------------------------------------------
 */
hbool_t
H5D__virtual_is_space_alloc(const H5O_storage_t H5_ATTR_UNUSED *storage)
{
<<<<<<< HEAD
    hbool_t ret_value; /* Return value */
=======
    hbool_t ret_value = FALSE; /* Return value */
>>>>>>> 18bbd3f0

    FUNC_ENTER_PACKAGE_NOERR

    /* Just return TRUE, since the global heap object containing the mappings is
     * created when the layout message is encoded, and nothing else needs to be
     * allocated for virtual datasets.  This also ensures that the library never
     * assumes (falsely) that no data is present in the dataset, causing errors.
     */
    ret_value = TRUE;

    FUNC_LEAVE_NOAPI(ret_value)
} /* end H5D__virtual_is_space_alloc() */

/*-------------------------------------------------------------------------
 * Function:    H5D__virtual_is_data_cached
 *
 * Purpose:     Query if raw data is cached for dataset
 *
 * Return:      Non-negative on success/Negative on failure
 *
 * Programmer:  Neil Fortner
 *              Wednessday, March 6, 2016
 *
 *-------------------------------------------------------------------------
 */
static hbool_t
H5D__virtual_is_data_cached(const H5D_shared_t *shared_dset)
{
    const H5O_storage_virtual_t *storage;           /* Convenience pointer */
    size_t                       i, j;              /* Local index variables */
    hbool_t                      ret_value = FALSE; /* Return value */

    FUNC_ENTER_STATIC_NOERR

    /* Sanity checks */
    HDassert(shared_dset);
    storage = &shared_dset->layout.storage.u.virt;

    /* Iterate over mappings */
    for (i = 0; i < storage->list_nused; i++)
        /* Check for "printf" source dataset resolution */
        if (storage->list[i].psfn_nsubs || storage->list[i].psdn_nsubs) {
            /* Iterate over sub-source dsets */
            for (j = storage->list[i].sub_dset_io_start; j < storage->list[i].sub_dset_io_end; j++)
                /* Check for cahced data in source dset */
                if (storage->list[i].sub_dset[j].dset &&
                    storage->list[i].sub_dset[j].dset->shared->layout.ops->is_data_cached &&
                    storage->list[i].sub_dset[j].dset->shared->layout.ops->is_data_cached(
                        storage->list[i].sub_dset[j].dset->shared))
                    HGOTO_DONE(TRUE);
        } /* end if */
        else if (storage->list[i].source_dset.dset &&
                 storage->list[i].source_dset.dset->shared->layout.ops->is_data_cached &&
                 storage->list[i].source_dset.dset->shared->layout.ops->is_data_cached(
                     storage->list[i].source_dset.dset->shared))
            HGOTO_DONE(TRUE);

done:
    FUNC_LEAVE_NOAPI(ret_value)
} /* end H5D__virtual_is_data_cached() */

/*-------------------------------------------------------------------------
 * Function:    H5D__virtual_pre_io
 *
 * Purpose:     Project all virtual mappings onto mem_space, with the
 *              results stored in projected_mem_space for each mapping.
 *              Opens all source datasets if possible.  The total number
 *              of elements is stored in tot_nelmts.
 *
 * Return:      Non-negative on success/Negative on failure
 *
 * Programmer:  Neil Fortner
 *              June 3, 2015
 *
 *-------------------------------------------------------------------------
 */
static herr_t
H5D__virtual_pre_io(H5D_io_info_t *io_info, H5O_storage_virtual_t *storage, const H5S_t *file_space,
                    const H5S_t *mem_space, hsize_t *tot_nelmts)
{
    hssize_t select_nelmts;              /* Number of elements in selection */
    hsize_t  bounds_start[H5S_MAX_RANK]; /* Selection bounds start */
    hsize_t  bounds_end[H5S_MAX_RANK];   /* Selection bounds end */
<<<<<<< HEAD
    int      rank;
=======
    int      rank        = 0;
>>>>>>> 18bbd3f0
    hbool_t  bounds_init = FALSE; /* Whether bounds_start, bounds_end, and rank are valid */
    size_t   i, j, k;             /* Local index variables */
    herr_t   ret_value = SUCCEED; /* Return value */

    FUNC_ENTER_STATIC

    /* Sanity check */
    HDassert(storage);
    HDassert(mem_space);
    HDassert(file_space);
    HDassert(tot_nelmts);

    /* Initialize layout if necessary */
    if (!storage->init)
        if (H5D__virtual_init_all(io_info->dset) < 0)
            HGOTO_ERROR(H5E_DATASET, H5E_CANTINIT, FAIL, "can't initialize virtual layout")

    /* Initialize tot_nelmts */
    *tot_nelmts = 0;

    /* Iterate over mappings */
    for (i = 0; i < storage->list_nused; i++) {
        /* Sanity check that the virtual space has been patched by now */
        HDassert(storage->list[i].virtual_space_status == H5O_VIRTUAL_STATUS_CORRECT);

        /* Check for "printf" source dataset resolution */
        if (storage->list[i].psfn_nsubs || storage->list[i].psdn_nsubs) {
            hbool_t partial_block;

            HDassert(storage->list[i].unlim_dim_virtual >= 0);

            /* Get selection bounds if necessary */
            if (!bounds_init) {
                /* Get rank of VDS */
                if ((rank = H5S_GET_EXTENT_NDIMS(io_info->dset->shared->space)) < 0)
                    HGOTO_ERROR(H5E_DATASET, H5E_CANTGET, FAIL, "unable to get number of dimensions")

                /* Get selection bounds */
                if (H5S_SELECT_BOUNDS(file_space, bounds_start, bounds_end) < 0)
                    HGOTO_ERROR(H5E_DATASET, H5E_CANTGET, FAIL, "unable to get selection bounds")

                /* Adjust bounds_end to represent the extent just enclosing them
                 * (add 1) */
                for (j = 0; j < (size_t)rank; j++)
                    bounds_end[j]++;

                /* Bounds are now initialized */
                bounds_init = TRUE;
            } /* end if */

            /* Get index of first block in virtual selection */
            storage->list[i].sub_dset_io_start =
                (size_t)H5S_hyper_get_first_inc_block(storage->list[i].source_dset.virtual_select,
                                                      bounds_start[storage->list[i].unlim_dim_virtual], NULL);

            /* Get index of first block outside of virtual selection */
            storage->list[i].sub_dset_io_end = (size_t)H5S_hyper_get_first_inc_block(
                storage->list[i].source_dset.virtual_select, bounds_end[storage->list[i].unlim_dim_virtual],
                &partial_block);
            if (partial_block)
                storage->list[i].sub_dset_io_end++;
            if (storage->list[i].sub_dset_io_end > storage->list[i].sub_dset_nused)
                storage->list[i].sub_dset_io_end = storage->list[i].sub_dset_nused;

            /* Iterate over sub-source dsets */
            for (j = storage->list[i].sub_dset_io_start; j < storage->list[i].sub_dset_io_end; j++) {
                /* Check for clipped virtual selection */
                if (!storage->list[i].sub_dset[j].clipped_virtual_select) {
                    hsize_t start[H5S_MAX_RANK];
                    /* This should only be NULL if this is a partial block */
                    HDassert((j == (storage->list[i].sub_dset_io_end - 1)) && partial_block);

                    /* If the source space status is not correct, we must try to
                     * open the source dataset to patch it */
                    if (storage->list[i].source_space_status != H5O_VIRTUAL_STATUS_CORRECT) {
                        HDassert(!storage->list[i].sub_dset[j].dset);
                        if (H5D__virtual_open_source_dset(io_info->dset, &storage->list[i],
                                                          &storage->list[i].sub_dset[j]) < 0)
                            HGOTO_ERROR(H5E_DATASET, H5E_CANTOPENOBJ, FAIL, "unable to open source dataset")
                    } /* end if */

                    /* If we obtained a valid source space, we must create
                     * clipped source and virtual selections, otherwise we
                     * cannot do this and we will leave them NULL.  This doesn't
                     * hurt anything because we can't do I/O because the dataset
                     * must not have been found. */
                    if (storage->list[i].source_space_status == H5O_VIRTUAL_STATUS_CORRECT) {
                        hsize_t tmp_dims[H5S_MAX_RANK];
                        hsize_t vbounds_end[H5S_MAX_RANK];

                        /* Get bounds of virtual selection */
                        if (H5S_SELECT_BOUNDS(storage->list[i].sub_dset[j].virtual_select, tmp_dims,
                                              vbounds_end) < 0)
                            HGOTO_ERROR(H5E_DATASET, H5E_CANTGET, FAIL, "unable to get selection bounds")

                        HDassert(bounds_init);

                        /* Convert bounds to extent (add 1) */
                        for (k = 0; k < (size_t)rank; k++)
                            vbounds_end[k]++;

                        /* Temporarily set extent of virtual selection to bounds */
                        if (H5S_set_extent(storage->list[i].sub_dset[j].virtual_select, vbounds_end) < 0)
                            HGOTO_ERROR(H5E_DATASET, H5E_CANTINIT, FAIL, "unable to modify size of dataspace")

                        /* Get current VDS dimensions */
                        if (H5S_get_simple_extent_dims(io_info->dset->shared->space, tmp_dims, NULL) < 0)
                            HGOTO_ERROR(H5E_DATASET, H5E_CANTGET, FAIL, "can't get VDS dimensions")

                        /* Copy virtual selection */
                        if (NULL == (storage->list[i].sub_dset[j].clipped_virtual_select =
                                         H5S_copy(storage->list[i].sub_dset[j].virtual_select, FALSE, TRUE)))
                            HGOTO_ERROR(H5E_DATASET, H5E_CANTCOPY, FAIL, "unable to copy virtual selection")

                        /* Clip virtual selection to real virtual extent */
                        (void)HDmemset(start, 0, sizeof(start));
                        if (H5S_select_hyperslab(storage->list[i].sub_dset[j].clipped_virtual_select,
                                                 H5S_SELECT_AND, start, NULL, tmp_dims, NULL) < 0)
                            HGOTO_ERROR(H5E_DATASET, H5E_CANTSELECT, FAIL, "unable to clip hyperslab")

                        /* Project intersection of virtual space and clipped
                         * virtual space onto source space (create
                         * clipped_source_select) */
                        if (H5S_select_project_intersection(
                                storage->list[i].sub_dset[j].virtual_select, storage->list[i].source_select,
                                storage->list[i].sub_dset[j].clipped_virtual_select,
                                &storage->list[i].sub_dset[j].clipped_source_select, TRUE) < 0)
                            HGOTO_ERROR(H5E_DATASET, H5E_CANTCLIP, FAIL,
                                        "can't project virtual intersection onto memory space")

                        /* Set extents of virtual_select and
                         * clipped_virtual_select to virtual extent */
                        if (H5S_set_extent(storage->list[i].sub_dset[j].virtual_select, tmp_dims) < 0)
                            HGOTO_ERROR(H5E_DATASET, H5E_CANTINIT, FAIL, "unable to modify size of dataspace")
                        if (H5S_set_extent(storage->list[i].sub_dset[j].clipped_virtual_select, tmp_dims) < 0)
                            HGOTO_ERROR(H5E_DATASET, H5E_CANTINIT, FAIL, "unable to modify size of dataspace")
                    } /* end if */
                }     /* end if */

                /* Only continue if we managed to obtain a
                 * clipped_virtual_select */
                if (storage->list[i].sub_dset[j].clipped_virtual_select) {
                    /* Project intersection of file space and mapping virtual space
                     * onto memory space */
                    if (H5S_select_project_intersection(
                            file_space, mem_space, storage->list[i].sub_dset[j].clipped_virtual_select,
                            &storage->list[i].sub_dset[j].projected_mem_space, TRUE) < 0)
                        HGOTO_ERROR(H5E_DATASET, H5E_CANTCLIP, FAIL,
                                    "can't project virtual intersection onto memory space")

                    /* Check number of elements selected */
                    if ((select_nelmts = (hssize_t)H5S_GET_SELECT_NPOINTS(
                             storage->list[i].sub_dset[j].projected_mem_space)) < 0)
                        HGOTO_ERROR(H5E_DATASET, H5E_CANTCOUNT, FAIL,
                                    "unable to get number of elements in selection")

                    /* Check if anything is selected */
                    if (select_nelmts > (hssize_t)0) {
                        /* Open source dataset */
                        if (!storage->list[i].sub_dset[j].dset)
                            /* Try to open dataset */
                            if (H5D__virtual_open_source_dset(io_info->dset, &storage->list[i],
                                                              &storage->list[i].sub_dset[j]) < 0)
                                HGOTO_ERROR(H5E_DATASET, H5E_CANTOPENOBJ, FAIL,
                                            "unable to open source dataset")

                        /* If the source dataset is not open, mark the selected
                         * elements as zero so projected_mem_space is freed */
                        if (!storage->list[i].sub_dset[j].dset)
                            select_nelmts = (hssize_t)0;
                    } /* end if */

                    /* If there are not elements selected in this mapping, free
                     * projected_mem_space, otherwise update tot_nelmts */
                    if (select_nelmts == (hssize_t)0) {
                        if (H5S_close(storage->list[i].sub_dset[j].projected_mem_space) < 0)
                            HGOTO_ERROR(H5E_DATASET, H5E_CLOSEERROR, FAIL,
                                        "can't close projected memory space")
                        storage->list[i].sub_dset[j].projected_mem_space = NULL;
                    } /* end if */
                    else
                        *tot_nelmts += (hsize_t)select_nelmts;
                } /* end if */
            }     /* end for */
        }         /* end if */
        else {
            if (storage->list[i].source_dset.clipped_virtual_select) {
                /* Project intersection of file space and mapping virtual space onto
                 * memory space */
                if (H5S_select_project_intersection(
                        file_space, mem_space, storage->list[i].source_dset.clipped_virtual_select,
                        &storage->list[i].source_dset.projected_mem_space, TRUE) < 0)
                    HGOTO_ERROR(H5E_DATASET, H5E_CANTCLIP, FAIL,
                                "can't project virtual intersection onto memory space")

                /* Check number of elements selected, add to tot_nelmts */
                if ((select_nelmts = (hssize_t)H5S_GET_SELECT_NPOINTS(
                         storage->list[i].source_dset.projected_mem_space)) < 0)
                    HGOTO_ERROR(H5E_DATASET, H5E_CANTCOUNT, FAIL,
                                "unable to get number of elements in selection")

                /* Check if anything is selected */
                if (select_nelmts > (hssize_t)0) {
                    /* Open source dataset */
                    if (!storage->list[i].source_dset.dset)
                        /* Try to open dataset */
                        if (H5D__virtual_open_source_dset(io_info->dset, &storage->list[i],
                                                          &storage->list[i].source_dset) < 0)
                            HGOTO_ERROR(H5E_DATASET, H5E_CANTOPENOBJ, FAIL, "unable to open source dataset")

                    /* If the source dataset is not open, mark the selected elements
                     * as zero so projected_mem_space is freed */
                    if (!storage->list[i].source_dset.dset)
                        select_nelmts = (hssize_t)0;
                } /* end if */

                /* If there are not elements selected in this mapping, free
                 * projected_mem_space, otherwise update tot_nelmts */
                if (select_nelmts == (hssize_t)0) {
                    if (H5S_close(storage->list[i].source_dset.projected_mem_space) < 0)
                        HGOTO_ERROR(H5E_DATASET, H5E_CLOSEERROR, FAIL, "can't close projected memory space")
                    storage->list[i].source_dset.projected_mem_space = NULL;
                } /* end if */
                else
                    *tot_nelmts += (hsize_t)select_nelmts;
            } /* end if */
            else {
                /* If there is no clipped_dim_virtual, this must be an unlimited
                 * selection whose dataset was not found in the last call to
                 * H5Dget_space().  Do not attempt to open it as this might
                 * affect the extent and we are not going to recalculate it
                 * here. */
                HDassert(storage->list[i].unlim_dim_virtual >= 0);
                HDassert(!storage->list[i].source_dset.dset);
            } /* end else */
        }     /* end else */
    }         /* end for */

done:
    FUNC_LEAVE_NOAPI(ret_value)
} /* end H5D__virtual_pre_io() */

/*-------------------------------------------------------------------------
 * Function:    H5D__virtual_post_io
 *
 * Purpose:     Frees memory structures allocated by H5D__virtual_pre_io.
 *
 * Return:      Non-negative on success/Negative on failure
 *
 * Programmer:  Neil Fortner
 *              June 4, 2015
 *
 *-------------------------------------------------------------------------
 */
static herr_t
H5D__virtual_post_io(H5O_storage_virtual_t *storage)
{
    size_t i, j;                /* Local index variables */
    herr_t ret_value = SUCCEED; /* Return value */

    FUNC_ENTER_STATIC

    /* Sanity check */
    HDassert(storage);

    /* Iterate over mappings */
    for (i = 0; i < storage->list_nused; i++)
        /* Check for "printf" source dataset resolution */
        if (storage->list[i].psfn_nsubs || storage->list[i].psdn_nsubs) {
            /* Iterate over sub-source dsets */
            for (j = storage->list[i].sub_dset_io_start; j < storage->list[i].sub_dset_io_end; j++)
                /* Close projected memory space */
                if (storage->list[i].sub_dset[j].projected_mem_space) {
                    if (H5S_close(storage->list[i].sub_dset[j].projected_mem_space) < 0)
                        HDONE_ERROR(H5E_DATASET, H5E_CLOSEERROR, FAIL, "can't close temporary space")
                    storage->list[i].sub_dset[j].projected_mem_space = NULL;
                } /* end if */
        }         /* end if */
        else
            /* Close projected memory space */
            if (storage->list[i].source_dset.projected_mem_space) {
            if (H5S_close(storage->list[i].source_dset.projected_mem_space) < 0)
                HDONE_ERROR(H5E_DATASET, H5E_CLOSEERROR, FAIL, "can't close temporary space")
            storage->list[i].source_dset.projected_mem_space = NULL;
        } /* end if */

    /* Note the lack of a done: label.  This is because there are no HGOTO_ERROR
     * calls.  If one is added, a done: label must also be added */
    FUNC_LEAVE_NOAPI(ret_value)
} /* end H5D__virtual_post_io() */

/*-------------------------------------------------------------------------
 * Function:    H5D__virtual_read_one
 *
 * Purpose:     Read from a singe source dataset in a virtual dataset.
 *
 * Return:      Non-negative on success/Negative on failure
 *
 * Programmer:  Neil Fortner
 *              May 15, 2015
 *
 *-------------------------------------------------------------------------
 */
static herr_t
H5D__virtual_read_one(H5D_io_info_t *io_info, const H5D_type_info_t *type_info, const H5S_t *file_space,
                      H5O_storage_virtual_srcdset_t *source_dset)
{
    H5S_t *projected_src_space = NULL;    /* File space for selection in a single source dataset */
    herr_t ret_value           = SUCCEED; /* Return value */

    FUNC_ENTER_STATIC

    HDassert(source_dset);

    /* Only perform I/O if there is a projected memory space, otherwise there
     * were no elements in the projection or the source dataset could not be
     * opened */
    if (source_dset->projected_mem_space) {
        HDassert(source_dset->dset);
        HDassert(source_dset->clipped_source_select);

        /* Project intersection of file space and mapping virtual space onto
         * mapping source space */
        if (H5S_select_project_intersection(source_dset->clipped_virtual_select,
                                            source_dset->clipped_source_select, file_space,
                                            &projected_src_space, TRUE) < 0)
            HGOTO_ERROR(H5E_DATASET, H5E_CANTCLIP, FAIL,
                        "can't project virtual intersection onto source space")

        /* Perform read on source dataset */
        if (H5D__read(source_dset->dset, type_info->dst_type_id, source_dset->projected_mem_space,
                      projected_src_space, io_info->u.rbuf) < 0)
            HGOTO_ERROR(H5E_DATASET, H5E_READERROR, FAIL, "can't read source dataset")

        /* Close projected_src_space */
        if (H5S_close(projected_src_space) < 0)
            HGOTO_ERROR(H5E_DATASET, H5E_CLOSEERROR, FAIL, "can't close projected source space")
        projected_src_space = NULL;
    } /* end if */

done:
    /* Release allocated resources on failure */
    if (projected_src_space) {
        HDassert(ret_value < 0);
        if (H5S_close(projected_src_space) < 0)
            HDONE_ERROR(H5E_DATASET, H5E_CLOSEERROR, FAIL, "can't close projected source space")
    } /* end if */

    FUNC_LEAVE_NOAPI(ret_value)
} /* end H5D__virtual_read_one() */

/*-------------------------------------------------------------------------
 * Function:    H5D__virtual_read
 *
 * Purpose:     Read from a virtual dataset.
 *
 * Return:      Non-negative on success/Negative on failure
 *
 * Programmer:  Neil Fortner
 *              February 6, 2015
 *
 *-------------------------------------------------------------------------
 */
static herr_t
H5D__virtual_read(H5D_io_info_t *io_info, const H5D_type_info_t *type_info, hsize_t nelmts,
                  const H5S_t *file_space, const H5S_t *mem_space, H5D_chunk_map_t H5_ATTR_UNUSED *fm)
{
    H5O_storage_virtual_t *storage;             /* Convenient pointer into layout struct */
    hsize_t                tot_nelmts;          /* Total number of elements mapped to mem_space */
    H5S_t *                fill_space = NULL;   /* Space to fill with fill value */
    size_t                 i, j;                /* Local index variables */
    herr_t                 ret_value = SUCCEED; /* Return value */

    FUNC_ENTER_STATIC

    /* Sanity check */
    HDassert(io_info);
    HDassert(io_info->u.rbuf);
    HDassert(type_info);
    HDassert(mem_space);
    HDassert(file_space);

    storage = &io_info->dset->shared->layout.storage.u.virt;
    HDassert((storage->view == H5D_VDS_FIRST_MISSING) || (storage->view == H5D_VDS_LAST_AVAILABLE));

#ifdef H5_HAVE_PARALLEL
    /* Parallel reads are not supported (yet) */
    if (H5F_HAS_FEATURE(io_info->dset->oloc.file, H5FD_FEAT_HAS_MPI))
        HGOTO_ERROR(H5E_DATASET, H5E_UNSUPPORTED, FAIL, "parallel reads not supported on virtual datasets")
#endif /* H5_HAVE_PARALLEL */

    /* Prepare for I/O operation */
    if (H5D__virtual_pre_io(io_info, storage, file_space, mem_space, &tot_nelmts) < 0)
        HGOTO_ERROR(H5E_DATASET, H5E_CANTCLIP, FAIL, "unable to prepare for I/O operation")

    /* Iterate over mappings */
    for (i = 0; i < storage->list_nused; i++) {
        /* Sanity check that the virtual space has been patched by now */
        HDassert(storage->list[i].virtual_space_status == H5O_VIRTUAL_STATUS_CORRECT);

        /* Check for "printf" source dataset resolution */
        if (storage->list[i].psfn_nsubs || storage->list[i].psdn_nsubs) {
            /* Iterate over sub-source dsets */
            for (j = storage->list[i].sub_dset_io_start; j < storage->list[i].sub_dset_io_end; j++)
                if (H5D__virtual_read_one(io_info, type_info, file_space, &storage->list[i].sub_dset[j]) < 0)
                    HGOTO_ERROR(H5E_DATASET, H5E_READERROR, FAIL, "unable to read source dataset")
        } /* end if */
        else
            /* Read from source dataset */
            if (H5D__virtual_read_one(io_info, type_info, file_space, &storage->list[i].source_dset) < 0)
            HGOTO_ERROR(H5E_DATASET, H5E_READERROR, FAIL, "unable to read source dataset")
    } /* end for */

    /* Fill unmapped part of buffer with fill value */
    if (tot_nelmts < nelmts) {
        H5D_fill_value_t fill_status; /* Fill value status */

        /* Check the fill value status */
        if (H5P_is_fill_value_defined(&io_info->dset->shared->dcpl_cache.fill, &fill_status) < 0)
            HGOTO_ERROR(H5E_DATASET, H5E_CANTGET, FAIL, "can't tell if fill value defined")

        /* Always write fill value to memory buffer unless it is undefined */
        if (fill_status != H5D_FILL_VALUE_UNDEFINED) {
            /* Start with fill space equal to memory space */
            if (NULL == (fill_space = H5S_copy(mem_space, FALSE, TRUE)))
                HGOTO_ERROR(H5E_DATASET, H5E_CANTCOPY, FAIL, "unable to copy memory selection")

            /* Iterate over mappings */
            for (i = 0; i < storage->list_nused; i++)
                /* Check for "printf" source dataset resolution */
                if (storage->list[i].psfn_nsubs || storage->list[i].psdn_nsubs) {
                    /* Iterate over sub-source dsets */
                    for (j = storage->list[i].sub_dset_io_start; j < storage->list[i].sub_dset_io_end; j++)
                        if (storage->list[i].sub_dset[j].projected_mem_space)
                            if (H5S_select_subtract(fill_space,
                                                    storage->list[i].sub_dset[j].projected_mem_space) < 0)
                                HGOTO_ERROR(H5E_DATASET, H5E_CANTCLIP, FAIL, "unable to clip fill selection")
                } /* end if */
                else if (storage->list[i].source_dset.projected_mem_space)
                    /* Subtract projected memory space from fill space */
                    if (H5S_select_subtract(fill_space, storage->list[i].source_dset.projected_mem_space) < 0)
                        HGOTO_ERROR(H5E_DATASET, H5E_CANTCLIP, FAIL, "unable to clip fill selection")

            /* Write fill values to memory buffer */
            if (H5D__fill(io_info->dset->shared->dcpl_cache.fill.buf, io_info->dset->shared->type,
                          io_info->u.rbuf, type_info->mem_type, fill_space) < 0)
                HGOTO_ERROR(H5E_DATASET, H5E_CANTINIT, FAIL, "filling buf failed")

#ifndef NDEBUG
            /* Make sure the total number of elements written (including fill
             * values) >= nelmts */
            {
                hssize_t select_nelmts; /* Number of elements in selection */

                /* Get number of elements in fill dataspace */
                if ((select_nelmts = (hssize_t)H5S_GET_SELECT_NPOINTS(fill_space)) < 0)
                    HGOTO_ERROR(H5E_DATASET, H5E_CANTCOUNT, FAIL,
                                "unable to get number of elements in selection")

                /* Verify number of elements is correct.  Note that since we
                 * don't check for overlap we can't assert that these are equal
                 */
                HDassert((tot_nelmts + (hsize_t)select_nelmts) >= nelmts);
            } /* end block */
#endif        /* NDEBUG */
        }     /* end if */
    }         /* end if */

done:
    /* Cleanup I/O operation */
    if (H5D__virtual_post_io(storage) < 0)
        HDONE_ERROR(H5E_DATASET, H5E_CLOSEERROR, FAIL, "can't cleanup I/O operation")

    /* Close fill space */
    if (fill_space)
        if (H5S_close(fill_space) < 0)
            HDONE_ERROR(H5E_DATASET, H5E_CLOSEERROR, FAIL, "can't close fill space")

    FUNC_LEAVE_NOAPI(ret_value)
} /* end H5D__virtual_read() */

/*-------------------------------------------------------------------------
 * Function:    H5D__virtual_write_one
 *
 * Purpose:     Write to a singe source dataset in a virtual dataset.
 *
 * Return:      Non-negative on success/Negative on failure
 *
 * Programmer:  Neil Fortner
 *              May 15, 2015
 *
 *-------------------------------------------------------------------------
 */
static herr_t
H5D__virtual_write_one(H5D_io_info_t *io_info, const H5D_type_info_t *type_info, const H5S_t *file_space,
                       H5O_storage_virtual_srcdset_t *source_dset)
{
    H5S_t *projected_src_space = NULL;    /* File space for selection in a single source dataset */
    herr_t ret_value           = SUCCEED; /* Return value */

    FUNC_ENTER_STATIC

    HDassert(source_dset);

    /* Only perform I/O if there is a projected memory space, otherwise there
     * were no elements in the projection */
    if (source_dset->projected_mem_space) {
        HDassert(source_dset->dset);
        HDassert(source_dset->clipped_source_select);

        /* In the future we may wish to extent this implementation to extend
         * source datasets if a write to a virtual dataset goes past the current
         * extent in the unlimited dimension.  -NAF */
        /* Project intersection of file space and mapping virtual space onto
         * mapping source space */
<<<<<<< HEAD
        if (H5S_select_project_intersection(source_dset->virtual_select, source_dset->clipped_source_select,
                                            file_space, &projected_src_space, TRUE) < 0)
=======
        if (H5S_select_project_intersection(source_dset->clipped_virtual_select,
                                            source_dset->clipped_source_select, file_space,
                                            &projected_src_space, TRUE) < 0)
>>>>>>> 18bbd3f0
            HGOTO_ERROR(H5E_DATASET, H5E_CANTCLIP, FAIL,
                        "can't project virtual intersection onto source space")

        /* Perform write on source dataset */
        if (H5D__write(source_dset->dset, type_info->dst_type_id, source_dset->projected_mem_space,
                       projected_src_space, io_info->u.wbuf) < 0)
            HGOTO_ERROR(H5E_DATASET, H5E_WRITEERROR, FAIL, "can't write to source dataset")

        /* Close projected_src_space */
        if (H5S_close(projected_src_space) < 0)
            HGOTO_ERROR(H5E_DATASET, H5E_CLOSEERROR, FAIL, "can't close projected source space")
        projected_src_space = NULL;
    } /* end if */

done:
    /* Release allocated resources on failure */
    if (projected_src_space) {
        HDassert(ret_value < 0);
        if (H5S_close(projected_src_space) < 0)
            HDONE_ERROR(H5E_DATASET, H5E_CLOSEERROR, FAIL, "can't close projected source space")
    } /* end if */

    FUNC_LEAVE_NOAPI(ret_value)
} /* end H5D__virtual_write_one() */

/*-------------------------------------------------------------------------
 * Function:    H5D__virtual_write
 *
 * Purpose:     Write to a virtual dataset.
 *
 * Return:      Non-negative on success/Negative on failure
 *
 * Programmer:  Neil Fortner
 *              February 6, 2015
 *
 *-------------------------------------------------------------------------
 */
static herr_t
H5D__virtual_write(H5D_io_info_t *io_info, const H5D_type_info_t *type_info, hsize_t nelmts,
                   const H5S_t *file_space, const H5S_t *mem_space, H5D_chunk_map_t H5_ATTR_UNUSED *fm)
{
    H5O_storage_virtual_t *storage;             /* Convenient pointer into layout struct */
    hsize_t                tot_nelmts;          /* Total number of elements mapped to mem_space */
    size_t                 i, j;                /* Local index variables */
    herr_t                 ret_value = SUCCEED; /* Return value */

    FUNC_ENTER_STATIC

    /* Sanity check */
    HDassert(io_info);
    HDassert(io_info->u.wbuf);
    HDassert(type_info);
    HDassert(mem_space);
    HDassert(file_space);

    storage = &io_info->dset->shared->layout.storage.u.virt;
    HDassert((storage->view == H5D_VDS_FIRST_MISSING) || (storage->view == H5D_VDS_LAST_AVAILABLE));

#ifdef H5_HAVE_PARALLEL
    /* Parallel writes are not supported (yet) */
    if (H5F_HAS_FEATURE(io_info->dset->oloc.file, H5FD_FEAT_HAS_MPI))
        HGOTO_ERROR(H5E_DATASET, H5E_UNSUPPORTED, FAIL, "parallel writes not supported on virtual datasets")
#endif /* H5_HAVE_PARALLEL */

    /* Prepare for I/O operation */
    if (H5D__virtual_pre_io(io_info, storage, file_space, mem_space, &tot_nelmts) < 0)
        HGOTO_ERROR(H5E_DATASET, H5E_CANTCLIP, FAIL, "unable to prepare for I/O operation")

    /* Fail if there are unmapped parts of the selection as they would not be
     * written */
    if (tot_nelmts != nelmts)
        HGOTO_ERROR(H5E_DATASPACE, H5E_BADVALUE, FAIL,
                    "write requested to unmapped portion of virtual dataset")

    /* Iterate over mappings */
    for (i = 0; i < storage->list_nused; i++) {
        /* Sanity check that virtual space has been patched by now */
        HDassert(storage->list[i].virtual_space_status == H5O_VIRTUAL_STATUS_CORRECT);

        /* Check for "printf" source dataset resolution */
        if (storage->list[i].psfn_nsubs || storage->list[i].psdn_nsubs) {
            /* Iterate over sub-source dsets */
            for (j = storage->list[i].sub_dset_io_start; j < storage->list[i].sub_dset_io_end; j++)
                if (H5D__virtual_write_one(io_info, type_info, file_space, &storage->list[i].sub_dset[j]) < 0)
                    HGOTO_ERROR(H5E_DATASET, H5E_WRITEERROR, FAIL, "unable to write to source dataset")
        } /* end if */
        else
            /* Write to source dataset */
            if (H5D__virtual_write_one(io_info, type_info, file_space, &storage->list[i].source_dset) < 0)
            HGOTO_ERROR(H5E_DATASET, H5E_WRITEERROR, FAIL, "unable to write to source dataset")
    } /* end for */

done:
    /* Cleanup I/O operation */
    if (H5D__virtual_post_io(storage) < 0)
        HDONE_ERROR(H5E_DATASET, H5E_CLOSEERROR, FAIL, "can't cleanup I/O operation")

    FUNC_LEAVE_NOAPI(ret_value)
} /* end H5D__virtual_write() */

/*-------------------------------------------------------------------------
 * Function:    H5D__virtual_flush
 *
 * Purpose:     Writes all dirty data to disk.
 *
 * Return:      Non-negative on success/Negative on failure
 *
 * Programmer:  Neil Fortner
 *              February 6, 2015
 *
 *-------------------------------------------------------------------------
 */
static herr_t
H5D__virtual_flush(H5D_t *dset)
{
    H5O_storage_virtual_t *storage;             /* Convenient pointer into layout struct */
    size_t                 i, j;                /* Local index variables */
    herr_t                 ret_value = SUCCEED; /* Return value */

    FUNC_ENTER_STATIC

    /* Sanity check */
    HDassert(dset);

    storage = &dset->shared->layout.storage.u.virt;

    /* Flush only open datasets */
    for (i = 0; i < storage->list_nused; i++)
        /* Check for "printf" source dataset resolution */
        if (storage->list[i].psfn_nsubs || storage->list[i].psdn_nsubs) {
            /* Iterate over sub-source dsets */
            for (j = 0; j < storage->list[i].sub_dset_nused; j++)
                if (storage->list[i].sub_dset[j].dset)
                    /* Flush source dataset */
                    if (H5D__flush_real(storage->list[i].sub_dset[j].dset) < 0)
                        HGOTO_ERROR(H5E_DATASET, H5E_WRITEERROR, FAIL, "unable to flush source dataset")
        } /* end if */
        else if (storage->list[i].source_dset.dset)
            /* Flush source dataset */
            if (H5D__flush_real(storage->list[i].source_dset.dset) < 0)
                HGOTO_ERROR(H5E_DATASET, H5E_READERROR, FAIL, "unable to flush source dataset")

done:
    FUNC_LEAVE_NOAPI(ret_value)
} /* end H5D__virtual_flush() */

/*-------------------------------------------------------------------------
 * Function:    H5D__virtual_hold_source_dset_files
 *
 * Purpose:     Hold open the source files that are open, during a refresh event
 *
 * Return:      Non-negative on success/Negative on failure
 *
 * Programmer:  Quincey Koziol
 *              November 7, 2015
 *
 *-------------------------------------------------------------------------
 */
herr_t
H5D__virtual_hold_source_dset_files(const H5D_t *dset, H5D_virtual_held_file_t **head)
{
    H5O_storage_virtual_t *  storage;             /* Convenient pointer into layout struct */
    H5D_virtual_held_file_t *tmp;                 /* Temporary held file node */
    size_t                   i;                   /* Local index variable */
    herr_t                   ret_value = SUCCEED; /* Return value */

    FUNC_ENTER_PACKAGE

    /* Sanity check */
    HDassert(dset);
    HDassert(head && NULL == *head);

    /* Set the convenience pointer */
    storage = &dset->shared->layout.storage.u.virt;

    /* Hold only files for open datasets */
    for (i = 0; i < storage->list_nused; i++)
        /* Check for "printf" source dataset resolution */
        if (storage->list[i].psfn_nsubs || storage->list[i].psdn_nsubs) {
            size_t j; /* Local index variable */

            /* Iterate over sub-source dsets */
            for (j = 0; j < storage->list[i].sub_dset_nused; j++)
                if (storage->list[i].sub_dset[j].dset) {
                    /* Hold open the file */
                    H5F_INCR_NOPEN_OBJS(storage->list[i].sub_dset[j].dset->oloc.file);

                    /* Allocate a node for this file */
                    if (NULL == (tmp = H5FL_MALLOC(H5D_virtual_held_file_t)))
                        HGOTO_ERROR(H5E_DATASET, H5E_CANTALLOC, FAIL, "can't allocate held file node")

                    /* Set up node & connect to list */
                    tmp->file = storage->list[i].sub_dset[j].dset->oloc.file;
                    tmp->next = *head;
                    *head     = tmp;
                } /* end if */
        }         /* end if */
        else if (storage->list[i].source_dset.dset) {
            /* Hold open the file */
            H5F_INCR_NOPEN_OBJS(storage->list[i].source_dset.dset->oloc.file);

            /* Allocate a node for this file */
            if (NULL == (tmp = H5FL_MALLOC(H5D_virtual_held_file_t)))
                HGOTO_ERROR(H5E_DATASET, H5E_CANTALLOC, FAIL, "can't allocate held file node")

            /* Set up node & connect to list */
            tmp->file = storage->list[i].source_dset.dset->oloc.file;
            tmp->next = *head;
            *head     = tmp;
        } /* end if */

done:
    if (ret_value < 0)
        /* Release hold on files and delete list on error */
        if (*head && H5D__virtual_release_source_dset_files(*head) < 0)
            HDONE_ERROR(H5E_DATASET, H5E_CANTFREE, FAIL, "can't release source datasets' files held open")

    FUNC_LEAVE_NOAPI(ret_value)
} /* end H5D__virtual_hold_source_dset_files() */

/*-------------------------------------------------------------------------
 * Function:    H5D__virtual_refresh_source_dset
 *
 * Purpose:     Refresh a source dataset
 *
 * Return:      Non-negative on success/Negative on failure
 *
 * Programmer:  Quincey Koziol
 *              November 7, 2015
 *
 *-------------------------------------------------------------------------
 */
static herr_t
H5D__virtual_refresh_source_dset(H5D_t **dset)
{
    hid_t          temp_id   = H5I_INVALID_HID; /* Temporary dataset identifier */
    H5VL_object_t *vol_obj   = NULL;            /* VOL object stored with the ID */
    herr_t         ret_value = SUCCEED;         /* Return value */

    FUNC_ENTER_STATIC

    /* Sanity check */
    HDassert(dset && *dset);

    /* Get a temporary identifier for this source dataset */
    if ((temp_id = H5VL_wrap_register(H5I_DATASET, *dset, FALSE)) < 0)
        HGOTO_ERROR(H5E_DATASET, H5E_CANTREGISTER, FAIL, "can't register (temporary) source dataset ID")

    /* Refresh source dataset */
    if (H5D__refresh(temp_id, *dset) < 0)
        HGOTO_ERROR(H5E_DATASET, H5E_CANTFLUSH, FAIL, "unable to refresh source dataset")

    /* Discard the identifier & replace the dataset */
    if (NULL == (vol_obj = (H5VL_object_t *)H5I_remove(temp_id)))
        HGOTO_ERROR(H5E_DATASET, H5E_CANTREMOVE, FAIL, "can't unregister source dataset ID")
    if (NULL == (*dset = (H5D_t *)H5VL_object_unwrap(vol_obj)))
        HGOTO_ERROR(H5E_DATASET, H5E_CANTGET, FAIL, "can't retrieve library object from VOL object")
    vol_obj->data = NULL;

done:
    if (vol_obj && H5VL_free_object(vol_obj) < 0)
        HDONE_ERROR(H5E_DATASET, H5E_CANTDEC, FAIL, "unable to free VOL object")

    FUNC_LEAVE_NOAPI(ret_value)
} /* end H5D__virtual_refresh_source_dset() */

/*-------------------------------------------------------------------------
 * Function:    H5D__virtual_refresh_source_dsets
 *
 * Purpose:     Refresh the source datasets
 *
 * Return:      Non-negative on success/Negative on failure
 *
 * Programmer:  Dana Robinson
 *              November, 2015
 *
 *-------------------------------------------------------------------------
 */
herr_t
H5D__virtual_refresh_source_dsets(H5D_t *dset)
{
    H5O_storage_virtual_t *storage;             /* Convenient pointer into layout struct */
    size_t                 i;                   /* Local index variable */
    herr_t                 ret_value = SUCCEED; /* Return value */

    FUNC_ENTER_PACKAGE

    /* Sanity check */
    HDassert(dset);

    /* Set convenience pointer */
    storage = &dset->shared->layout.storage.u.virt;

    /* Refresh only open datasets */
    for (i = 0; i < storage->list_nused; i++)
        /* Check for "printf" source dataset resolution */
        if (storage->list[i].psfn_nsubs || storage->list[i].psdn_nsubs) {
            size_t j; /* Local index variable */

            /* Iterate over sub-source datasets */
            for (j = 0; j < storage->list[i].sub_dset_nused; j++)
                /* Check if sub-source dataset is open */
                if (storage->list[i].sub_dset[j].dset)
                    /* Refresh sub-source dataset */
                    if (H5D__virtual_refresh_source_dset(&storage->list[i].sub_dset[j].dset) < 0)
                        HGOTO_ERROR(H5E_DATASET, H5E_CANTFLUSH, FAIL, "unable to refresh source dataset")
        } /* end if */
        else
            /* Check if source dataset is open */
            if (storage->list[i].source_dset.dset)
            /* Refresh source dataset */
            if (H5D__virtual_refresh_source_dset(&storage->list[i].source_dset.dset) < 0)
                HGOTO_ERROR(H5E_DATASET, H5E_CANTFLUSH, FAIL, "unable to refresh source dataset")

done:
    FUNC_LEAVE_NOAPI(ret_value)
} /* end H5D__virtual_refresh_source_dsets() */

/*-------------------------------------------------------------------------
 * Function:    H5D__virtual_release_source_dset_files
 *
 * Purpose:     Release the hold on source files that are open, during a refresh event
 *
 * Return:      Non-negative on success/Negative on failure
 *
 * Programmer:  Quincey Koziol
 *              November 7, 2015
 *
 *-------------------------------------------------------------------------
 */
herr_t
H5D__virtual_release_source_dset_files(H5D_virtual_held_file_t *head)
{
    herr_t ret_value = SUCCEED; /* Return value */

    FUNC_ENTER_PACKAGE

    /* Release hold on files and delete list */
    while (head) {
        H5D_virtual_held_file_t *tmp = head->next; /* Temporary pointer to next node */

        /* Release hold on file */
        H5F_DECR_NOPEN_OBJS(head->file);

        /* Attempt to close the file */
        /* (Should always succeed, since the 'top' source file pointer is
         *      essentially "private" to the virtual dataset, since it wasn't
         *      opened through an API routine -QAK)
         */
        if (H5F_try_close(head->file, NULL) < 0)
            HGOTO_ERROR(H5E_DATASET, H5E_CANTCLOSEFILE, FAIL, "problem attempting file close")

        /* Delete node */
        (void)H5FL_FREE(H5D_virtual_held_file_t, head);

        /* Advance to next node */
        head = tmp;
    } /* end while */

done:
    FUNC_LEAVE_NOAPI(ret_value)
} /* end H5D__virtual_release_source_dset_files() */<|MERGE_RESOLUTION|>--- conflicted
+++ resolved
@@ -302,14 +302,6 @@
 herr_t
 H5D_virtual_update_min_dims(H5O_layout_t *layout, size_t idx)
 {
-<<<<<<< HEAD
-    H5S_sel_type sel_type;
-    int          rank;
-    hsize_t      bounds_start[H5S_MAX_RANK];
-    hsize_t      bounds_end[H5S_MAX_RANK];
-    int          i;
-    herr_t       ret_value = SUCCEED;
-=======
     H5O_storage_virtual_t *    virt = &layout->storage.u.virt;
     H5O_storage_virtual_ent_t *ent  = &virt->list[idx];
     H5S_sel_type               sel_type;
@@ -318,7 +310,6 @@
     hsize_t                    bounds_end[H5S_MAX_RANK];
     int                        i;
     herr_t                     ret_value = SUCCEED;
->>>>>>> 18bbd3f0
 
     FUNC_ENTER_NOAPI(FAIL)
 
@@ -327,12 +318,7 @@
     HDassert(idx < virt->list_nalloc);
 
     /* Get type of selection */
-<<<<<<< HEAD
-    if (H5S_SEL_ERROR ==
-        (sel_type = H5S_GET_SELECT_TYPE(layout->storage.u.virt.list[idx].source_dset.virtual_select)))
-=======
     if (H5S_SEL_ERROR == (sel_type = H5S_GET_SELECT_TYPE(ent->source_dset.virtual_select)))
->>>>>>> 18bbd3f0
         HGOTO_ERROR(H5E_DATASET, H5E_CANTGET, FAIL, "unable to get selection type")
 
     /* Do not update min_dims for "all" or "none" selections */
@@ -340,33 +326,18 @@
         HGOTO_DONE(SUCCEED)
 
     /* Get rank of vspace */
-<<<<<<< HEAD
-    if ((rank = H5S_GET_EXTENT_NDIMS(layout->storage.u.virt.list[idx].source_dset.virtual_select)) < 0)
-        HGOTO_ERROR(H5E_DATASET, H5E_CANTGET, FAIL, "unable to get number of dimensions")
-
-    /* Get selection bounds */
-    if (H5S_SELECT_BOUNDS(layout->storage.u.virt.list[idx].source_dset.virtual_select, bounds_start,
-                          bounds_end) < 0)
-=======
     if ((rank = H5S_GET_EXTENT_NDIMS(ent->source_dset.virtual_select)) < 0)
         HGOTO_ERROR(H5E_DATASET, H5E_CANTGET, FAIL, "unable to get number of dimensions")
 
     /* Get selection bounds */
     if (H5S_SELECT_BOUNDS(ent->source_dset.virtual_select, bounds_start, bounds_end) < 0)
->>>>>>> 18bbd3f0
         HGOTO_ERROR(H5E_DATASET, H5E_CANTGET, FAIL, "unable to get selection bounds")
 
     /* Update min_dims */
     for (i = 0; i < rank; i++)
         /* Don't check unlimited dimensions in the selection */
-<<<<<<< HEAD
-        if ((i != layout->storage.u.virt.list[idx].unlim_dim_virtual) &&
-            (bounds_end[i] >= layout->storage.u.virt.min_dims[i]))
-            layout->storage.u.virt.min_dims[i] = bounds_end[i] + (hsize_t)1;
-=======
         if ((i != ent->unlim_dim_virtual) && (bounds_end[i] >= virt->min_dims[i]))
             virt->min_dims[i] = bounds_end[i] + (hsize_t)1;
->>>>>>> 18bbd3f0
 
 done:
     FUNC_LEAVE_NOAPI(ret_value)
@@ -438,16 +409,6 @@
 herr_t
 H5D__virtual_store_layout(H5F_t *f, H5O_layout_t *layout)
 {
-<<<<<<< HEAD
-    uint8_t *heap_block = NULL;   /* Block to add to heap */
-    size_t * str_size   = NULL;   /* Array for VDS entry string lengths */
-    uint8_t *heap_block_p;        /* Pointer into the heap block, while encoding */
-    size_t   block_size;          /* Total size of block needed */
-    hsize_t  tmp_nentries;        /* Temp. variable for # of VDS entries */
-    uint32_t chksum;              /* Checksum for heap data */
-    size_t   i;                   /* Local index variable */
-    herr_t   ret_value = SUCCEED; /* Return value */
-=======
     H5O_storage_virtual_t *virt       = &layout->storage.u.virt;
     uint8_t *              heap_block = NULL;   /* Block to add to heap */
     size_t *               str_size   = NULL;   /* Array for VDS entry string lengths */
@@ -457,7 +418,6 @@
     uint32_t               chksum;              /* Checksum for heap data */
     size_t                 i;                   /* Local index variable */
     herr_t                 ret_value = SUCCEED; /* Return value */
->>>>>>> 18bbd3f0
 
     FUNC_ENTER_PACKAGE
 
@@ -467,22 +427,13 @@
     HDassert(virt->serial_list_hobjid.addr == HADDR_UNDEF);
 
     /* Create block if # of used entries > 0 */
-<<<<<<< HEAD
-    if (layout->storage.u.virt.list_nused > 0) {
-=======
     if (virt->list_nused > 0) {
->>>>>>> 18bbd3f0
 
         /* Set the low/high bounds according to 'f' for the API context */
         H5CX_set_libver_bounds(f);
 
         /* Allocate array for caching results of strlen */
-<<<<<<< HEAD
-        if (NULL ==
-            (str_size = (size_t *)H5MM_malloc(2 * layout->storage.u.virt.list_nused * sizeof(size_t))))
-=======
         if (NULL == (str_size = (size_t *)H5MM_malloc(2 * virt->list_nused * sizeof(size_t))))
->>>>>>> 18bbd3f0
             HGOTO_ERROR(H5E_OHDR, H5E_RESOURCE, FAIL, "unable to allocate string length array")
 
         /*
@@ -493,14 +444,9 @@
         block_size = (size_t)1 + H5F_SIZEOF_SIZE(f);
 
         /* Calculate size of each entry */
-<<<<<<< HEAD
-        for (i = 0; i < layout->storage.u.virt.list_nused; i++) {
-            hssize_t select_serial_size; /* Size of serialized selection */
-=======
         for (i = 0; i < virt->list_nused; i++) {
             H5O_storage_virtual_ent_t *ent = &virt->list[i];
             hssize_t                   select_serial_size; /* Size of serialized selection */
->>>>>>> 18bbd3f0
 
             HDassert(ent->source_file_name);
             HDassert(ent->source_dset_name);
@@ -516,22 +462,12 @@
             block_size += str_size[(2 * i) + 1];
 
             /* Source selection */
-<<<<<<< HEAD
-            if ((select_serial_size = H5S_SELECT_SERIAL_SIZE(layout->storage.u.virt.list[i].source_select)) <
-                0)
-=======
             if ((select_serial_size = H5S_SELECT_SERIAL_SIZE(ent->source_select)) < 0)
->>>>>>> 18bbd3f0
                 HGOTO_ERROR(H5E_OHDR, H5E_CANTENCODE, FAIL, "unable to check dataspace selection size")
             block_size += (size_t)select_serial_size;
 
             /* Virtual dataset selection */
-<<<<<<< HEAD
-            if ((select_serial_size =
-                     H5S_SELECT_SERIAL_SIZE(layout->storage.u.virt.list[i].source_dset.virtual_select)) < 0)
-=======
             if ((select_serial_size = H5S_SELECT_SERIAL_SIZE(ent->source_dset.virtual_select)) < 0)
->>>>>>> 18bbd3f0
                 HGOTO_ERROR(H5E_OHDR, H5E_CANTENCODE, FAIL, "unable to check dataspace selection size")
             block_size += (size_t)select_serial_size;
         } /* end for */
@@ -556,26 +492,6 @@
         H5F_ENCODE_LENGTH(f, heap_block_p, tmp_nentries)
 
         /* Encode each entry */
-<<<<<<< HEAD
-        for (i = 0; i < layout->storage.u.virt.list_nused; i++) {
-            /* Source file name */
-            H5MM_memcpy((char *)heap_block_p, layout->storage.u.virt.list[i].source_file_name,
-                        str_size[2 * i]);
-            heap_block_p += str_size[2 * i];
-
-            /* Source dataset name */
-            H5MM_memcpy((char *)heap_block_p, layout->storage.u.virt.list[i].source_dset_name,
-                        str_size[(2 * i) + 1]);
-            heap_block_p += str_size[(2 * i) + 1];
-
-            /* Source selection */
-            if (H5S_SELECT_SERIALIZE(layout->storage.u.virt.list[i].source_select, &heap_block_p) < 0)
-                HGOTO_ERROR(H5E_OHDR, H5E_CANTCOPY, FAIL, "unable to serialize source selection")
-
-            /* Virtual selection */
-            if (H5S_SELECT_SERIALIZE(layout->storage.u.virt.list[i].source_dset.virtual_select,
-                                     &heap_block_p) < 0)
-=======
         for (i = 0; i < virt->list_nused; i++) {
             H5O_storage_virtual_ent_t *ent = &virt->list[i];
             /* Source file name */
@@ -592,7 +508,6 @@
 
             /* Virtual selection */
             if (H5S_SELECT_SERIALIZE(ent->source_dset.virtual_select, &heap_block_p) < 0)
->>>>>>> 18bbd3f0
                 HGOTO_ERROR(H5E_OHDR, H5E_CANTCOPY, FAIL, "unable to serialize virtual selection")
         } /* end for */
 
@@ -601,11 +516,7 @@
         UINT32ENCODE(heap_block_p, chksum)
 
         /* Insert block into global heap */
-<<<<<<< HEAD
-        if (H5HG_insert(f, block_size, heap_block, &(layout->storage.u.virt.serial_list_hobjid)) <
-=======
         if (H5HG_insert(f, block_size, heap_block, &(virt->serial_list_hobjid)) <
->>>>>>> 18bbd3f0
             0) /* Casting away const OK  --NAF */
             HGOTO_ERROR(H5E_OHDR, H5E_CANTINSERT, FAIL, "unable to insert virtual dataset heap block")
     } /* end if */
@@ -636,10 +547,7 @@
 H5D__virtual_copy_layout(H5O_layout_t *layout)
 {
     H5O_storage_virtual_ent_t *orig_list = NULL;
-<<<<<<< HEAD
-=======
     H5O_storage_virtual_t *    virt      = &layout->storage.u.virt;
->>>>>>> 18bbd3f0
     hid_t                      orig_source_fapl;
     hid_t                      orig_source_dapl;
     H5P_genplist_t *           plist;
@@ -653,31 +561,6 @@
 
     /* Save original entry list and top-level property lists and reset in layout
      * so the originals aren't closed on error */
-<<<<<<< HEAD
-    orig_source_fapl                   = layout->storage.u.virt.source_fapl;
-    layout->storage.u.virt.source_fapl = -1;
-    orig_source_dapl                   = layout->storage.u.virt.source_dapl;
-    layout->storage.u.virt.source_dapl = -1;
-    orig_list                          = layout->storage.u.virt.list;
-    layout->storage.u.virt.list        = NULL;
-
-    /* Copy entry list */
-    if (layout->storage.u.virt.list_nused > 0) {
-        HDassert(orig_list);
-
-        /* Allocate memory for the list */
-        if (NULL == (layout->storage.u.virt.list = (H5O_storage_virtual_ent_t *)H5MM_calloc(
-                         layout->storage.u.virt.list_nused * sizeof(H5O_storage_virtual_ent_t))))
-            HGOTO_ERROR(H5E_DATASET, H5E_CANTALLOC, FAIL,
-                        "unable to allocate memory for virtual dataset entry list")
-        layout->storage.u.virt.list_nalloc = layout->storage.u.virt.list_nused;
-
-        /* Copy the list entries, though set source_dset.dset and sub_dset to
-         * NULL */
-        for (i = 0; i < layout->storage.u.virt.list_nused; i++) {
-            /* Copy virtual selection */
-            if (NULL == (layout->storage.u.virt.list[i].source_dset.virtual_select =
-=======
     orig_source_fapl  = virt->source_fapl;
     virt->source_fapl = -1;
     orig_source_dapl  = virt->source_dapl;
@@ -702,23 +585,10 @@
 
             /* Copy virtual selection */
             if (NULL == (ent->source_dset.virtual_select =
->>>>>>> 18bbd3f0
                              H5S_copy(orig_list[i].source_dset.virtual_select, FALSE, TRUE)))
                 HGOTO_ERROR(H5E_DATASET, H5E_CANTCOPY, FAIL, "unable to copy virtual selection")
 
             /* Copy original source names */
-<<<<<<< HEAD
-            if (NULL == (layout->storage.u.virt.list[i].source_file_name =
-                             H5MM_strdup(orig_list[i].source_file_name)))
-                HGOTO_ERROR(H5E_DATASET, H5E_RESOURCE, FAIL, "unable to duplicate source file name")
-            if (NULL == (layout->storage.u.virt.list[i].source_dset_name =
-                             H5MM_strdup(orig_list[i].source_dset_name)))
-                HGOTO_ERROR(H5E_DATASET, H5E_RESOURCE, FAIL, "unable to duplicate source dataset name")
-
-            /* Copy source selection */
-            if (NULL == (layout->storage.u.virt.list[i].source_select =
-                             H5S_copy(orig_list[i].source_select, FALSE, TRUE)))
-=======
             if (NULL == (ent->source_file_name = H5MM_strdup(orig_list[i].source_file_name)))
                 HGOTO_ERROR(H5E_DATASET, H5E_RESOURCE, FAIL, "unable to duplicate source file name")
             if (NULL == (ent->source_dset_name = H5MM_strdup(orig_list[i].source_dset_name)))
@@ -726,30 +596,10 @@
 
             /* Copy source selection */
             if (NULL == (ent->source_select = H5S_copy(orig_list[i].source_select, FALSE, TRUE)))
->>>>>>> 18bbd3f0
                 HGOTO_ERROR(H5E_DATASET, H5E_CANTCOPY, FAIL, "unable to copy source selection")
 
             /* Initialize clipped selections */
             if (orig_list[i].unlim_dim_virtual < 0) {
-<<<<<<< HEAD
-                layout->storage.u.virt.list[i].source_dset.clipped_source_select =
-                    layout->storage.u.virt.list[i].source_select;
-                layout->storage.u.virt.list[i].source_dset.clipped_virtual_select =
-                    layout->storage.u.virt.list[i].source_dset.virtual_select;
-            } /* end if */
-
-            /* Copy parsed names */
-            if (H5D__virtual_copy_parsed_name(&layout->storage.u.virt.list[i].parsed_source_file_name,
-                                              orig_list[i].parsed_source_file_name) < 0)
-                HGOTO_ERROR(H5E_DATASET, H5E_CANTCOPY, FAIL, "unable to copy parsed source file name")
-            layout->storage.u.virt.list[i].psfn_static_strlen = orig_list[i].psfn_static_strlen;
-            layout->storage.u.virt.list[i].psfn_nsubs         = orig_list[i].psfn_nsubs;
-            if (H5D__virtual_copy_parsed_name(&layout->storage.u.virt.list[i].parsed_source_dset_name,
-                                              orig_list[i].parsed_source_dset_name) < 0)
-                HGOTO_ERROR(H5E_DATASET, H5E_CANTCOPY, FAIL, "unable to copy parsed source dataset name")
-            layout->storage.u.virt.list[i].psdn_static_strlen = orig_list[i].psdn_static_strlen;
-            layout->storage.u.virt.list[i].psdn_nsubs         = orig_list[i].psdn_nsubs;
-=======
                 ent->source_dset.clipped_source_select  = ent->source_select;
                 ent->source_dset.clipped_virtual_select = ent->source_dset.virtual_select;
             } /* end if */
@@ -765,26 +615,11 @@
                 HGOTO_ERROR(H5E_DATASET, H5E_CANTCOPY, FAIL, "unable to copy parsed source dataset name")
             ent->psdn_static_strlen = orig_list[i].psdn_static_strlen;
             ent->psdn_nsubs         = orig_list[i].psdn_nsubs;
->>>>>>> 18bbd3f0
 
             /* Copy source names in source dset or add reference as appropriate
              */
             if (orig_list[i].source_dset.file_name) {
                 if (orig_list[i].source_dset.file_name == orig_list[i].source_file_name)
-<<<<<<< HEAD
-                    layout->storage.u.virt.list[i].source_dset.file_name =
-                        layout->storage.u.virt.list[i].source_file_name;
-                else if (orig_list[i].parsed_source_file_name &&
-                         (orig_list[i].source_dset.file_name !=
-                          orig_list[i].parsed_source_file_name->name_segment)) {
-                    HDassert(layout->storage.u.virt.list[i].parsed_source_file_name);
-                    HDassert(layout->storage.u.virt.list[i].parsed_source_file_name->name_segment);
-                    layout->storage.u.virt.list[i].source_dset.file_name =
-                        layout->storage.u.virt.list[i].parsed_source_file_name->name_segment;
-                } /* end if */
-                else if (NULL == (layout->storage.u.virt.list[i].source_dset.file_name =
-                                      H5MM_strdup(orig_list[i].source_dset.file_name)))
-=======
                     ent->source_dset.file_name = ent->source_file_name;
                 else if (orig_list[i].parsed_source_file_name &&
                          (orig_list[i].source_dset.file_name !=
@@ -795,25 +630,10 @@
                 } /* end if */
                 else if (NULL ==
                          (ent->source_dset.file_name = H5MM_strdup(orig_list[i].source_dset.file_name)))
->>>>>>> 18bbd3f0
                     HGOTO_ERROR(H5E_DATASET, H5E_RESOURCE, FAIL, "unable to duplicate source file name")
             } /* end if */
             if (orig_list[i].source_dset.dset_name) {
                 if (orig_list[i].source_dset.dset_name == orig_list[i].source_dset_name)
-<<<<<<< HEAD
-                    layout->storage.u.virt.list[i].source_dset.dset_name =
-                        layout->storage.u.virt.list[i].source_dset_name;
-                else if (orig_list[i].parsed_source_dset_name &&
-                         (orig_list[i].source_dset.dset_name !=
-                          orig_list[i].parsed_source_dset_name->name_segment)) {
-                    HDassert(layout->storage.u.virt.list[i].parsed_source_dset_name);
-                    HDassert(layout->storage.u.virt.list[i].parsed_source_dset_name->name_segment);
-                    layout->storage.u.virt.list[i].source_dset.dset_name =
-                        layout->storage.u.virt.list[i].parsed_source_dset_name->name_segment;
-                } /* end if */
-                else if (NULL == (layout->storage.u.virt.list[i].source_dset.dset_name =
-                                      H5MM_strdup(orig_list[i].source_dset.dset_name)))
-=======
                     ent->source_dset.dset_name = ent->source_dset_name;
                 else if (orig_list[i].parsed_source_dset_name &&
                          (orig_list[i].source_dset.dset_name !=
@@ -824,21 +644,10 @@
                 } /* end if */
                 else if (NULL ==
                          (ent->source_dset.dset_name = H5MM_strdup(orig_list[i].source_dset.dset_name)))
->>>>>>> 18bbd3f0
                     HGOTO_ERROR(H5E_DATASET, H5E_RESOURCE, FAIL, "unable to duplicate source dataset name")
             } /* end if */
 
             /* Copy other fields in entry */
-<<<<<<< HEAD
-            layout->storage.u.virt.list[i].unlim_dim_source     = orig_list[i].unlim_dim_source;
-            layout->storage.u.virt.list[i].unlim_dim_virtual    = orig_list[i].unlim_dim_virtual;
-            layout->storage.u.virt.list[i].unlim_extent_source  = orig_list[i].unlim_extent_source;
-            layout->storage.u.virt.list[i].unlim_extent_virtual = orig_list[i].unlim_extent_virtual;
-            layout->storage.u.virt.list[i].clip_size_source     = orig_list[i].clip_size_source;
-            layout->storage.u.virt.list[i].clip_size_virtual    = orig_list[i].clip_size_virtual;
-            layout->storage.u.virt.list[i].source_space_status  = orig_list[i].source_space_status;
-            layout->storage.u.virt.list[i].virtual_space_status = orig_list[i].virtual_space_status;
-=======
             ent->unlim_dim_source     = orig_list[i].unlim_dim_source;
             ent->unlim_dim_virtual    = orig_list[i].unlim_dim_virtual;
             ent->unlim_extent_source  = orig_list[i].unlim_extent_source;
@@ -847,39 +656,25 @@
             ent->clip_size_virtual    = orig_list[i].clip_size_virtual;
             ent->source_space_status  = orig_list[i].source_space_status;
             ent->virtual_space_status = orig_list[i].virtual_space_status;
->>>>>>> 18bbd3f0
         } /* end for */
     }     /* end if */
     else {
         /* Zero out other fields related to list, just to be sure */
-<<<<<<< HEAD
-        layout->storage.u.virt.list        = NULL;
-        layout->storage.u.virt.list_nalloc = 0;
-=======
         virt->list        = NULL;
         virt->list_nalloc = 0;
->>>>>>> 18bbd3f0
     } /* end else */
 
     /* Copy property lists */
     if (orig_source_fapl >= 0) {
         if (NULL == (plist = (H5P_genplist_t *)H5I_object_verify(orig_source_fapl, H5I_GENPROP_LST)))
             HGOTO_ERROR(H5E_ARGS, H5E_BADTYPE, FAIL, "not a property list")
-<<<<<<< HEAD
-        if ((layout->storage.u.virt.source_fapl = H5P_copy_plist(plist, FALSE)) < 0)
-=======
         if ((virt->source_fapl = H5P_copy_plist(plist, FALSE)) < 0)
->>>>>>> 18bbd3f0
             HGOTO_ERROR(H5E_DATASET, H5E_CANTCOPY, FAIL, "can't copy fapl")
     } /* end if */
     if (orig_source_dapl >= 0) {
         if (NULL == (plist = (H5P_genplist_t *)H5I_object_verify(orig_source_dapl, H5I_GENPROP_LST)))
             HGOTO_ERROR(H5E_ARGS, H5E_BADTYPE, FAIL, "not a property list")
-<<<<<<< HEAD
-        if ((layout->storage.u.virt.source_dapl = H5P_copy_plist(plist, FALSE)) < 0)
-=======
         if ((virt->source_dapl = H5P_copy_plist(plist, FALSE)) < 0)
->>>>>>> 18bbd3f0
             HGOTO_ERROR(H5E_DATASET, H5E_CANTCOPY, FAIL, "can't copy dapl")
     } /* end if */
 
@@ -914,14 +709,9 @@
 herr_t
 H5D__virtual_reset_layout(H5O_layout_t *layout)
 {
-<<<<<<< HEAD
-    size_t i, j;
-    herr_t ret_value = SUCCEED;
-=======
     size_t                 i, j;
     H5O_storage_virtual_t *virt      = &layout->storage.u.virt;
     herr_t                 ret_value = SUCCEED;
->>>>>>> 18bbd3f0
 
     FUNC_ENTER_PACKAGE
 
@@ -931,17 +721,10 @@
     /* Free the list entries.  Note we always attempt to free everything even in
      * the case of a failure.  Because of this, and because we free the list
      * afterwards, we do not need to zero out the memory in the list. */
-<<<<<<< HEAD
-    for (i = 0; i < layout->storage.u.virt.list_nused; i++) {
-        /* Free source_dset */
-        if (H5D__virtual_reset_source_dset(&layout->storage.u.virt.list[i],
-                                           &layout->storage.u.virt.list[i].source_dset) < 0)
-=======
     for (i = 0; i < virt->list_nused; i++) {
         H5O_storage_virtual_ent_t *ent = &virt->list[i];
         /* Free source_dset */
         if (H5D__virtual_reset_source_dset(ent, &ent->source_dset) < 0)
->>>>>>> 18bbd3f0
             HDONE_ERROR(H5E_DATASET, H5E_CANTFREE, FAIL, "unable to reset source dataset")
 
         /* Free original source names */
@@ -949,18 +732,6 @@
         (void)H5MM_xfree(ent->source_dset_name);
 
         /* Free sub_dset */
-<<<<<<< HEAD
-        for (j = 0; j < layout->storage.u.virt.list[i].sub_dset_nalloc; j++)
-            if (H5D__virtual_reset_source_dset(&layout->storage.u.virt.list[i],
-                                               &layout->storage.u.virt.list[i].sub_dset[j]) < 0)
-                HDONE_ERROR(H5E_DATASET, H5E_CANTFREE, FAIL, "unable to reset source dataset")
-        layout->storage.u.virt.list[i].sub_dset =
-            (H5O_storage_virtual_srcdset_t *)H5MM_xfree(layout->storage.u.virt.list[i].sub_dset);
-
-        /* Free source_select */
-        if (layout->storage.u.virt.list[i].source_select)
-            if (H5S_close(layout->storage.u.virt.list[i].source_select) < 0)
-=======
         for (j = 0; j < ent->sub_dset_nalloc; j++)
             if (H5D__virtual_reset_source_dset(ent, &ent->sub_dset[j]) < 0)
                 HDONE_ERROR(H5E_DATASET, H5E_CANTFREE, FAIL, "unable to reset source dataset")
@@ -969,7 +740,6 @@
         /* Free source_select */
         if (ent->source_select)
             if (H5S_close(ent->source_select) < 0)
->>>>>>> 18bbd3f0
                 HDONE_ERROR(H5E_DATASET, H5E_CLOSEERROR, FAIL, "unable to release source selection")
 
         /* Free parsed_source_file_name */
@@ -980,21 +750,6 @@
     }
 
     /* Free the list */
-<<<<<<< HEAD
-    layout->storage.u.virt.list        = (H5O_storage_virtual_ent_t *)H5MM_xfree(layout->storage.u.virt.list);
-    layout->storage.u.virt.list_nalloc = (size_t)0;
-    layout->storage.u.virt.list_nused  = (size_t)0;
-    (void)HDmemset(layout->storage.u.virt.min_dims, 0, sizeof(layout->storage.u.virt.min_dims));
-
-    /* Close access property lists */
-    if (layout->storage.u.virt.source_fapl >= 0) {
-        if (H5I_dec_ref(layout->storage.u.virt.source_fapl) < 0)
-            HDONE_ERROR(H5E_DATASET, H5E_CANTFREE, FAIL, "can't close source fapl")
-        layout->storage.u.virt.source_fapl = -1;
-    } /* end if */
-    if (layout->storage.u.virt.source_dapl >= 0) {
-        if (H5I_dec_ref(layout->storage.u.virt.source_dapl) < 0)
-=======
     virt->list        = H5MM_xfree(virt->list);
     virt->list_nalloc = (size_t)0;
     virt->list_nused  = (size_t)0;
@@ -1008,7 +763,6 @@
     }
     if (virt->source_dapl >= 0) {
         if (H5I_dec_ref(virt->source_dapl) < 0)
->>>>>>> 18bbd3f0
             HDONE_ERROR(H5E_DATASET, H5E_CANTFREE, FAIL, "can't close source dapl")
         virt->source_dapl = -1;
     }
@@ -1141,11 +895,7 @@
     HDassert(source_dset->dset_name);
 
     /* Check if we need to open the source file */
-<<<<<<< HEAD
-    if (HDstrcmp(source_dset->file_name, ".")) {
-=======
     if (HDstrcmp(source_dset->file_name, ".") != 0) {
->>>>>>> 18bbd3f0
         unsigned intent; /* File access permissions */
 
         /* Get the virtual dataset's file open flags ("intent") */
@@ -2487,14 +2237,10 @@
         storage->printf_gap = (hsize_t)0;
 
     /* Retrieve VDS file FAPL to layout */
-<<<<<<< HEAD
-    if (storage->source_fapl <= 0)
-=======
     if (storage->source_fapl <= 0) {
         H5P_genplist_t *   source_fapl  = NULL;           /* Source file FAPL */
         H5F_close_degree_t close_degree = H5F_CLOSE_WEAK; /* Close degree for source files */
 
->>>>>>> 18bbd3f0
         if ((storage->source_fapl = H5F_get_access_plist(f, FALSE)) < 0)
             HGOTO_ERROR(H5E_DATASET, H5E_CANTGET, FAIL, "can't get fapl")
 
@@ -2553,11 +2299,7 @@
 hbool_t
 H5D__virtual_is_space_alloc(const H5O_storage_t H5_ATTR_UNUSED *storage)
 {
-<<<<<<< HEAD
-    hbool_t ret_value; /* Return value */
-=======
     hbool_t ret_value = FALSE; /* Return value */
->>>>>>> 18bbd3f0
 
     FUNC_ENTER_PACKAGE_NOERR
 
@@ -2641,11 +2383,7 @@
     hssize_t select_nelmts;              /* Number of elements in selection */
     hsize_t  bounds_start[H5S_MAX_RANK]; /* Selection bounds start */
     hsize_t  bounds_end[H5S_MAX_RANK];   /* Selection bounds end */
-<<<<<<< HEAD
-    int      rank;
-=======
     int      rank        = 0;
->>>>>>> 18bbd3f0
     hbool_t  bounds_init = FALSE; /* Whether bounds_start, bounds_end, and rank are valid */
     size_t   i, j, k;             /* Local index variables */
     herr_t   ret_value = SUCCEED; /* Return value */
@@ -3161,14 +2899,9 @@
          * extent in the unlimited dimension.  -NAF */
         /* Project intersection of file space and mapping virtual space onto
          * mapping source space */
-<<<<<<< HEAD
-        if (H5S_select_project_intersection(source_dset->virtual_select, source_dset->clipped_source_select,
-                                            file_space, &projected_src_space, TRUE) < 0)
-=======
         if (H5S_select_project_intersection(source_dset->clipped_virtual_select,
                                             source_dset->clipped_source_select, file_space,
                                             &projected_src_space, TRUE) < 0)
->>>>>>> 18bbd3f0
             HGOTO_ERROR(H5E_DATASET, H5E_CANTCLIP, FAIL,
                         "can't project virtual intersection onto source space")
 
