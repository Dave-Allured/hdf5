/* * * * * * * * * * * * * * * * * * * * * * * * * * * * * * * * * * * * * * *
 * Copyright by The HDF Group.                                               *
 * Copyright by the Board of Trustees of the University of Illinois.         *
 * All rights reserved.                                                      *
 *                                                                           *
 * This file is part of HDF5.  The full HDF5 copyright notice, including     *
 * terms governing use, modification, and redistribution, is contained in    *
 * the COPYING file, which can be found at the root of the source code       *
 * distribution tree, or in https://www.hdfgroup.org/licenses.               *
 * If you do not have access to either file, you may request a copy from     *
 * help@hdfgroup.org.                                                        *
 * * * * * * * * * * * * * * * * * * * * * * * * * * * * * * * * * * * * * * */

/*-------------------------------------------------------------------------
 *
 * Created:		H5Adense.c
 *			Dec  4 2006
 *			Quincey Koziol
 *
 * Purpose:		Routines for operating on "dense" attribute storage
 *                      for an object.
 *
 *-------------------------------------------------------------------------
 */

/****************/
/* Module Setup */
/****************/

#include "H5Amodule.h" /* This source code file is part of the H5A module */
#define H5O_FRIEND     /*suppress error about including H5Opkg  */

/***********/
/* Headers */
/***********/
#include "H5private.h"   /* Generic Functions			*/
#include "H5Apkg.h"      /* Attributes	  			*/
#include "H5Eprivate.h"  /* Error handling		  	*/
#include "H5MMprivate.h" /* Memory management			*/
#include "H5Opkg.h"      /* Object headers			*/
#include "H5SMprivate.h" /* Shared object header messages        */
#include "H5WBprivate.h" /* Wrapped Buffers                      */

/****************/
/* Local Macros */
/****************/

/* v2 B-tree creation macros for 'name' field index */
#define H5A_NAME_BT2_NODE_SIZE  512
#define H5A_NAME_BT2_MERGE_PERC 40
#define H5A_NAME_BT2_SPLIT_PERC 100

/* v2 B-tree creation macros for 'corder' field index */
#define H5A_CORDER_BT2_NODE_SIZE  512
#define H5A_CORDER_BT2_MERGE_PERC 40
#define H5A_CORDER_BT2_SPLIT_PERC 100

/* Size of stack buffer for serialized attributes */
#define H5A_ATTR_BUF_SIZE 128

/******************/
/* Local Typedefs */
/******************/

/*
 * Data exchange structure for dense attribute storage.  This structure is
 * passed through the v2 B-tree layer when modifying the attribute data value.
 */
typedef struct H5A_bt2_od_wrt_t {
    /* downward */
    H5F_t * f;               /* Pointer to file that fractal heap is in */
    H5HF_t *fheap;           /* Fractal heap handle to operate on */
    H5HF_t *shared_fheap;    /* Fractal heap handle for shared messages */
    H5A_t * attr;            /* Attribute to write */
    haddr_t corder_bt2_addr; /* v2 B-tree address of creation order index */
} H5A_bt2_od_wrt_t;

/*
 * Data exchange structure to pass through the v2 B-tree layer for the
 * H5B2_iterate function when iterating over densely stored attributes.
 */
typedef struct {
    /* downward (internal) */
    H5F_t * f;            /* Pointer to file that fractal heap is in */
    H5HF_t *fheap;        /* Fractal heap handle               */
    H5HF_t *shared_fheap; /* Fractal heap handle for shared messages */
    hsize_t count;        /* # of attributes examined          */

    /* downward (from application) */
    hid_t                     loc_id;  /* Object ID for application callback */
    hsize_t                   skip;    /* Number of attributes to skip      */
    const H5A_attr_iter_op_t *attr_op; /* Callback for each attribute       */
    void *                    op_data; /* Callback data for each attribute  */

    /* upward */
    int op_ret; /* Return value from callback        */
} H5A_bt2_ud_it_t;

/*
 * Data exchange structure to pass through the fractal heap layer for the
 * H5HF_op function when copying an attribute stored in densely stored attributes.
 * (or the shared message heap)
 */
typedef struct {
    /* downward (internal) */
    H5F_t *                         f;      /* Pointer to file that fractal heap is in */
    const H5A_dense_bt2_name_rec_t *record; /* v2 B-tree record for attribute */

    /* upward */
    H5A_t *attr; /* Copy of attribute                 */
} H5A_fh_ud_cp_t;

/*
 * Data exchange structure for dense attribute storage.  This structure is
 * passed through the v2 B-tree layer when removing attributes.
 */
typedef struct H5A_bt2_ud_rm_t {
    /* downward */
    H5A_bt2_ud_common_t common;          /* Common info for B-tree user data (must be first) */
    haddr_t             corder_bt2_addr; /* v2 B-tree address of creation order index */
} H5A_bt2_ud_rm_t;

/*
 * Data exchange structure for dense attribute storage.  This structure is
 * passed through the v2 B-tree layer when removing attributes by index.
 */
typedef struct H5A_bt2_ud_rmbi_t {
    /* downward */
    H5F_t *    f;              /* Pointer to file that fractal heap is in */
    H5HF_t *   fheap;          /* Fractal heap handle               */
    H5HF_t *   shared_fheap;   /* Fractal heap handle for shared messages */
    H5_index_t idx_type;       /* Index type for operation */
    haddr_t    other_bt2_addr; /* v2 B-tree address of "other" index */
} H5A_bt2_ud_rmbi_t;

/********************/
/* Package Typedefs */
/********************/

/********************/
/* Local Prototypes */
/********************/

/*********************/
/* Package Variables */
/*********************/

/*****************************/
/* Library Private Variables */
/*****************************/

/*******************/
/* Local Variables */
/*******************/

/*-------------------------------------------------------------------------
 * Function:    H5A__dense_create
 *
 * Purpose:     Creates dense attribute storage structures for an object
 *
 * Return:      SUCCEED/FAIL
 *
 * Programmer:	Quincey Koziol
 *		Dec  4 2006
 *
 *-------------------------------------------------------------------------
 */
herr_t
H5A__dense_create(H5F_t *f, H5O_ainfo_t *ainfo)
{
    H5HF_create_t fheap_cparam;         /* Fractal heap creation parameters */
    H5B2_create_t bt2_cparam;           /* v2 B-tree creation parameters */
    H5HF_t *      fheap      = NULL;    /* Fractal heap handle */
    H5B2_t *      bt2_name   = NULL;    /* v2 B-tree handle for names */
    H5B2_t *      bt2_corder = NULL;    /* v2 B-tree handle for creation order */
    herr_t        ret_value  = SUCCEED; /* Return value */

    FUNC_ENTER_PACKAGE

    /* Check arguments */
    HDassert(f);
    HDassert(ainfo);

    /* Set fractal heap creation parameters */
    /* XXX: Give some control of these to applications? */
    HDmemset(&fheap_cparam, 0, sizeof(fheap_cparam));
    fheap_cparam.managed.width            = H5O_FHEAP_MAN_WIDTH;
    fheap_cparam.managed.start_block_size = H5O_FHEAP_MAN_START_BLOCK_SIZE;
    fheap_cparam.managed.max_direct_size  = H5O_FHEAP_MAN_MAX_DIRECT_SIZE;
    fheap_cparam.managed.max_index        = H5O_FHEAP_MAN_MAX_INDEX;
    fheap_cparam.managed.start_root_rows  = H5O_FHEAP_MAN_START_ROOT_ROWS;
    fheap_cparam.checksum_dblocks         = H5O_FHEAP_CHECKSUM_DBLOCKS;
    fheap_cparam.max_man_size             = H5O_FHEAP_MAX_MAN_SIZE;

    /* Create fractal heap for storing attributes */
    if (NULL == (fheap = H5HF_create(f, &fheap_cparam)))
        HGOTO_ERROR(H5E_ATTR, H5E_CANTINIT, FAIL, "unable to create fractal heap")

    /* Retrieve the heap's address in the file */
    if (H5HF_get_heap_addr(fheap, &ainfo->fheap_addr) < 0)
        HGOTO_ERROR(H5E_ATTR, H5E_CANTGETSIZE, FAIL, "can't get fractal heap address")
<<<<<<< HEAD
#ifdef QAK
    HDfprintf(stderr, "%s: ainfo->fheap_addr = %a\n", FUNC, ainfo->fheap_addr);
#endif /* QAK */
=======
>>>>>>> 18bbd3f0

#ifndef NDEBUG
    {
        size_t fheap_id_len; /* Fractal heap ID length */

        /* Retrieve the heap's ID length in the file */
        if (H5HF_get_id_len(fheap, &fheap_id_len) < 0)
            HGOTO_ERROR(H5E_ATTR, H5E_CANTGETSIZE, FAIL, "can't get fractal heap ID length")
        HDassert(fheap_id_len == H5O_FHEAP_ID_LEN);
<<<<<<< HEAD
#ifdef QAK
        HDfprintf(stderr, "%s: fheap_id_len = %Zu\n", FUNC, fheap_id_len);
#endif /* QAK */
=======
>>>>>>> 18bbd3f0
    }
#endif /* NDEBUG */

    /* Create the name index v2 B-tree */
    HDmemset(&bt2_cparam, 0, sizeof(bt2_cparam));
    bt2_cparam.cls       = H5A_BT2_NAME;
    bt2_cparam.node_size = (size_t)H5A_NAME_BT2_NODE_SIZE;
    bt2_cparam.rrec_size = 4 +               /* Name's hash value */
                           4 +               /* Creation order index */
                           1 +               /* Message flags */
                           H5O_FHEAP_ID_LEN; /* Fractal heap ID */
    bt2_cparam.split_percent = H5A_NAME_BT2_SPLIT_PERC;
    bt2_cparam.merge_percent = H5A_NAME_BT2_MERGE_PERC;
    if (NULL == (bt2_name = H5B2_create(f, &bt2_cparam, NULL)))
        HGOTO_ERROR(H5E_ATTR, H5E_CANTINIT, FAIL, "unable to create v2 B-tree for name index")

    /* Retrieve the v2 B-tree's address in the file */
    if (H5B2_get_addr(bt2_name, &ainfo->name_bt2_addr) < 0)
        HGOTO_ERROR(H5E_ATTR, H5E_CANTGET, FAIL, "can't get v2 B-tree address for name index")
<<<<<<< HEAD
#ifdef QAK
    HDfprintf(stderr, "%s: ainfo->name_bt2_addr = %a\n", FUNC, ainfo->name_bt2_addr);
#endif /* QAK */
=======
>>>>>>> 18bbd3f0

    /* Check if we should create a creation order index v2 B-tree */
    if (ainfo->index_corder) {
        /* Create the creation order index v2 B-tree */
        HDmemset(&bt2_cparam, 0, sizeof(bt2_cparam));
        bt2_cparam.cls       = H5A_BT2_CORDER;
        bt2_cparam.node_size = (size_t)H5A_CORDER_BT2_NODE_SIZE;
        bt2_cparam.rrec_size = 4 +               /* Creation order index */
                               1 +               /* Message flags */
                               H5O_FHEAP_ID_LEN; /* Fractal heap ID */
        bt2_cparam.split_percent = H5A_CORDER_BT2_SPLIT_PERC;
        bt2_cparam.merge_percent = H5A_CORDER_BT2_MERGE_PERC;
        if (NULL == (bt2_corder = H5B2_create(f, &bt2_cparam, NULL)))
            HGOTO_ERROR(H5E_ATTR, H5E_CANTINIT, FAIL, "unable to create v2 B-tree for creation order index")

        /* Retrieve the v2 B-tree's address in the file */
        if (H5B2_get_addr(bt2_corder, &ainfo->corder_bt2_addr) < 0)
            HGOTO_ERROR(H5E_ATTR, H5E_CANTGET, FAIL, "can't get v2 B-tree address for creation order index")
<<<<<<< HEAD
#ifdef QAK
        HDfprintf(stderr, "%s: ainfo->corder_bt2_addr = %a\n", FUNC, ainfo->corder_bt2_addr);
#endif /* QAK */
    }  /* end if */
=======
    } /* end if */
>>>>>>> 18bbd3f0

done:
    /* Release resources */
    if (fheap && H5HF_close(fheap) < 0)
        HDONE_ERROR(H5E_ATTR, H5E_CLOSEERROR, FAIL, "can't close fractal heap")
    if (bt2_name && H5B2_close(bt2_name) < 0)
        HDONE_ERROR(H5E_ATTR, H5E_CLOSEERROR, FAIL, "can't close v2 B-tree for name index")
    if (bt2_corder && H5B2_close(bt2_corder) < 0)
        HDONE_ERROR(H5E_ATTR, H5E_CLOSEERROR, FAIL, "can't close v2 B-tree for creation order index")

    FUNC_LEAVE_NOAPI(ret_value)
} /* end H5A__dense_create() */

/*-------------------------------------------------------------------------
 * Function:    H5A__dense_fnd_cb
 *
 * Purpose:     Callback when an attribute is located in an index
 *
 * Return:      SUCCEED/FAIL
 *
 * Programmer:  Quincey Koziol
 *              Dec 11 2006
 *
 *-------------------------------------------------------------------------
 */
static herr_t
H5A__dense_fnd_cb(const H5A_t *attr, hbool_t *took_ownership, void *_user_attr)
{
    const H5A_t **user_attr = (const H5A_t **)_user_attr; /* User data from v2 B-tree attribute lookup */
    herr_t        ret_value = SUCCEED;                    /* Return value */

    FUNC_ENTER_STATIC

    /* Check arguments */
    HDassert(attr);
    HDassert(user_attr);
    HDassert(took_ownership);

    /*
     *  If there is an attribute already stored in "user_attr",
     *  we need to free the dynamially allocated spaces for the
     *  attribute, otherwise we got infinite loop closing library due to
     *  outstanding allocation. (HDFFV-10659)
     *
     *  This callback is used by H5A__dense_remove() to close/free the
     *  attribute stored in "user_attr" (via H5O__msg_free_real()) after
     *  the attribute node is deleted from the name index v2 B-tree.
     *  The issue is:
     *      When deleting the attribute node from the B-tree,
     *      if the attribute is found in the intermediate B-tree nodes,
     *      which may be merged/redistributed, we need to free the dynamically
     *      allocated spaces for the intermediate decoded attribute.
     */
    if (*user_attr != NULL) {
        H5A_t *old_attr = *(H5A_t **)_user_attr;

        /* Free any dynamically allocated items */
        if (old_attr->shared)
            if (H5A__shared_free(old_attr) < 0)
                HGOTO_ERROR(H5E_ATTR, H5E_CANTRELEASE, FAIL, "can't release attribute info")

        old_attr = H5FL_FREE(H5A_t, old_attr);
    } /* end if */

    /* Take over attribute ownership */
    *user_attr      = attr;
    *took_ownership = TRUE;

done:
    FUNC_LEAVE_NOAPI(ret_value)
} /* end H5A__dense_fnd_cb() */

/*-------------------------------------------------------------------------
 * Function:    H5A__dense_open
 *
 * Purpose:     Open an attribute in dense storage structures for an object
 *
 * Return:      SUCCEED/FAIL
 *
 * Programmer:  Quincey Koziol
 *              Dec 11 2006
 *
 *-------------------------------------------------------------------------
 */
H5A_t *
H5A__dense_open(H5F_t *f, const H5O_ainfo_t *ainfo, const char *name)
{
    H5A_bt2_ud_common_t udata;               /* User data for v2 B-tree modify */
    H5HF_t *            fheap        = NULL; /* Fractal heap handle */
    H5HF_t *            shared_fheap = NULL; /* Fractal heap handle for shared header messages */
    H5B2_t *            bt2_name     = NULL; /* v2 B-tree handle for name index */
    htri_t              attr_sharable;       /* Flag indicating attributes are sharable */
    htri_t              attr_exists;         /* Attribute exists in v2 B-tree */
    H5A_t *             ret_value = NULL;    /* Return value */

    FUNC_ENTER_PACKAGE

    /* Check arguments */
    HDassert(f);
    HDassert(ainfo);
    HDassert(name);

    /* Open the fractal heap */
    if (NULL == (fheap = H5HF_open(f, ainfo->fheap_addr)))
        HGOTO_ERROR(H5E_ATTR, H5E_CANTOPENOBJ, NULL, "unable to open fractal heap")

    /* Check if attributes are shared in this file */
    if ((attr_sharable = H5SM_type_shared(f, H5O_ATTR_ID)) < 0)
        HGOTO_ERROR(H5E_ATTR, H5E_CANTGET, NULL, "can't determine if attributes are shared")

    /* Get handle for shared message heap, if attributes are sharable */
    if (attr_sharable) {
        haddr_t shared_fheap_addr; /* Address of fractal heap to use */

        /* Retrieve the address of the shared message's fractal heap */
        if (H5SM_get_fheap_addr(f, H5O_ATTR_ID, &shared_fheap_addr) < 0)
            HGOTO_ERROR(H5E_ATTR, H5E_CANTGET, NULL, "can't get shared message heap address")

        /* Check if there are any shared messages currently */
        if (H5F_addr_defined(shared_fheap_addr)) {
            /* Open the fractal heap for shared header messages */
            if (NULL == (shared_fheap = H5HF_open(f, shared_fheap_addr)))
                HGOTO_ERROR(H5E_ATTR, H5E_CANTOPENOBJ, NULL, "unable to open fractal heap")
        } /* end if */
    }     /* end if */

    /* Open the name index v2 B-tree */
    if (NULL == (bt2_name = H5B2_open(f, ainfo->name_bt2_addr, NULL)))
        HGOTO_ERROR(H5E_ATTR, H5E_CANTOPENOBJ, NULL, "unable to open v2 B-tree for name index")

    /* Create the "udata" information for v2 B-tree record find */
    udata.f             = f;
    udata.fheap         = fheap;
    udata.shared_fheap  = shared_fheap;
    udata.name          = name;
    udata.name_hash     = H5_checksum_lookup3(name, HDstrlen(name), 0);
    udata.flags         = 0;
    udata.corder        = 0;
    udata.found_op      = H5A__dense_fnd_cb; /* v2 B-tree comparison callback */
    udata.found_op_data = &ret_value;

    /* Find & copy the attribute in the 'name' index */
    if ((attr_exists = H5B2_find(bt2_name, &udata, NULL, NULL)) < 0)
        HGOTO_ERROR(H5E_ATTR, H5E_NOTFOUND, NULL, "can't search for attribute in name index")
    else if (attr_exists == FALSE)
        HGOTO_ERROR(H5E_ATTR, H5E_NOTFOUND, NULL, "can't locate attribute in name index")

done:
    /* Release resources */
    if (shared_fheap && H5HF_close(shared_fheap) < 0)
        HDONE_ERROR(H5E_ATTR, H5E_CLOSEERROR, NULL, "can't close fractal heap")
    if (fheap && H5HF_close(fheap) < 0)
        HDONE_ERROR(H5E_ATTR, H5E_CLOSEERROR, NULL, "can't close fractal heap")
    if (bt2_name && H5B2_close(bt2_name) < 0)
        HDONE_ERROR(H5E_ATTR, H5E_CLOSEERROR, NULL, "can't close v2 B-tree for name index")

    FUNC_LEAVE_NOAPI(ret_value)
} /* end H5A__dense_open() */

/*-------------------------------------------------------------------------
 * Function:    H5A__dense_insert
 *
 * Purpose:     Insert an attribute into dense storage structures for an object
 *
 * Return:      SUCCEED/FAIL
 *
 * Programmer:  Quincey Koziol
 *              Dec  4 2006
 *
 *-------------------------------------------------------------------------
 */
herr_t
H5A__dense_insert(H5F_t *f, const H5O_ainfo_t *ainfo, H5A_t *attr)
{
    H5A_bt2_ud_ins_t udata;                       /* User data for v2 B-tree insertion */
    H5HF_t *         fheap        = NULL;         /* Fractal heap handle for attributes */
    H5HF_t *         shared_fheap = NULL;         /* Fractal heap handle for shared header messages */
    H5B2_t *         bt2_name     = NULL;         /* v2 B-tree handle for name index */
    H5B2_t *         bt2_corder   = NULL;         /* v2 B-tree handle for creation order index */
    H5WB_t *         wb           = NULL;         /* Wrapped buffer for attribute data */
    uint8_t          attr_buf[H5A_ATTR_BUF_SIZE]; /* Buffer for serializing message */
    unsigned         mesg_flags = 0;              /* Flags for storing message */
    htri_t           attr_sharable;               /* Flag indicating attributes are sharable */
    herr_t           ret_value = SUCCEED;         /* Return value */

    FUNC_ENTER_PACKAGE

    /* Check arguments */
    HDassert(f);
    HDassert(ainfo);
    HDassert(attr);

    /* Check if attributes are shared in this file */
    if ((attr_sharable = H5SM_type_shared(f, H5O_ATTR_ID)) < 0)
        HGOTO_ERROR(H5E_ATTR, H5E_CANTGET, FAIL, "can't determine if attributes are shared")

    /* Get handle for shared message heap, if attributes are sharable */
    if (attr_sharable) {
        haddr_t shared_fheap_addr; /* Address of fractal heap to use */
        htri_t  shared_mesg;       /* Should this message be stored in the Shared Message table? */

        /* Check if message is already shared */
        if ((shared_mesg = H5O_msg_is_shared(H5O_ATTR_ID, attr)) < 0)
            HGOTO_ERROR(H5E_ATTR, H5E_CANTGET, FAIL, "error determining if message is shared")
        else if (shared_mesg > 0)
            /* Mark the message as shared */
            mesg_flags |= H5O_MSG_FLAG_SHARED;
        else {
            /* Should this attribute be written as a SOHM? */
            if (H5SM_try_share(f, NULL, 0, H5O_ATTR_ID, attr, &mesg_flags) < 0)
                HGOTO_ERROR(H5E_ATTR, H5E_WRITEERROR, FAIL, "error determining if message should be shared")

            /* Attributes can't be "unique be shareable" yet */
            HDassert(!(mesg_flags & H5O_MSG_FLAG_SHAREABLE));
        } /* end else */

        /* Retrieve the address of the shared message's fractal heap */
        if (H5SM_get_fheap_addr(f, H5O_ATTR_ID, &shared_fheap_addr) < 0)
            HGOTO_ERROR(H5E_ATTR, H5E_CANTGET, FAIL, "can't get shared message heap address")

        /* Check if there are any shared messages currently */
        if (H5F_addr_defined(shared_fheap_addr)) {
            /* Open the fractal heap for shared header messages */
            if (NULL == (shared_fheap = H5HF_open(f, shared_fheap_addr)))
                HGOTO_ERROR(H5E_ATTR, H5E_CANTOPENOBJ, FAIL, "unable to open fractal heap")
        } /* end if */
    }     /* end if */

    /* Open the fractal heap */
    if (NULL == (fheap = H5HF_open(f, ainfo->fheap_addr)))
        HGOTO_ERROR(H5E_ATTR, H5E_CANTOPENOBJ, FAIL, "unable to open fractal heap")

    /* Check for inserting shared attribute */
    if (mesg_flags & H5O_MSG_FLAG_SHARED) {
        /* Sanity check */
        HDassert(attr_sharable);

        /* Use heap ID for shared message heap */
        udata.id = attr->sh_loc.u.heap_id;
    } /* end if */
    else {
        void * attr_ptr;  /* Pointer to serialized message */
        size_t attr_size; /* Size of serialized attribute in the heap */

        /* Find out the size of buffer needed for serialized message */
        if ((attr_size = H5O_msg_raw_size(f, H5O_ATTR_ID, FALSE, attr)) == 0)
            HGOTO_ERROR(H5E_ATTR, H5E_CANTGETSIZE, FAIL, "can't get message size")

        /* Wrap the local buffer for serialized attributes */
        if (NULL == (wb = H5WB_wrap(attr_buf, sizeof(attr_buf))))
            HGOTO_ERROR(H5E_ATTR, H5E_CANTINIT, FAIL, "can't wrap buffer")

        /* Get a pointer to a buffer that's large enough for attribute */
        if (NULL == (attr_ptr = H5WB_actual(wb, attr_size)))
            HGOTO_ERROR(H5E_ATTR, H5E_NOSPACE, FAIL, "can't get actual buffer")

        /* Create serialized form of attribute or shared message */
        if (H5O_msg_encode(f, H5O_ATTR_ID, FALSE, (unsigned char *)attr_ptr, attr) < 0)
            HGOTO_ERROR(H5E_ATTR, H5E_CANTENCODE, FAIL, "can't encode attribute")

        /* Insert the serialized attribute into the fractal heap */
        /* (sets the heap ID in the user data) */
        if (H5HF_insert(fheap, attr_size, attr_ptr, &udata.id) < 0)
            HGOTO_ERROR(H5E_ATTR, H5E_CANTINSERT, FAIL, "unable to insert attribute into fractal heap")
    } /* end else */

    /* Open the name index v2 B-tree */
    if (NULL == (bt2_name = H5B2_open(f, ainfo->name_bt2_addr, NULL)))
        HGOTO_ERROR(H5E_ATTR, H5E_CANTOPENOBJ, FAIL, "unable to open v2 B-tree for name index")

    /* Create the callback information for v2 B-tree record insertion */
    udata.common.f            = f;
    udata.common.fheap        = fheap;
    udata.common.shared_fheap = shared_fheap;
    udata.common.name         = attr->shared->name;
    udata.common.name_hash    = H5_checksum_lookup3(attr->shared->name, HDstrlen(attr->shared->name), 0);
    H5_CHECKED_ASSIGN(udata.common.flags, uint8_t, mesg_flags, unsigned);
    udata.common.corder        = attr->shared->crt_idx;
    udata.common.found_op      = NULL;
    udata.common.found_op_data = NULL;
    /* udata.id already set */

    /* Insert attribute into 'name' tracking v2 B-tree */
    if (H5B2_insert(bt2_name, &udata) < 0)
        HGOTO_ERROR(H5E_ATTR, H5E_CANTINSERT, FAIL, "unable to insert record into v2 B-tree")

    /* Check if we should create a creation order index v2 B-tree record */
    if (ainfo->index_corder) {
        /* Open the creation order index v2 B-tree */
        HDassert(H5F_addr_defined(ainfo->corder_bt2_addr));
        if (NULL == (bt2_corder = H5B2_open(f, ainfo->corder_bt2_addr, NULL)))
            HGOTO_ERROR(H5E_ATTR, H5E_CANTOPENOBJ, FAIL, "unable to open v2 B-tree for creation order index")

        /* Insert the record into the creation order index v2 B-tree */
        if (H5B2_insert(bt2_corder, &udata) < 0)
            HGOTO_ERROR(H5E_ATTR, H5E_CANTINSERT, FAIL, "unable to insert record into v2 B-tree")
    } /* end if */

done:
    /* Release resources */
    if (shared_fheap && H5HF_close(shared_fheap) < 0)
        HDONE_ERROR(H5E_ATTR, H5E_CLOSEERROR, FAIL, "can't close fractal heap")
    if (fheap && H5HF_close(fheap) < 0)
        HDONE_ERROR(H5E_ATTR, H5E_CLOSEERROR, FAIL, "can't close fractal heap")
    if (bt2_name && H5B2_close(bt2_name) < 0)
        HDONE_ERROR(H5E_ATTR, H5E_CLOSEERROR, FAIL, "can't close v2 B-tree for name index")
    if (bt2_corder && H5B2_close(bt2_corder) < 0)
        HDONE_ERROR(H5E_ATTR, H5E_CLOSEERROR, FAIL, "can't close v2 B-tree for creation order index")
    if (wb && H5WB_unwrap(wb) < 0)
        HDONE_ERROR(H5E_ATTR, H5E_CLOSEERROR, FAIL, "can't close wrapped buffer")

    FUNC_LEAVE_NOAPI(ret_value)
} /* end H5A__dense_insert() */

/*-------------------------------------------------------------------------
 * Function:    H5A__dense_write_bt2_cb2
 *
 * Purpose:     v2 B-tree 'modify' callback to update the record for a creation
 *              order index
 *
 * Return:      SUCCEED/FAIL
 *
 * Programmer:  Quincey Koziol
 *              Tuesday, February 20, 2007
 *
 *-------------------------------------------------------------------------
 */
static herr_t
H5A__dense_write_bt2_cb2(void *_record, void *_op_data, hbool_t *changed)
{
    H5A_dense_bt2_corder_rec_t *record = (H5A_dense_bt2_corder_rec_t *)_record; /* Record from B-tree */
    H5O_fheap_id_t *new_heap_id        = (H5O_fheap_id_t *)_op_data; /* "op data" from v2 B-tree modify */

    FUNC_ENTER_STATIC_NOERR

    /* Check arguments */
    HDassert(record);
    HDassert(new_heap_id);

    /* Update record's heap ID */
    record->id = *new_heap_id;

    /* Note that the record changed */
    *changed = TRUE;

    FUNC_LEAVE_NOAPI(SUCCEED)
} /* end H5A__dense_write_bt2_cb2() */

/*-------------------------------------------------------------------------
 * Function:    H5A__dense_write_bt2_cb
 *
 * Purpose:     v2 B-tree 'modify' callback to update the data for an attribute
 *
 * Return:      SUCCEED/FAIL
 *
 * Programmer:  Quincey Koziol
 *              Tuesday, December  5, 2006
 *
 *-------------------------------------------------------------------------
 */
static herr_t
H5A__dense_write_bt2_cb(void *_record, void *_op_data, hbool_t *changed)
{
    H5A_dense_bt2_name_rec_t *record     = (H5A_dense_bt2_name_rec_t *)_record; /* Record from B-tree */
    H5A_bt2_od_wrt_t *        op_data    = (H5A_bt2_od_wrt_t *)_op_data; /* "op data" from v2 B-tree modify */
    H5B2_t *                  bt2_corder = NULL;           /* v2 B-tree handle for creation order index */
    H5WB_t *                  wb         = NULL;           /* Wrapped buffer for attribute data */
    uint8_t                   attr_buf[H5A_ATTR_BUF_SIZE]; /* Buffer for serializing attribute */
    herr_t                    ret_value = SUCCEED;         /* Return value */

    FUNC_ENTER_STATIC

    /* Check arguments */
    HDassert(record);
    HDassert(op_data);

    /* Check for modifying shared attribute */
    if (record->flags & H5O_MSG_FLAG_SHARED) {
        /* Update the shared attribute in the SOHM info */
        if (H5O__attr_update_shared(op_data->f, NULL, op_data->attr, NULL) < 0)
            HGOTO_ERROR(H5E_ATTR, H5E_CANTUPDATE, FAIL, "unable to update attribute in shared storage")

        /* Update record's heap ID */
        record->id = op_data->attr->sh_loc.u.heap_id;

        /* Check if we need to modify the creation order index with new heap ID */
        if (H5F_addr_defined(op_data->corder_bt2_addr)) {
            H5A_bt2_ud_common_t udata; /* User data for v2 B-tree modify */

            /* Open the creation order index v2 B-tree */
            if (NULL == (bt2_corder = H5B2_open(op_data->f, op_data->corder_bt2_addr, NULL)))
                HGOTO_ERROR(H5E_ATTR, H5E_CANTOPENOBJ, FAIL,
                            "unable to open v2 B-tree for creation order index")

            /* Create the "udata" information for v2 B-tree record modify */
            udata.f             = op_data->f;
            udata.fheap         = NULL;
            udata.shared_fheap  = NULL;
            udata.name          = NULL;
            udata.name_hash     = 0;
            udata.flags         = 0;
            udata.corder        = op_data->attr->shared->crt_idx;
            udata.found_op      = NULL;
            udata.found_op_data = NULL;

            /* Modify record for creation order index */
            if (H5B2_modify(bt2_corder, &udata, H5A__dense_write_bt2_cb2, &op_data->attr->sh_loc.u.heap_id) <
                0)
                HGOTO_ERROR(H5E_ATTR, H5E_CANTINSERT, FAIL, "unable to modify record in v2 B-tree")
        } /* end if */

        /* Note that the record changed */
        *changed = TRUE;
    } /* end if */
    else {
        void * attr_ptr;  /* Pointer to serialized message */
        size_t attr_size; /* Size of serialized attribute in the heap */

        /* Find out the size of buffer needed for serialized attribute */
        if ((attr_size = H5O_msg_raw_size(op_data->f, H5O_ATTR_ID, FALSE, op_data->attr)) == 0)
            HGOTO_ERROR(H5E_ATTR, H5E_CANTGETSIZE, FAIL, "can't get attribute size")

        /* Wrap the local buffer for serialized attributes */
        if (NULL == (wb = H5WB_wrap(attr_buf, sizeof(attr_buf))))
            HGOTO_ERROR(H5E_ATTR, H5E_CANTINIT, FAIL, "can't wrap buffer")

        /* Get a pointer to a buffer that's large enough for attribute */
        if (NULL == (attr_ptr = H5WB_actual(wb, attr_size)))
            HGOTO_ERROR(H5E_ATTR, H5E_NOSPACE, FAIL, "can't get actual buffer")

        /* Create serialized form of attribute */
        if (H5O_msg_encode(op_data->f, H5O_ATTR_ID, FALSE, (unsigned char *)attr_ptr, op_data->attr) < 0)
            HGOTO_ERROR(H5E_ATTR, H5E_CANTENCODE, FAIL, "can't encode attribute")

/* Sanity check */
#ifndef NDEBUG
        {
            size_t obj_len; /* Length of existing encoded attribute */

            if (H5HF_get_obj_len(op_data->fheap, &record->id, &obj_len) < 0)
                HGOTO_ERROR(H5E_ATTR, H5E_CANTGETSIZE, FAIL, "can't get object size")
            HDassert(obj_len == attr_size);
        }
#endif /* NDEBUG */
        /* Update existing attribute in heap */
        /* (might be more efficient as fractal heap 'op' callback, but leave that for later -QAK) */
        if (H5HF_write(op_data->fheap, &record->id, changed, attr_ptr) < 0)
            HGOTO_ERROR(H5E_ATTR, H5E_CANTUPDATE, FAIL, "unable to update attribute in heap")
    } /* end else */

done:
    /* Release resources */
    if (bt2_corder && H5B2_close(bt2_corder) < 0)
        HDONE_ERROR(H5E_ATTR, H5E_CLOSEERROR, FAIL, "can't close v2 B-tree for creation order index")
    if (wb && H5WB_unwrap(wb) < 0)
        HDONE_ERROR(H5E_ATTR, H5E_CLOSEERROR, FAIL, "can't close wrapped buffer")

    FUNC_LEAVE_NOAPI(ret_value)
} /* end H5A__dense_write_bt2_cb() */

/*-------------------------------------------------------------------------
 * Function:    H5A__dense_write
 *
 * Purpose:     Modify an attribute in dense storage structures for an object
 *
 * Return:      SUCCEED/FAIL
 *
 * Programmer:  Quincey Koziol
 *              Dec  4 2006
 *
 *-------------------------------------------------------------------------
 */
herr_t
H5A__dense_write(H5F_t *f, const H5O_ainfo_t *ainfo, H5A_t *attr)
{
    H5A_bt2_ud_common_t udata;               /* User data for v2 B-tree modify */
    H5A_bt2_od_wrt_t    op_data;             /* "Op data" for v2 B-tree modify */
    H5HF_t *            fheap        = NULL; /* Fractal heap handle */
    H5HF_t *            shared_fheap = NULL; /* Fractal heap handle for shared header messages */
    H5B2_t *            bt2_name     = NULL; /* v2 B-tree handle for name index */
    htri_t              attr_sharable;       /* Flag indicating attributes are sharable */
    herr_t              ret_value = SUCCEED; /* Return value */

    FUNC_ENTER_PACKAGE

    /* Check arguments */
    HDassert(f);
    HDassert(ainfo);
    HDassert(H5F_addr_defined(ainfo->fheap_addr));
    HDassert(H5F_addr_defined(ainfo->name_bt2_addr));
    HDassert(attr);

    /* Check if attributes are shared in this file */
    if ((attr_sharable = H5SM_type_shared(f, H5O_ATTR_ID)) < 0)
        HGOTO_ERROR(H5E_ATTR, H5E_CANTGET, FAIL, "can't determine if attributes are shared")

    /* Get handle for shared message heap, if attributes are sharable */
    if (attr_sharable) {
        haddr_t shared_fheap_addr; /* Address of fractal heap to use */

        /* Retrieve the address of the shared message's fractal heap */
        if (H5SM_get_fheap_addr(f, H5O_ATTR_ID, &shared_fheap_addr) < 0)
            HGOTO_ERROR(H5E_ATTR, H5E_CANTGET, FAIL, "can't get shared message heap address")

        /* Check if there are any shared messages currently */
        if (H5F_addr_defined(shared_fheap_addr)) {
            /* Open the fractal heap for shared header messages */
            if (NULL == (shared_fheap = H5HF_open(f, shared_fheap_addr)))
                HGOTO_ERROR(H5E_ATTR, H5E_CANTOPENOBJ, FAIL, "unable to open fractal heap")
        } /* end if */
    }     /* end if */

    /* Open the fractal heap */
    if (NULL == (fheap = H5HF_open(f, ainfo->fheap_addr)))
        HGOTO_ERROR(H5E_ATTR, H5E_CANTOPENOBJ, FAIL, "unable to open fractal heap")

    /* Open the name index v2 B-tree */
    if (NULL == (bt2_name = H5B2_open(f, ainfo->name_bt2_addr, NULL)))
        HGOTO_ERROR(H5E_ATTR, H5E_CANTOPENOBJ, FAIL, "unable to open v2 B-tree for name index")

    /* Create the "udata" information for v2 B-tree record modify */
    udata.f             = f;
    udata.fheap         = fheap;
    udata.shared_fheap  = shared_fheap;
    udata.name          = attr->shared->name;
    udata.name_hash     = H5_checksum_lookup3(attr->shared->name, HDstrlen(attr->shared->name), 0);
    udata.flags         = 0;
    udata.corder        = 0;
    udata.found_op      = NULL;
    udata.found_op_data = NULL;

    /* Create the "op_data" for the v2 B-tree record 'modify' callback */
    op_data.f               = f;
    op_data.fheap           = fheap;
    op_data.shared_fheap    = shared_fheap;
    op_data.attr            = attr;
    op_data.corder_bt2_addr = ainfo->corder_bt2_addr;

    /* Modify attribute through 'name' tracking v2 B-tree */
    if (H5B2_modify(bt2_name, &udata, H5A__dense_write_bt2_cb, &op_data) < 0)
        HGOTO_ERROR(H5E_ATTR, H5E_CANTINSERT, FAIL, "unable to modify record in v2 B-tree")

done:
    /* Release resources */
    if (shared_fheap && H5HF_close(shared_fheap) < 0)
        HDONE_ERROR(H5E_ATTR, H5E_CLOSEERROR, FAIL, "can't close fractal heap")
    if (fheap && H5HF_close(fheap) < 0)
        HDONE_ERROR(H5E_ATTR, H5E_CLOSEERROR, FAIL, "can't close fractal heap")
    if (bt2_name && H5B2_close(bt2_name) < 0)
        HDONE_ERROR(H5E_ATTR, H5E_CLOSEERROR, FAIL, "can't close v2 B-tree for name index")

    FUNC_LEAVE_NOAPI(ret_value)
} /* end H5A__dense_write() */

/*-------------------------------------------------------------------------
 * Function:    H5A__dense_copy_fh_cb
 *
 * Purpose:     Callback for fractal heap operator, to make copy of attribute
 *              for calling routine
 *
 * Return:      SUCCEED/FAIL
 *
 * Programmer:  Quincey Koziol
 *              Dec  5 2006
 *
 *-------------------------------------------------------------------------
 */
static herr_t
H5A__dense_copy_fh_cb(const void *obj, size_t obj_len, void *_udata)
{
    H5A_fh_ud_cp_t *udata     = (H5A_fh_ud_cp_t *)_udata; /* User data for fractal heap 'op' callback */
    herr_t          ret_value = SUCCEED;                  /* Return value */

    FUNC_ENTER_STATIC

    /* Decode attribute information & keep a copy */
    /* (we make a copy instead of calling the user/library callback directly in
     *  this routine because this fractal heap 'op' callback routine is called
     *  with the direct block protected and if the callback routine invokes an
     *  HDF5 routine, it could attempt to re-protect that direct block for the
     *  heap, causing the HDF5 routine called to fail)
     */
    if (NULL == (udata->attr = (H5A_t *)H5O_msg_decode(udata->f, NULL, H5O_ATTR_ID, obj_len,
                                                       (const unsigned char *)obj)))
        HGOTO_ERROR(H5E_ATTR, H5E_CANTDECODE, FAIL, "can't decode attribute")

    /* Set the creation order index for the attribute */
    udata->attr->shared->crt_idx = udata->record->corder;

    /* Check whether we should "reconstitute" the shared message info */
    if (udata->record->flags & H5O_MSG_FLAG_SHARED)
        H5SM_reconstitute(&(udata->attr->sh_loc), udata->f, H5O_ATTR_ID, udata->record->id);

done:
    FUNC_LEAVE_NOAPI(ret_value)
} /* end H5A__dense_copy_fh_cb() */

/*-------------------------------------------------------------------------
 * Function:    H5A__dense_rename
 *
 * Purpose:     Rename an attribute in dense storage structures for an object
 *
 * Return:      SUCCEED/FAIL
 *
 * Programmer:  Quincey Koziol
 *              Jan  3 2007
 *
 *-------------------------------------------------------------------------
 */
herr_t
H5A__dense_rename(H5F_t *f, const H5O_ainfo_t *ainfo, const char *old_name, const char *new_name)
{
    H5A_bt2_ud_common_t udata;               /* User data for v2 B-tree modify */
    H5HF_t *            fheap        = NULL; /* Fractal heap handle */
    H5HF_t *            shared_fheap = NULL; /* Fractal heap handle for shared header messages */
    H5B2_t *            bt2_name     = NULL; /* v2 B-tree handle for name index */
    H5B2_t *            bt2_corder   = NULL; /* v2 B-tree handle for creation order ndex */
    H5A_t *             attr_copy    = NULL; /* Copy of attribute to rename */
    htri_t              attr_sharable;       /* Flag indicating attributes are sharable */
    htri_t              shared_mesg;         /* Should this message be stored in the Shared Message table? */
    htri_t              attr_exists;         /* Attribute exists in v2 B-tree */
    herr_t              ret_value = SUCCEED; /* Return value */

    FUNC_ENTER_PACKAGE

    /* Check arguments */
    HDassert(f);
    HDassert(ainfo);
    HDassert(old_name);
    HDassert(new_name);

    /* Check if attributes are shared in this file */
    if ((attr_sharable = H5SM_type_shared(f, H5O_ATTR_ID)) < 0)
        HGOTO_ERROR(H5E_ATTR, H5E_CANTGET, FAIL, "can't determine if attributes are shared")

    /* Get handle for shared message heap, if attributes are sharable */
    if (attr_sharable) {
        haddr_t shared_fheap_addr; /* Address of fractal heap to use */

        /* Retrieve the address of the shared message's fractal heap */
        if (H5SM_get_fheap_addr(f, H5O_ATTR_ID, &shared_fheap_addr) < 0)
            HGOTO_ERROR(H5E_ATTR, H5E_CANTGET, FAIL, "can't get shared message heap address")

        /* Check if there are any shared messages currently */
        if (H5F_addr_defined(shared_fheap_addr)) {
            /* Open the fractal heap for shared header messages */
            if (NULL == (shared_fheap = H5HF_open(f, shared_fheap_addr)))
                HGOTO_ERROR(H5E_ATTR, H5E_CANTOPENOBJ, FAIL, "unable to open fractal heap")
        } /* end if */
    }     /* end if */

    /* Open the fractal heap */
    if (NULL == (fheap = H5HF_open(f, ainfo->fheap_addr)))
        HGOTO_ERROR(H5E_ATTR, H5E_CANTOPENOBJ, FAIL, "unable to open fractal heap")

    /* Open the name index v2 B-tree */
    if (NULL == (bt2_name = H5B2_open(f, ainfo->name_bt2_addr, NULL)))
        HGOTO_ERROR(H5E_ATTR, H5E_CANTOPENOBJ, FAIL, "unable to open v2 B-tree for name index")

    /* Create the "udata" information for v2 B-tree record modify */
    udata.f             = f;
    udata.fheap         = fheap;
    udata.shared_fheap  = shared_fheap;
    udata.name          = old_name;
    udata.name_hash     = H5_checksum_lookup3(old_name, HDstrlen(old_name), 0);
    udata.flags         = 0;
    udata.corder        = 0;
    udata.found_op      = H5A__dense_fnd_cb; /* v2 B-tree comparison callback */
    udata.found_op_data = &attr_copy;

    /* Get copy of attribute through 'name' tracking v2 B-tree */
    if ((attr_exists = H5B2_find(bt2_name, &udata, NULL, NULL)) < 0)
        HGOTO_ERROR(H5E_ATTR, H5E_NOTFOUND, FAIL, "can't search for attribute in name index")
    else if (attr_exists == FALSE)
        HGOTO_ERROR(H5E_ATTR, H5E_NOTFOUND, FAIL, "can't locate attribute in name index")
    HDassert(attr_copy);

    /* Check if message is already shared */
    if ((shared_mesg = H5O_msg_is_shared(H5O_ATTR_ID, attr_copy)) < 0)
        HGOTO_ERROR(H5E_ATTR, H5E_CANTGET, FAIL, "error determining if message is shared")
    else if (shared_mesg > 0) {
        /* Reset shared status of copy */
        /* (so it will get shared again if necessary) */
        attr_copy->sh_loc.type = H5O_SHARE_TYPE_UNSHARED;
    } /* end if */

    /* Change name of attribute */
    H5MM_xfree(attr_copy->shared->name);
    attr_copy->shared->name = H5MM_xstrdup(new_name);

    /* Recompute the version to encode the attribute with */
    if (H5A__set_version(f, attr_copy) < 0)
        HGOTO_ERROR(H5E_ATTR, H5E_CANTSET, FAIL, "unable to update attribute version")

    /* Need to remove the attribute from the creation order index v2 B-tree */
    if (ainfo->index_corder) {
        htri_t corder_attr_exists; /* Attribute exists in v2 B-tree */

        /* Open the creation order index v2 B-tree */
        HDassert(H5F_addr_defined(ainfo->corder_bt2_addr));
        if (NULL == (bt2_corder = H5B2_open(f, ainfo->corder_bt2_addr, NULL)))
            HGOTO_ERROR(H5E_ATTR, H5E_CANTOPENOBJ, FAIL, "unable to open v2 B-tree for creation index")

        /* Set up the creation order to search for */
        udata.corder = attr_copy->shared->crt_idx;

        if ((corder_attr_exists = H5B2_find(bt2_corder, &udata, NULL, NULL)) < 0)
            HGOTO_ERROR(H5E_ATTR, H5E_NOTFOUND, FAIL, "can't search for attribute in name index")

        if (corder_attr_exists) {
            H5A_bt2_ud_rm_t rm_udata;

            /* Set up the creation order in user data for the v2 B-tree 'record remove' callback */
            rm_udata.common.corder = attr_copy->shared->crt_idx;

            /* Remove the record from the creation order index v2 B-tree */
            if (H5B2_remove(bt2_corder, &rm_udata, NULL, NULL) < 0)
                HGOTO_ERROR(H5E_ATTR, H5E_CANTREMOVE, FAIL,
                            "unable to remove attribute from creation order index v2 B-tree")
        }
    }

    /* Insert renamed attribute back into dense storage */
    /* (Possibly making it shared) */
    if (H5A__dense_insert(f, ainfo, attr_copy) < 0)
        HGOTO_ERROR(H5E_ATTR, H5E_CANTINSERT, FAIL, "unable to add to dense storage")

    /* Was this attribute shared? */
    if ((shared_mesg = H5O_msg_is_shared(H5O_ATTR_ID, attr_copy)) > 0) {
        hsize_t attr_rc; /* Attribute's ref count in shared message storage */

        /* Retrieve ref count for shared attribute */
        if (H5SM_get_refcount(f, H5O_ATTR_ID, &attr_copy->sh_loc, &attr_rc) < 0)
            HGOTO_ERROR(H5E_ATTR, H5E_CANTGET, FAIL, "can't retrieve shared message ref count")

        /* If the newly shared attribute needs to share "ownership" of the shared
         *      components (ie. its reference count is 1), increment the reference
         *      count on any shared components of the attribute, so that they won't
         *      be removed from the file.  (Essentially a "copy on write" operation).
         *
         *      *ick* -QAK, 2007/01/08
         */
        if (attr_rc == 1) {
            /* Increment reference count on attribute components */
            if (H5O__attr_link(f, NULL, attr_copy) < 0)
                HGOTO_ERROR(H5E_ATTR, H5E_LINKCOUNT, FAIL, "unable to adjust attribute link count")
        } /* end if */
    }     /* end if */
    else if (shared_mesg == 0) {
        /* Increment reference count on attribute components */
        /* (so that they aren't deleted when the attribute is removed shortly) */
        if (H5O__attr_link(f, NULL, attr_copy) < 0)
            HGOTO_ERROR(H5E_ATTR, H5E_LINKCOUNT, FAIL, "unable to adjust attribute link count")
    } /* end if */
    else if (shared_mesg < 0)
        HGOTO_ERROR(H5E_ATTR, H5E_WRITEERROR, FAIL, "error determining if message should be shared")

    /* Delete old attribute from dense storage */
    if (H5A__dense_remove(f, ainfo, old_name) < 0)
        HGOTO_ERROR(H5E_ATTR, H5E_CANTDELETE, FAIL, "unable to delete attribute in dense storage")

done:
    /* Release resources */
    if (shared_fheap && H5HF_close(shared_fheap) < 0)
        HDONE_ERROR(H5E_ATTR, H5E_CLOSEERROR, FAIL, "can't close fractal heap")
    if (fheap && H5HF_close(fheap) < 0)
        HDONE_ERROR(H5E_ATTR, H5E_CLOSEERROR, FAIL, "can't close fractal heap")
    if (bt2_name && H5B2_close(bt2_name) < 0)
        HDONE_ERROR(H5E_ATTR, H5E_CLOSEERROR, FAIL, "can't close v2 B-tree for name index")
    if (bt2_corder && H5B2_close(bt2_corder) < 0)
        HDONE_ERROR(H5E_ATTR, H5E_CLOSEERROR, FAIL, "can't close v2 B-tree for creation order index")
    if (attr_copy)
        H5O_msg_free(H5O_ATTR_ID, attr_copy);

    FUNC_LEAVE_NOAPI(ret_value)
} /* end H5A__dense_rename() */

/*-------------------------------------------------------------------------
 * Function:    H5A__dense_iterate_bt2_cb
 *
 * Purpose:     v2 B-tree callback for dense attribute storage iterator
 *
 * Return:      H5_ITER_ERROR/H5_ITER_CONT/H5_ITER_STOP
 *
 * Programmer:  Quincey Koziol
 *              Dec  5 2006
 *
 *-------------------------------------------------------------------------
 */
static int
H5A__dense_iterate_bt2_cb(const void *_record, void *_bt2_udata)
{
    const H5A_dense_bt2_name_rec_t *record =
        (const H5A_dense_bt2_name_rec_t *)_record;              /* Record from B-tree */
    H5A_bt2_ud_it_t *bt2_udata = (H5A_bt2_ud_it_t *)_bt2_udata; /* User data for callback */
    herr_t           ret_value = H5_ITER_CONT;                  /* Return value */

    FUNC_ENTER_STATIC

    /* Check for skipping attributes */
    if (bt2_udata->skip > 0)
        --bt2_udata->skip;
    else {
        H5A_fh_ud_cp_t fh_udata; /* User data for fractal heap 'op' callback */
        H5HF_t *       fheap;    /* Fractal heap handle for attribute storage */

        /* Check for iterating over shared attribute */
        if (record->flags & H5O_MSG_FLAG_SHARED)
            fheap = bt2_udata->shared_fheap;
        else
            fheap = bt2_udata->fheap;

        /* Prepare user data for callback */
        /* down */
        fh_udata.f      = bt2_udata->f;
        fh_udata.record = record;
        fh_udata.attr   = NULL;

        /* Call fractal heap 'op' routine, to copy the attribute information */
        if (H5HF_op(fheap, &record->id, H5A__dense_copy_fh_cb, &fh_udata) < 0)
            HGOTO_ERROR(H5E_ATTR, H5E_CANTOPERATE, H5_ITER_ERROR, "heap op callback failed")

        /* Check which type of callback to make */
        switch (bt2_udata->attr_op->op_type) {
            case H5A_ATTR_OP_APP2: {
                H5A_info_t ainfo; /* Info for attribute */

                /* Get the attribute information */
                if (H5A__get_info(fh_udata.attr, &ainfo) < 0)
                    HGOTO_ERROR(H5E_ATTR, H5E_CANTGET, H5_ITER_ERROR, "unable to get attribute info")

                /* Make the application callback */
                ret_value = (bt2_udata->attr_op->u.app_op2)(bt2_udata->loc_id, fh_udata.attr->shared->name,
                                                            &ainfo, bt2_udata->op_data);
                break;
            }

#ifndef H5_NO_DEPRECATED_SYMBOLS
            case H5A_ATTR_OP_APP:
                /* Make the application callback */
                ret_value = (bt2_udata->attr_op->u.app_op)(bt2_udata->loc_id, fh_udata.attr->shared->name,
                                                           bt2_udata->op_data);
                break;
#endif /* H5_NO_DEPRECATED_SYMBOLS */

            case H5A_ATTR_OP_LIB:
                /* Call the library's callback */
                ret_value = (bt2_udata->attr_op->u.lib_op)(fh_udata.attr, bt2_udata->op_data);
                break;

            default:
                HDassert("unknown attribute op type" && 0);
#ifdef NDEBUG
                HGOTO_ERROR(H5E_ATTR, H5E_UNSUPPORTED, FAIL, "unsupported attribute op type")
#endif    /* NDEBUG */
        } /* end switch */

        /* Release the space allocated for the attribute */
        H5O_msg_free(H5O_ATTR_ID, fh_udata.attr);
    } /* end else */

    /* Increment the number of attributes passed through */
    /* (whether we skipped them or not) */
    bt2_udata->count++;

    /* Check for callback failure and pass along return value */
    if (ret_value < 0)
        HERROR(H5E_ATTR, H5E_CANTNEXT, "iteration operator failed");

done:
    FUNC_LEAVE_NOAPI(ret_value)
} /* end H5A__dense_iterate_bt2_cb() */

/*-------------------------------------------------------------------------
 * Function:    H5A__dense_iterate
 *
 * Purpose:     Iterate over attributes in dense storage structures for an object
 *
 * Return:      SUCCEED/FAIL
 *
 * Programmer:  Quincey Koziol
 *              Dec  5 2006
 *
 *-------------------------------------------------------------------------
 */
herr_t
H5A__dense_iterate(H5F_t *f, hid_t loc_id, const H5O_ainfo_t *ainfo, H5_index_t idx_type,
                   H5_iter_order_t order, hsize_t skip, hsize_t *last_attr, const H5A_attr_iter_op_t *attr_op,
                   void *op_data)
{
    H5HF_t *         fheap        = NULL;      /* Fractal heap handle */
    H5HF_t *         shared_fheap = NULL;      /* Fractal heap handle for shared header messages */
    H5A_attr_table_t atable       = {0, NULL}; /* Table of attributes */
    H5B2_t *         bt2          = NULL;      /* v2 B-tree handle for index */
    haddr_t          bt2_addr;                 /* Address of v2 B-tree to use for lookup */
    herr_t           ret_value = FAIL;         /* Return value */

    FUNC_ENTER_PACKAGE

    /* Check arguments */
    HDassert(f);
    HDassert(ainfo);
    HDassert(H5F_addr_defined(ainfo->fheap_addr));
    HDassert(H5F_addr_defined(ainfo->name_bt2_addr));
    HDassert(attr_op);

    /* Determine the address of the index to use */
    if (idx_type == H5_INDEX_NAME) {
        /* Check if "native" order is OK - since names are hashed, getting them
         *      in strictly increasing or decreasing order requires building a
         *      table and sorting it.
         */
        if (order == H5_ITER_NATIVE) {
            HDassert(H5F_addr_defined(ainfo->name_bt2_addr));
            bt2_addr = ainfo->name_bt2_addr;
        } /* end if */
        else
            bt2_addr = HADDR_UNDEF;
    } /* end if */
    else {
        HDassert(idx_type == H5_INDEX_CRT_ORDER);

        /* This address may not be defined if creation order is tracked, but
         *      there's no index on it.  If there's no v2 B-tree that indexes
         *      the links, a table will be built.
         */
        bt2_addr = ainfo->corder_bt2_addr;
    } /* end else */

    /* Check on iteration order */
    if (order == H5_ITER_NATIVE && H5F_addr_defined(bt2_addr)) {
        H5A_bt2_ud_it_t udata;         /* User data for iterator callback */
        htri_t          attr_sharable; /* Flag indicating attributes are sharable */

        /* Open the fractal heap */
        if (NULL == (fheap = H5HF_open(f, ainfo->fheap_addr)))
            HGOTO_ERROR(H5E_ATTR, H5E_CANTOPENOBJ, FAIL, "unable to open fractal heap")

        /* Check if attributes are shared in this file */
        if ((attr_sharable = H5SM_type_shared(f, H5O_ATTR_ID)) < 0)
            HGOTO_ERROR(H5E_ATTR, H5E_CANTGET, FAIL, "can't determine if attributes are shared")

        /* Get handle for shared message heap, if attributes are sharable */
        if (attr_sharable) {
            haddr_t shared_fheap_addr; /* Address of fractal heap to use */

            /* Retrieve the address of the shared message's fractal heap */
            if (H5SM_get_fheap_addr(f, H5O_ATTR_ID, &shared_fheap_addr) < 0)
                HGOTO_ERROR(H5E_ATTR, H5E_CANTGET, FAIL, "can't get shared message heap address")

            /* Check if there are any shared messages currently */
            if (H5F_addr_defined(shared_fheap_addr)) {
                /* Open the fractal heap for shared header messages */
                if (NULL == (shared_fheap = H5HF_open(f, shared_fheap_addr)))
                    HGOTO_ERROR(H5E_ATTR, H5E_CANTOPENOBJ, FAIL, "unable to open fractal heap")
            } /* end if */
        }     /* end if */

        /* Open the index v2 B-tree */
        if (NULL == (bt2 = H5B2_open(f, bt2_addr, NULL)))
            HGOTO_ERROR(H5E_ATTR, H5E_CANTOPENOBJ, FAIL, "unable to open v2 B-tree for index")

        /* Construct the user data for v2 B-tree iterator callback */
        udata.f            = f;
        udata.fheap        = fheap;
        udata.shared_fheap = shared_fheap;
        udata.loc_id       = loc_id;
        udata.skip         = skip;
        udata.count        = 0;
        udata.attr_op      = attr_op;
        udata.op_data      = op_data;

        /* Iterate over the records in the v2 B-tree's "native" order */
        /* (by hash of name) */
        if ((ret_value = H5B2_iterate(bt2, H5A__dense_iterate_bt2_cb, &udata)) < 0)
            HERROR(H5E_ATTR, H5E_BADITER, "attribute iteration failed");

        /* Update the last attribute examined, if requested */
        if (last_attr)
            *last_attr = udata.count;
    } /* end if */
    else {
        /* Build the table of attributes for this object */
        /* (build table using the name index, but sort according to idx_type) */
        if (H5A__dense_build_table(f, ainfo, idx_type, order, &atable) < 0)
            HGOTO_ERROR(H5E_ATTR, H5E_CANTGET, FAIL, "error building table of attributes")

        /* Iterate over attributes in table */
        if ((ret_value = H5A__attr_iterate_table(&atable, skip, last_attr, loc_id, attr_op, op_data)) < 0)
            HERROR(H5E_ATTR, H5E_CANTNEXT, "iteration operator failed");
    } /* end else */

done:
    /* Release resources */
    if (shared_fheap && H5HF_close(shared_fheap) < 0)
        HDONE_ERROR(H5E_ATTR, H5E_CLOSEERROR, FAIL, "can't close fractal heap")
    if (fheap && H5HF_close(fheap) < 0)
        HDONE_ERROR(H5E_ATTR, H5E_CLOSEERROR, FAIL, "can't close fractal heap")
    if (bt2 && H5B2_close(bt2) < 0)
        HDONE_ERROR(H5E_ATTR, H5E_CLOSEERROR, FAIL, "can't close v2 B-tree for index")
    if (atable.attrs && H5A__attr_release_table(&atable) < 0)
        HDONE_ERROR(H5E_ATTR, H5E_CANTFREE, FAIL, "unable to release attribute table")

    FUNC_LEAVE_NOAPI(ret_value)
} /* end H5A__dense_iterate() */

/*-------------------------------------------------------------------------
 * Function:    H5A__dense_remove_bt2_cb
 *
 * Purpose:     v2 B-tree callback for dense attribute storage record removal
 *
 * Return:      SUCCEED/FAIL
 *
 * Programmer:  Quincey Koziol
 *              Dec 11 2006
 *
 *-------------------------------------------------------------------------
 */
static herr_t
H5A__dense_remove_bt2_cb(const void *_record, void *_udata)
{
    const H5A_dense_bt2_name_rec_t *record = (const H5A_dense_bt2_name_rec_t *)_record;
    H5A_bt2_ud_rm_t *               udata  = (H5A_bt2_ud_rm_t *)_udata; /* User data for callback */
    H5A_t * attr       = *(H5A_t **)udata->common.found_op_data;        /* Pointer to attribute to remove */
    H5B2_t *bt2_corder = NULL;    /* v2 B-tree handle for creation order index */
    herr_t  ret_value  = SUCCEED; /* Return value */

    FUNC_ENTER_STATIC

    /* Check for removing the link from the creation order index */
    if (H5F_addr_defined(udata->corder_bt2_addr)) {
        /* Open the creation order index v2 B-tree */
        if (NULL == (bt2_corder = H5B2_open(udata->common.f, udata->corder_bt2_addr, NULL)))
            HGOTO_ERROR(H5E_ATTR, H5E_CANTOPENOBJ, FAIL, "unable to open v2 B-tree for creation order index")

        /* Set up the user data for the v2 B-tree 'record remove' callback */
        udata->common.corder = attr->shared->crt_idx;

        /* Remove the record from the creation order index v2 B-tree */
        if (H5B2_remove(bt2_corder, udata, NULL, NULL) < 0)
            HGOTO_ERROR(H5E_ATTR, H5E_CANTREMOVE, FAIL,
                        "unable to remove attribute from creation order index v2 B-tree")
    } /* end if */

    /* Check for removing shared attribute */
    if (record->flags & H5O_MSG_FLAG_SHARED) {
        /* Decrement the reference count on the shared attribute message */
        if (H5SM_delete(udata->common.f, NULL, &(attr->sh_loc)) < 0)
            HGOTO_ERROR(H5E_ATTR, H5E_CANTFREE, FAIL, "unable to delete shared attribute")
    } /* end if */
    else {
        /* Perform the deletion action on the attribute */
        /* (takes care of shared & committed datatype/dataspace components) */
        if (H5O__attr_delete(udata->common.f, NULL, attr) < 0)
            HGOTO_ERROR(H5E_ATTR, H5E_CANTDELETE, FAIL, "unable to delete attribute")

        /* Remove record from fractal heap */
        if (H5HF_remove(udata->common.fheap, &record->id) < 0)
            HGOTO_ERROR(H5E_ATTR, H5E_CANTREMOVE, FAIL, "unable to remove attribute from fractal heap")
    } /* end else */

done:
    /* Release resources */
    if (bt2_corder && H5B2_close(bt2_corder) < 0)
        HDONE_ERROR(H5E_ATTR, H5E_CLOSEERROR, FAIL, "can't close v2 B-tree for creation order index")

    FUNC_LEAVE_NOAPI(ret_value)
} /* end H5A__dense_remove_bt2_cb() */

/*-------------------------------------------------------------------------
 * Function:    H5A__dense_remove
 *
 * Purpose:     Remove an attribute from the dense storage of an object
 *
 * Return:      SUCCEED/FAIL
 *
 * Programmer:  Quincey Koziol
 *              Dec 11 2006
 *
 *-------------------------------------------------------------------------
 */
herr_t
H5A__dense_remove(H5F_t *f, const H5O_ainfo_t *ainfo, const char *name)
{
    H5A_bt2_ud_rm_t udata;               /* User data for v2 B-tree record removal */
    H5HF_t *        fheap        = NULL; /* Fractal heap handle */
    H5HF_t *        shared_fheap = NULL; /* Fractal heap handle for shared header messages */
    H5B2_t *        bt2_name     = NULL; /* v2 B-tree handle for name index */
    H5A_t *         attr_copy    = NULL; /* Copy of attribute to remove */
    htri_t          attr_sharable;       /* Flag indicating attributes are sharable */
    herr_t          ret_value = SUCCEED; /* Return value */

    FUNC_ENTER_PACKAGE

    /* Check arguments */
    HDassert(f);
    HDassert(ainfo);
    HDassert(name && *name);

    /* Open the fractal heap */
    if (NULL == (fheap = H5HF_open(f, ainfo->fheap_addr)))
        HGOTO_ERROR(H5E_ATTR, H5E_CANTOPENOBJ, FAIL, "unable to open fractal heap")

    /* Check if attributes are shared in this file */
    if ((attr_sharable = H5SM_type_shared(f, H5O_ATTR_ID)) < 0)
        HGOTO_ERROR(H5E_ATTR, H5E_CANTGET, FAIL, "can't determine if attributes are shared")

    /* Get handle for shared message heap, if attributes are sharable */
    if (attr_sharable) {
        haddr_t shared_fheap_addr; /* Address of fractal heap to use */

        /* Retrieve the address of the shared message's fractal heap */
        if (H5SM_get_fheap_addr(f, H5O_ATTR_ID, &shared_fheap_addr) < 0)
            HGOTO_ERROR(H5E_ATTR, H5E_CANTGET, FAIL, "can't get shared message heap address")

        /* Check if there are any shared messages currently */
        if (H5F_addr_defined(shared_fheap_addr)) {
            /* Open the fractal heap for shared header messages */
            if (NULL == (shared_fheap = H5HF_open(f, shared_fheap_addr)))
                HGOTO_ERROR(H5E_ATTR, H5E_CANTOPENOBJ, FAIL, "unable to open fractal heap")
        } /* end if */
    }     /* end if */

    /* Open the name index v2 B-tree */
    if (NULL == (bt2_name = H5B2_open(f, ainfo->name_bt2_addr, NULL)))
        HGOTO_ERROR(H5E_ATTR, H5E_CANTOPENOBJ, FAIL, "unable to open v2 B-tree for name index")

    /* Set up the user data for the v2 B-tree 'record remove' callback */
    udata.common.f             = f;
    udata.common.fheap         = fheap;
    udata.common.shared_fheap  = shared_fheap;
    udata.common.name          = name;
    udata.common.name_hash     = H5_checksum_lookup3(name, HDstrlen(name), 0);
    udata.common.found_op      = H5A__dense_fnd_cb; /* v2 B-tree comparison callback */
    udata.common.found_op_data = &attr_copy;
    udata.corder_bt2_addr      = ainfo->corder_bt2_addr;

    /* Remove the record from the name index v2 B-tree */
    if (H5B2_remove(bt2_name, &udata, H5A__dense_remove_bt2_cb, &udata) < 0)
        HGOTO_ERROR(H5E_ATTR, H5E_CANTREMOVE, FAIL, "unable to remove attribute from name index v2 B-tree")

done:
    /* Release resources */
    if (shared_fheap && H5HF_close(shared_fheap) < 0)
        HDONE_ERROR(H5E_ATTR, H5E_CLOSEERROR, FAIL, "can't close fractal heap")
    if (fheap && H5HF_close(fheap) < 0)
        HDONE_ERROR(H5E_ATTR, H5E_CLOSEERROR, FAIL, "can't close fractal heap")
    if (bt2_name && H5B2_close(bt2_name) < 0)
        HDONE_ERROR(H5E_ATTR, H5E_CLOSEERROR, FAIL, "can't close v2 B-tree for name index")
    if (attr_copy)
        H5O_msg_free_real(H5O_MSG_ATTR, attr_copy);

    FUNC_LEAVE_NOAPI(ret_value)
} /* end H5A__dense_remove() */

/*-------------------------------------------------------------------------
 * Function:    H5A__dense_remove_by_idx_bt2_cb
 *
 * Purpose:     v2 B-tree callback for dense attribute storage record removal by index
 *
 * Return:      SUCCEED/FAIL
 *
 * Programmer:  Quincey Koziol
 *              Feb 14 2007
 *
 *-------------------------------------------------------------------------
 */
static herr_t
H5A__dense_remove_by_idx_bt2_cb(const void *_record, void *_bt2_udata)
{
    H5HF_t *                        fheap;         /* Fractal heap handle */
    H5B2_t *                        bt2    = NULL; /* v2 B-tree handle for index */
    const H5A_dense_bt2_name_rec_t *record = (const H5A_dense_bt2_name_rec_t *)_record; /* v2 B-tree record */
    H5A_bt2_ud_rmbi_t *             bt2_udata = (H5A_bt2_ud_rmbi_t *)_bt2_udata; /* User data for callback */
    H5A_fh_ud_cp_t                  fh_udata; /* User data for fractal heap 'op' callback */
    H5O_shared_t                    sh_loc;   /* Shared message info for attribute */
    hbool_t use_sh_loc;          /* Whether to use the attribute's shared location or the separate one */
    herr_t  ret_value = SUCCEED; /* Return value */

    FUNC_ENTER_STATIC

    /* Set up the user data for fractal heap 'op' callback */
    fh_udata.f      = bt2_udata->f;
    fh_udata.record = record;
    fh_udata.attr   = NULL;

    /* Get correct fractal heap handle to use for operations */
    if (record->flags & H5O_MSG_FLAG_SHARED)
        fheap = bt2_udata->shared_fheap;
    else
        fheap = bt2_udata->fheap;

    /* Check whether to make a copy of the attribute or just need the shared location info */
    if (H5F_addr_defined(bt2_udata->other_bt2_addr) || !(record->flags & H5O_MSG_FLAG_SHARED)) {
        /* Call fractal heap 'op' routine, to make copy of attribute to remove */
        if (H5HF_op(fheap, &record->id, H5A__dense_copy_fh_cb, &fh_udata) < 0)
            HGOTO_ERROR(H5E_ATTR, H5E_CANTOPERATE, FAIL, "attribute removal callback failed")
        HDassert(fh_udata.attr);

        /* Use the attribute's shared location */
        use_sh_loc = FALSE;
    } /* end if */
    else {
        /* Create a shared message location from the heap ID for this record */
        H5SM_reconstitute(&sh_loc, bt2_udata->f, H5O_ATTR_ID, record->id);

        /* Use the separate shared location */
        use_sh_loc = TRUE;
    } /* end else */

    /* Check for removing the link from the "other" index (creation order, when name used and vice versa) */
    if (H5F_addr_defined(bt2_udata->other_bt2_addr)) {
        H5A_bt2_ud_common_t other_bt2_udata; /* Info for B-tree callbacks */

        /* Determine the index being used */
        if (bt2_udata->idx_type == H5_INDEX_NAME) {
            /* Set up the user data for the v2 B-tree 'record remove' callback */
            other_bt2_udata.corder = fh_udata.attr->shared->crt_idx;
        } /* end if */
        else {
            HDassert(bt2_udata->idx_type == H5_INDEX_CRT_ORDER);

            /* Set up the user data for the v2 B-tree 'record remove' callback */
            other_bt2_udata.f            = bt2_udata->f;
            other_bt2_udata.fheap        = bt2_udata->fheap;
            other_bt2_udata.shared_fheap = bt2_udata->shared_fheap;
            other_bt2_udata.name         = fh_udata.attr->shared->name;
            other_bt2_udata.name_hash =
                H5_checksum_lookup3(fh_udata.attr->shared->name, HDstrlen(fh_udata.attr->shared->name), 0);
            other_bt2_udata.found_op      = NULL;
            other_bt2_udata.found_op_data = NULL;
        } /* end else */

        /* Open the index v2 B-tree */
        if (NULL == (bt2 = H5B2_open(bt2_udata->f, bt2_udata->other_bt2_addr, NULL)))
            HGOTO_ERROR(H5E_ATTR, H5E_CANTOPENOBJ, FAIL, "unable to open v2 B-tree for index")

        /* Set the common information for the v2 B-tree remove operation */

        /* Remove the record from the "other" index v2 B-tree */
        if (H5B2_remove(bt2, &other_bt2_udata, NULL, NULL) < 0)
            HGOTO_ERROR(H5E_ATTR, H5E_CANTREMOVE, FAIL,
                        "unable to remove record from 'other' index v2 B-tree")
    } /* end if */

    /* Check for removing shared attribute */
    if (record->flags & H5O_MSG_FLAG_SHARED) {
        H5O_shared_t *sh_loc_ptr; /* Pointer to shared message info for attribute */

        /* Set up pointer to correct shared location */
        if (use_sh_loc)
            sh_loc_ptr = &sh_loc;
        else
            sh_loc_ptr = &(fh_udata.attr->sh_loc);

        /* Decrement the reference count on the shared attribute message */
        if (H5SM_delete(bt2_udata->f, NULL, sh_loc_ptr) < 0)
            HGOTO_ERROR(H5E_ATTR, H5E_CANTFREE, FAIL, "unable to delete shared attribute")
    } /* end if */
    else {
        /* Perform the deletion action on the attribute */
        /* (takes care of shared & committed datatype/dataspace components) */
        if (H5O__attr_delete(bt2_udata->f, NULL, fh_udata.attr) < 0)
            HGOTO_ERROR(H5E_ATTR, H5E_CANTDELETE, FAIL, "unable to delete attribute")

        /* Remove record from fractal heap */
        if (H5HF_remove(fheap, &record->id) < 0)
            HGOTO_ERROR(H5E_ATTR, H5E_CANTREMOVE, FAIL, "unable to remove attribute from fractal heap")
    } /* end else */

done:
    /* Release resources */
    if (bt2 && H5B2_close(bt2) < 0)
        HDONE_ERROR(H5E_ATTR, H5E_CLOSEERROR, FAIL, "can't close v2 B-tree for index")
    if (fh_udata.attr)
        H5O_msg_free(H5O_ATTR_ID, fh_udata.attr);

    FUNC_LEAVE_NOAPI(ret_value)
} /* end H5A__dense_remove_by_idx_bt2_cb() */

/*-------------------------------------------------------------------------
 * Function:    H5A__dense_remove_by_idx
 *
 * Purpose:     Remove an attribute from the dense storage of an object,
 *              according to the order within an index
 *
 * Return:      SUCCEED/FAIL
 *
 * Programmer:  Quincey Koziol
 *              Feb 14 2007
 *
 *-------------------------------------------------------------------------
 */
herr_t
H5A__dense_remove_by_idx(H5F_t *f, const H5O_ainfo_t *ainfo, H5_index_t idx_type, H5_iter_order_t order,
                         hsize_t n)
{
    H5HF_t *         fheap        = NULL;      /* Fractal heap handle */
    H5HF_t *         shared_fheap = NULL;      /* Fractal heap handle for shared header messages */
    H5A_attr_table_t atable       = {0, NULL}; /* Table of attributes */
    H5B2_t *         bt2          = NULL;      /* v2 B-tree handle for index */
    haddr_t          bt2_addr;                 /* Address of v2 B-tree to use for operation */
    herr_t           ret_value = SUCCEED;      /* Return value */

    FUNC_ENTER_PACKAGE

    /* Check arguments */
    HDassert(f);
    HDassert(ainfo);

    /* Determine the address of the index to use */
    if (idx_type == H5_INDEX_NAME) {
        /* Check if "native" order is OK - since names are hashed, getting them
         *      in strictly increasing or decreasing order requires building a
         *      table and sorting it.
         */
        if (order == H5_ITER_NATIVE) {
            bt2_addr = ainfo->name_bt2_addr;
            HDassert(H5F_addr_defined(bt2_addr));
        } /* end if */
        else
            bt2_addr = HADDR_UNDEF;
    } /* end if */
    else {
        HDassert(idx_type == H5_INDEX_CRT_ORDER);

        /* This address may not be defined if creation order is tracked, but
         *      there's no index on it.  If there's no v2 B-tree that indexes
         *      the links, a table will be built.
         */
        bt2_addr = ainfo->corder_bt2_addr;
    } /* end else */

    /* If there is an index defined for the field, use it */
    if (H5F_addr_defined(bt2_addr)) {
        H5A_bt2_ud_rmbi_t udata;         /* User data for v2 B-tree record removal */
        htri_t            attr_sharable; /* Flag indicating attributes are sharable */

        /* Open the fractal heap */
        if (NULL == (fheap = H5HF_open(f, ainfo->fheap_addr)))
            HGOTO_ERROR(H5E_ATTR, H5E_CANTOPENOBJ, FAIL, "unable to open fractal heap")

        /* Check if attributes are shared in this file */
        if ((attr_sharable = H5SM_type_shared(f, H5O_ATTR_ID)) < 0)
            HGOTO_ERROR(H5E_ATTR, H5E_CANTGET, FAIL, "can't determine if attributes are shared")

        /* Get handle for shared message heap, if attributes are sharable */
        if (attr_sharable) {
            haddr_t shared_fheap_addr; /* Address of fractal heap to use */

            /* Retrieve the address of the shared message's fractal heap */
            if (H5SM_get_fheap_addr(f, H5O_ATTR_ID, &shared_fheap_addr) < 0)
                HGOTO_ERROR(H5E_ATTR, H5E_CANTGET, FAIL, "can't get shared message heap address")

            /* Check if there are any shared messages currently */
            if (H5F_addr_defined(shared_fheap_addr)) {
                /* Open the fractal heap for shared header messages */
                if (NULL == (shared_fheap = H5HF_open(f, shared_fheap_addr)))
                    HGOTO_ERROR(H5E_ATTR, H5E_CANTOPENOBJ, FAIL, "unable to open fractal heap")
            } /* end if */
        }     /* end if */

        /* Open the index v2 B-tree */
        if (NULL == (bt2 = H5B2_open(f, bt2_addr, NULL)))
            HGOTO_ERROR(H5E_ATTR, H5E_CANTOPENOBJ, FAIL, "unable to open v2 B-tree for index")

        /* Set up the user data for the v2 B-tree 'record remove' callback */
        udata.f              = f;
        udata.fheap          = fheap;
        udata.shared_fheap   = shared_fheap;
        udata.idx_type       = idx_type;
        udata.other_bt2_addr = idx_type == H5_INDEX_NAME ? ainfo->corder_bt2_addr : ainfo->name_bt2_addr;

        /* Remove the record from the name index v2 B-tree */
        if (H5B2_remove_by_idx(bt2, order, n, H5A__dense_remove_by_idx_bt2_cb, &udata) < 0)
            HGOTO_ERROR(H5E_ATTR, H5E_CANTREMOVE, FAIL, "unable to remove attribute from v2 B-tree index")
    } /* end if */
    else {
        /* Build the table of attributes for this object */
        /* (build table using the name index, but sort according to idx_type) */
        if (H5A__dense_build_table(f, ainfo, idx_type, order, &atable) < 0)
            HGOTO_ERROR(H5E_ATTR, H5E_CANTGET, FAIL, "error building table of attributes")

        /* Check for skipping too many attributes */
        if (n >= atable.nattrs)
            HGOTO_ERROR(H5E_ARGS, H5E_BADVALUE, FAIL, "invalid index specified")

        /* Delete appropriate attribute from dense storage */
        if (H5A__dense_remove(f, ainfo, ((atable.attrs[n])->shared)->name) < 0)
            HGOTO_ERROR(H5E_ATTR, H5E_CANTDELETE, FAIL, "unable to delete attribute in dense storage")
    } /* end else */

done:
    /* Release resources */
    if (shared_fheap && H5HF_close(shared_fheap) < 0)
        HDONE_ERROR(H5E_ATTR, H5E_CLOSEERROR, FAIL, "can't close fractal heap")
    if (fheap && H5HF_close(fheap) < 0)
        HDONE_ERROR(H5E_ATTR, H5E_CLOSEERROR, FAIL, "can't close fractal heap")
    if (bt2 && H5B2_close(bt2) < 0)
        HDONE_ERROR(H5E_ATTR, H5E_CLOSEERROR, FAIL, "can't close v2 B-tree for index")
    if (atable.attrs && H5A__attr_release_table(&atable) < 0)
        HDONE_ERROR(H5E_ATTR, H5E_CANTFREE, FAIL, "unable to release attribute table")

    FUNC_LEAVE_NOAPI(ret_value)
} /* end H5A__dense_remove_by_idx() */

/*-------------------------------------------------------------------------
 * Function:    H5A__dense_exists
 *
 * Purpose:     Check if an attribute exists in dense storage structures for
 *              an object
 *
 * Return:      SUCCEED/FAIL
 *
 * Programmer:  Quincey Koziol
 *              Dec 11 2006
 *
 *-------------------------------------------------------------------------
 */
htri_t
H5A__dense_exists(H5F_t *f, const H5O_ainfo_t *ainfo, const char *name)
{
    H5A_bt2_ud_common_t udata;               /* User data for v2 B-tree modify */
    H5HF_t *            fheap        = NULL; /* Fractal heap handle */
    H5HF_t *            shared_fheap = NULL; /* Fractal heap handle for shared header messages */
    H5B2_t *            bt2_name     = NULL; /* v2 B-tree handle for name index */
    htri_t              attr_sharable;       /* Flag indicating attributes are sharable */
    htri_t              ret_value = TRUE;    /* Return value */

    FUNC_ENTER_PACKAGE

    /* Check arguments */
    HDassert(f);
    HDassert(ainfo);
    HDassert(name);

    /* Open the fractal heap */
    if (NULL == (fheap = H5HF_open(f, ainfo->fheap_addr)))
        HGOTO_ERROR(H5E_ATTR, H5E_CANTOPENOBJ, FAIL, "unable to open fractal heap")

    /* Check if attributes are shared in this file */
    if ((attr_sharable = H5SM_type_shared(f, H5O_ATTR_ID)) < 0)
        HGOTO_ERROR(H5E_ATTR, H5E_CANTGET, FAIL, "can't determine if attributes are shared")

    /* Get handle for shared message heap, if attributes are sharable */
    if (attr_sharable) {
        haddr_t shared_fheap_addr; /* Address of fractal heap to use */

        /* Retrieve the address of the shared message's fractal heap */
        if (H5SM_get_fheap_addr(f, H5O_ATTR_ID, &shared_fheap_addr) < 0)
            HGOTO_ERROR(H5E_ATTR, H5E_CANTGET, FAIL, "can't get shared message heap address")

        /* Check if there are any shared messages currently */
        if (H5F_addr_defined(shared_fheap_addr)) {
            /* Open the fractal heap for shared header messages */
            if (NULL == (shared_fheap = H5HF_open(f, shared_fheap_addr)))
                HGOTO_ERROR(H5E_ATTR, H5E_CANTOPENOBJ, FAIL, "unable to open fractal heap")
        } /* end if */
    }     /* end if */

    /* Open the name index v2 B-tree */
    if (NULL == (bt2_name = H5B2_open(f, ainfo->name_bt2_addr, NULL)))
        HGOTO_ERROR(H5E_ATTR, H5E_CANTOPENOBJ, FAIL, "unable to open v2 B-tree for name index")

    /* Create the "udata" information for v2 B-tree record 'find' */
    udata.f             = f;
    udata.fheap         = fheap;
    udata.shared_fheap  = shared_fheap;
    udata.name          = name;
    udata.name_hash     = H5_checksum_lookup3(name, HDstrlen(name), 0);
    udata.flags         = 0;
    udata.corder        = 0;
    udata.found_op      = NULL; /* v2 B-tree comparison callback */
    udata.found_op_data = NULL;

    /* Find the attribute in the 'name' index */
    if ((ret_value = H5B2_find(bt2_name, &udata, NULL, NULL)) < 0)
        HGOTO_ERROR(H5E_ATTR, H5E_NOTFOUND, FAIL, "can't search for attribute in name index")

done:
    /* Release resources */
    if (shared_fheap && H5HF_close(shared_fheap) < 0)
        HDONE_ERROR(H5E_ATTR, H5E_CLOSEERROR, FAIL, "can't close fractal heap")
    if (fheap && H5HF_close(fheap) < 0)
        HDONE_ERROR(H5E_ATTR, H5E_CLOSEERROR, FAIL, "can't close fractal heap")
    if (bt2_name && H5B2_close(bt2_name) < 0)
        HDONE_ERROR(H5E_ATTR, H5E_CLOSEERROR, FAIL, "can't close v2 B-tree for name index")

    FUNC_LEAVE_NOAPI(ret_value)
} /* end H5A__dense_exists() */

/*-------------------------------------------------------------------------
 * Function:    H5A__dense_delete_bt2_cb
 *
 * Purpose:     v2 B-tree callback for dense attribute storage deletion
 *
 * Return:      SUCCEED/FAIL
 *
 * Programmer:  Quincey Koziol
 *              Jan  3 2007
 *
 *-------------------------------------------------------------------------
 */
static herr_t
H5A__dense_delete_bt2_cb(const void *_record, void *_bt2_udata)
{
    const H5A_dense_bt2_name_rec_t *record =
        (const H5A_dense_bt2_name_rec_t *)_record;                      /* Record from B-tree */
    H5A_bt2_ud_common_t *bt2_udata = (H5A_bt2_ud_common_t *)_bt2_udata; /* User data for callback */
    H5A_t *              attr      = NULL;                              /* Attribute being removed */
    herr_t               ret_value = SUCCEED;                           /* Return value */

    FUNC_ENTER_STATIC

    /* Check for shared attribute */
    if (record->flags & H5O_MSG_FLAG_SHARED) {
        H5O_shared_t sh_mesg; /* Temporary shared message info */

        /* "reconstitute" the shared message info for the attribute */
        H5SM_reconstitute(&sh_mesg, bt2_udata->f, H5O_ATTR_ID, record->id);

        /* Decrement the reference count on the shared attribute message */
        if (H5SM_delete(bt2_udata->f, NULL, &sh_mesg) < 0)
            HGOTO_ERROR(H5E_ATTR, H5E_CANTFREE, FAIL, "unable to delete shared attribute")
    } /* end if */
    else {
        H5A_fh_ud_cp_t fh_udata; /* User data for fractal heap 'op' callback */

        /* Prepare user data for callback */
        /* down */
        fh_udata.f      = bt2_udata->f;
        fh_udata.record = record;
        /* up */
        fh_udata.attr = NULL;

        /* Call fractal heap 'op' routine, to copy the attribute information */
        if (H5HF_op(bt2_udata->fheap, &record->id, H5A__dense_copy_fh_cb, &fh_udata) < 0)
            HGOTO_ERROR(H5E_ATTR, H5E_CANTOPERATE, FAIL, "heap op callback failed")
        attr = fh_udata.attr;

        /* Perform the deletion action on the attribute */
        /* (takes care of shared/committed datatype & dataspace components) */
        if (H5O__attr_delete(bt2_udata->f, NULL, fh_udata.attr) < 0)
            HGOTO_ERROR(H5E_ATTR, H5E_CANTDELETE, FAIL, "unable to delete attribute")
    } /* end else */

done:
    /* Release resources */
    if (attr)
        H5O_msg_free_real(H5O_MSG_ATTR, attr);

    FUNC_LEAVE_NOAPI(ret_value)
} /* end H5A__dense_delete_bt2_cb() */

/*-------------------------------------------------------------------------
 * Function:    H5A__dense_delete
 *
 * Purpose:     Delete all dense storage structures for attributes on an object
 *
 * Return:      SUCCEED/FAIL
 *
 * Programmer:  Quincey Koziol
 *              Dec  6 2006
 *
 *-------------------------------------------------------------------------
 */
herr_t
H5A__dense_delete(H5F_t *f, H5O_ainfo_t *ainfo)
{
    H5A_bt2_ud_common_t udata;               /* v2 B-tree user data for deleting attributes */
    H5HF_t *            fheap     = NULL;    /* Fractal heap handle */
    herr_t              ret_value = SUCCEED; /* Return value */

    FUNC_ENTER_PACKAGE

    /* Check arguments */
    HDassert(f);
    HDassert(ainfo);

    /* Open the fractal heap */
    if (NULL == (fheap = H5HF_open(f, ainfo->fheap_addr)))
        HGOTO_ERROR(H5E_ATTR, H5E_CANTOPENOBJ, FAIL, "unable to open fractal heap")

    /* Create the "udata" information for v2 B-tree 'delete' */
    udata.f             = f;
    udata.fheap         = fheap;
    udata.shared_fheap  = NULL;
    udata.name          = NULL;
    udata.name_hash     = 0;
    udata.flags         = 0;
    udata.found_op      = NULL; /* v2 B-tree comparison callback */
    udata.found_op_data = NULL;

    /* Delete name index v2 B-tree */
    if (H5B2_delete(f, ainfo->name_bt2_addr, NULL, H5A__dense_delete_bt2_cb, &udata) < 0)
        HGOTO_ERROR(H5E_ATTR, H5E_CANTDELETE, FAIL, "unable to delete v2 B-tree for name index")
    ainfo->name_bt2_addr = HADDR_UNDEF;

    /* Release resources */
    if (H5HF_close(fheap) < 0)
        HGOTO_ERROR(H5E_ATTR, H5E_CLOSEERROR, FAIL, "can't close fractal heap")
    fheap = NULL;

    /* Check if we should delete the creation order index v2 B-tree */
    if (H5F_addr_defined(ainfo->corder_bt2_addr)) {
        /* Delete the creation order index, without adjusting the ref. count on the attributes  */
        if (H5B2_delete(f, ainfo->corder_bt2_addr, NULL, NULL, NULL) < 0)
            HGOTO_ERROR(H5E_ATTR, H5E_CANTDELETE, FAIL, "unable to delete v2 B-tree for creation order index")
        ainfo->corder_bt2_addr = HADDR_UNDEF;
    } /* end if */

    /* Delete fractal heap */
    if (H5HF_delete(f, ainfo->fheap_addr) < 0)
        HGOTO_ERROR(H5E_ATTR, H5E_CANTDELETE, FAIL, "unable to delete fractal heap")
    ainfo->fheap_addr = HADDR_UNDEF;

done:
    /* Release resources */
    if (fheap && H5HF_close(fheap) < 0)
        HDONE_ERROR(H5E_ATTR, H5E_CLOSEERROR, FAIL, "can't close fractal heap")

    FUNC_LEAVE_NOAPI(ret_value)
} /* end H5A__dense_delete() */<|MERGE_RESOLUTION|>--- conflicted
+++ resolved
@@ -199,12 +199,6 @@
     /* Retrieve the heap's address in the file */
     if (H5HF_get_heap_addr(fheap, &ainfo->fheap_addr) < 0)
         HGOTO_ERROR(H5E_ATTR, H5E_CANTGETSIZE, FAIL, "can't get fractal heap address")
-<<<<<<< HEAD
-#ifdef QAK
-    HDfprintf(stderr, "%s: ainfo->fheap_addr = %a\n", FUNC, ainfo->fheap_addr);
-#endif /* QAK */
-=======
->>>>>>> 18bbd3f0
 
 #ifndef NDEBUG
     {
@@ -214,12 +208,6 @@
         if (H5HF_get_id_len(fheap, &fheap_id_len) < 0)
             HGOTO_ERROR(H5E_ATTR, H5E_CANTGETSIZE, FAIL, "can't get fractal heap ID length")
         HDassert(fheap_id_len == H5O_FHEAP_ID_LEN);
-<<<<<<< HEAD
-#ifdef QAK
-        HDfprintf(stderr, "%s: fheap_id_len = %Zu\n", FUNC, fheap_id_len);
-#endif /* QAK */
-=======
->>>>>>> 18bbd3f0
     }
 #endif /* NDEBUG */
 
@@ -239,12 +227,6 @@
     /* Retrieve the v2 B-tree's address in the file */
     if (H5B2_get_addr(bt2_name, &ainfo->name_bt2_addr) < 0)
         HGOTO_ERROR(H5E_ATTR, H5E_CANTGET, FAIL, "can't get v2 B-tree address for name index")
-<<<<<<< HEAD
-#ifdef QAK
-    HDfprintf(stderr, "%s: ainfo->name_bt2_addr = %a\n", FUNC, ainfo->name_bt2_addr);
-#endif /* QAK */
-=======
->>>>>>> 18bbd3f0
 
     /* Check if we should create a creation order index v2 B-tree */
     if (ainfo->index_corder) {
@@ -263,14 +245,7 @@
         /* Retrieve the v2 B-tree's address in the file */
         if (H5B2_get_addr(bt2_corder, &ainfo->corder_bt2_addr) < 0)
             HGOTO_ERROR(H5E_ATTR, H5E_CANTGET, FAIL, "can't get v2 B-tree address for creation order index")
-<<<<<<< HEAD
-#ifdef QAK
-        HDfprintf(stderr, "%s: ainfo->corder_bt2_addr = %a\n", FUNC, ainfo->corder_bt2_addr);
-#endif /* QAK */
-    }  /* end if */
-=======
     } /* end if */
->>>>>>> 18bbd3f0
 
 done:
     /* Release resources */
