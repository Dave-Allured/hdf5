--- conflicted
+++ resolved
@@ -44,47 +44,39 @@
 /* The driver identification number, initialized at runtime */
 static hid_t H5FD_SEC2_g = 0;
 
-<<<<<<< HEAD
-/* File operations */
-typedef enum {
-    OP_UNKNOWN = 0,             /* Unknown last file operation */
-    OP_READ = 1,                /* Last file I/O operation was a read */
-    OP_WRITE = 2                /* Last file I/O operation was a write */
-} H5FD_sec2_file_op_t;
-
 /*
  * structure used to store the instance of struct HDaiocb associated with
  * each asynchronous operation, along with such data about the operation
  * needed for its management.
  *
  * The magic field must always be set to H5FD_SEC2_AIO_CTLBLK_T__MAGIC,
- * the op field must be set to one values specified in the 
- * H5FD_SEC2_AIO_OP #defines, the status field must be set to one of 
- * the values specified in the H5FD_SEC2_AIO_STATUS #defines, and 
- * retries should never exceed H5FD_SEC2_AIO__MAX_RETRIES.  The 
+ * the op field must be set to one values specified in the
+ * H5FD_SEC2_AIO_OP #defines, the status field must be set to one of
+ * the values specified in the H5FD_SEC2_AIO_STATUS #defines, and
+ * retries should never exceed H5FD_SEC2_AIO__MAX_RETRIES.  The
  * errno field is used to store the error code returned by a failed
  * asynchronous operation until it can be reported.
- * 
+ *
  */
-
-#define H5FD_SEC2_AIO_CTLBLK_T__MAGIC			0x53324143 /* 'S2AC' */
-
-#define H5FD_SEC2_AIO_OP__UNDEFINED			0
-#define H5FD_SEC2_AIO_OP__READ				1
-#define H5FD_SEC2_AIO_OP__WRITE				2
-#define H5FD_SEC2_AIO_OP__FSYNC				3
-#define H5FD_SEC2_AIO_OP__MAX_OP			3
-
-#define H5FD_SEC2_AIO_STATUS__UNDEFINED			0
-#define H5FD_SEC2_AIO_STATUS__READY			1
-#define H5FD_SEC2_AIO_STATUS__QUEUED			2
-#define H5FD_SEC2_AIO_STATUS__COMPLETE			3
-#define H5FD_SEC2_AIO_STATUS__CANT_QUEUE		4
-#define H5FD_SEC2_AIO_STATUS__DO_USING_SIO_ON_FINISH	5
-#define H5FD_SEC2_AIO_STATUS__CANCELED_IN_PROGRESS	6
-#define H5FD_SEC2_AIO_STATUS__MAX_STATUS		6
-
-#define H5FD_SEC2_AIO__MAX_RETRIES			3
+#ifdef H5_HAVE_AIO
+#define H5FD_SEC2_AIO_CTLBLK_T__MAGIC                   0x53324143 /* 'S2AC' */
+
+#define H5FD_SEC2_AIO_OP__UNDEFINED                     0
+#define H5FD_SEC2_AIO_OP__READ                          1
+#define H5FD_SEC2_AIO_OP__WRITE                         2
+#define H5FD_SEC2_AIO_OP__FSYNC                         3
+#define H5FD_SEC2_AIO_OP__MAX_OP                        3
+
+#define H5FD_SEC2_AIO_STATUS__UNDEFINED                 0
+#define H5FD_SEC2_AIO_STATUS__READY                     1
+#define H5FD_SEC2_AIO_STATUS__QUEUED                    2
+#define H5FD_SEC2_AIO_STATUS__COMPLETE                  3
+#define H5FD_SEC2_AIO_STATUS__CANT_QUEUE                4
+#define H5FD_SEC2_AIO_STATUS__DO_USING_SIO_ON_FINISH    5
+#define H5FD_SEC2_AIO_STATUS__CANCELED_IN_PROGRESS      6
+#define H5FD_SEC2_AIO_STATUS__MAX_STATUS                6
+
+#define H5FD_SEC2_AIO__MAX_RETRIES                      3
 
 typedef struct H5FD_sec2_aio_ctlblk_t {
 
@@ -108,7 +100,7 @@
 /* declare a free list to manage aio control blocks */
 H5FL_DEFINE_STATIC(H5FD_sec2_aio_ctlblk_t);
 
-/* The following macros are used to manage doubly linked lists of 
+/* The following macros are used to manage doubly linked lists of
  * H5FD_sec2_aio_ctlblk_t.
  */
 
@@ -197,11 +189,8 @@
            (len)--;                                                    \
            HDassert( (len) >= 0 );                                     \
         }
-
-#define H5FD_SEC2_MAX_FILENAME_LEN      1024
-
-=======
->>>>>>> 9cfc4f8a
+#endif /* H5_HAVE_AIO */
+
 /*
  * The description of a file belonging to this driver. The `eoa' and `eof'
  * determine the amount of hdf5 address space in use and the high-water mark
@@ -250,9 +239,9 @@
     /* Information from properties set by 'h5repart' tool */
     hbool_t     fam_to_sec2;    /* Whether to eliminate the family driver info
                                  * and convert this file to a single file */
-
+#ifdef H5_HAVE_AIO
     /* the sec2 driver needs to keep track of the outstanding asynchronous
-     * read, write, and fsync operation.  The following linked lists 
+     * read, write, and fsync operation.  The following linked lists
      * exist to serve this purpose.
      */
     int32_t aio_reads_count;
@@ -270,7 +259,7 @@
     int32_t aio_canceled_count;
     H5FD_sec2_aio_ctlblk_t * aio_canceled_head;
     H5FD_sec2_aio_ctlblk_t * aio_canceled_tail;
-
+#endif /* H5_HAVE_AIO */
 } H5FD_sec2_t;
 
 
@@ -322,6 +311,7 @@
 static herr_t H5FD_sec2_write(H5FD_t *_file, H5FD_mem_t type, hid_t fapl_id, haddr_t addr,
 			      size_t size, const void *buf);
 static herr_t H5FD_sec2_truncate(H5FD_t *_file, hid_t dxpl_id, hbool_t closing);
+#ifdef H5_HAVE_AIO
 static herr_t H5FD_sec2_aio_alloc_ctlblk(H5FD_sec2_aio_ctlblk_t **ctlblk_ptr_ptr);
 static herr_t H5FD_sec2_aio_discard_ctlblk(H5FD_sec2_aio_ctlblk_t *ctlblk_ptr);
 static herr_t H5FD_sec2_aio_read(H5FD_t *file, H5FD_mem_t type, hid_t dxpl,
@@ -337,6 +327,7 @@
 static herr_t H5FD_sec2_aio_cancel(void *ctlblk_ptr);
 static herr_t H5FD_sec2_aio_cancel__retire_canceled_in_progress(
                                                 H5FD_sec2_t * file_ptr);
+#endif /* H5_HAVE_AIO */
 static herr_t H5FD_sec2_fsync(H5FD_t *file, hid_t UNUSED dxpl);
 
 static const H5FD_class_t H5FD_sec2_g = {
@@ -370,6 +361,7 @@
     H5FD_sec2_truncate,				/*truncate		*/
     NULL,                                       /*lock                  */
     NULL,                                       /*unlock                */
+#ifdef H5_HAVE_AIO
     H5FD_sec2_aio_read,                         /*aio_read              */
     H5FD_sec2_aio_write,                        /*aio_write             */
     H5FD_sec2_aio_test,                         /*aio_test              */
@@ -377,7 +369,16 @@
     H5FD_sec2_aio_finish,                       /*aio_finish            */
     H5FD_sec2_aio_fsync,                        /*aio_fsync             */
     H5FD_sec2_aio_cancel,                       /*aio_cancel            */
-    H5FD_sec2_fsync,				/*fsync			*/
+#else /* H5_HAVE_AIO */
+    NULL,                                       /*aio_read              */
+    NULL,                                       /*aio_write             */
+    NULL,                                       /*aio_test              */
+    NULL,                                       /*aio_wait              */
+    NULL,                                       /*aio_finish            */
+    NULL,                                       /*aio_fsync             */
+    NULL,                                       /*aio_cancel            */
+#endif /* H5_HAVE_AIO */
+    H5FD_sec2_fsync,                            /*fsync                 */
     H5FD_FLMAP_SINGLE 				/*fl_map		*/
 };
 
@@ -509,10 +510,15 @@
  * Return:	Success:	A pointer to a new file data structure. The
  *				public fields will be initialized by the
  *				caller, which is always H5FD_open().
+ *
  *		Failure:	NULL
  *
  * Programmer:	Robb Matzke
  *              Thursday, July 29, 1999
+ *
+ * Changes:	Added initialization of AIO related fields.  
+ *
+ *                                                  -- JRM - 3/14/11
  *
  *-------------------------------------------------------------------------
  */
@@ -585,6 +591,7 @@
 
 #endif /* _WIN32 */
 
+#ifdef H5_HAVE_AIO
     /* initialize the fields supporting AIO */
     file->aio_reads_count  = 0;
     file->aio_reads_head   = NULL;
@@ -601,7 +608,7 @@
     file->aio_canceled_count = 0;
     file->aio_canceled_head  = NULL;
     file->aio_canceled_tail  = NULL;
-
+#endif /* H5_HAVE_AIO */
 
     /* Retain a copy of the name used to open the file, for possible error reporting */
     HDstrncpy(file->filename, name, sizeof(file->filename));
@@ -647,6 +654,7 @@
  * Purpose:	Closes a Unix file.
  *
  * Return:	Success:	0
+ *
  *		Failure:	-1, file not closed.
  *
  * Programmer:	Robb Matzke
@@ -685,6 +693,7 @@
  *		arbitrary (but consistent) ordering.
  *
  * Return:	Success:	A value like strcmp()
+ *
  *		Failure:	never fails (arguments were checked by the
  *				caller).
  *
@@ -1132,8 +1141,8 @@
 done:
     FUNC_LEAVE_NOAPI(ret_value)
 } /* end H5FD_sec2_truncate() */
-<<<<<<< HEAD
-
+
+#ifdef H5_HAVE_AIO
  
 /*-------------------------------------------------------------------------
@@ -1161,7 +1170,7 @@
     herr_t                   ret_value = SUCCEED;       /* Return value */
     H5FD_sec2_aio_ctlblk_t * ctlblk_ptr = NULL;
 
-    FUNC_ENTER_NOAPI(H5FD_sec2_aio_alloc_ctlblk, FAIL)
+    FUNC_ENTER_NOAPI_NOINIT(H5FD_sec2_aio_alloc_ctlblk)
 
     HDassert( ctlblk_ptr_ptr != NULL );
     HDassert( *ctlblk_ptr_ptr == NULL );
@@ -1222,7 +1231,7 @@
 {
     herr_t      ret_value = SUCCEED;       /* Return value */
 
-    FUNC_ENTER_NOAPI(H5FD_sec2_aio_discard_ctlblk, FAIL)
+    FUNC_ENTER_NOAPI_NOINIT(H5FD_sec2_aio_discard_ctlblk)
 
     HDassert( ctlblk_ptr != NULL );
 
@@ -1321,7 +1330,7 @@
     H5FD_sec2_t               * file_ptr = NULL;
     H5FD_sec2_aio_ctlblk_t    * ctlblk_ptr = NULL;
 
-    FUNC_ENTER_NOAPI(H5FD_sec2_aio_read, FAIL)
+    FUNC_ENTER_NOAPI_NOINIT(H5FD_sec2_aio_read)
 
     HDassert( file != NULL );
     HDassert( H5F_addr_defined(addr) );
@@ -1334,13 +1343,13 @@
     file_ptr = (H5FD_sec2_t *)file;
 
     /* Check for overflow conditions */
-    if ( ! H5F_addr_defined(addr) )
+    if(!H5F_addr_defined(addr))
         HGOTO_ERROR(H5E_ARGS, H5E_BADVALUE, FAIL, \
                     "addr undefined, addr = %llu", (unsigned long long)addr)
-    if ( REGION_OVERFLOW(addr, size) )
+    if(REGION_OVERFLOW(addr, size))
         HGOTO_ERROR(H5E_ARGS, H5E_OVERFLOW, FAIL, \
                     "addr overflow, addr = %llu", (unsigned long long)addr)
-    if ( (addr + size) > file_ptr->eoa )
+    if((addr + size) > file_ptr->eoa)
         HGOTO_ERROR(H5E_ARGS, H5E_OVERFLOW, FAIL, \
                     "addr overflow, addr = %llu", (unsigned long long)addr)
 
@@ -1520,7 +1529,7 @@
     H5FD_sec2_t               * file_ptr = NULL;
     H5FD_sec2_aio_ctlblk_t    * ctlblk_ptr = NULL;
 
-    FUNC_ENTER_NOAPI(H5FD_sec2_aio_write, FAIL)
+    FUNC_ENTER_NOAPI_NOINIT(H5FD_sec2_aio_write)
 
     HDassert( file != NULL );
     HDassert( H5F_addr_defined(addr) );
@@ -1533,15 +1542,17 @@
     file_ptr = (H5FD_sec2_t *)file;
 
     /* Check for overflow conditions */
-    if ( ! H5F_addr_defined(addr) )
+    if(!H5F_addr_defined(addr))
         HGOTO_ERROR(H5E_ARGS, H5E_BADVALUE, FAIL, \
                     "addr undefined, addr = %llu", (unsigned long long)addr)
-    if ( REGION_OVERFLOW(addr, size) )
+    if(REGION_OVERFLOW(addr, size))
         HGOTO_ERROR(H5E_ARGS, H5E_OVERFLOW, FAIL, \
-                    "addr overflow, addr = %llu", (unsigned long long)addr)
-    if ( (addr + size) > file_ptr->eoa )
+                    "addr overflow, addr = %llu, size = %llu", \
+                    (unsigned long long)addr, (unsigned long long)size)
+    if((addr + size) > file_ptr->eoa)
         HGOTO_ERROR(H5E_ARGS, H5E_OVERFLOW, FAIL, \
-                    "addr overflow, addr = %llu", (unsigned long long)addr)
+                    "addr overflow, addr = %llu, size = %llu, eoa = %llu", \
+                    (unsigned long long)addr, (unsigned long long)size, (unsigned long long)file_ptr->eoa)
 
     /* allocate the control block */
 
@@ -1731,7 +1742,7 @@
     H5FD_sec2_aio_ctlblk_t    * cb_ptr = NULL;
     H5FD_sec2_t               * file_ptr = NULL;
 
-    FUNC_ENTER_NOAPI(H5FD_sec2_aio_test, FAIL)
+    FUNC_ENTER_NOAPI_NOINIT(H5FD_sec2_aio_test)
 
     if ( ( done_ptr == NULL ) ||
          ( ctlblk_ptr == NULL ) ||
@@ -1921,7 +1932,7 @@
     H5FD_sec2_aio_ctlblk_t    * cb_ptr = NULL;
     H5FD_sec2_t               * file_ptr = NULL;
 
-    FUNC_ENTER_NOAPI(H5FD_sec2_aio_wait, FAIL)
+    FUNC_ENTER_NOAPI_NOINIT(H5FD_sec2_aio_wait)
 
     if ( ( ctlblk_ptr == NULL ) ||
          ( ((H5FD_sec2_aio_ctlblk_t *)ctlblk_ptr)->magic != 
@@ -2108,7 +2119,7 @@
     H5FD_sec2_aio_ctlblk_t    * cb_ptr = NULL;
     H5FD_sec2_t               * file_ptr = NULL;
 
-    FUNC_ENTER_NOAPI(H5FD_sec2_aio_finish, FAIL)
+    FUNC_ENTER_NOAPI_NOINIT(H5FD_sec2_aio_finish)
 
     if ( ( ctlblk_ptr == NULL ) ||
          ( ((H5FD_sec2_aio_ctlblk_t *)ctlblk_ptr)->magic != 
@@ -2510,7 +2521,7 @@
     H5FD_sec2_t               * file_ptr = NULL;
     H5FD_sec2_aio_ctlblk_t    * ctlblk_ptr = NULL;
 
-    FUNC_ENTER_NOAPI(H5FD_sec2_aio_fsync, FAIL)
+    FUNC_ENTER_NOAPI_NOINIT(H5FD_sec2_aio_fsync)
 
     HDassert( file != NULL );
     HDassert( ctlblk_ptr_ptr != NULL );
@@ -2689,7 +2700,8 @@
     H5FD_sec2_aio_ctlblk_t    * cb_ptr = NULL;
     H5FD_sec2_t               * file_ptr = NULL;
     const struct HDaiocb      * aiocb_list[1] = { NULL };
-    FUNC_ENTER_NOAPI(H5FD_sec2_aio_cancel, FAIL)
+
+    FUNC_ENTER_NOAPI_NOINIT(H5FD_sec2_aio_cancel)
 
     if ( ( ctlblk_ptr == NULL ) ||
          ( ((H5FD_sec2_aio_ctlblk_t *)ctlblk_ptr)->magic != 
@@ -3049,7 +3061,7 @@
     ssize_t			posix_result;
     H5FD_sec2_aio_ctlblk_t    * cb_ptr = NULL;
 
-    FUNC_ENTER_NOAPI(H5FD_sec2_aio_cancel__retire_canceled_in_progress, FAIL)
+    FUNC_ENTER_NOAPI_NOINIT(H5FD_sec2_aio_cancel__retire_canceled_in_progress)
 
     if ( file_ptr == NULL ) {
 
@@ -3112,6 +3124,8 @@
 
 } /* end H5FD_sec2_aio_cancel__retire_canceled_in_progress() */
 
+#endif /* H5_HAVE_AIO */
+
  
 /*-------------------------------------------------------------------------
@@ -3137,7 +3151,7 @@
     int    result;
     H5FD_sec2_t               * sec2_file_ptr = NULL;
 
-    FUNC_ENTER_NOAPI(H5FD_sec2_fsync, FAIL)
+    FUNC_ENTER_NOAPI_NOINIT(H5FD_sec2_fsync)
 
     if ( file == NULL ) {
 
@@ -3158,5 +3172,3 @@
     FUNC_LEAVE_NOAPI(ret_value)
 
 } /* end H5FD_sec2_fsync() */
-=======
->>>>>>> 9cfc4f8a
