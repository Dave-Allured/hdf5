/* * * * * * * * * * * * * * * * * * * * * * * * * * * * * * * * * * * * * * *
 * Copyright by The HDF Group.                                               *
 * Copyright by the Board of Trustees of the University of Illinois.         *
 * All rights reserved.                                                      *
 *                                                                           *
 * This file is part of HDF5.  The full HDF5 copyright notice, including     *
 * terms governing use, modification, and redistribution, is contained in    *
 * the COPYING file, which can be found at the root of the source code       *
 * distribution tree, or in https://www.hdfgroup.org/licenses.               *
 * If you do not have access to either file, you may request a copy from     *
 * help@hdfgroup.org.                                                        *
 * * * * * * * * * * * * * * * * * * * * * * * * * * * * * * * * * * * * * * */

/*
 * Programmer:  Robb Matzke
 *              Thursday, July 29, 1999
 *
 * Purpose: The POSIX unbuffered file driver using only the HDF5 public
 *          API and with a few optimizations: the lseek() call is made
 *          only when the current file position is unknown or needs to be
 *          changed based on previous I/O through this driver (don't mix
 *          I/O from this driver with I/O from other parts of the
 *          application to the same file).
 */

#include "H5FDdrvr_module.h" /* This source code file is part of the H5FD driver module */

#include "H5private.h"   /* Generic Functions        */
#include "H5Eprivate.h"  /* Error handling           */
#include "H5Fprivate.h"  /* File access              */
#include "H5FDprivate.h" /* File drivers             */
#include "H5FDsec2.h"    /* Sec2 file driver         */
#include "H5FLprivate.h" /* Free Lists               */
#include "H5Iprivate.h"  /* IDs                      */
#include "H5MMprivate.h" /* Memory management        */
#include "H5Pprivate.h"  /* Property lists           */

/* The driver identification number, initialized at runtime */
static hid_t H5FD_SEC2_g = 0;

/* Whether to ignore file locks when disabled (env var value) */
static htri_t ignore_disabled_file_locks_s = FAIL;

/* The description of a file belonging to this driver. The 'eoa' and 'eof'
 * determine the amount of hdf5 address space in use and the high-water mark
 * of the file (the current size of the underlying filesystem file). The
 * 'pos' value is used to eliminate file position updates when they would be a
 * no-op. Unfortunately we've found systems that use separate file position
 * indicators for reading and writing so the lseek can only be eliminated if
 * the current operation is the same as the previous operation.  When opening
 * a file the 'eof' will be set to the current file size, `eoa' will be set
 * to zero, 'pos' will be set to H5F_ADDR_UNDEF (as it is when an error
 * occurs), and 'op' will be set to H5F_OP_UNKNOWN.
 */
typedef struct H5FD_sec2_t {
<<<<<<< HEAD
    H5FD_t         pub;                             /* public stuff, must be first      */
    int            fd;                              /* the filesystem file descriptor   */
    haddr_t        eoa;                             /* end of allocated region          */
    haddr_t        eof;                             /* end of file; current file size   */
    haddr_t        pos;                             /* current file I/O position        */
    H5FD_file_op_t op;                              /* last operation                   */
=======
    H5FD_t         pub; /* public stuff, must be first      */
    int            fd;  /* the filesystem file descriptor   */
    haddr_t        eoa; /* end of allocated region          */
    haddr_t        eof; /* end of file; current file size   */
    haddr_t        pos; /* current file I/O position        */
    H5FD_file_op_t op;  /* last operation                   */
    hbool_t        ignore_disabled_file_locks;
>>>>>>> 18bbd3f0
    char           filename[H5FD_MAX_FILENAME_LEN]; /* Copy of file name from open operation */
#ifndef H5_HAVE_WIN32_API
    /* On most systems the combination of device and i-node number uniquely
     * identify a file.  Note that Cygwin, MinGW and other Windows POSIX
     * environments have the stat function (which fakes inodes)
     * and will use the 'device + inodes' scheme as opposed to the
     * Windows code further below.
     */
    dev_t device; /* file device number   */
    ino_t inode;  /* file i-node number   */
#else
    /* Files in windows are uniquely identified by the volume serial
     * number and the file index (both low and high parts).
     *
     * There are caveats where these numbers can change, especially
     * on FAT file systems.  On NTFS, however, a file should keep
     * those numbers the same until renamed or deleted (though you
     * can use ReplaceFile() on NTFS to keep the numbers the same
     * while renaming).
     *
     * See the MSDN "BY_HANDLE_FILE_INFORMATION Structure" entry for
     * more information.
     *
     * http://msdn.microsoft.com/en-us/library/aa363788(v=VS.85).aspx
     */
    DWORD nFileIndexLow;
    DWORD nFileIndexHigh;
    DWORD dwVolumeSerialNumber;

    HANDLE hFile; /* Native windows file handle */
#endif /* H5_HAVE_WIN32_API */

    /* Information from properties set by 'h5repart' tool
     *
     * Whether to eliminate the family driver info and convert this file to
     * a single file.
     */
    hbool_t fam_to_single;
<<<<<<< HEAD

=======
>>>>>>> 18bbd3f0
} H5FD_sec2_t;

/*
 * These macros check for overflow of various quantities.  These macros
 * assume that HDoff_t is signed and haddr_t and size_t are unsigned.
 *
 * ADDR_OVERFLOW:   Checks whether a file address of type `haddr_t'
 *                  is too large to be represented by the second argument
 *                  of the file seek function.
 *
 * SIZE_OVERFLOW:   Checks whether a buffer size of type `hsize_t' is too
 *                  large to be represented by the `size_t' type.
 *
 * REGION_OVERFLOW: Checks whether an address and size pair describe data
 *                  which can be addressed entirely by the second
 *                  argument of the file seek function.
 */
#define MAXADDR          (((haddr_t)1 << (8 * sizeof(HDoff_t) - 1)) - 1)
#define ADDR_OVERFLOW(A) (HADDR_UNDEF == (A) || ((A) & ~(haddr_t)MAXADDR))
#define SIZE_OVERFLOW(Z) ((Z) & ~(hsize_t)MAXADDR)
#define REGION_OVERFLOW(A, Z)                                                                                \
    (ADDR_OVERFLOW(A) || SIZE_OVERFLOW(Z) || HADDR_UNDEF == (A) + (Z) || (HDoff_t)((A) + (Z)) < (HDoff_t)(A))

/* Prototypes */
<<<<<<< HEAD
static herr_t  H5FD_sec2_term(void);
static H5FD_t *H5FD_sec2_open(const char *name, unsigned flags, hid_t fapl_id, haddr_t maxaddr);
static herr_t  H5FD_sec2_close(H5FD_t *_file);
static int     H5FD_sec2_cmp(const H5FD_t *_f1, const H5FD_t *_f2);
static herr_t  H5FD_sec2_query(const H5FD_t *_f1, unsigned long *flags);
static haddr_t H5FD_sec2_get_eoa(const H5FD_t *_file, H5FD_mem_t type);
static herr_t  H5FD_sec2_set_eoa(H5FD_t *_file, H5FD_mem_t type, haddr_t addr);
static haddr_t H5FD_sec2_get_eof(const H5FD_t *_file, H5FD_mem_t type);
static herr_t  H5FD_sec2_get_handle(H5FD_t *_file, hid_t fapl, void **file_handle);
static herr_t  H5FD_sec2_read(H5FD_t *_file, H5FD_mem_t type, hid_t fapl_id, haddr_t addr, size_t size,
                              void *buf);
static herr_t  H5FD_sec2_write(H5FD_t *_file, H5FD_mem_t type, hid_t fapl_id, haddr_t addr, size_t size,
                               const void *buf);
static herr_t  H5FD_sec2_truncate(H5FD_t *_file, hid_t dxpl_id, hbool_t closing);
static herr_t  H5FD_sec2_lock(H5FD_t *_file, hbool_t rw);
static herr_t  H5FD_sec2_unlock(H5FD_t *_file);

static const H5FD_class_t H5FD_sec2_g = {
    "sec2",               /* name                 */
    MAXADDR,              /* maxaddr              */
    H5F_CLOSE_WEAK,       /* fc_degree            */
    H5FD_sec2_term,       /* terminate            */
    NULL,                 /* sb_size              */
    NULL,                 /* sb_encode            */
    NULL,                 /* sb_decode            */
    0,                    /* fapl_size            */
    NULL,                 /* fapl_get             */
    NULL,                 /* fapl_copy            */
    NULL,                 /* fapl_free            */
    0,                    /* dxpl_size            */
    NULL,                 /* dxpl_copy            */
    NULL,                 /* dxpl_free            */
    H5FD_sec2_open,       /* open                 */
    H5FD_sec2_close,      /* close                */
    H5FD_sec2_cmp,        /* cmp                  */
    H5FD_sec2_query,      /* query                */
    NULL,                 /* get_type_map         */
    NULL,                 /* alloc                */
    NULL,                 /* free                 */
    H5FD_sec2_get_eoa,    /* get_eoa              */
    H5FD_sec2_set_eoa,    /* set_eoa              */
    H5FD_sec2_get_eof,    /* get_eof              */
    H5FD_sec2_get_handle, /* get_handle           */
    H5FD_sec2_read,       /* read                 */
    H5FD_sec2_write,      /* write                */
    NULL,                 /* flush                */
    H5FD_sec2_truncate,   /* truncate             */
    H5FD_sec2_lock,       /* lock                 */
    H5FD_sec2_unlock,     /* unlock               */
    H5FD_FLMAP_DICHOTOMY  /* fl_map               */
=======
static herr_t  H5FD__sec2_term(void);
static H5FD_t *H5FD__sec2_open(const char *name, unsigned flags, hid_t fapl_id, haddr_t maxaddr);
static herr_t  H5FD__sec2_close(H5FD_t *_file);
static int     H5FD__sec2_cmp(const H5FD_t *_f1, const H5FD_t *_f2);
static herr_t  H5FD__sec2_query(const H5FD_t *_f1, unsigned long *flags);
static haddr_t H5FD__sec2_get_eoa(const H5FD_t *_file, H5FD_mem_t type);
static herr_t  H5FD__sec2_set_eoa(H5FD_t *_file, H5FD_mem_t type, haddr_t addr);
static haddr_t H5FD__sec2_get_eof(const H5FD_t *_file, H5FD_mem_t type);
static herr_t  H5FD__sec2_get_handle(H5FD_t *_file, hid_t fapl, void **file_handle);
static herr_t  H5FD__sec2_read(H5FD_t *_file, H5FD_mem_t type, hid_t fapl_id, haddr_t addr, size_t size,
                               void *buf);
static herr_t  H5FD__sec2_write(H5FD_t *_file, H5FD_mem_t type, hid_t fapl_id, haddr_t addr, size_t size,
                                const void *buf);
static herr_t  H5FD__sec2_truncate(H5FD_t *_file, hid_t dxpl_id, hbool_t closing);
static herr_t  H5FD__sec2_lock(H5FD_t *_file, hbool_t rw);
static herr_t  H5FD__sec2_unlock(H5FD_t *_file);

static const H5FD_class_t H5FD_sec2_g = {
    "sec2",                /* name                 */
    MAXADDR,               /* maxaddr              */
    H5F_CLOSE_WEAK,        /* fc_degree            */
    H5FD__sec2_term,       /* terminate            */
    NULL,                  /* sb_size              */
    NULL,                  /* sb_encode            */
    NULL,                  /* sb_decode            */
    0,                     /* fapl_size            */
    NULL,                  /* fapl_get             */
    NULL,                  /* fapl_copy            */
    NULL,                  /* fapl_free            */
    0,                     /* dxpl_size            */
    NULL,                  /* dxpl_copy            */
    NULL,                  /* dxpl_free            */
    H5FD__sec2_open,       /* open                 */
    H5FD__sec2_close,      /* close                */
    H5FD__sec2_cmp,        /* cmp                  */
    H5FD__sec2_query,      /* query                */
    NULL,                  /* get_type_map         */
    NULL,                  /* alloc                */
    NULL,                  /* free                 */
    H5FD__sec2_get_eoa,    /* get_eoa              */
    H5FD__sec2_set_eoa,    /* set_eoa              */
    H5FD__sec2_get_eof,    /* get_eof              */
    H5FD__sec2_get_handle, /* get_handle           */
    H5FD__sec2_read,       /* read                 */
    H5FD__sec2_write,      /* write                */
    NULL,                  /* flush                */
    H5FD__sec2_truncate,   /* truncate             */
    H5FD__sec2_lock,       /* lock                 */
    H5FD__sec2_unlock,     /* unlock               */
    H5FD_FLMAP_DICHOTOMY   /* fl_map               */
>>>>>>> 18bbd3f0
};

/* Declare a free list to manage the H5FD_sec2_t struct */
H5FL_DEFINE_STATIC(H5FD_sec2_t);

/*-------------------------------------------------------------------------
 * Function:    H5FD__init_package
 *
 * Purpose:     Initializes any interface-specific data or routines.
 *
 * Return:      Non-negative on success/Negative on failure
 *
 *-------------------------------------------------------------------------
 */
static herr_t
H5FD__init_package(void)
{
    char * lock_env_var = NULL; /* Environment variable pointer */
    herr_t ret_value    = SUCCEED;

    FUNC_ENTER_STATIC

<<<<<<< HEAD
=======
    /* Check the use disabled file locks environment variable */
    lock_env_var = HDgetenv("HDF5_USE_FILE_LOCKING");
    if (lock_env_var && !HDstrcmp(lock_env_var, "BEST_EFFORT"))
        ignore_disabled_file_locks_s = TRUE; /* Override: Ignore disabled locks */
    else if (lock_env_var && (!HDstrcmp(lock_env_var, "TRUE") || !HDstrcmp(lock_env_var, "1")))
        ignore_disabled_file_locks_s = FALSE; /* Override: Don't ignore disabled locks */
    else
        ignore_disabled_file_locks_s = FAIL; /* Environment variable not set, or not set correctly */

>>>>>>> 18bbd3f0
    if (H5FD_sec2_init() < 0)
        HGOTO_ERROR(H5E_VFL, H5E_CANTINIT, FAIL, "unable to initialize sec2 VFD")

done:
    FUNC_LEAVE_NOAPI(ret_value)
} /* H5FD__init_package() */

/*-------------------------------------------------------------------------
 * Function:    H5FD_sec2_init
 *
 * Purpose:     Initialize this driver by registering the driver with the
 *              library.
 *
 * Return:      Success:    The driver ID for the sec2 driver
 *              Failure:    H5I_INVALID_HID
 *
 * Programmer:  Robb Matzke
 *              Thursday, July 29, 1999
 *
 *-------------------------------------------------------------------------
 */
hid_t
H5FD_sec2_init(void)
{
    hid_t ret_value = H5I_INVALID_HID; /* Return value */

    FUNC_ENTER_NOAPI(H5I_INVALID_HID)

    if (H5I_VFL != H5I_get_type(H5FD_SEC2_g))
        H5FD_SEC2_g = H5FD_register(&H5FD_sec2_g, sizeof(H5FD_class_t), FALSE);

    /* Set return value */
    ret_value = H5FD_SEC2_g;

done:
    FUNC_LEAVE_NOAPI(ret_value)
} /* end H5FD_sec2_init() */

/*---------------------------------------------------------------------------
 * Function:    H5FD__sec2_term
 *
 * Purpose:     Shut down the VFD
 *
 * Returns:     SUCCEED (Can't fail)
 *
 * Programmer:  Quincey Koziol
 *              Friday, Jan 30, 2004
 *
 *---------------------------------------------------------------------------
 */
static herr_t
H5FD__sec2_term(void)
{
    FUNC_ENTER_STATIC_NOERR

    /* Reset VFL ID */
    H5FD_SEC2_g = 0;

    FUNC_LEAVE_NOAPI(SUCCEED)
} /* end H5FD__sec2_term() */

/*-------------------------------------------------------------------------
 * Function:    H5Pset_fapl_sec2
 *
 * Purpose:     Modify the file access property list to use the H5FD_SEC2
 *              driver defined in this source file.  There are no driver
 *              specific properties.
 *
 * Return:      SUCCEED/FAIL
 *
 * Programmer:  Robb Matzke
 *              Thursday, February 19, 1998
 *
 *-------------------------------------------------------------------------
 */
herr_t
H5Pset_fapl_sec2(hid_t fapl_id)
{
    H5P_genplist_t *plist; /* Property list pointer */
    herr_t          ret_value;

    FUNC_ENTER_API(FAIL)
    H5TRACE1("e", "i", fapl_id);

    if (NULL == (plist = H5P_object_verify(fapl_id, H5P_FILE_ACCESS)))
        HGOTO_ERROR(H5E_ARGS, H5E_BADTYPE, FAIL, "not a file access property list")

    ret_value = H5P_set_driver(plist, H5FD_SEC2, NULL);

done:
    FUNC_LEAVE_API(ret_value)
} /* end H5Pset_fapl_sec2() */

/*-------------------------------------------------------------------------
 * Function:    H5FD__sec2_open
 *
 * Purpose:     Create and/or opens a file as an HDF5 file.
 *
 * Return:      Success:    A pointer to a new file data structure. The
 *                          public fields will be initialized by the
 *                          caller, which is always H5FD_open().
 *              Failure:    NULL
 *
 * Programmer:  Robb Matzke
 *              Thursday, July 29, 1999
 *
 *-------------------------------------------------------------------------
 */
static H5FD_t *
H5FD__sec2_open(const char *name, unsigned flags, hid_t fapl_id, haddr_t maxaddr)
{
    H5FD_sec2_t *file = NULL; /* sec2 VFD info            */
    int          fd   = -1;   /* File descriptor          */
    int          o_flags;     /* Flags for open() call    */
#ifdef H5_HAVE_WIN32_API
    struct _BY_HANDLE_FILE_INFORMATION fileinfo;
#endif
<<<<<<< HEAD
    h5_stat_t sb;
    H5FD_t *  ret_value = NULL; /* Return value */
=======
    h5_stat_t       sb;
    H5P_genplist_t *plist;            /* Property list pointer */
    H5FD_t *        ret_value = NULL; /* Return value */
>>>>>>> 18bbd3f0

    FUNC_ENTER_STATIC

    /* Sanity check on file offsets */
    HDcompile_assert(sizeof(HDoff_t) >= sizeof(size_t));

    /* Check arguments */
    if (!name || !*name)
        HGOTO_ERROR(H5E_ARGS, H5E_BADVALUE, NULL, "invalid file name")
    if (0 == maxaddr || HADDR_UNDEF == maxaddr)
        HGOTO_ERROR(H5E_ARGS, H5E_BADRANGE, NULL, "bogus maxaddr")
    if (ADDR_OVERFLOW(maxaddr))
        HGOTO_ERROR(H5E_ARGS, H5E_OVERFLOW, NULL, "bogus maxaddr")

    /* Build the open flags */
    o_flags = (H5F_ACC_RDWR & flags) ? O_RDWR : O_RDONLY;
    if (H5F_ACC_TRUNC & flags)
        o_flags |= O_TRUNC;
    if (H5F_ACC_CREAT & flags)
        o_flags |= O_CREAT;
    if (H5F_ACC_EXCL & flags)
        o_flags |= O_EXCL;

    /* Open the file */
    if ((fd = HDopen(name, o_flags, H5_POSIX_CREATE_MODE_RW)) < 0) {
        int myerrno = errno;
        HGOTO_ERROR(
            H5E_FILE, H5E_CANTOPENFILE, NULL,
            "unable to open file: name = '%s', errno = %d, error message = '%s', flags = %x, o_flags = %x",
            name, myerrno, HDstrerror(myerrno), flags, (unsigned)o_flags);
    } /* end if */

    if (HDfstat(fd, &sb) < 0)
        HSYS_GOTO_ERROR(H5E_FILE, H5E_BADFILE, NULL, "unable to fstat file")

    /* Create the new file struct */
    if (NULL == (file = H5FL_CALLOC(H5FD_sec2_t)))
        HGOTO_ERROR(H5E_RESOURCE, H5E_NOSPACE, NULL, "unable to allocate file struct")

    file->fd = fd;
    H5_CHECKED_ASSIGN(file->eof, haddr_t, sb.st_size, h5_stat_size_t);
    file->pos = HADDR_UNDEF;
    file->op  = OP_UNKNOWN;
#ifdef H5_HAVE_WIN32_API
    file->hFile = (HANDLE)_get_osfhandle(fd);
    if (INVALID_HANDLE_VALUE == file->hFile)
        HGOTO_ERROR(H5E_FILE, H5E_CANTOPENFILE, NULL, "unable to get Windows file handle")

    if (!GetFileInformationByHandle((HANDLE)file->hFile, &fileinfo))
        HGOTO_ERROR(H5E_FILE, H5E_CANTOPENFILE, NULL, "unable to get Windows file information")

    file->nFileIndexHigh       = fileinfo.nFileIndexHigh;
    file->nFileIndexLow        = fileinfo.nFileIndexLow;
    file->dwVolumeSerialNumber = fileinfo.dwVolumeSerialNumber;
#else  /* H5_HAVE_WIN32_API */
    file->device = sb.st_dev;
    file->inode  = sb.st_ino;
#endif /* H5_HAVE_WIN32_API */

    /* Get the FAPL */
    if (NULL == (plist = (H5P_genplist_t *)H5I_object(fapl_id)))
        HGOTO_ERROR(H5E_VFL, H5E_BADTYPE, NULL, "not a file access property list")

    /* Check the file locking flags in the fapl */
    if (ignore_disabled_file_locks_s != FAIL)
        /* The environment variable was set, so use that preferentially */
        file->ignore_disabled_file_locks = ignore_disabled_file_locks_s;
    else {
        /* Use the value in the property list */
        if (H5P_get(plist, H5F_ACS_IGNORE_DISABLED_FILE_LOCKS_NAME, &file->ignore_disabled_file_locks) < 0)
            HGOTO_ERROR(H5E_VFL, H5E_CANTGET, NULL, "can't get ignore disabled file locks property")
    }

    /* Retain a copy of the name used to open the file, for possible error reporting */
    HDstrncpy(file->filename, name, sizeof(file->filename));
    file->filename[sizeof(file->filename) - 1] = '\0';

    /* Check for non-default FAPL */
    if (H5P_FILE_ACCESS_DEFAULT != fapl_id) {
<<<<<<< HEAD
        H5P_genplist_t *plist; /* Property list pointer */

        /* Get the FAPL */
        if (NULL == (plist = (H5P_genplist_t *)H5I_object(fapl_id)))
            HGOTO_ERROR(H5E_VFL, H5E_BADTYPE, NULL, "not a file access property list")
=======
>>>>>>> 18bbd3f0

        /* This step is for h5repart tool only. If user wants to change file driver from
         * family to one that uses single files (sec2, etc.) while using h5repart, this
         * private property should be set so that in the later step, the library can ignore
         * the family driver information saved in the superblock.
         */
        if (H5P_exist_plist(plist, H5F_ACS_FAMILY_TO_SINGLE_NAME) > 0)
            if (H5P_get(plist, H5F_ACS_FAMILY_TO_SINGLE_NAME, &file->fam_to_single) < 0)
                HGOTO_ERROR(H5E_VFL, H5E_CANTGET, NULL, "can't get property of changing family to single")
    } /* end if */

    /* Set return value */
    ret_value = (H5FD_t *)file;

done:
    if (NULL == ret_value) {
        if (fd >= 0)
            HDclose(fd);
        if (file)
            file = H5FL_FREE(H5FD_sec2_t, file);
    } /* end if */

    FUNC_LEAVE_NOAPI(ret_value)
} /* end H5FD__sec2_open() */

/*-------------------------------------------------------------------------
 * Function:    H5FD__sec2_close
 *
 * Purpose:     Closes an HDF5 file.
 *
 * Return:      Success:    SUCCEED
 *              Failure:    FAIL, file not closed.
 *
 * Programmer:  Robb Matzke
 *              Thursday, July 29, 1999
 *
 *-------------------------------------------------------------------------
 */
static herr_t
H5FD__sec2_close(H5FD_t *_file)
{
    H5FD_sec2_t *file      = (H5FD_sec2_t *)_file;
    herr_t       ret_value = SUCCEED; /* Return value */

    FUNC_ENTER_STATIC

    /* Sanity check */
    HDassert(file);

    /* Close the underlying file */
    if (HDclose(file->fd) < 0)
        HSYS_GOTO_ERROR(H5E_IO, H5E_CANTCLOSEFILE, FAIL, "unable to close file")

    /* Release the file info */
    file = H5FL_FREE(H5FD_sec2_t, file);

done:
    FUNC_LEAVE_NOAPI(ret_value)
} /* end H5FD__sec2_close() */

/*-------------------------------------------------------------------------
 * Function:    H5FD__sec2_cmp
 *
 * Purpose:     Compares two files belonging to this driver using an
 *              arbitrary (but consistent) ordering.
 *
 * Return:      Success:    A value like strcmp()
 *              Failure:    never fails (arguments were checked by the
 *                          caller).
 *
 * Programmer:  Robb Matzke
 *              Thursday, July 29, 1999
 *
 *-------------------------------------------------------------------------
 */
static int
H5FD__sec2_cmp(const H5FD_t *_f1, const H5FD_t *_f2)
{
    const H5FD_sec2_t *f1        = (const H5FD_sec2_t *)_f1;
    const H5FD_sec2_t *f2        = (const H5FD_sec2_t *)_f2;
    int                ret_value = 0;

    FUNC_ENTER_STATIC_NOERR

#ifdef H5_HAVE_WIN32_API
    if (f1->dwVolumeSerialNumber < f2->dwVolumeSerialNumber)
        HGOTO_DONE(-1)
    if (f1->dwVolumeSerialNumber > f2->dwVolumeSerialNumber)
        HGOTO_DONE(1)

    if (f1->nFileIndexHigh < f2->nFileIndexHigh)
        HGOTO_DONE(-1)
    if (f1->nFileIndexHigh > f2->nFileIndexHigh)
        HGOTO_DONE(1)

    if (f1->nFileIndexLow < f2->nFileIndexLow)
        HGOTO_DONE(-1)
    if (f1->nFileIndexLow > f2->nFileIndexLow)
        HGOTO_DONE(1)
#else /* H5_HAVE_WIN32_API */
#ifdef H5_DEV_T_IS_SCALAR
    if (f1->device < f2->device)
        HGOTO_DONE(-1)
    if (f1->device > f2->device)
        HGOTO_DONE(1)
#else  /* H5_DEV_T_IS_SCALAR */
    /* If dev_t isn't a scalar value on this system, just use memcmp to
     * determine if the values are the same or not.  The actual return value
     * shouldn't really matter...
     */
    if (HDmemcmp(&(f1->device), &(f2->device), sizeof(dev_t)) < 0)
        HGOTO_DONE(-1)
    if (HDmemcmp(&(f1->device), &(f2->device), sizeof(dev_t)) > 0)
        HGOTO_DONE(1)
#endif /* H5_DEV_T_IS_SCALAR */
    if (f1->inode < f2->inode)
        HGOTO_DONE(-1)
    if (f1->inode > f2->inode)
        HGOTO_DONE(1)
#endif /* H5_HAVE_WIN32_API */

done:
    FUNC_LEAVE_NOAPI(ret_value)
} /* end H5FD__sec2_cmp() */

/*-------------------------------------------------------------------------
 * Function:    H5FD__sec2_query
 *
 * Purpose:     Set the flags that this VFL driver is capable of supporting.
 *              (listed in H5FDpublic.h)
 *
 * Return:      SUCCEED (Can't fail)
 *
 * Programmer:  Quincey Koziol
 *              Friday, August 25, 2000
 *
 *-------------------------------------------------------------------------
 */
static herr_t
H5FD__sec2_query(const H5FD_t *_file, unsigned long *flags /* out */)
{
    const H5FD_sec2_t *file = (const H5FD_sec2_t *)_file; /* sec2 VFD info */

    FUNC_ENTER_STATIC_NOERR

    /* Set the VFL feature flags that this driver supports */
<<<<<<< HEAD
=======
    /* Notice: the Mirror VFD Writer currently uses only the Sec2 driver as
     * the underying driver -- as such, the Mirror VFD implementation copies
     * these feature flags as its own. Any modifications made here must be
     * reflected in H5FDmirror.c
     * -- JOS 2020-01-13
     */
>>>>>>> 18bbd3f0
    if (flags) {
        *flags = 0;
        *flags |= H5FD_FEAT_AGGREGATE_METADATA;  /* OK to aggregate metadata allocations  */
        *flags |= H5FD_FEAT_ACCUMULATE_METADATA; /* OK to accumulate metadata for faster writes */
        *flags |= H5FD_FEAT_DATA_SIEVE; /* OK to perform data sieving for faster raw data reads & writes    */
        *flags |= H5FD_FEAT_AGGREGATE_SMALLDATA; /* OK to aggregate "small" raw data allocations */
        *flags |= H5FD_FEAT_POSIX_COMPAT_HANDLE; /* get_handle callback returns a POSIX file descriptor */
        *flags |=
            H5FD_FEAT_SUPPORTS_SWMR_IO; /* VFD supports the single-writer/multiple-readers (SWMR) pattern   */
        *flags |= H5FD_FEAT_DEFAULT_VFD_COMPATIBLE; /* VFD creates a file which can be opened with the default
                                                       VFD      */

        /* Check for flags that are set by h5repart */
        if (file && file->fam_to_single)
            *flags |= H5FD_FEAT_IGNORE_DRVRINFO; /* Ignore the driver info when file is opened (which
                                                    eliminates it) */
    }                                            /* end if */

    FUNC_LEAVE_NOAPI(SUCCEED)
} /* end H5FD__sec2_query() */

/*-------------------------------------------------------------------------
 * Function:    H5FD__sec2_get_eoa
 *
 * Purpose:     Gets the end-of-address marker for the file. The EOA marker
 *              is the first address past the last byte allocated in the
 *              format address space.
 *
 * Return:      The end-of-address marker.
 *
 * Programmer:  Robb Matzke
 *              Monday, August  2, 1999
 *
 *-------------------------------------------------------------------------
 */
static haddr_t
H5FD__sec2_get_eoa(const H5FD_t *_file, H5FD_mem_t H5_ATTR_UNUSED type)
{
    const H5FD_sec2_t *file = (const H5FD_sec2_t *)_file;

    FUNC_ENTER_STATIC_NOERR

    FUNC_LEAVE_NOAPI(file->eoa)
} /* end H5FD__sec2_get_eoa() */

/*-------------------------------------------------------------------------
 * Function:    H5FD__sec2_set_eoa
 *
 * Purpose:     Set the end-of-address marker for the file. This function is
 *              called shortly after an existing HDF5 file is opened in order
 *              to tell the driver where the end of the HDF5 data is located.
 *
 * Return:      SUCCEED (Can't fail)
 *
 * Programmer:  Robb Matzke
 *              Thursday, July 29, 1999
 *
 *-------------------------------------------------------------------------
 */
static herr_t
H5FD__sec2_set_eoa(H5FD_t *_file, H5FD_mem_t H5_ATTR_UNUSED type, haddr_t addr)
{
    H5FD_sec2_t *file = (H5FD_sec2_t *)_file;

    FUNC_ENTER_STATIC_NOERR

    file->eoa = addr;

    FUNC_LEAVE_NOAPI(SUCCEED)
} /* end H5FD__sec2_set_eoa() */

/*-------------------------------------------------------------------------
 * Function:    H5FD__sec2_get_eof
 *
 * Purpose:     Returns the end-of-file marker, which is the greater of
 *              either the filesystem end-of-file or the HDF5 end-of-address
 *              markers.
 *
 * Return:      End of file address, the first address past the end of the
 *              "file", either the filesystem file or the HDF5 file.
 *
 * Programmer:  Robb Matzke
 *              Thursday, July 29, 1999
 *
 *-------------------------------------------------------------------------
 */
static haddr_t
H5FD__sec2_get_eof(const H5FD_t *_file, H5FD_mem_t H5_ATTR_UNUSED type)
{
    const H5FD_sec2_t *file = (const H5FD_sec2_t *)_file;

    FUNC_ENTER_STATIC_NOERR

    FUNC_LEAVE_NOAPI(file->eof)
} /* end H5FD__sec2_get_eof() */

/*-------------------------------------------------------------------------
 * Function:       H5FD__sec2_get_handle
 *
 * Purpose:        Returns the file handle of sec2 file driver.
 *
 * Returns:        SUCCEED/FAIL
 *
 * Programmer:     Raymond Lu
 *                 Sept. 16, 2002
 *
 *-------------------------------------------------------------------------
 */
static herr_t
H5FD__sec2_get_handle(H5FD_t *_file, hid_t H5_ATTR_UNUSED fapl, void **file_handle)
{
    H5FD_sec2_t *file      = (H5FD_sec2_t *)_file;
    herr_t       ret_value = SUCCEED;

    FUNC_ENTER_STATIC

    if (!file_handle)
        HGOTO_ERROR(H5E_ARGS, H5E_BADVALUE, FAIL, "file handle not valid")

    *file_handle = &(file->fd);

done:
    FUNC_LEAVE_NOAPI(ret_value)
} /* end H5FD__sec2_get_handle() */

/*-------------------------------------------------------------------------
 * Function:    H5FD__sec2_read
 *
 * Purpose:     Reads SIZE bytes of data from FILE beginning at address ADDR
 *              into buffer BUF according to data transfer properties in
 *              DXPL_ID.
 *
 * Return:      Success:    SUCCEED. Result is stored in caller-supplied
 *                          buffer BUF.
 *              Failure:    FAIL, Contents of buffer BUF are undefined.
 *
 * Programmer:  Robb Matzke
 *              Thursday, July 29, 1999
 *
 *-------------------------------------------------------------------------
 */
static herr_t
<<<<<<< HEAD
H5FD_sec2_read(H5FD_t *_file, H5FD_mem_t H5_ATTR_UNUSED type, hid_t H5_ATTR_UNUSED dxpl_id, haddr_t addr,
               size_t size, void *buf /*out*/)
{
    H5FD_sec2_t *file      = (H5FD_sec2_t *)_file;
=======
H5FD__sec2_read(H5FD_t *_file, H5FD_mem_t H5_ATTR_UNUSED type, hid_t H5_ATTR_UNUSED dxpl_id, haddr_t addr,
                size_t size, void *buf /*out*/)
{
    H5FD_sec2_t *file      = (H5FD_sec2_t *)_file;
    HDoff_t      offset    = (HDoff_t)addr;
>>>>>>> 18bbd3f0
    herr_t       ret_value = SUCCEED; /* Return value */

    FUNC_ENTER_STATIC

    HDassert(file && file->pub.cls);
    HDassert(buf);

    /* Check for overflow conditions */
    if (!H5F_addr_defined(addr))
        HGOTO_ERROR(H5E_ARGS, H5E_BADVALUE, FAIL, "addr undefined, addr = %llu", (unsigned long long)addr)
    if (REGION_OVERFLOW(addr, size))
        HGOTO_ERROR(H5E_ARGS, H5E_OVERFLOW, FAIL, "addr overflow, addr = %llu", (unsigned long long)addr)

#ifndef H5_HAVE_PREADWRITE
    /* Seek to the correct location (if we don't have pread) */
<<<<<<< HEAD
    if (addr != file->pos || OP_READ != file->op) {
        if (HDlseek(file->fd, (HDoff_t)addr, SEEK_SET) < 0)
            HSYS_GOTO_ERROR(H5E_IO, H5E_SEEKERROR, FAIL, "unable to seek to proper position")
    }  /* end if */
=======
    if (addr != file->pos || OP_READ != file->op)
        if (HDlseek(file->fd, (HDoff_t)addr, SEEK_SET) < 0)
            HSYS_GOTO_ERROR(H5E_IO, H5E_SEEKERROR, FAIL, "unable to seek to proper position")
>>>>>>> 18bbd3f0
#endif /* H5_HAVE_PREADWRITE */

    /* Read data, being careful of interrupted system calls, partial results,
     * and the end of the file.
     */
    while (size > 0) {
<<<<<<< HEAD

        h5_posix_io_t     bytes_in   = 0;  /* # of bytes to read       */
        h5_posix_io_ret_t bytes_read = -1; /* # of bytes actually read */
        HDoff_t           offset     = (HDoff_t)addr;
=======
        h5_posix_io_t     bytes_in   = 0;  /* # of bytes to read       */
        h5_posix_io_ret_t bytes_read = -1; /* # of bytes actually read */
>>>>>>> 18bbd3f0

        /* Trying to read more bytes than the return type can handle is
         * undefined behavior in POSIX.
         */
        if (size > H5_POSIX_MAX_IO_BYTES)
            bytes_in = H5_POSIX_MAX_IO_BYTES;
        else
            bytes_in = (h5_posix_io_t)size;

        do {
#ifdef H5_HAVE_PREADWRITE
            bytes_read = HDpread(file->fd, buf, bytes_in, offset);
            if (bytes_read > 0)
                offset += bytes_read;
#else
            bytes_read  = HDread(file->fd, buf, bytes_in);
#endif /* H5_HAVE_PREADWRITE */
        } while (-1 == bytes_read && EINTR == errno);

        if (-1 == bytes_read) { /* error */
            int    myerrno = errno;
            time_t mytime  = HDtime(NULL);

            offset = HDlseek(file->fd, (HDoff_t)0, SEEK_CUR);

            HGOTO_ERROR(H5E_IO, H5E_READERROR, FAIL,
                        "file read failed: time = %s, filename = '%s', file descriptor = %d, errno = %d, "
                        "error message = '%s', buf = %p, total read size = %llu, bytes this sub-read = %llu, "
                        "bytes actually read = %llu, offset = %llu",
                        HDctime(&mytime), file->filename, file->fd, myerrno, HDstrerror(myerrno), buf,
                        (unsigned long long)size, (unsigned long long)bytes_in,
                        (unsigned long long)bytes_read, (unsigned long long)offset);
        } /* end if */

        if (0 == bytes_read) {
            /* end of file but not end of format address space */
            HDmemset(buf, 0, size);
            break;
        } /* end if */

        HDassert(bytes_read >= 0);
        HDassert((size_t)bytes_read <= size);

        size -= (size_t)bytes_read;
        addr += (haddr_t)bytes_read;
        buf = (char *)buf + bytes_read;
    } /* end while */

    /* Update current position */
    file->pos = addr;
    file->op  = OP_READ;

done:
    if (ret_value < 0) {
        /* Reset last file I/O information */
        file->pos = HADDR_UNDEF;
        file->op  = OP_UNKNOWN;
    } /* end if */

    FUNC_LEAVE_NOAPI(ret_value)
} /* end H5FD__sec2_read() */

/*-------------------------------------------------------------------------
 * Function:    H5FD__sec2_write
 *
 * Purpose:     Writes SIZE bytes of data to FILE beginning at address ADDR
 *              from buffer BUF according to data transfer properties in
 *              DXPL_ID.
 *
 * Return:      SUCCEED/FAIL
 *
 * Programmer:  Robb Matzke
 *              Thursday, July 29, 1999
 *
 *-------------------------------------------------------------------------
 */
static herr_t
<<<<<<< HEAD
H5FD_sec2_write(H5FD_t *_file, H5FD_mem_t H5_ATTR_UNUSED type, hid_t H5_ATTR_UNUSED dxpl_id, haddr_t addr,
                size_t size, const void *buf)
{
    H5FD_sec2_t *file      = (H5FD_sec2_t *)_file;
=======
H5FD__sec2_write(H5FD_t *_file, H5FD_mem_t H5_ATTR_UNUSED type, hid_t H5_ATTR_UNUSED dxpl_id, haddr_t addr,
                 size_t size, const void *buf)
{
    H5FD_sec2_t *file      = (H5FD_sec2_t *)_file;
    HDoff_t      offset    = (HDoff_t)addr;
>>>>>>> 18bbd3f0
    herr_t       ret_value = SUCCEED; /* Return value */

    FUNC_ENTER_STATIC

    HDassert(file && file->pub.cls);
    HDassert(buf);

    /* Check for overflow conditions */
    if (!H5F_addr_defined(addr))
        HGOTO_ERROR(H5E_ARGS, H5E_BADVALUE, FAIL, "addr undefined, addr = %llu", (unsigned long long)addr)
    if (REGION_OVERFLOW(addr, size))
        HGOTO_ERROR(H5E_ARGS, H5E_OVERFLOW, FAIL, "addr overflow, addr = %llu, size = %llu",
                    (unsigned long long)addr, (unsigned long long)size)

#ifndef H5_HAVE_PREADWRITE
    /* Seek to the correct location (if we don't have pwrite) */
<<<<<<< HEAD
    if (addr != file->pos || OP_WRITE != file->op) {
        if (HDlseek(file->fd, (HDoff_t)addr, SEEK_SET) < 0)
            HSYS_GOTO_ERROR(H5E_IO, H5E_SEEKERROR, FAIL, "unable to seek to proper position")
    }  /* end if */
=======
    if (addr != file->pos || OP_WRITE != file->op)
        if (HDlseek(file->fd, (HDoff_t)addr, SEEK_SET) < 0)
            HSYS_GOTO_ERROR(H5E_IO, H5E_SEEKERROR, FAIL, "unable to seek to proper position")
>>>>>>> 18bbd3f0
#endif /* H5_HAVE_PREADWRITE */

    /* Write the data, being careful of interrupted system calls and partial
     * results
     */
    while (size > 0) {
<<<<<<< HEAD

        h5_posix_io_t     bytes_in    = 0;  /* # of bytes to write  */
        h5_posix_io_ret_t bytes_wrote = -1; /* # of bytes written   */
        HDoff_t           offset      = (HDoff_t)addr;
=======
        h5_posix_io_t     bytes_in    = 0;  /* # of bytes to write  */
        h5_posix_io_ret_t bytes_wrote = -1; /* # of bytes written   */
>>>>>>> 18bbd3f0

        /* Trying to write more bytes than the return type can handle is
         * undefined behavior in POSIX.
         */
        if (size > H5_POSIX_MAX_IO_BYTES)
            bytes_in = H5_POSIX_MAX_IO_BYTES;
        else
            bytes_in = (h5_posix_io_t)size;

        do {
#ifdef H5_HAVE_PREADWRITE
            bytes_wrote = HDpwrite(file->fd, buf, bytes_in, offset);
            if (bytes_wrote > 0)
                offset += bytes_wrote;
#else
            bytes_wrote = HDwrite(file->fd, buf, bytes_in);
#endif /* H5_HAVE_PREADWRITE */
        } while (-1 == bytes_wrote && EINTR == errno);

        if (-1 == bytes_wrote) { /* error */
            int    myerrno = errno;
            time_t mytime  = HDtime(NULL);

            offset = HDlseek(file->fd, (HDoff_t)0, SEEK_CUR);

            HGOTO_ERROR(H5E_IO, H5E_WRITEERROR, FAIL,
                        "file write failed: time = %s, filename = '%s', file descriptor = %d, errno = %d, "
                        "error message = '%s', buf = %p, total write size = %llu, bytes this sub-write = "
                        "%llu, bytes actually written = %llu, offset = %llu",
                        HDctime(&mytime), file->filename, file->fd, myerrno, HDstrerror(myerrno), buf,
                        (unsigned long long)size, (unsigned long long)bytes_in,
                        (unsigned long long)bytes_wrote, (unsigned long long)offset);
        } /* end if */

        HDassert(bytes_wrote > 0);
        HDassert((size_t)bytes_wrote <= size);

        size -= (size_t)bytes_wrote;
        addr += (haddr_t)bytes_wrote;
        buf = (const char *)buf + bytes_wrote;
    } /* end while */

    /* Update current position and eof */
    file->pos = addr;
    file->op  = OP_WRITE;
    if (file->pos > file->eof)
        file->eof = file->pos;

done:
    if (ret_value < 0) {
        /* Reset last file I/O information */
        file->pos = HADDR_UNDEF;
        file->op  = OP_UNKNOWN;
    } /* end if */

    FUNC_LEAVE_NOAPI(ret_value)
} /* end H5FD__sec2_write() */

/*-------------------------------------------------------------------------
 * Function:    H5FD__sec2_truncate
 *
 * Purpose:     Makes sure that the true file size is the same (or larger)
 *              than the end-of-address.
 *
 * Return:      SUCCEED/FAIL
 *
 * Programmer:  Robb Matzke
 *              Wednesday, August  4, 1999
 *
 *-------------------------------------------------------------------------
 */
static herr_t
H5FD__sec2_truncate(H5FD_t *_file, hid_t H5_ATTR_UNUSED dxpl_id, hbool_t H5_ATTR_UNUSED closing)
{
    H5FD_sec2_t *file      = (H5FD_sec2_t *)_file;
    herr_t       ret_value = SUCCEED; /* Return value */

    FUNC_ENTER_STATIC

    HDassert(file);

    /* Extend the file to make sure it's large enough */
    if (!H5F_addr_eq(file->eoa, file->eof)) {
#ifdef H5_HAVE_WIN32_API
        LARGE_INTEGER li;       /* 64-bit (union) integer for SetFilePointer() call */
        DWORD         dwPtrLow; /* Low-order pointer bits from SetFilePointer()
                                 * Only used as an error code here.
                                 */
        DWORD dwError;          /* DWORD error code from GetLastError() */
        BOOL  bError;           /* Boolean error flag */

        /* Windows uses this odd QuadPart union for 32/64-bit portability */
        li.QuadPart = (__int64)file->eoa;

        /* Extend the file to make sure it's large enough.
         *
         * Since INVALID_SET_FILE_POINTER can technically be a valid return value
         * from SetFilePointer(), we also need to check GetLastError().
         */
        dwPtrLow = SetFilePointer(file->hFile, li.LowPart, &li.HighPart, FILE_BEGIN);
        if (INVALID_SET_FILE_POINTER == dwPtrLow) {
            dwError = GetLastError();
            if (dwError != NO_ERROR)
                HGOTO_ERROR(H5E_FILE, H5E_FILEOPEN, FAIL, "unable to set file pointer")
        }

        bError = SetEndOfFile(file->hFile);
        if (0 == bError)
            HGOTO_ERROR(H5E_IO, H5E_SEEKERROR, FAIL, "unable to extend file properly")
#else  /* H5_HAVE_WIN32_API */
        if (-1 == HDftruncate(file->fd, (HDoff_t)file->eoa))
            HSYS_GOTO_ERROR(H5E_IO, H5E_SEEKERROR, FAIL, "unable to extend file properly")
#endif /* H5_HAVE_WIN32_API */

        /* Update the eof value */
        file->eof = file->eoa;

        /* Reset last file I/O information */
        file->pos = HADDR_UNDEF;
        file->op  = OP_UNKNOWN;
    } /* end if */

done:
    FUNC_LEAVE_NOAPI(ret_value)
} /* end H5FD__sec2_truncate() */

/*-------------------------------------------------------------------------
 * Function:    H5FD__sec2_lock
 *
 * Purpose:     To place an advisory lock on a file.
 *		The lock type to apply depends on the parameter "rw":
 *			TRUE--opens for write: an exclusive lock
 *			FALSE--opens for read: a shared lock
 *
 * Return:      SUCCEED/FAIL
 *
 * Programmer:  Vailin Choi; May 2013
 *
 *-------------------------------------------------------------------------
 */
static herr_t
H5FD__sec2_lock(H5FD_t *_file, hbool_t rw)
{
    H5FD_sec2_t *file = (H5FD_sec2_t *)_file; /* VFD file struct          */
    int          lock_flags;                  /* file locking flags       */
    herr_t       ret_value = SUCCEED;         /* Return value             */

    FUNC_ENTER_STATIC

    HDassert(file);

    /* Set exclusive or shared lock based on rw status */
    lock_flags = rw ? LOCK_EX : LOCK_SH;

    /* Place a non-blocking lock on the file */
    if (HDflock(file->fd, lock_flags | LOCK_NB) < 0) {
<<<<<<< HEAD
        if (ENOSYS == errno)
            HSYS_GOTO_ERROR(H5E_FILE, H5E_BADFILE, FAIL,
                            "file locking disabled on this file system (use HDF5_USE_FILE_LOCKING "
                            "environment variable to override)")
=======
        if (file->ignore_disabled_file_locks && ENOSYS == errno) {
            /* When errno is set to ENOSYS, the file system does not support
             * locking, so ignore it.
             */
            errno = 0;
        }
>>>>>>> 18bbd3f0
        else
            HSYS_GOTO_ERROR(H5E_VFL, H5E_CANTLOCKFILE, FAIL, "unable to lock file")
    }

done:
    FUNC_LEAVE_NOAPI(ret_value)
} /* end H5FD__sec2_lock() */

/*-------------------------------------------------------------------------
 * Function:    H5FD__sec2_unlock
 *
 * Purpose:     To remove the existing lock on the file
 *
 * Return:      SUCCEED/FAIL
 *
 * Programmer:  Vailin Choi; May 2013
 *
 *-------------------------------------------------------------------------
 */
static herr_t
H5FD__sec2_unlock(H5FD_t *_file)
{
    H5FD_sec2_t *file      = (H5FD_sec2_t *)_file; /* VFD file struct          */
    herr_t       ret_value = SUCCEED;              /* Return value             */

    FUNC_ENTER_STATIC

    HDassert(file);

    if (HDflock(file->fd, LOCK_UN) < 0) {
<<<<<<< HEAD
        if (ENOSYS == errno)
            HSYS_GOTO_ERROR(H5E_FILE, H5E_BADFILE, FAIL,
                            "file locking disabled on this file system (use HDF5_USE_FILE_LOCKING "
                            "environment variable to override)")
=======
        if (file->ignore_disabled_file_locks && ENOSYS == errno) {
            /* When errno is set to ENOSYS, the file system does not support
             * locking, so ignore it.
             */
            errno = 0;
        }
>>>>>>> 18bbd3f0
        else
            HSYS_GOTO_ERROR(H5E_VFL, H5E_CANTUNLOCKFILE, FAIL, "unable to unlock file")
    }

done:
    FUNC_LEAVE_NOAPI(ret_value)
<<<<<<< HEAD
} /* end H5FD_sec2_unlock() */
=======
} /* end H5FD__sec2_unlock() */
>>>>>>> 18bbd3f0
<|MERGE_RESOLUTION|>--- conflicted
+++ resolved
@@ -53,14 +53,6 @@
  * occurs), and 'op' will be set to H5F_OP_UNKNOWN.
  */
 typedef struct H5FD_sec2_t {
-<<<<<<< HEAD
-    H5FD_t         pub;                             /* public stuff, must be first      */
-    int            fd;                              /* the filesystem file descriptor   */
-    haddr_t        eoa;                             /* end of allocated region          */
-    haddr_t        eof;                             /* end of file; current file size   */
-    haddr_t        pos;                             /* current file I/O position        */
-    H5FD_file_op_t op;                              /* last operation                   */
-=======
     H5FD_t         pub; /* public stuff, must be first      */
     int            fd;  /* the filesystem file descriptor   */
     haddr_t        eoa; /* end of allocated region          */
@@ -68,7 +60,6 @@
     haddr_t        pos; /* current file I/O position        */
     H5FD_file_op_t op;  /* last operation                   */
     hbool_t        ignore_disabled_file_locks;
->>>>>>> 18bbd3f0
     char           filename[H5FD_MAX_FILENAME_LEN]; /* Copy of file name from open operation */
 #ifndef H5_HAVE_WIN32_API
     /* On most systems the combination of device and i-node number uniquely
@@ -107,10 +98,6 @@
      * a single file.
      */
     hbool_t fam_to_single;
-<<<<<<< HEAD
-
-=======
->>>>>>> 18bbd3f0
 } H5FD_sec2_t;
 
 /*
@@ -135,58 +122,6 @@
     (ADDR_OVERFLOW(A) || SIZE_OVERFLOW(Z) || HADDR_UNDEF == (A) + (Z) || (HDoff_t)((A) + (Z)) < (HDoff_t)(A))
 
 /* Prototypes */
-<<<<<<< HEAD
-static herr_t  H5FD_sec2_term(void);
-static H5FD_t *H5FD_sec2_open(const char *name, unsigned flags, hid_t fapl_id, haddr_t maxaddr);
-static herr_t  H5FD_sec2_close(H5FD_t *_file);
-static int     H5FD_sec2_cmp(const H5FD_t *_f1, const H5FD_t *_f2);
-static herr_t  H5FD_sec2_query(const H5FD_t *_f1, unsigned long *flags);
-static haddr_t H5FD_sec2_get_eoa(const H5FD_t *_file, H5FD_mem_t type);
-static herr_t  H5FD_sec2_set_eoa(H5FD_t *_file, H5FD_mem_t type, haddr_t addr);
-static haddr_t H5FD_sec2_get_eof(const H5FD_t *_file, H5FD_mem_t type);
-static herr_t  H5FD_sec2_get_handle(H5FD_t *_file, hid_t fapl, void **file_handle);
-static herr_t  H5FD_sec2_read(H5FD_t *_file, H5FD_mem_t type, hid_t fapl_id, haddr_t addr, size_t size,
-                              void *buf);
-static herr_t  H5FD_sec2_write(H5FD_t *_file, H5FD_mem_t type, hid_t fapl_id, haddr_t addr, size_t size,
-                               const void *buf);
-static herr_t  H5FD_sec2_truncate(H5FD_t *_file, hid_t dxpl_id, hbool_t closing);
-static herr_t  H5FD_sec2_lock(H5FD_t *_file, hbool_t rw);
-static herr_t  H5FD_sec2_unlock(H5FD_t *_file);
-
-static const H5FD_class_t H5FD_sec2_g = {
-    "sec2",               /* name                 */
-    MAXADDR,              /* maxaddr              */
-    H5F_CLOSE_WEAK,       /* fc_degree            */
-    H5FD_sec2_term,       /* terminate            */
-    NULL,                 /* sb_size              */
-    NULL,                 /* sb_encode            */
-    NULL,                 /* sb_decode            */
-    0,                    /* fapl_size            */
-    NULL,                 /* fapl_get             */
-    NULL,                 /* fapl_copy            */
-    NULL,                 /* fapl_free            */
-    0,                    /* dxpl_size            */
-    NULL,                 /* dxpl_copy            */
-    NULL,                 /* dxpl_free            */
-    H5FD_sec2_open,       /* open                 */
-    H5FD_sec2_close,      /* close                */
-    H5FD_sec2_cmp,        /* cmp                  */
-    H5FD_sec2_query,      /* query                */
-    NULL,                 /* get_type_map         */
-    NULL,                 /* alloc                */
-    NULL,                 /* free                 */
-    H5FD_sec2_get_eoa,    /* get_eoa              */
-    H5FD_sec2_set_eoa,    /* set_eoa              */
-    H5FD_sec2_get_eof,    /* get_eof              */
-    H5FD_sec2_get_handle, /* get_handle           */
-    H5FD_sec2_read,       /* read                 */
-    H5FD_sec2_write,      /* write                */
-    NULL,                 /* flush                */
-    H5FD_sec2_truncate,   /* truncate             */
-    H5FD_sec2_lock,       /* lock                 */
-    H5FD_sec2_unlock,     /* unlock               */
-    H5FD_FLMAP_DICHOTOMY  /* fl_map               */
-=======
 static herr_t  H5FD__sec2_term(void);
 static H5FD_t *H5FD__sec2_open(const char *name, unsigned flags, hid_t fapl_id, haddr_t maxaddr);
 static herr_t  H5FD__sec2_close(H5FD_t *_file);
@@ -237,7 +172,6 @@
     H5FD__sec2_lock,       /* lock                 */
     H5FD__sec2_unlock,     /* unlock               */
     H5FD_FLMAP_DICHOTOMY   /* fl_map               */
->>>>>>> 18bbd3f0
 };
 
 /* Declare a free list to manage the H5FD_sec2_t struct */
@@ -260,8 +194,6 @@
 
     FUNC_ENTER_STATIC
 
-<<<<<<< HEAD
-=======
     /* Check the use disabled file locks environment variable */
     lock_env_var = HDgetenv("HDF5_USE_FILE_LOCKING");
     if (lock_env_var && !HDstrcmp(lock_env_var, "BEST_EFFORT"))
@@ -271,7 +203,6 @@
     else
         ignore_disabled_file_locks_s = FAIL; /* Environment variable not set, or not set correctly */
 
->>>>>>> 18bbd3f0
     if (H5FD_sec2_init() < 0)
         HGOTO_ERROR(H5E_VFL, H5E_CANTINIT, FAIL, "unable to initialize sec2 VFD")
 
@@ -389,14 +320,9 @@
 #ifdef H5_HAVE_WIN32_API
     struct _BY_HANDLE_FILE_INFORMATION fileinfo;
 #endif
-<<<<<<< HEAD
-    h5_stat_t sb;
-    H5FD_t *  ret_value = NULL; /* Return value */
-=======
     h5_stat_t       sb;
     H5P_genplist_t *plist;            /* Property list pointer */
     H5FD_t *        ret_value = NULL; /* Return value */
->>>>>>> 18bbd3f0
 
     FUNC_ENTER_STATIC
 
@@ -476,14 +402,6 @@
 
     /* Check for non-default FAPL */
     if (H5P_FILE_ACCESS_DEFAULT != fapl_id) {
-<<<<<<< HEAD
-        H5P_genplist_t *plist; /* Property list pointer */
-
-        /* Get the FAPL */
-        if (NULL == (plist = (H5P_genplist_t *)H5I_object(fapl_id)))
-            HGOTO_ERROR(H5E_VFL, H5E_BADTYPE, NULL, "not a file access property list")
-=======
->>>>>>> 18bbd3f0
 
         /* This step is for h5repart tool only. If user wants to change file driver from
          * family to one that uses single files (sec2, etc.) while using h5repart, this
@@ -630,15 +548,12 @@
     FUNC_ENTER_STATIC_NOERR
 
     /* Set the VFL feature flags that this driver supports */
-<<<<<<< HEAD
-=======
     /* Notice: the Mirror VFD Writer currently uses only the Sec2 driver as
      * the underying driver -- as such, the Mirror VFD implementation copies
      * these feature flags as its own. Any modifications made here must be
      * reflected in H5FDmirror.c
      * -- JOS 2020-01-13
      */
->>>>>>> 18bbd3f0
     if (flags) {
         *flags = 0;
         *flags |= H5FD_FEAT_AGGREGATE_METADATA;  /* OK to aggregate metadata allocations  */
@@ -781,18 +696,11 @@
  *-------------------------------------------------------------------------
  */
 static herr_t
-<<<<<<< HEAD
-H5FD_sec2_read(H5FD_t *_file, H5FD_mem_t H5_ATTR_UNUSED type, hid_t H5_ATTR_UNUSED dxpl_id, haddr_t addr,
-               size_t size, void *buf /*out*/)
-{
-    H5FD_sec2_t *file      = (H5FD_sec2_t *)_file;
-=======
 H5FD__sec2_read(H5FD_t *_file, H5FD_mem_t H5_ATTR_UNUSED type, hid_t H5_ATTR_UNUSED dxpl_id, haddr_t addr,
                 size_t size, void *buf /*out*/)
 {
     H5FD_sec2_t *file      = (H5FD_sec2_t *)_file;
     HDoff_t      offset    = (HDoff_t)addr;
->>>>>>> 18bbd3f0
     herr_t       ret_value = SUCCEED; /* Return value */
 
     FUNC_ENTER_STATIC
@@ -808,31 +716,17 @@
 
 #ifndef H5_HAVE_PREADWRITE
     /* Seek to the correct location (if we don't have pread) */
-<<<<<<< HEAD
-    if (addr != file->pos || OP_READ != file->op) {
-        if (HDlseek(file->fd, (HDoff_t)addr, SEEK_SET) < 0)
-            HSYS_GOTO_ERROR(H5E_IO, H5E_SEEKERROR, FAIL, "unable to seek to proper position")
-    }  /* end if */
-=======
     if (addr != file->pos || OP_READ != file->op)
         if (HDlseek(file->fd, (HDoff_t)addr, SEEK_SET) < 0)
             HSYS_GOTO_ERROR(H5E_IO, H5E_SEEKERROR, FAIL, "unable to seek to proper position")
->>>>>>> 18bbd3f0
 #endif /* H5_HAVE_PREADWRITE */
 
     /* Read data, being careful of interrupted system calls, partial results,
      * and the end of the file.
      */
     while (size > 0) {
-<<<<<<< HEAD
-
         h5_posix_io_t     bytes_in   = 0;  /* # of bytes to read       */
         h5_posix_io_ret_t bytes_read = -1; /* # of bytes actually read */
-        HDoff_t           offset     = (HDoff_t)addr;
-=======
-        h5_posix_io_t     bytes_in   = 0;  /* # of bytes to read       */
-        h5_posix_io_ret_t bytes_read = -1; /* # of bytes actually read */
->>>>>>> 18bbd3f0
 
         /* Trying to read more bytes than the return type can handle is
          * undefined behavior in POSIX.
@@ -910,18 +804,11 @@
  *-------------------------------------------------------------------------
  */
 static herr_t
-<<<<<<< HEAD
-H5FD_sec2_write(H5FD_t *_file, H5FD_mem_t H5_ATTR_UNUSED type, hid_t H5_ATTR_UNUSED dxpl_id, haddr_t addr,
-                size_t size, const void *buf)
-{
-    H5FD_sec2_t *file      = (H5FD_sec2_t *)_file;
-=======
 H5FD__sec2_write(H5FD_t *_file, H5FD_mem_t H5_ATTR_UNUSED type, hid_t H5_ATTR_UNUSED dxpl_id, haddr_t addr,
                  size_t size, const void *buf)
 {
     H5FD_sec2_t *file      = (H5FD_sec2_t *)_file;
     HDoff_t      offset    = (HDoff_t)addr;
->>>>>>> 18bbd3f0
     herr_t       ret_value = SUCCEED; /* Return value */
 
     FUNC_ENTER_STATIC
@@ -938,31 +825,17 @@
 
 #ifndef H5_HAVE_PREADWRITE
     /* Seek to the correct location (if we don't have pwrite) */
-<<<<<<< HEAD
-    if (addr != file->pos || OP_WRITE != file->op) {
-        if (HDlseek(file->fd, (HDoff_t)addr, SEEK_SET) < 0)
-            HSYS_GOTO_ERROR(H5E_IO, H5E_SEEKERROR, FAIL, "unable to seek to proper position")
-    }  /* end if */
-=======
     if (addr != file->pos || OP_WRITE != file->op)
         if (HDlseek(file->fd, (HDoff_t)addr, SEEK_SET) < 0)
             HSYS_GOTO_ERROR(H5E_IO, H5E_SEEKERROR, FAIL, "unable to seek to proper position")
->>>>>>> 18bbd3f0
 #endif /* H5_HAVE_PREADWRITE */
 
     /* Write the data, being careful of interrupted system calls and partial
      * results
      */
     while (size > 0) {
-<<<<<<< HEAD
-
         h5_posix_io_t     bytes_in    = 0;  /* # of bytes to write  */
         h5_posix_io_ret_t bytes_wrote = -1; /* # of bytes written   */
-        HDoff_t           offset      = (HDoff_t)addr;
-=======
-        h5_posix_io_t     bytes_in    = 0;  /* # of bytes to write  */
-        h5_posix_io_ret_t bytes_wrote = -1; /* # of bytes written   */
->>>>>>> 18bbd3f0
 
         /* Trying to write more bytes than the return type can handle is
          * undefined behavior in POSIX.
@@ -1119,19 +992,12 @@
 
     /* Place a non-blocking lock on the file */
     if (HDflock(file->fd, lock_flags | LOCK_NB) < 0) {
-<<<<<<< HEAD
-        if (ENOSYS == errno)
-            HSYS_GOTO_ERROR(H5E_FILE, H5E_BADFILE, FAIL,
-                            "file locking disabled on this file system (use HDF5_USE_FILE_LOCKING "
-                            "environment variable to override)")
-=======
         if (file->ignore_disabled_file_locks && ENOSYS == errno) {
             /* When errno is set to ENOSYS, the file system does not support
              * locking, so ignore it.
              */
             errno = 0;
         }
->>>>>>> 18bbd3f0
         else
             HSYS_GOTO_ERROR(H5E_VFL, H5E_CANTLOCKFILE, FAIL, "unable to lock file")
     }
@@ -1162,27 +1028,16 @@
     HDassert(file);
 
     if (HDflock(file->fd, LOCK_UN) < 0) {
-<<<<<<< HEAD
-        if (ENOSYS == errno)
-            HSYS_GOTO_ERROR(H5E_FILE, H5E_BADFILE, FAIL,
-                            "file locking disabled on this file system (use HDF5_USE_FILE_LOCKING "
-                            "environment variable to override)")
-=======
         if (file->ignore_disabled_file_locks && ENOSYS == errno) {
             /* When errno is set to ENOSYS, the file system does not support
              * locking, so ignore it.
              */
             errno = 0;
         }
->>>>>>> 18bbd3f0
         else
             HSYS_GOTO_ERROR(H5E_VFL, H5E_CANTUNLOCKFILE, FAIL, "unable to unlock file")
     }
 
 done:
     FUNC_LEAVE_NOAPI(ret_value)
-<<<<<<< HEAD
-} /* end H5FD_sec2_unlock() */
-=======
-} /* end H5FD__sec2_unlock() */
->>>>>>> 18bbd3f0
+} /* end H5FD__sec2_unlock() */