/* * * * * * * * * * * * * * * * * * * * * * * * * * * * * * * * * * * * * * *
 * Copyright by The HDF Group.                                               *
 * Copyright by the Board of Trustees of the University of Illinois.         *
 * All rights reserved.                                                      *
 *                                                                           *
 * This file is part of HDF5.  The full HDF5 copyright notice, including     *
 * terms governing use, modification, and redistribution, is contained in    *
 * the COPYING file, which can be found at the root of the source code       *
 * distribution tree, or in https://www.hdfgroup.org/licenses.               *
 * If you do not have access to either file, you may request a copy from     *
 * help@hdfgroup.org.                                                        *
 * * * * * * * * * * * * * * * * * * * * * * * * * * * * * * * * * * * * * * */

/*-------------------------------------------------------------------------
 *
 * Created:		H5HF.c
 *			Feb 24 2006
 *			Quincey Koziol
 *
 * Purpose:		Implements a "fractal heap" for storing variable-
 *                      length objects in a file.
 *
 *                      Please see the documentation in:
 *                      doc/html/TechNotes/FractalHeap.html for a full description
 *                      of how they work, etc.
 *
 *-------------------------------------------------------------------------
 */

/****************/
/* Module Setup */
/****************/

#include "H5HFmodule.h" /* This source code file is part of the H5HF module */

/***********/
/* Headers */
/***********/
#include "H5private.h"   /* Generic Functions			*/
#include "H5Eprivate.h"  /* Error handling		  	*/
#include "H5FOprivate.h" /* File objects                         */
#include "H5HFpkg.h"     /* Fractal heaps			*/
#include "H5MFprivate.h" /* File memory management		*/
#include "H5MMprivate.h" /* Memory management			*/

/****************/
/* Local Macros */
/****************/

/******************/
/* Local Typedefs */
/******************/

/********************/
/* Package Typedefs */
/********************/

/********************/
/* Local Prototypes */
/********************/

/*********************/
/* Package Variables */
/*********************/

/*****************************/
/* Library Private Variables */
/*****************************/

/*******************/
/* Local Variables */
/*******************/

/* Declare a free list to manage the H5HF_t struct */
H5FL_DEFINE_STATIC(H5HF_t);

/*-------------------------------------------------------------------------
 * Function:	H5HF__op_read
 *
 * Purpose:	Performs a 'read' operation for a heap 'op' callback
 *
 * Return:	SUCCEED/FAIL
 *
 * Programmer:	Quincey Koziol
 *		Sep 11 2006
 *
 *-------------------------------------------------------------------------
 */
herr_t
H5HF__op_read(const void *obj, size_t obj_len, void *op_data)
{
    FUNC_ENTER_PACKAGE_NOERR

    /* Perform "read", using memcpy() */
    H5MM_memcpy(op_data, obj, obj_len);

    FUNC_LEAVE_NOAPI(SUCCEED)
} /* end H5HF__op_read() */

/*-------------------------------------------------------------------------
 * Function:	H5HF__op_write
 *
 * Purpose:	Performs a 'write' operation for a heap 'op' callback
 *
 * Return:	SUCCEED/FAIL
 *
 * Programmer:	Quincey Koziol
 *		Dec 18 2006
 *
 *-------------------------------------------------------------------------
 */
herr_t
H5HF__op_write(const void *obj, size_t obj_len, void *op_data)
{
    FUNC_ENTER_PACKAGE_NOERR

    /* Perform "write", using memcpy()
     *
     * We cast away const here because no obj pointer that was originally
     * const should ever arrive here.
     */
    H5_GCC_CLANG_DIAG_OFF("cast-qual")
    H5MM_memcpy((void *)obj, op_data, obj_len);
    H5_GCC_CLANG_DIAG_ON("cast-qual")

    FUNC_LEAVE_NOAPI(SUCCEED)
} /* end H5HF__op_write() */

/*-------------------------------------------------------------------------
 * Function:	H5HF_create
 *
 * Purpose:	Creates a new empty fractal heap in the file.
 *
 * Return:	Pointer to heap wrapper on success
 *              NULL on failure
 *
 * Programmer:	Quincey Koziol
 *		Feb 24 2006
 *
 *-------------------------------------------------------------------------
 */
H5HF_t *
H5HF_create(H5F_t *f, const H5HF_create_t *cparam)
{
    H5HF_t *    fh  = NULL;       /* Pointer to new fractal heap */
    H5HF_hdr_t *hdr = NULL;       /* The fractal heap header information */
    haddr_t     fh_addr;          /* Heap header address */
    H5HF_t *    ret_value = NULL; /* Return value */

    FUNC_ENTER_NOAPI(NULL)

    /*
     * Check arguments.
     */
    HDassert(f);
    HDassert(cparam);

    /* Create shared fractal heap header */
    if (HADDR_UNDEF == (fh_addr = H5HF__hdr_create(f, cparam)))
        HGOTO_ERROR(H5E_HEAP, H5E_CANTINIT, NULL, "can't create fractal heap header")

    /* Allocate fractal heap wrapper */
    if (NULL == (fh = H5FL_MALLOC(H5HF_t)))
        HGOTO_ERROR(H5E_HEAP, H5E_CANTALLOC, NULL, "memory allocation failed for fractal heap info")

    /* Lock the heap header into memory */
    if (NULL == (hdr = H5HF__hdr_protect(f, fh_addr, H5AC__NO_FLAGS_SET)))
        HGOTO_ERROR(H5E_HEAP, H5E_CANTPROTECT, NULL, "unable to protect fractal heap header")

    /* Point fractal heap wrapper at header and bump it's ref count */
    fh->hdr = hdr;
    if (H5HF__hdr_incr(fh->hdr) < 0)
        HGOTO_ERROR(H5E_HEAP, H5E_CANTINC, NULL, "can't increment reference count on shared heap header")

    /* Increment # of files using this heap header */
    if (H5HF__hdr_fuse_incr(fh->hdr) < 0)
        HGOTO_ERROR(H5E_HEAP, H5E_CANTINC, NULL, "can't increment file reference count on shared heap header")

    /* Set file pointer for this heap open context */
    fh->f = f;

    /* Set the return value */
    ret_value = fh;

done:
    if (hdr && H5AC_unprotect(f, H5AC_FHEAP_HDR, fh_addr, hdr, H5AC__NO_FLAGS_SET) < 0)
        HDONE_ERROR(H5E_HEAP, H5E_CANTUNPROTECT, NULL, "unable to release fractal heap header")
    if (!ret_value && fh)
        if (H5HF_close(fh) < 0)
            HDONE_ERROR(H5E_HEAP, H5E_CANTCLOSEOBJ, NULL, "unable to close fractal heap")

    FUNC_LEAVE_NOAPI(ret_value)
} /* end H5HF_create() */

/*-------------------------------------------------------------------------
 * Function:	H5HF_open
 *
 * Purpose:	Opens an existing fractal heap in the file.
 *
 * Return:	Pointer to heap wrapper on success
 *              NULL on failure
 *
 * Programmer:	Quincey Koziol
 *		Apr 18 2006
 *
 *-------------------------------------------------------------------------
 */
H5HF_t *
H5HF_open(H5F_t *f, haddr_t fh_addr)
{
    H5HF_t *    fh        = NULL; /* Pointer to new fractal heap */
    H5HF_hdr_t *hdr       = NULL; /* The fractal heap header information */
    H5HF_t *    ret_value = NULL; /* Return value */

    FUNC_ENTER_NOAPI(NULL)

    /*
     * Check arguments.
     */
    HDassert(f);
    HDassert(H5F_addr_defined(fh_addr));

    /* Load the heap header into memory */
    if (NULL == (hdr = H5HF__hdr_protect(f, fh_addr, H5AC__READ_ONLY_FLAG)))
        HGOTO_ERROR(H5E_HEAP, H5E_CANTPROTECT, NULL, "unable to protect fractal heap header")

    /* Check for pending heap deletion */
    if (hdr->pending_delete)
        HGOTO_ERROR(H5E_HEAP, H5E_CANTOPENOBJ, NULL, "can't open fractal heap pending deletion")

    /* Create fractal heap info */
    if (NULL == (fh = H5FL_MALLOC(H5HF_t)))
        HGOTO_ERROR(H5E_HEAP, H5E_CANTALLOC, NULL, "memory allocation failed for fractal heap info")

    /* Point fractal heap wrapper at header */
    fh->hdr = hdr;
    if (H5HF__hdr_incr(fh->hdr) < 0)
        HGOTO_ERROR(H5E_HEAP, H5E_CANTINC, NULL, "can't increment reference count on shared heap header")

    /* Increment # of files using this heap header */
    if (H5HF__hdr_fuse_incr(fh->hdr) < 0)
        HGOTO_ERROR(H5E_HEAP, H5E_CANTINC, NULL, "can't increment file reference count on shared heap header")

    /* Set file pointer for this heap open context */
    fh->f = f;

    /* Set the return value */
    ret_value = fh;

done:
    if (hdr && H5AC_unprotect(f, H5AC_FHEAP_HDR, fh_addr, hdr, H5AC__NO_FLAGS_SET) < 0)
        HDONE_ERROR(H5E_HEAP, H5E_CANTUNPROTECT, NULL, "unable to release fractal heap header")
    if (!ret_value && fh)
        if (H5HF_close(fh) < 0)
            HDONE_ERROR(H5E_HEAP, H5E_CANTCLOSEOBJ, NULL, "unable to close fractal heap")

    FUNC_LEAVE_NOAPI(ret_value)
} /* end H5HF_open() */

/*-------------------------------------------------------------------------
 * Function:	H5HF_get_id_len
 *
 * Purpose:	Get the size of IDs for entries in a fractal heap
 *
 * Return:	SUCCEED/FAIL
 *
 * Programmer:	Quincey Koziol
 *		Apr 17 2006
 *
 *-------------------------------------------------------------------------
 */
herr_t
H5HF_get_id_len(H5HF_t *fh, size_t *id_len_p)
{
    FUNC_ENTER_NOAPI_NOINIT_NOERR

    /*
     * Check arguments.
     */
    HDassert(fh);
    HDassert(id_len_p);

    /* Retrieve the ID length for entries in this heap */
    *id_len_p = fh->hdr->id_len;

    FUNC_LEAVE_NOAPI(SUCCEED)
} /* end H5HF_get_id_len() */

/*-------------------------------------------------------------------------
 * Function:	H5HF_get_heap_addr
 *
 * Purpose:	Get the address of a fractal heap
 *
 * Return:	SUCCEED/FAIL
 *
 * Programmer:	Quincey Koziol
 *		Apr 18 2006
 *
 *-------------------------------------------------------------------------
 */
herr_t
H5HF_get_heap_addr(const H5HF_t *fh, haddr_t *heap_addr_p)
{
    FUNC_ENTER_NOAPI_NOINIT_NOERR

    /*
     * Check arguments.
     */
    HDassert(fh);
    HDassert(heap_addr_p);

    /* Retrieve the heap header address for this heap */
    *heap_addr_p = fh->hdr->heap_addr;

    FUNC_LEAVE_NOAPI(SUCCEED)
} /* end H5HF_get_heap_addr() */

/*-------------------------------------------------------------------------
 * Function:	H5HF_insert
 *
 * Purpose:	Insert a new object into a fractal heap.
 *
 * Return:	Non-negative on success (with heap ID of new object
 *              filled in), negative on failure
 *
 * Programmer:	Quincey Koziol
 *		Feb 24 2006
 *
 *-------------------------------------------------------------------------
 */
herr_t
H5HF_insert(H5HF_t *fh, size_t size, const void *obj, void *id /*out*/)
{
    H5HF_hdr_t *hdr       = NULL; /* The fractal heap header information */
    herr_t      ret_value = SUCCEED;

    FUNC_ENTER_NOAPI(FAIL)

    /* Sanity check */
    HDassert(fh);
    HDassert(obj);
    HDassert(id);

    /* Check arguments */
    if (size == 0)
        HGOTO_ERROR(H5E_HEAP, H5E_BADRANGE, FAIL, "can't insert 0-sized objects")

    /* Set the shared heap header's file context for this operation */
    fh->hdr->f = fh->f;

    /* Get the fractal heap header */
    hdr = fh->hdr;

    /* Check for 'huge' object */
    if (size > hdr->max_man_size) {
        /* Store 'huge' object in heap
         *
<<<<<<< HEAD
         * Although not ideal, we can quiet the const warning here becuase no
=======
         * Although not ideal, we can quiet the const warning here because no
>>>>>>> 9e6de287
         * obj pointer that was originally const should ever arrive here.
         */
        H5_GCC_CLANG_DIAG_OFF("cast-qual")
        if (H5HF__huge_insert(hdr, size, (void *)obj, id) < 0)
            HGOTO_ERROR(H5E_HEAP, H5E_CANTINSERT, FAIL, "can't store 'huge' object in fractal heap")
        H5_GCC_CLANG_DIAG_ON("cast-qual")
    } /* end if */
    /* Check for 'tiny' object */
    else if (size <= hdr->tiny_max_len) {
        /* Store 'tiny' object in heap */
        if (H5HF__tiny_insert(hdr, size, obj, id) < 0)
            HGOTO_ERROR(H5E_HEAP, H5E_CANTINSERT, FAIL, "can't store 'tiny' object in fractal heap")
    } /* end if */
    else {
        /* Check if we are in "append only" mode, or if there's enough room for the object */
        if (hdr->write_once) {
            HGOTO_ERROR(H5E_HEAP, H5E_UNSUPPORTED, FAIL, "'write once' managed blocks not supported yet")
        } /* end if */
        else {
            /* Allocate space for object in 'managed' heap */
            if (H5HF__man_insert(hdr, size, obj, id) < 0)
                HGOTO_ERROR(H5E_HEAP, H5E_CANTINSERT, FAIL, "can't store 'managed' object in fractal heap")
        } /* end else */
    }     /* end else */

done:
    FUNC_LEAVE_NOAPI(ret_value)
} /* end H5HF_insert() */

/*-------------------------------------------------------------------------
 * Function:	H5HF_get_obj_len
 *
 * Purpose:	Get the size of an entry in a fractal heap
 *
 * Return:	SUCCEED/FAIL
 *
 * Programmer:	Quincey Koziol
 *		May  9 2006
 *
 *-------------------------------------------------------------------------
 */
herr_t
H5HF_get_obj_len(H5HF_t *fh, const void *_id, size_t *obj_len_p)
{
    const uint8_t *id = (const uint8_t *)_id; /* Object ID */
    uint8_t        id_flags;                  /* Heap ID flag bits */
    herr_t         ret_value = SUCCEED;       /* Return value */

    FUNC_ENTER_NOAPI(FAIL)

    /*
     * Check arguments.
     */
    HDassert(fh);
    HDassert(id);
    HDassert(obj_len_p);

    /* Get the ID flags */
    id_flags = *id;

    /* Check for correct heap ID version */
    if ((id_flags & H5HF_ID_VERS_MASK) != H5HF_ID_VERS_CURR)
        HGOTO_ERROR(H5E_HEAP, H5E_VERSION, FAIL, "incorrect heap ID version")

    /* Set the shared heap header's file context for this operation */
    fh->hdr->f = fh->f;

    /* Check type of object in heap */
    if ((id_flags & H5HF_ID_TYPE_MASK) == H5HF_ID_TYPE_MAN) {
        if (H5HF__man_get_obj_len(fh->hdr, id, obj_len_p) < 0)
            HGOTO_ERROR(H5E_HEAP, H5E_CANTGET, FAIL, "can't get 'managed' object's length")
    } /* end if */
    else if ((id_flags & H5HF_ID_TYPE_MASK) == H5HF_ID_TYPE_HUGE) {
        if (H5HF__huge_get_obj_len(fh->hdr, id, obj_len_p) < 0)
            HGOTO_ERROR(H5E_HEAP, H5E_CANTGET, FAIL, "can't get 'huge' object's length")
    } /* end if */
    else if ((id_flags & H5HF_ID_TYPE_MASK) == H5HF_ID_TYPE_TINY) {
        if (H5HF__tiny_get_obj_len(fh->hdr, id, obj_len_p) < 0)
            HGOTO_ERROR(H5E_HEAP, H5E_CANTGET, FAIL, "can't get 'tiny' object's length")
    } /* end if */
    else {
        HDfprintf(stderr, "%s: Heap ID type not supported yet!\n", __func__);
        HGOTO_ERROR(H5E_HEAP, H5E_UNSUPPORTED, FAIL, "heap ID type not supported yet")
    } /* end else */

done:
    FUNC_LEAVE_NOAPI(ret_value)
} /* end H5HF_get_obj_len() */

/*-------------------------------------------------------------------------
 * Function:	H5HF_get_obj_off
 *
 * Purpose:	Get the offset of an entry in a fractal heap
 *
 * Return:	SUCCEED/FAIL
 *
 * Programmer:	Quincey Koziol
 *		Aug 20 2015
 *
 *-------------------------------------------------------------------------
 */
herr_t
H5HF_get_obj_off(H5HF_t *fh, const void *_id, hsize_t *obj_off_p)
{
    const uint8_t *id = (const uint8_t *)_id; /* Object ID */
    uint8_t        id_flags;                  /* Heap ID flag bits */
    herr_t         ret_value = SUCCEED;       /* Return value */

    FUNC_ENTER_NOAPI(FAIL)

    /*
     * Check arguments.
     */
    HDassert(fh);
    HDassert(id);
    HDassert(obj_off_p);

    /* Get the ID flags */
    id_flags = *id;

    /* Check for correct heap ID version */
    if ((id_flags & H5HF_ID_VERS_MASK) != H5HF_ID_VERS_CURR)
        HGOTO_ERROR(H5E_HEAP, H5E_VERSION, FAIL, "incorrect heap ID version")

    /* Set the shared heap header's file context for this operation */
    fh->hdr->f = fh->f;

    /* Check type of object in heap */
    if ((id_flags & H5HF_ID_TYPE_MASK) == H5HF_ID_TYPE_MAN) {
        H5HF__man_get_obj_off(fh->hdr, id, obj_off_p);
    } /* end if */
    else if ((id_flags & H5HF_ID_TYPE_MASK) == H5HF_ID_TYPE_HUGE) {
        /* Huge objects are located directly in the file */
        if (H5HF__huge_get_obj_off(fh->hdr, id, obj_off_p) < 0)
            HGOTO_ERROR(H5E_HEAP, H5E_CANTGET, FAIL, "can't get 'huge' object's offset")
    } /* end if */
    else if ((id_flags & H5HF_ID_TYPE_MASK) == H5HF_ID_TYPE_TINY) {
        /* Tiny objects are not stored in the heap */
        *obj_off_p = (hsize_t)0;
    } /* end if */
    else {
        HDfprintf(stderr, "%s: Heap ID type not supported yet!\n", __func__);
        HGOTO_ERROR(H5E_HEAP, H5E_UNSUPPORTED, FAIL, "heap ID type not supported yet")
    } /* end else */

done:
    FUNC_LEAVE_NOAPI(ret_value)
} /* end H5HF_get_obj_off() */

/*-------------------------------------------------------------------------
 * Function:	H5HF_read
 *
 * Purpose:	Read an object from a fractal heap into a buffer
 *
 * Return:	SUCCEED/FAIL
 *
 * Programmer:	Quincey Koziol
 *		Mar 18 2006
 *
 *-------------------------------------------------------------------------
 */
herr_t
H5HF_read(H5HF_t *fh, const void *_id, void *obj /*out*/)
{
    const uint8_t *id = (const uint8_t *)_id; /* Object ID */
    uint8_t        id_flags;                  /* Heap ID flag bits */
    herr_t         ret_value = SUCCEED;       /* Return value */

    FUNC_ENTER_NOAPI(FAIL)

    /*
     * Check arguments.
     */
    HDassert(fh);
    HDassert(id);
    HDassert(obj);

    /* Get the ID flags */
    id_flags = *id;

    /* Check for correct heap ID version */
    if ((id_flags & H5HF_ID_VERS_MASK) != H5HF_ID_VERS_CURR)
        HGOTO_ERROR(H5E_HEAP, H5E_VERSION, FAIL, "incorrect heap ID version")

    /* Set the shared heap header's file context for this operation */
    fh->hdr->f = fh->f;

    /* Check type of object in heap */
    if ((id_flags & H5HF_ID_TYPE_MASK) == H5HF_ID_TYPE_MAN) {
        /* Read object from managed heap blocks */
        if (H5HF__man_read(fh->hdr, id, obj) < 0)
            HGOTO_ERROR(H5E_HEAP, H5E_CANTGET, FAIL, "can't read object from fractal heap")
    } /* end if */
    else if ((id_flags & H5HF_ID_TYPE_MASK) == H5HF_ID_TYPE_HUGE) {
        /* Read 'huge' object from file */
        if (H5HF__huge_read(fh->hdr, id, obj) < 0)
            HGOTO_ERROR(H5E_HEAP, H5E_CANTGET, FAIL, "can't read 'huge' object from fractal heap")
    } /* end if */
    else if ((id_flags & H5HF_ID_TYPE_MASK) == H5HF_ID_TYPE_TINY) {
        /* Read 'tiny' object from file */
        if (H5HF__tiny_read(fh->hdr, id, obj) < 0)
            HGOTO_ERROR(H5E_HEAP, H5E_CANTGET, FAIL, "can't read 'tiny' object from fractal heap")
    } /* end if */
    else {
        HDfprintf(stderr, "%s: Heap ID type not supported yet!\n", __func__);
        HGOTO_ERROR(H5E_HEAP, H5E_UNSUPPORTED, FAIL, "heap ID type not supported yet")
    } /* end else */

done:
    FUNC_LEAVE_NOAPI(ret_value)
} /* end H5HF_read() */

/*-------------------------------------------------------------------------
 * Function:	H5HF_write
 *
 * Purpose:	Write an object from a buffer into a fractal heap
 *
 * Notes:	Writing objects in "managed" heap blocks is only storage
 *		method currently supported.  (Which could be expanded to
 *		'huge' and 'tiny' objects, with some work)
 *
 *		Also, assumes that the 'op' routine modifies the data, and
 *		marks data to be written back to disk, even if 'op' routine
 *		didn't actually change anything.  (Which could be modified
 *		to pass "did_modify" flag to callback, if necessary)
 *
 *		Also, assumes that object to write is same size as object in
 *		heap.
 *
 * Return:	SUCCEED/FAIL
 *
 * Programmer:	Quincey Koziol
 *		Dec 18 2006
 *
 *-------------------------------------------------------------------------
 */
herr_t
H5HF_write(H5HF_t *fh, void *_id, hbool_t H5_ATTR_UNUSED *id_changed, const void *obj)
{
    uint8_t *id = (uint8_t *)_id; /* Object ID */
    uint8_t  id_flags;            /* Heap ID flag bits */
    herr_t   ret_value = SUCCEED; /* Return value */

    FUNC_ENTER_NOAPI(FAIL)

    /*
     * Check arguments.
     */
    HDassert(fh);
    HDassert(id);
    HDassert(obj);

    /* Get the ID flags */
    id_flags = *id;

    /* Check for correct heap ID version */
    if ((id_flags & H5HF_ID_VERS_MASK) != H5HF_ID_VERS_CURR)
        HGOTO_ERROR(H5E_HEAP, H5E_VERSION, FAIL, "incorrect heap ID version")

    /* Set the shared heap header's file context for this operation */
    fh->hdr->f = fh->f;

    /* Check type of object in heap */
    if ((id_flags & H5HF_ID_TYPE_MASK) == H5HF_ID_TYPE_MAN) {
        /* Operate on object from managed heap blocks */
        /* (ID can't change and modifying object is "easy" to manage) */
        if (H5HF__man_write(fh->hdr, id, obj) < 0)
            HGOTO_ERROR(H5E_HEAP, H5E_WRITEERROR, FAIL, "can't write to 'managed' heap object")
    } /* end if */
    else if ((id_flags & H5HF_ID_TYPE_MASK) == H5HF_ID_TYPE_HUGE) {
        /* Operate on "huge" object */
        if (H5HF__huge_write(fh->hdr, id, obj) < 0)
            HGOTO_ERROR(H5E_HEAP, H5E_WRITEERROR, FAIL, "can't write to 'huge' heap object")
    } /* end if */
    else if ((id_flags & H5HF_ID_TYPE_MASK) == H5HF_ID_TYPE_TINY) {
        /* Check for writing a 'tiny' object */
        /* (which isn't supported yet - ID will change) */
        HGOTO_ERROR(H5E_HEAP, H5E_UNSUPPORTED, FAIL, "modifying 'tiny' object not supported yet")
    } /* end if */
    else {
        HDfprintf(stderr, "%s: Heap ID type not supported yet!\n", __func__);
        HGOTO_ERROR(H5E_HEAP, H5E_UNSUPPORTED, FAIL, "heap ID type not supported yet")
    } /* end else */

done:
    FUNC_LEAVE_NOAPI(ret_value)
} /* end H5HF_write() */

/*-------------------------------------------------------------------------
 * Function:	H5HF_op
 *
 * Purpose:	Perform an operation directly on a heap object
 *
 * Note:	The library routines currently assume that the 'op' callback
 *		won't modify the object.  This can easily be changed later for
 *		"managed" heap objects, and, with some difficulty, for 'huge'
 *		and 'tiny' heap objects.
 *
 * Return:	SUCCEED/FAIL
 *
 * Programmer:	Quincey Koziol
 *		Sept 11 2006
 *
 *-------------------------------------------------------------------------
 */
herr_t
H5HF_op(H5HF_t *fh, const void *_id, H5HF_operator_t op, void *op_data)
{
    const uint8_t *id = (const uint8_t *)_id; /* Object ID */
    uint8_t        id_flags;                  /* Heap ID flag bits */
    herr_t         ret_value = SUCCEED;       /* Return value */

    FUNC_ENTER_NOAPI(FAIL)

    /*
     * Check arguments.
     */
    HDassert(fh);
    HDassert(id);
    HDassert(op);

    /* Get the ID flags */
    id_flags = *id;

    /* Check for correct heap ID version */
    if ((id_flags & H5HF_ID_VERS_MASK) != H5HF_ID_VERS_CURR)
        HGOTO_ERROR(H5E_HEAP, H5E_VERSION, FAIL, "incorrect heap ID version")

    /* Set the shared heap header's file context for this operation */
    fh->hdr->f = fh->f;

    /* Check type of object in heap */
    if ((id_flags & H5HF_ID_TYPE_MASK) == H5HF_ID_TYPE_MAN) {
        /* Operate on object from managed heap blocks */
        if (H5HF__man_op(fh->hdr, id, op, op_data) < 0)
            HGOTO_ERROR(H5E_HEAP, H5E_CANTOPERATE, FAIL, "can't operate on object from fractal heap")
    } /* end if */
    else if ((id_flags & H5HF_ID_TYPE_MASK) == H5HF_ID_TYPE_HUGE) {
        /* Operate on 'huge' object from file */
        if (H5HF__huge_op(fh->hdr, id, op, op_data) < 0)
            HGOTO_ERROR(H5E_HEAP, H5E_CANTOPERATE, FAIL, "can't operate on 'huge' object from fractal heap")
    } /* end if */
    else if ((id_flags & H5HF_ID_TYPE_MASK) == H5HF_ID_TYPE_TINY) {
        /* Operate on 'tiny' object from file */
        if (H5HF__tiny_op(fh->hdr, id, op, op_data) < 0)
            HGOTO_ERROR(H5E_HEAP, H5E_CANTOPERATE, FAIL, "can't operate on 'tiny' object from fractal heap")
    } /* end if */
    else {
        HDfprintf(stderr, "%s: Heap ID type not supported yet!\n", __func__);
        HGOTO_ERROR(H5E_HEAP, H5E_UNSUPPORTED, FAIL, "heap ID type not supported yet")
    } /* end else */

done:
    FUNC_LEAVE_NOAPI(ret_value)
} /* end H5HF_op() */

/*-------------------------------------------------------------------------
 * Function:	H5HF_remove
 *
 * Purpose:	Remove an object from a fractal heap
 *
 * Return:	SUCCEED/FAIL
 *
 * Programmer:	Quincey Koziol
 *		May 15 2006
 *
 *-------------------------------------------------------------------------
 */
herr_t
H5HF_remove(H5HF_t *fh, const void *_id)
{
    const uint8_t *id = (const uint8_t *)_id; /* Object ID */
    uint8_t        id_flags;                  /* Heap ID flag bits */
    herr_t         ret_value = SUCCEED;       /* Return value */

    FUNC_ENTER_NOAPI(FAIL)

    /*
     * Check arguments.
     */
    HDassert(fh);
    HDassert(fh->hdr);
    HDassert(id);

    /* Get the ID flags */
    id_flags = *id;

    /* Check for correct heap ID version */
    if ((id_flags & H5HF_ID_VERS_MASK) != H5HF_ID_VERS_CURR)
        HGOTO_ERROR(H5E_HEAP, H5E_VERSION, FAIL, "incorrect heap ID version")

    /* Set the shared heap header's file context for this operation */
    fh->hdr->f = fh->f;

    /* Check type of object in heap */
    if ((id_flags & H5HF_ID_TYPE_MASK) == H5HF_ID_TYPE_MAN) {
        /* Remove object from managed heap blocks */
        if (H5HF__man_remove(fh->hdr, id) < 0)
            HGOTO_ERROR(H5E_HEAP, H5E_CANTREMOVE, FAIL, "can't remove object from fractal heap")
    } /* end if */
    else if ((id_flags & H5HF_ID_TYPE_MASK) == H5HF_ID_TYPE_HUGE) {
        /* Remove 'huge' object from file & v2 B-tree tracker */
        if (H5HF__huge_remove(fh->hdr, id) < 0)
            HGOTO_ERROR(H5E_HEAP, H5E_CANTREMOVE, FAIL, "can't remove 'huge' object from fractal heap")
    } /* end if */
    else if ((id_flags & H5HF_ID_TYPE_MASK) == H5HF_ID_TYPE_TINY) {
        /* Remove 'tiny' object from heap statistics */
        if (H5HF__tiny_remove(fh->hdr, id) < 0)
            HGOTO_ERROR(H5E_HEAP, H5E_CANTREMOVE, FAIL, "can't remove 'tiny' object from fractal heap")
    } /* end if */
    else {
        HDfprintf(stderr, "%s: Heap ID type not supported yet!\n", __func__);
        HGOTO_ERROR(H5E_HEAP, H5E_UNSUPPORTED, FAIL, "heap ID type not supported yet")
    } /* end else */

done:
    FUNC_LEAVE_NOAPI(ret_value)
} /* end H5HF_remove() */

/*-------------------------------------------------------------------------
 * Function:	H5HF_close
 *
 * Purpose:	Close a fractal heap
 *
 * Return:	SUCCEED/FAIL
 *
 * Programmer:	Quincey Koziol
 *		Apr 17 2006
 *
 *-------------------------------------------------------------------------
 */
herr_t
H5HF_close(H5HF_t *fh)
{
    hbool_t pending_delete = FALSE;       /* Whether the heap is pending deletion */
    haddr_t heap_addr      = HADDR_UNDEF; /* Address of heap (for deletion) */
    herr_t  ret_value      = SUCCEED;     /* Return value */

    FUNC_ENTER_NOAPI(FAIL)

    /*
     * Check arguments.
     */
    HDassert(fh);

    /* Decrement file reference & check if this is the last open fractal heap using the shared heap header */
    if (0 == H5HF__hdr_fuse_decr(fh->hdr)) {
        /* Set the shared heap header's file context for this operation */
        fh->hdr->f = fh->f;

        /* Close the free space information */
        /* (Can't put this in header "destroy" routine, because it has
         *      pointers to indirect blocks in the heap, which would create
         *      a reference loop and the objects couldn't be removed from
         *      the metadata cache - QAK)
         */
        if (H5HF__space_close(fh->hdr) < 0)
            HGOTO_ERROR(H5E_HEAP, H5E_CANTRELEASE, FAIL, "can't release free space info")

        /* Reset the block iterator, if necessary */
        /* (Can't put this in header "destroy" routine, because it has
         *      pointers to indirect blocks in the heap, which would create
         *      a reference loop and the objects couldn't be removed from
         *      the metadata cache - QAK)
         */
        if (H5HF__man_iter_ready(&fh->hdr->next_block))
            if (H5HF__man_iter_reset(&fh->hdr->next_block) < 0)
                HGOTO_ERROR(H5E_HEAP, H5E_CANTRELEASE, FAIL, "can't reset block iterator")

        /* Shut down the huge object information */
        /* (Can't put this in header "destroy" routine, because it has
         *      has the address of an object in the file, which might be
         *      modified by the shutdown routine - QAK)
         */
        if (H5HF__huge_term(fh->hdr) < 0)
            HGOTO_ERROR(H5E_HEAP, H5E_CANTRELEASE, FAIL, "can't release 'huge' object info")

        /* Check for pending heap deletion */
        if (fh->hdr->pending_delete) {
            /* Set local info, so heap deletion can occur after decrementing the
             *  header's ref count
             */
            pending_delete = TRUE;
            heap_addr      = fh->hdr->heap_addr;
        } /* end if */
    }     /* end if */

    /* Decrement the reference count on the heap header */
    /* (don't put in H5HF__hdr_fuse_decr() as the heap header may be evicted
     *  immediately -QAK)
     */
    if (H5HF__hdr_decr(fh->hdr) < 0)
        HGOTO_ERROR(H5E_HEAP, H5E_CANTDEC, FAIL, "can't decrement reference count on shared heap header")

    /* Check for pending heap deletion */
    if (pending_delete) {
        H5HF_hdr_t *hdr; /* Another pointer to fractal heap header */

        /* Lock the heap header into memory */
        if (NULL == (hdr = H5HF__hdr_protect(fh->f, heap_addr, H5AC__NO_FLAGS_SET)))
            HGOTO_ERROR(H5E_HEAP, H5E_CANTPROTECT, FAIL, "unable to protect fractal heap header")

        /* Delete heap, starting with header (unprotects header) */
        if (H5HF__hdr_delete(hdr) < 0)
            HGOTO_ERROR(H5E_HEAP, H5E_CANTDELETE, FAIL, "unable to delete fractal heap")
    } /* end if */

done:
    /* Release the fractal heap wrapper */
    fh = H5FL_FREE(H5HF_t, fh);

    FUNC_LEAVE_NOAPI(ret_value)
} /* end H5HF_close() */

/*-------------------------------------------------------------------------
 * Function:	H5HF_delete
 *
 * Purpose:	Delete a fractal heap
 *
 * Return:	SUCCEED/FAIL
 *
 * Programmer:	Quincey Koziol
 *		Aug  4 2006
 *
 *-------------------------------------------------------------------------
 */
herr_t
H5HF_delete(H5F_t *f, haddr_t fh_addr)
{
    H5HF_hdr_t *hdr       = NULL;    /* The fractal heap header information */
    herr_t      ret_value = SUCCEED; /* Return value */

    FUNC_ENTER_NOAPI(FAIL)

    /*
     * Check arguments.
     */
    HDassert(f);
    HDassert(H5F_addr_defined(fh_addr));

    /* Lock the heap header into memory */
    if (NULL == (hdr = H5HF__hdr_protect(f, fh_addr, H5AC__NO_FLAGS_SET)))
        HGOTO_ERROR(H5E_HEAP, H5E_CANTPROTECT, FAIL, "unable to protect fractal heap header")

    /* Check for files using shared heap header */
    if (hdr->file_rc)
        hdr->pending_delete = TRUE;
    else {
        /* Delete heap now, starting with header (unprotects header) */
        if (H5HF__hdr_delete(hdr) < 0)
            HGOTO_ERROR(H5E_HEAP, H5E_CANTDELETE, FAIL, "unable to delete fractal heap")
        hdr = NULL;
    } /* end if */

done:
    /* Unprotect the header, if an error occurred */
    if (hdr && H5AC_unprotect(f, H5AC_FHEAP_HDR, fh_addr, hdr, H5AC__NO_FLAGS_SET) < 0)
        HDONE_ERROR(H5E_HEAP, H5E_CANTUNPROTECT, FAIL, "unable to release fractal heap header")

    FUNC_LEAVE_NOAPI(ret_value)
} /* end H5HF_delete() */<|MERGE_RESOLUTION|>--- conflicted
+++ resolved
@@ -355,11 +355,7 @@
     if (size > hdr->max_man_size) {
         /* Store 'huge' object in heap
          *
-<<<<<<< HEAD
-         * Although not ideal, we can quiet the const warning here becuase no
-=======
          * Although not ideal, we can quiet the const warning here because no
->>>>>>> 9e6de287
          * obj pointer that was originally const should ever arrive here.
          */
         H5_GCC_CLANG_DIAG_OFF("cast-qual")
