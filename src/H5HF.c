/* * * * * * * * * * * * * * * * * * * * * * * * * * * * * * * * * * * * * * *
 * Copyright by The HDF Group.                                               *
 * Copyright by the Board of Trustees of the University of Illinois.         *
 * All rights reserved.                                                      *
 *                                                                           *
 * This file is part of HDF5.  The full HDF5 copyright notice, including     *
 * terms governing use, modification, and redistribution, is contained in    *
 * the COPYING file, which can be found at the root of the source code       *
 * distribution tree, or in https://www.hdfgroup.org/licenses.               *
 * If you do not have access to either file, you may request a copy from     *
 * help@hdfgroup.org.                                                        *
 * * * * * * * * * * * * * * * * * * * * * * * * * * * * * * * * * * * * * * */

/*-------------------------------------------------------------------------
 *
 * Created:		H5HF.c
 *			Feb 24 2006
 *			Quincey Koziol
 *
 * Purpose:		Implements a "fractal heap" for storing variable-
 *                      length objects in a file.
 *
 *                      Please see the documentation in:
 *                      doc/html/TechNotes/FractalHeap.html for a full description
 *                      of how they work, etc.
 *
 *-------------------------------------------------------------------------
 */

/****************/
/* Module Setup */
/****************/

#include "H5HFmodule.h" /* This source code file is part of the H5HF module */

/***********/
/* Headers */
/***********/
#include "H5private.h"   /* Generic Functions			*/
#include "H5Eprivate.h"  /* Error handling		  	*/
#include "H5FOprivate.h" /* File objects                         */
#include "H5HFpkg.h"     /* Fractal heaps			*/
#include "H5MFprivate.h" /* File memory management		*/
#include "H5MMprivate.h" /* Memory management			*/

/****************/
/* Local Macros */
/****************/

/******************/
/* Local Typedefs */
/******************/

/********************/
/* Package Typedefs */
/********************/

/********************/
/* Local Prototypes */
/********************/

/*********************/
/* Package Variables */
/*********************/

/* Package initialization variable */
hbool_t H5_PKG_INIT_VAR = FALSE;

/*****************************/
/* Library Private Variables */
/*****************************/

/*******************/
/* Local Variables */
/*******************/

/* Declare a free list to manage the H5HF_t struct */
H5FL_DEFINE_STATIC(H5HF_t);

/*-------------------------------------------------------------------------
 * Function:	H5HF__op_read
 *
 * Purpose:	Performs a 'read' operation for a heap 'op' callback
 *
 * Return:	SUCCEED/FAIL
 *
 * Programmer:	Quincey Koziol
 *		Sep 11 2006
 *
 *-------------------------------------------------------------------------
 */
herr_t
H5HF__op_read(const void *obj, size_t obj_len, void *op_data)
{
    FUNC_ENTER_PACKAGE_NOERR

    /* Perform "read", using memcpy() */
    H5MM_memcpy(op_data, obj, obj_len);

    FUNC_LEAVE_NOAPI(SUCCEED)
} /* end H5HF__op_read() */

/*-------------------------------------------------------------------------
 * Function:	H5HF__op_write
 *
 * Purpose:	Performs a 'write' operation for a heap 'op' callback
 *
 * Return:	SUCCEED/FAIL
 *
 * Programmer:	Quincey Koziol
 *		Dec 18 2006
 *
 *-------------------------------------------------------------------------
 */
herr_t
H5HF__op_write(const void *obj, size_t obj_len, void *op_data)
{
    FUNC_ENTER_PACKAGE_NOERR

    /* Perform "write", using memcpy() */
    H5MM_memcpy((void *)obj, op_data, obj_len); /* Casting away const OK -QAK */

    FUNC_LEAVE_NOAPI(SUCCEED)
} /* end H5HF__op_write() */

/*-------------------------------------------------------------------------
 * Function:	H5HF_create
 *
 * Purpose:	Creates a new empty fractal heap in the file.
 *
 * Return:	Pointer to heap wrapper on success
 *              NULL on failure
 *
 * Programmer:	Quincey Koziol
 *		Feb 24 2006
 *
 *-------------------------------------------------------------------------
 */
H5HF_t *
H5HF_create(H5F_t *f, const H5HF_create_t *cparam)
{
    H5HF_t *    fh  = NULL;       /* Pointer to new fractal heap */
    H5HF_hdr_t *hdr = NULL;       /* The fractal heap header information */
    haddr_t     fh_addr;          /* Heap header address */
    H5HF_t *    ret_value = NULL; /* Return value */

    FUNC_ENTER_NOAPI(NULL)

    /*
     * Check arguments.
     */
    HDassert(f);
    HDassert(cparam);

    /* Create shared fractal heap header */
<<<<<<< HEAD
    if (HADDR_UNDEF == (fh_addr = H5HF_hdr_create(f, cparam)))
=======
    if (HADDR_UNDEF == (fh_addr = H5HF__hdr_create(f, cparam)))
>>>>>>> 18bbd3f0
        HGOTO_ERROR(H5E_HEAP, H5E_CANTINIT, NULL, "can't create fractal heap header")

    /* Allocate fractal heap wrapper */
    if (NULL == (fh = H5FL_MALLOC(H5HF_t)))
        HGOTO_ERROR(H5E_HEAP, H5E_CANTALLOC, NULL, "memory allocation failed for fractal heap info")

    /* Lock the heap header into memory */
    if (NULL == (hdr = H5HF__hdr_protect(f, fh_addr, H5AC__NO_FLAGS_SET)))
        HGOTO_ERROR(H5E_HEAP, H5E_CANTPROTECT, NULL, "unable to protect fractal heap header")

    /* Point fractal heap wrapper at header and bump it's ref count */
    fh->hdr = hdr;
<<<<<<< HEAD
    if (H5HF_hdr_incr(fh->hdr) < 0)
        HGOTO_ERROR(H5E_HEAP, H5E_CANTINC, NULL, "can't increment reference count on shared heap header")

    /* Increment # of files using this heap header */
    if (H5HF_hdr_fuse_incr(fh->hdr) < 0)
=======
    if (H5HF__hdr_incr(fh->hdr) < 0)
        HGOTO_ERROR(H5E_HEAP, H5E_CANTINC, NULL, "can't increment reference count on shared heap header")

    /* Increment # of files using this heap header */
    if (H5HF__hdr_fuse_incr(fh->hdr) < 0)
>>>>>>> 18bbd3f0
        HGOTO_ERROR(H5E_HEAP, H5E_CANTINC, NULL, "can't increment file reference count on shared heap header")

    /* Set file pointer for this heap open context */
    fh->f = f;

    /* Set the return value */
    ret_value = fh;

done:
    if (hdr && H5AC_unprotect(f, H5AC_FHEAP_HDR, fh_addr, hdr, H5AC__NO_FLAGS_SET) < 0)
        HDONE_ERROR(H5E_HEAP, H5E_CANTUNPROTECT, NULL, "unable to release fractal heap header")
    if (!ret_value && fh)
        if (H5HF_close(fh) < 0)
            HDONE_ERROR(H5E_HEAP, H5E_CANTCLOSEOBJ, NULL, "unable to close fractal heap")

    FUNC_LEAVE_NOAPI(ret_value)
} /* end H5HF_create() */

/*-------------------------------------------------------------------------
 * Function:	H5HF_open
 *
 * Purpose:	Opens an existing fractal heap in the file.
 *
 * Return:	Pointer to heap wrapper on success
 *              NULL on failure
 *
 * Programmer:	Quincey Koziol
 *		Apr 18 2006
 *
 *-------------------------------------------------------------------------
 */
H5HF_t *
H5HF_open(H5F_t *f, haddr_t fh_addr)
{
    H5HF_t *    fh        = NULL; /* Pointer to new fractal heap */
    H5HF_hdr_t *hdr       = NULL; /* The fractal heap header information */
    H5HF_t *    ret_value = NULL; /* Return value */

    FUNC_ENTER_NOAPI(NULL)

    /*
     * Check arguments.
     */
    HDassert(f);
    HDassert(H5F_addr_defined(fh_addr));

    /* Load the heap header into memory */
    if (NULL == (hdr = H5HF__hdr_protect(f, fh_addr, H5AC__READ_ONLY_FLAG)))
        HGOTO_ERROR(H5E_HEAP, H5E_CANTPROTECT, NULL, "unable to protect fractal heap header")

    /* Check for pending heap deletion */
    if (hdr->pending_delete)
        HGOTO_ERROR(H5E_HEAP, H5E_CANTOPENOBJ, NULL, "can't open fractal heap pending deletion")

    /* Create fractal heap info */
    if (NULL == (fh = H5FL_MALLOC(H5HF_t)))
        HGOTO_ERROR(H5E_HEAP, H5E_CANTALLOC, NULL, "memory allocation failed for fractal heap info")

    /* Point fractal heap wrapper at header */
    fh->hdr = hdr;
<<<<<<< HEAD
    if (H5HF_hdr_incr(fh->hdr) < 0)
        HGOTO_ERROR(H5E_HEAP, H5E_CANTINC, NULL, "can't increment reference count on shared heap header")

    /* Increment # of files using this heap header */
    if (H5HF_hdr_fuse_incr(fh->hdr) < 0)
=======
    if (H5HF__hdr_incr(fh->hdr) < 0)
        HGOTO_ERROR(H5E_HEAP, H5E_CANTINC, NULL, "can't increment reference count on shared heap header")

    /* Increment # of files using this heap header */
    if (H5HF__hdr_fuse_incr(fh->hdr) < 0)
>>>>>>> 18bbd3f0
        HGOTO_ERROR(H5E_HEAP, H5E_CANTINC, NULL, "can't increment file reference count on shared heap header")

    /* Set file pointer for this heap open context */
    fh->f = f;

    /* Set the return value */
    ret_value = fh;

done:
    if (hdr && H5AC_unprotect(f, H5AC_FHEAP_HDR, fh_addr, hdr, H5AC__NO_FLAGS_SET) < 0)
        HDONE_ERROR(H5E_HEAP, H5E_CANTUNPROTECT, NULL, "unable to release fractal heap header")
    if (!ret_value && fh)
        if (H5HF_close(fh) < 0)
            HDONE_ERROR(H5E_HEAP, H5E_CANTCLOSEOBJ, NULL, "unable to close fractal heap")

    FUNC_LEAVE_NOAPI(ret_value)
} /* end H5HF_open() */

/*-------------------------------------------------------------------------
 * Function:	H5HF_get_id_len
 *
 * Purpose:	Get the size of IDs for entries in a fractal heap
 *
 * Return:	SUCCEED/FAIL
 *
 * Programmer:	Quincey Koziol
 *		Apr 17 2006
 *
 *-------------------------------------------------------------------------
 */
herr_t
H5HF_get_id_len(H5HF_t *fh, size_t *id_len_p)
{
    FUNC_ENTER_NOAPI_NOINIT_NOERR

    /*
     * Check arguments.
     */
    HDassert(fh);
    HDassert(id_len_p);

    /* Retrieve the ID length for entries in this heap */
    *id_len_p = fh->hdr->id_len;

    FUNC_LEAVE_NOAPI(SUCCEED)
} /* end H5HF_get_id_len() */

/*-------------------------------------------------------------------------
 * Function:	H5HF_get_heap_addr
 *
 * Purpose:	Get the address of a fractal heap
 *
 * Return:	SUCCEED/FAIL
 *
 * Programmer:	Quincey Koziol
 *		Apr 18 2006
 *
 *-------------------------------------------------------------------------
 */
herr_t
H5HF_get_heap_addr(const H5HF_t *fh, haddr_t *heap_addr_p)
{
    FUNC_ENTER_NOAPI_NOINIT_NOERR

    /*
     * Check arguments.
     */
    HDassert(fh);
    HDassert(heap_addr_p);

    /* Retrieve the heap header address for this heap */
    *heap_addr_p = fh->hdr->heap_addr;

    FUNC_LEAVE_NOAPI(SUCCEED)
} /* end H5HF_get_heap_addr() */

/*-------------------------------------------------------------------------
 * Function:	H5HF_insert
 *
 * Purpose:	Insert a new object into a fractal heap.
 *
 * Return:	Non-negative on success (with heap ID of new object
 *              filled in), negative on failure
 *
 * Programmer:	Quincey Koziol
 *		Feb 24 2006
 *
 *-------------------------------------------------------------------------
 */
herr_t
H5HF_insert(H5HF_t *fh, size_t size, const void *obj, void *id /*out*/)
{
    H5HF_hdr_t *hdr       = NULL; /* The fractal heap header information */
    herr_t      ret_value = SUCCEED;

    FUNC_ENTER_NOAPI(FAIL)

    /* Sanity check */
    HDassert(fh);
    HDassert(obj);
    HDassert(id);

    /* Check arguments */
    if (size == 0)
        HGOTO_ERROR(H5E_HEAP, H5E_BADRANGE, FAIL, "can't insert 0-sized objects")

    /* Set the shared heap header's file context for this operation */
    fh->hdr->f = fh->f;

    /* Get the fractal heap header */
    hdr = fh->hdr;

    /* Check for 'huge' object */
    if (size > hdr->max_man_size) {
        /* Store 'huge' object in heap */
        /* (Casting away const OK - QAK) */
        if (H5HF__huge_insert(hdr, size, (void *)obj, id) < 0)
            HGOTO_ERROR(H5E_HEAP, H5E_CANTINSERT, FAIL, "can't store 'huge' object in fractal heap")
    } /* end if */
    /* Check for 'tiny' object */
    else if (size <= hdr->tiny_max_len) {
        /* Store 'tiny' object in heap */
<<<<<<< HEAD
        if (H5HF_tiny_insert(hdr, size, obj, id) < 0)
=======
        if (H5HF__tiny_insert(hdr, size, obj, id) < 0)
>>>>>>> 18bbd3f0
            HGOTO_ERROR(H5E_HEAP, H5E_CANTINSERT, FAIL, "can't store 'tiny' object in fractal heap")
    } /* end if */
    else {
        /* Check if we are in "append only" mode, or if there's enough room for the object */
        if (hdr->write_once) {
            HGOTO_ERROR(H5E_HEAP, H5E_UNSUPPORTED, FAIL, "'write once' managed blocks not supported yet")
        } /* end if */
        else {
            /* Allocate space for object in 'managed' heap */
            if (H5HF__man_insert(hdr, size, obj, id) < 0)
                HGOTO_ERROR(H5E_HEAP, H5E_CANTINSERT, FAIL, "can't store 'managed' object in fractal heap")
        } /* end else */
    }     /* end else */

done:
    FUNC_LEAVE_NOAPI(ret_value)
} /* end H5HF_insert() */

/*-------------------------------------------------------------------------
 * Function:	H5HF_get_obj_len
 *
 * Purpose:	Get the size of an entry in a fractal heap
 *
 * Return:	SUCCEED/FAIL
 *
 * Programmer:	Quincey Koziol
 *		May  9 2006
 *
 *-------------------------------------------------------------------------
 */
herr_t
H5HF_get_obj_len(H5HF_t *fh, const void *_id, size_t *obj_len_p)
{
    const uint8_t *id = (const uint8_t *)_id; /* Object ID */
    uint8_t        id_flags;                  /* Heap ID flag bits */
    herr_t         ret_value = SUCCEED;       /* Return value */

    FUNC_ENTER_NOAPI(FAIL)

    /*
     * Check arguments.
     */
    HDassert(fh);
    HDassert(id);
    HDassert(obj_len_p);

    /* Get the ID flags */
    id_flags = *id;

    /* Check for correct heap ID version */
    if ((id_flags & H5HF_ID_VERS_MASK) != H5HF_ID_VERS_CURR)
        HGOTO_ERROR(H5E_HEAP, H5E_VERSION, FAIL, "incorrect heap ID version")

    /* Set the shared heap header's file context for this operation */
    fh->hdr->f = fh->f;

    /* Check type of object in heap */
    if ((id_flags & H5HF_ID_TYPE_MASK) == H5HF_ID_TYPE_MAN) {
<<<<<<< HEAD
        if (H5HF_man_get_obj_len(fh->hdr, id, obj_len_p) < 0)
=======
        if (H5HF__man_get_obj_len(fh->hdr, id, obj_len_p) < 0)
>>>>>>> 18bbd3f0
            HGOTO_ERROR(H5E_HEAP, H5E_CANTGET, FAIL, "can't get 'managed' object's length")
    } /* end if */
    else if ((id_flags & H5HF_ID_TYPE_MASK) == H5HF_ID_TYPE_HUGE) {
        if (H5HF__huge_get_obj_len(fh->hdr, id, obj_len_p) < 0)
            HGOTO_ERROR(H5E_HEAP, H5E_CANTGET, FAIL, "can't get 'huge' object's length")
    } /* end if */
    else if ((id_flags & H5HF_ID_TYPE_MASK) == H5HF_ID_TYPE_TINY) {
<<<<<<< HEAD
        if (H5HF_tiny_get_obj_len(fh->hdr, id, obj_len_p) < 0)
=======
        if (H5HF__tiny_get_obj_len(fh->hdr, id, obj_len_p) < 0)
>>>>>>> 18bbd3f0
            HGOTO_ERROR(H5E_HEAP, H5E_CANTGET, FAIL, "can't get 'tiny' object's length")
    } /* end if */
    else {
        HDfprintf(stderr, "%s: Heap ID type not supported yet!\n", FUNC);
        HGOTO_ERROR(H5E_HEAP, H5E_UNSUPPORTED, FAIL, "heap ID type not supported yet")
    } /* end else */

done:
    FUNC_LEAVE_NOAPI(ret_value)
} /* end H5HF_get_obj_len() */

/*-------------------------------------------------------------------------
 * Function:	H5HF_get_obj_off
 *
 * Purpose:	Get the offset of an entry in a fractal heap
 *
 * Return:	SUCCEED/FAIL
 *
 * Programmer:	Quincey Koziol
 *		Aug 20 2015
 *
 *-------------------------------------------------------------------------
 */
herr_t
H5HF_get_obj_off(H5HF_t *fh, const void *_id, hsize_t *obj_off_p)
{
    const uint8_t *id = (const uint8_t *)_id; /* Object ID */
    uint8_t        id_flags;                  /* Heap ID flag bits */
    herr_t         ret_value = SUCCEED;       /* Return value */

    FUNC_ENTER_NOAPI(FAIL)

    /*
     * Check arguments.
     */
    HDassert(fh);
    HDassert(id);
    HDassert(obj_off_p);

    /* Get the ID flags */
    id_flags = *id;

    /* Check for correct heap ID version */
    if ((id_flags & H5HF_ID_VERS_MASK) != H5HF_ID_VERS_CURR)
        HGOTO_ERROR(H5E_HEAP, H5E_VERSION, FAIL, "incorrect heap ID version")

    /* Set the shared heap header's file context for this operation */
    fh->hdr->f = fh->f;

    /* Check type of object in heap */
    if ((id_flags & H5HF_ID_TYPE_MASK) == H5HF_ID_TYPE_MAN) {
        H5HF__man_get_obj_off(fh->hdr, id, obj_off_p);
    } /* end if */
    else if ((id_flags & H5HF_ID_TYPE_MASK) == H5HF_ID_TYPE_HUGE) {
        /* Huge objects are located directly in the file */
        if (H5HF__huge_get_obj_off(fh->hdr, id, obj_off_p) < 0)
            HGOTO_ERROR(H5E_HEAP, H5E_CANTGET, FAIL, "can't get 'huge' object's offset")
    } /* end if */
    else if ((id_flags & H5HF_ID_TYPE_MASK) == H5HF_ID_TYPE_TINY) {
        /* Tiny objects are not stored in the heap */
        *obj_off_p = (hsize_t)0;
    } /* end if */
    else {
        HDfprintf(stderr, "%s: Heap ID type not supported yet!\n", FUNC);
        HGOTO_ERROR(H5E_HEAP, H5E_UNSUPPORTED, FAIL, "heap ID type not supported yet")
    } /* end else */

done:
    FUNC_LEAVE_NOAPI(ret_value)
} /* end H5HF_get_obj_off() */

/*-------------------------------------------------------------------------
 * Function:	H5HF_read
 *
 * Purpose:	Read an object from a fractal heap into a buffer
 *
 * Return:	SUCCEED/FAIL
 *
 * Programmer:	Quincey Koziol
 *		Mar 18 2006
 *
 *-------------------------------------------------------------------------
 */
herr_t
H5HF_read(H5HF_t *fh, const void *_id, void *obj /*out*/)
{
    const uint8_t *id = (const uint8_t *)_id; /* Object ID */
    uint8_t        id_flags;                  /* Heap ID flag bits */
    herr_t         ret_value = SUCCEED;       /* Return value */

    FUNC_ENTER_NOAPI(FAIL)

    /*
     * Check arguments.
     */
    HDassert(fh);
    HDassert(id);
    HDassert(obj);

    /* Get the ID flags */
    id_flags = *id;

    /* Check for correct heap ID version */
    if ((id_flags & H5HF_ID_VERS_MASK) != H5HF_ID_VERS_CURR)
        HGOTO_ERROR(H5E_HEAP, H5E_VERSION, FAIL, "incorrect heap ID version")

    /* Set the shared heap header's file context for this operation */
    fh->hdr->f = fh->f;

    /* Check type of object in heap */
    if ((id_flags & H5HF_ID_TYPE_MASK) == H5HF_ID_TYPE_MAN) {
        /* Read object from managed heap blocks */
        if (H5HF__man_read(fh->hdr, id, obj) < 0)
            HGOTO_ERROR(H5E_HEAP, H5E_CANTGET, FAIL, "can't read object from fractal heap")
    } /* end if */
    else if ((id_flags & H5HF_ID_TYPE_MASK) == H5HF_ID_TYPE_HUGE) {
        /* Read 'huge' object from file */
        if (H5HF__huge_read(fh->hdr, id, obj) < 0)
            HGOTO_ERROR(H5E_HEAP, H5E_CANTGET, FAIL, "can't read 'huge' object from fractal heap")
    } /* end if */
    else if ((id_flags & H5HF_ID_TYPE_MASK) == H5HF_ID_TYPE_TINY) {
        /* Read 'tiny' object from file */
<<<<<<< HEAD
        if (H5HF_tiny_read(fh->hdr, id, obj) < 0)
=======
        if (H5HF__tiny_read(fh->hdr, id, obj) < 0)
>>>>>>> 18bbd3f0
            HGOTO_ERROR(H5E_HEAP, H5E_CANTGET, FAIL, "can't read 'tiny' object from fractal heap")
    } /* end if */
    else {
        HDfprintf(stderr, "%s: Heap ID type not supported yet!\n", FUNC);
        HGOTO_ERROR(H5E_HEAP, H5E_UNSUPPORTED, FAIL, "heap ID type not supported yet")
    } /* end else */

done:
    FUNC_LEAVE_NOAPI(ret_value)
} /* end H5HF_read() */

/*-------------------------------------------------------------------------
 * Function:	H5HF_write
 *
 * Purpose:	Write an object from a buffer into a fractal heap
 *
 * Notes:	Writing objects in "managed" heap blocks is only storage
 *		method currently supported.  (Which could be expanded to
 *		'huge' and 'tiny' objects, with some work)
 *
 *		Also, assumes that the 'op' routine modifies the data, and
 *		marks data to be written back to disk, even if 'op' routine
 *		didn't actually change anything.  (Which could be modified
 *		to pass "did_modify" flag to callback, if necessary)
 *
 *		Also, assumes that object to write is same size as object in
 *		heap.
 *
 * Return:	SUCCEED/FAIL
 *
 * Programmer:	Quincey Koziol
 *		Dec 18 2006
 *
 *-------------------------------------------------------------------------
 */
herr_t
H5HF_write(H5HF_t *fh, void *_id, hbool_t H5_ATTR_UNUSED *id_changed, const void *obj)
{
    uint8_t *id = (uint8_t *)_id; /* Object ID */
    uint8_t  id_flags;            /* Heap ID flag bits */
    herr_t   ret_value = SUCCEED; /* Return value */

    FUNC_ENTER_NOAPI(FAIL)

    /*
     * Check arguments.
     */
    HDassert(fh);
    HDassert(id);
    HDassert(obj);

    /* Get the ID flags */
    id_flags = *id;

    /* Check for correct heap ID version */
    if ((id_flags & H5HF_ID_VERS_MASK) != H5HF_ID_VERS_CURR)
        HGOTO_ERROR(H5E_HEAP, H5E_VERSION, FAIL, "incorrect heap ID version")

    /* Set the shared heap header's file context for this operation */
    fh->hdr->f = fh->f;

    /* Check type of object in heap */
    if ((id_flags & H5HF_ID_TYPE_MASK) == H5HF_ID_TYPE_MAN) {
        /* Operate on object from managed heap blocks */
        /* (ID can't change and modifying object is "easy" to manage) */
        if (H5HF__man_write(fh->hdr, id, obj) < 0)
            HGOTO_ERROR(H5E_HEAP, H5E_WRITEERROR, FAIL, "can't write to 'managed' heap object")
    } /* end if */
    else if ((id_flags & H5HF_ID_TYPE_MASK) == H5HF_ID_TYPE_HUGE) {
        /* Operate on "huge" object */
        if (H5HF__huge_write(fh->hdr, id, obj) < 0)
            HGOTO_ERROR(H5E_HEAP, H5E_WRITEERROR, FAIL, "can't write to 'huge' heap object")
    } /* end if */
    else if ((id_flags & H5HF_ID_TYPE_MASK) == H5HF_ID_TYPE_TINY) {
        /* Check for writing a 'tiny' object */
        /* (which isn't supported yet - ID will change) */
        HGOTO_ERROR(H5E_HEAP, H5E_UNSUPPORTED, FAIL, "modifying 'tiny' object not supported yet")
    } /* end if */
    else {
        HDfprintf(stderr, "%s: Heap ID type not supported yet!\n", FUNC);
        HGOTO_ERROR(H5E_HEAP, H5E_UNSUPPORTED, FAIL, "heap ID type not supported yet")
    } /* end else */

done:
    FUNC_LEAVE_NOAPI(ret_value)
} /* end H5HF_write() */

/*-------------------------------------------------------------------------
 * Function:	H5HF_op
 *
 * Purpose:	Perform an operation directly on a heap object
 *
 * Note:	The library routines currently assume that the 'op' callback
 *		won't modify the object.  This can easily be changed later for
 *		"managed" heap objects, and, with some difficulty, for 'huge'
 *		and 'tiny' heap objects.
 *
 * Return:	SUCCEED/FAIL
 *
 * Programmer:	Quincey Koziol
 *		Sept 11 2006
 *
 *-------------------------------------------------------------------------
 */
herr_t
H5HF_op(H5HF_t *fh, const void *_id, H5HF_operator_t op, void *op_data)
{
    const uint8_t *id = (const uint8_t *)_id; /* Object ID */
    uint8_t        id_flags;                  /* Heap ID flag bits */
    herr_t         ret_value = SUCCEED;       /* Return value */

    FUNC_ENTER_NOAPI(FAIL)

    /*
     * Check arguments.
     */
    HDassert(fh);
    HDassert(id);
    HDassert(op);

    /* Get the ID flags */
    id_flags = *id;

    /* Check for correct heap ID version */
    if ((id_flags & H5HF_ID_VERS_MASK) != H5HF_ID_VERS_CURR)
        HGOTO_ERROR(H5E_HEAP, H5E_VERSION, FAIL, "incorrect heap ID version")

    /* Set the shared heap header's file context for this operation */
    fh->hdr->f = fh->f;

    /* Check type of object in heap */
    if ((id_flags & H5HF_ID_TYPE_MASK) == H5HF_ID_TYPE_MAN) {
        /* Operate on object from managed heap blocks */
        if (H5HF__man_op(fh->hdr, id, op, op_data) < 0)
            HGOTO_ERROR(H5E_HEAP, H5E_CANTOPERATE, FAIL, "can't operate on object from fractal heap")
    } /* end if */
    else if ((id_flags & H5HF_ID_TYPE_MASK) == H5HF_ID_TYPE_HUGE) {
        /* Operate on 'huge' object from file */
        if (H5HF__huge_op(fh->hdr, id, op, op_data) < 0)
            HGOTO_ERROR(H5E_HEAP, H5E_CANTOPERATE, FAIL, "can't operate on 'huge' object from fractal heap")
    } /* end if */
    else if ((id_flags & H5HF_ID_TYPE_MASK) == H5HF_ID_TYPE_TINY) {
        /* Operate on 'tiny' object from file */
<<<<<<< HEAD
        if (H5HF_tiny_op(fh->hdr, id, op, op_data) < 0)
=======
        if (H5HF__tiny_op(fh->hdr, id, op, op_data) < 0)
>>>>>>> 18bbd3f0
            HGOTO_ERROR(H5E_HEAP, H5E_CANTOPERATE, FAIL, "can't operate on 'tiny' object from fractal heap")
    } /* end if */
    else {
        HDfprintf(stderr, "%s: Heap ID type not supported yet!\n", FUNC);
        HGOTO_ERROR(H5E_HEAP, H5E_UNSUPPORTED, FAIL, "heap ID type not supported yet")
    } /* end else */

done:
    FUNC_LEAVE_NOAPI(ret_value)
} /* end H5HF_op() */

/*-------------------------------------------------------------------------
 * Function:	H5HF_remove
 *
 * Purpose:	Remove an object from a fractal heap
 *
 * Return:	SUCCEED/FAIL
 *
 * Programmer:	Quincey Koziol
 *		May 15 2006
 *
 *-------------------------------------------------------------------------
 */
herr_t
H5HF_remove(H5HF_t *fh, const void *_id)
{
    const uint8_t *id = (const uint8_t *)_id; /* Object ID */
    uint8_t        id_flags;                  /* Heap ID flag bits */
    herr_t         ret_value = SUCCEED;       /* Return value */

    FUNC_ENTER_NOAPI(FAIL)

    /*
     * Check arguments.
     */
    HDassert(fh);
    HDassert(fh->hdr);
    HDassert(id);

    /* Get the ID flags */
    id_flags = *id;

    /* Check for correct heap ID version */
    if ((id_flags & H5HF_ID_VERS_MASK) != H5HF_ID_VERS_CURR)
        HGOTO_ERROR(H5E_HEAP, H5E_VERSION, FAIL, "incorrect heap ID version")

    /* Set the shared heap header's file context for this operation */
    fh->hdr->f = fh->f;

    /* Check type of object in heap */
    if ((id_flags & H5HF_ID_TYPE_MASK) == H5HF_ID_TYPE_MAN) {
        /* Remove object from managed heap blocks */
        if (H5HF__man_remove(fh->hdr, id) < 0)
            HGOTO_ERROR(H5E_HEAP, H5E_CANTREMOVE, FAIL, "can't remove object from fractal heap")
    } /* end if */
    else if ((id_flags & H5HF_ID_TYPE_MASK) == H5HF_ID_TYPE_HUGE) {
        /* Remove 'huge' object from file & v2 B-tree tracker */
        if (H5HF__huge_remove(fh->hdr, id) < 0)
            HGOTO_ERROR(H5E_HEAP, H5E_CANTREMOVE, FAIL, "can't remove 'huge' object from fractal heap")
    } /* end if */
    else if ((id_flags & H5HF_ID_TYPE_MASK) == H5HF_ID_TYPE_TINY) {
        /* Remove 'tiny' object from heap statistics */
<<<<<<< HEAD
        if (H5HF_tiny_remove(fh->hdr, id) < 0)
=======
        if (H5HF__tiny_remove(fh->hdr, id) < 0)
>>>>>>> 18bbd3f0
            HGOTO_ERROR(H5E_HEAP, H5E_CANTREMOVE, FAIL, "can't remove 'tiny' object from fractal heap")
    } /* end if */
    else {
        HDfprintf(stderr, "%s: Heap ID type not supported yet!\n", FUNC);
        HGOTO_ERROR(H5E_HEAP, H5E_UNSUPPORTED, FAIL, "heap ID type not supported yet")
    } /* end else */

done:
    FUNC_LEAVE_NOAPI(ret_value)
} /* end H5HF_remove() */

/*-------------------------------------------------------------------------
 * Function:	H5HF_close
 *
 * Purpose:	Close a fractal heap
 *
 * Return:	SUCCEED/FAIL
 *
 * Programmer:	Quincey Koziol
 *		Apr 17 2006
 *
 *-------------------------------------------------------------------------
 */
herr_t
H5HF_close(H5HF_t *fh)
{
    hbool_t pending_delete = FALSE;       /* Whether the heap is pending deletion */
    haddr_t heap_addr      = HADDR_UNDEF; /* Address of heap (for deletion) */
    herr_t  ret_value      = SUCCEED;     /* Return value */

    FUNC_ENTER_NOAPI(FAIL)

    /*
     * Check arguments.
     */
    HDassert(fh);

    /* Decrement file reference & check if this is the last open fractal heap using the shared heap header */
<<<<<<< HEAD
    if (0 == H5HF_hdr_fuse_decr(fh->hdr)) {
=======
    if (0 == H5HF__hdr_fuse_decr(fh->hdr)) {
>>>>>>> 18bbd3f0
        /* Set the shared heap header's file context for this operation */
        fh->hdr->f = fh->f;

        /* Close the free space information */
        /* (Can't put this in header "destroy" routine, because it has
         *      pointers to indirect blocks in the heap, which would create
         *      a reference loop and the objects couldn't be removed from
         *      the metadata cache - QAK)
         */
        if (H5HF__space_close(fh->hdr) < 0)
            HGOTO_ERROR(H5E_HEAP, H5E_CANTRELEASE, FAIL, "can't release free space info")

        /* Reset the block iterator, if necessary */
        /* (Can't put this in header "destroy" routine, because it has
         *      pointers to indirect blocks in the heap, which would create
         *      a reference loop and the objects couldn't be removed from
         *      the metadata cache - QAK)
         */
<<<<<<< HEAD
        if (H5HF_man_iter_ready(&fh->hdr->next_block))
            if (H5HF_man_iter_reset(&fh->hdr->next_block) < 0)
=======
        if (H5HF__man_iter_ready(&fh->hdr->next_block))
            if (H5HF__man_iter_reset(&fh->hdr->next_block) < 0)
>>>>>>> 18bbd3f0
                HGOTO_ERROR(H5E_HEAP, H5E_CANTRELEASE, FAIL, "can't reset block iterator")

        /* Shut down the huge object information */
        /* (Can't put this in header "destroy" routine, because it has
         *      has the address of an object in the file, which might be
         *      modified by the shutdown routine - QAK)
         */
        if (H5HF__huge_term(fh->hdr) < 0)
            HGOTO_ERROR(H5E_HEAP, H5E_CANTRELEASE, FAIL, "can't release 'huge' object info")

        /* Check for pending heap deletion */
        if (fh->hdr->pending_delete) {
            /* Set local info, so heap deletion can occur after decrementing the
             *  header's ref count
             */
            pending_delete = TRUE;
            heap_addr      = fh->hdr->heap_addr;
        } /* end if */
    }     /* end if */

    /* Decrement the reference count on the heap header */
    /* (don't put in H5HF__hdr_fuse_decr() as the heap header may be evicted
     *  immediately -QAK)
     */
<<<<<<< HEAD
    if (H5HF_hdr_decr(fh->hdr) < 0)
=======
    if (H5HF__hdr_decr(fh->hdr) < 0)
>>>>>>> 18bbd3f0
        HGOTO_ERROR(H5E_HEAP, H5E_CANTDEC, FAIL, "can't decrement reference count on shared heap header")

    /* Check for pending heap deletion */
    if (pending_delete) {
        H5HF_hdr_t *hdr; /* Another pointer to fractal heap header */

        /* Lock the heap header into memory */
        if (NULL == (hdr = H5HF__hdr_protect(fh->f, heap_addr, H5AC__NO_FLAGS_SET)))
            HGOTO_ERROR(H5E_HEAP, H5E_CANTPROTECT, FAIL, "unable to protect fractal heap header")

        /* Delete heap, starting with header (unprotects header) */
        if (H5HF__hdr_delete(hdr) < 0)
            HGOTO_ERROR(H5E_HEAP, H5E_CANTDELETE, FAIL, "unable to delete fractal heap")
    } /* end if */

done:
    /* Release the fractal heap wrapper */
    fh = H5FL_FREE(H5HF_t, fh);

    FUNC_LEAVE_NOAPI(ret_value)
} /* end H5HF_close() */

/*-------------------------------------------------------------------------
 * Function:	H5HF_delete
 *
 * Purpose:	Delete a fractal heap
 *
 * Return:	SUCCEED/FAIL
 *
 * Programmer:	Quincey Koziol
 *		Aug  4 2006
 *
 *-------------------------------------------------------------------------
 */
herr_t
H5HF_delete(H5F_t *f, haddr_t fh_addr)
{
    H5HF_hdr_t *hdr       = NULL;    /* The fractal heap header information */
    herr_t      ret_value = SUCCEED; /* Return value */

    FUNC_ENTER_NOAPI(FAIL)

    /*
     * Check arguments.
     */
    HDassert(f);
    HDassert(H5F_addr_defined(fh_addr));

    /* Lock the heap header into memory */
    if (NULL == (hdr = H5HF__hdr_protect(f, fh_addr, H5AC__NO_FLAGS_SET)))
        HGOTO_ERROR(H5E_HEAP, H5E_CANTPROTECT, FAIL, "unable to protect fractal heap header")

    /* Check for files using shared heap header */
    if (hdr->file_rc)
        hdr->pending_delete = TRUE;
    else {
        /* Delete heap now, starting with header (unprotects header) */
        if (H5HF__hdr_delete(hdr) < 0)
            HGOTO_ERROR(H5E_HEAP, H5E_CANTDELETE, FAIL, "unable to delete fractal heap")
        hdr = NULL;
    } /* end if */

done:
    /* Unprotect the header, if an error occurred */
    if (hdr && H5AC_unprotect(f, H5AC_FHEAP_HDR, fh_addr, hdr, H5AC__NO_FLAGS_SET) < 0)
        HDONE_ERROR(H5E_HEAP, H5E_CANTUNPROTECT, FAIL, "unable to release fractal heap header")

    FUNC_LEAVE_NOAPI(ret_value)
} /* end H5HF_delete() */<|MERGE_RESOLUTION|>--- conflicted
+++ resolved
@@ -153,11 +153,7 @@
     HDassert(cparam);
 
     /* Create shared fractal heap header */
-<<<<<<< HEAD
-    if (HADDR_UNDEF == (fh_addr = H5HF_hdr_create(f, cparam)))
-=======
     if (HADDR_UNDEF == (fh_addr = H5HF__hdr_create(f, cparam)))
->>>>>>> 18bbd3f0
         HGOTO_ERROR(H5E_HEAP, H5E_CANTINIT, NULL, "can't create fractal heap header")
 
     /* Allocate fractal heap wrapper */
@@ -170,19 +166,11 @@
 
     /* Point fractal heap wrapper at header and bump it's ref count */
     fh->hdr = hdr;
-<<<<<<< HEAD
-    if (H5HF_hdr_incr(fh->hdr) < 0)
-        HGOTO_ERROR(H5E_HEAP, H5E_CANTINC, NULL, "can't increment reference count on shared heap header")
-
-    /* Increment # of files using this heap header */
-    if (H5HF_hdr_fuse_incr(fh->hdr) < 0)
-=======
     if (H5HF__hdr_incr(fh->hdr) < 0)
         HGOTO_ERROR(H5E_HEAP, H5E_CANTINC, NULL, "can't increment reference count on shared heap header")
 
     /* Increment # of files using this heap header */
     if (H5HF__hdr_fuse_incr(fh->hdr) < 0)
->>>>>>> 18bbd3f0
         HGOTO_ERROR(H5E_HEAP, H5E_CANTINC, NULL, "can't increment file reference count on shared heap header")
 
     /* Set file pointer for this heap open context */
@@ -243,19 +231,11 @@
 
     /* Point fractal heap wrapper at header */
     fh->hdr = hdr;
-<<<<<<< HEAD
-    if (H5HF_hdr_incr(fh->hdr) < 0)
-        HGOTO_ERROR(H5E_HEAP, H5E_CANTINC, NULL, "can't increment reference count on shared heap header")
-
-    /* Increment # of files using this heap header */
-    if (H5HF_hdr_fuse_incr(fh->hdr) < 0)
-=======
     if (H5HF__hdr_incr(fh->hdr) < 0)
         HGOTO_ERROR(H5E_HEAP, H5E_CANTINC, NULL, "can't increment reference count on shared heap header")
 
     /* Increment # of files using this heap header */
     if (H5HF__hdr_fuse_incr(fh->hdr) < 0)
->>>>>>> 18bbd3f0
         HGOTO_ERROR(H5E_HEAP, H5E_CANTINC, NULL, "can't increment file reference count on shared heap header")
 
     /* Set file pointer for this heap open context */
@@ -378,11 +358,7 @@
     /* Check for 'tiny' object */
     else if (size <= hdr->tiny_max_len) {
         /* Store 'tiny' object in heap */
-<<<<<<< HEAD
-        if (H5HF_tiny_insert(hdr, size, obj, id) < 0)
-=======
         if (H5HF__tiny_insert(hdr, size, obj, id) < 0)
->>>>>>> 18bbd3f0
             HGOTO_ERROR(H5E_HEAP, H5E_CANTINSERT, FAIL, "can't store 'tiny' object in fractal heap")
     } /* end if */
     else {
@@ -441,11 +417,7 @@
 
     /* Check type of object in heap */
     if ((id_flags & H5HF_ID_TYPE_MASK) == H5HF_ID_TYPE_MAN) {
-<<<<<<< HEAD
-        if (H5HF_man_get_obj_len(fh->hdr, id, obj_len_p) < 0)
-=======
         if (H5HF__man_get_obj_len(fh->hdr, id, obj_len_p) < 0)
->>>>>>> 18bbd3f0
             HGOTO_ERROR(H5E_HEAP, H5E_CANTGET, FAIL, "can't get 'managed' object's length")
     } /* end if */
     else if ((id_flags & H5HF_ID_TYPE_MASK) == H5HF_ID_TYPE_HUGE) {
@@ -453,11 +425,7 @@
             HGOTO_ERROR(H5E_HEAP, H5E_CANTGET, FAIL, "can't get 'huge' object's length")
     } /* end if */
     else if ((id_flags & H5HF_ID_TYPE_MASK) == H5HF_ID_TYPE_TINY) {
-<<<<<<< HEAD
-        if (H5HF_tiny_get_obj_len(fh->hdr, id, obj_len_p) < 0)
-=======
         if (H5HF__tiny_get_obj_len(fh->hdr, id, obj_len_p) < 0)
->>>>>>> 18bbd3f0
             HGOTO_ERROR(H5E_HEAP, H5E_CANTGET, FAIL, "can't get 'tiny' object's length")
     } /* end if */
     else {
@@ -580,11 +548,7 @@
     } /* end if */
     else if ((id_flags & H5HF_ID_TYPE_MASK) == H5HF_ID_TYPE_TINY) {
         /* Read 'tiny' object from file */
-<<<<<<< HEAD
-        if (H5HF_tiny_read(fh->hdr, id, obj) < 0)
-=======
         if (H5HF__tiny_read(fh->hdr, id, obj) < 0)
->>>>>>> 18bbd3f0
             HGOTO_ERROR(H5E_HEAP, H5E_CANTGET, FAIL, "can't read 'tiny' object from fractal heap")
     } /* end if */
     else {
@@ -728,11 +692,7 @@
     } /* end if */
     else if ((id_flags & H5HF_ID_TYPE_MASK) == H5HF_ID_TYPE_TINY) {
         /* Operate on 'tiny' object from file */
-<<<<<<< HEAD
-        if (H5HF_tiny_op(fh->hdr, id, op, op_data) < 0)
-=======
         if (H5HF__tiny_op(fh->hdr, id, op, op_data) < 0)
->>>>>>> 18bbd3f0
             HGOTO_ERROR(H5E_HEAP, H5E_CANTOPERATE, FAIL, "can't operate on 'tiny' object from fractal heap")
     } /* end if */
     else {
@@ -795,11 +755,7 @@
     } /* end if */
     else if ((id_flags & H5HF_ID_TYPE_MASK) == H5HF_ID_TYPE_TINY) {
         /* Remove 'tiny' object from heap statistics */
-<<<<<<< HEAD
-        if (H5HF_tiny_remove(fh->hdr, id) < 0)
-=======
         if (H5HF__tiny_remove(fh->hdr, id) < 0)
->>>>>>> 18bbd3f0
             HGOTO_ERROR(H5E_HEAP, H5E_CANTREMOVE, FAIL, "can't remove 'tiny' object from fractal heap")
     } /* end if */
     else {
@@ -838,11 +794,7 @@
     HDassert(fh);
 
     /* Decrement file reference & check if this is the last open fractal heap using the shared heap header */
-<<<<<<< HEAD
-    if (0 == H5HF_hdr_fuse_decr(fh->hdr)) {
-=======
     if (0 == H5HF__hdr_fuse_decr(fh->hdr)) {
->>>>>>> 18bbd3f0
         /* Set the shared heap header's file context for this operation */
         fh->hdr->f = fh->f;
 
@@ -861,13 +813,8 @@
          *      a reference loop and the objects couldn't be removed from
          *      the metadata cache - QAK)
          */
-<<<<<<< HEAD
-        if (H5HF_man_iter_ready(&fh->hdr->next_block))
-            if (H5HF_man_iter_reset(&fh->hdr->next_block) < 0)
-=======
         if (H5HF__man_iter_ready(&fh->hdr->next_block))
             if (H5HF__man_iter_reset(&fh->hdr->next_block) < 0)
->>>>>>> 18bbd3f0
                 HGOTO_ERROR(H5E_HEAP, H5E_CANTRELEASE, FAIL, "can't reset block iterator")
 
         /* Shut down the huge object information */
@@ -892,11 +839,7 @@
     /* (don't put in H5HF__hdr_fuse_decr() as the heap header may be evicted
      *  immediately -QAK)
      */
-<<<<<<< HEAD
-    if (H5HF_hdr_decr(fh->hdr) < 0)
-=======
     if (H5HF__hdr_decr(fh->hdr) < 0)
->>>>>>> 18bbd3f0
         HGOTO_ERROR(H5E_HEAP, H5E_CANTDEC, FAIL, "can't decrement reference count on shared heap header")
 
     /* Check for pending heap deletion */
