--- conflicted
+++ resolved
@@ -445,13 +445,8 @@
 #define H5D_MPIO_DEBUG(rank, string)                                                                         \
     do {                                                                                                     \
         if (debug_stream && H5D_MPIO_DEBUG_THIS_RANK(rank)) {                                                \
-<<<<<<< HEAD
-            fprintf(debug_stream, "%*s(Rank %d) " string "\n", debug_indent, "", rank);                      \
-            fflush(debug_stream);                                                                            \
-=======
             HDfprintf(debug_stream, "%*s(Rank %d) " string "\n", debug_indent, "", rank);                    \
             HDfflush(debug_stream);                                                                          \
->>>>>>> be36ac1d
         }                                                                                                    \
     } while (0)
 
@@ -459,13 +454,8 @@
 #define H5D_MPIO_DEBUG_VA(rank, string, ...)                                                                 \
     do {                                                                                                     \
         if (debug_stream && H5D_MPIO_DEBUG_THIS_RANK(rank)) {                                                \
-<<<<<<< HEAD
-            fprintf(debug_stream, "%*s(Rank %d) " string "\n", debug_indent, "", rank, __VA_ARGS__);         \
-            fflush(debug_stream);                                                                            \
-=======
             HDfprintf(debug_stream, "%*s(Rank %d) " string "\n", debug_indent, "", rank, __VA_ARGS__);       \
             HDfflush(debug_stream);                                                                          \
->>>>>>> be36ac1d
         }                                                                                                    \
     } while (0)
 
@@ -1151,13 +1141,8 @@
             HGOTO_ERROR(H5E_IO, H5E_OPENERROR, FAIL, "couldn't open debugging log file")
 
         /* Print a short header for this I/O operation */
-<<<<<<< HEAD
-        time_now = time(NULL);
-        fprintf(debug_log_file, "##### %s", asctime(localtime(&time_now)));
-=======
         time_now = HDtime(NULL);
         HDfprintf(debug_log_file, "##### %s", HDasctime(HDlocaltime(&time_now)));
->>>>>>> be36ac1d
 
         debug_stream = debug_log_file;
     }
