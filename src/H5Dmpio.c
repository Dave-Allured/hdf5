/* * * * * * * * * * * * * * * * * * * * * * * * * * * * * * * * * * * * * * *
 * Copyright by The HDF Group.                                               *
 * Copyright by the Board of Trustees of the University of Illinois.         *
 * All rights reserved.                                                      *
 *                                                                           *
 * This file is part of HDF5.  The full HDF5 copyright notice, including     *
 * terms governing use, modification, and redistribution, is contained in    *
 * the COPYING file, which can be found at the root of the source code       *
 * distribution tree, or in https://www.hdfgroup.org/licenses.               *
 * If you do not have access to either file, you may request a copy from     *
 * help@hdfgroup.org.                                                        *
 * * * * * * * * * * * * * * * * * * * * * * * * * * * * * * * * * * * * * * */

/*
 * Programmer:  rky 980813
 * KY 2005 revised the code and made the change to support and optimize
 * collective IO support.
 * Purpose:    Functions to read/write directly between app buffer and file.
 *
 *         Beware of the ifdef'ed print statements.
 *         I didn't make them portable.
 */

/****************/
/* Module Setup */
/****************/

#include "H5Dmodule.h" /* This source code file is part of the H5D module */

/***********/
/* Headers */
/***********/
#include "H5private.h"   /* Generic Functions */
#include "H5CXprivate.h" /* API Contexts      */
#include "H5Dpkg.h"      /* Datasets          */
#include "H5Eprivate.h"  /* Error handling    */
#include "H5Fprivate.h"  /* File access       */
#include "H5FDprivate.h" /* File drivers      */
#include "H5FLprivate.h" /* Free Lists        */
#include "H5Iprivate.h"  /* IDs               */
#include "H5MMprivate.h" /* Memory management */
#include "H5Oprivate.h"  /* Object headers    */
#include "H5Pprivate.h"  /* Property lists    */
#include "H5Sprivate.h"  /* Dataspaces        */
#include "H5VMprivate.h" /* Vector            */

#ifdef H5_HAVE_PARALLEL

/****************/
/* Local Macros */
/****************/

/* Macros to represent different IO options */
#define H5D_ONE_LINK_CHUNK_IO          0
#define H5D_MULTI_CHUNK_IO             1
#define H5D_ONE_LINK_CHUNK_IO_MORE_OPT 2
#define H5D_MULTI_CHUNK_IO_MORE_OPT    3

/***** Macros for One linked collective IO case. *****/
/* The default value to do one linked collective IO for all chunks.
 * If the average number of chunks per process is greater than this
 * value, the library will create an MPI derived datatype to link all
 * chunks to do collective IO.  The user can set this value through an
 * API.
 */

/* Macros to represent options on how to obtain chunk address for one linked-chunk IO case */
#define H5D_OBTAIN_ONE_CHUNK_ADDR_IND 0
#define H5D_OBTAIN_ALL_CHUNK_ADDR_COL 2

/* Macros to define the default ratio of obtaining all chunk addresses for one linked-chunk IO case */
#define H5D_ALL_CHUNK_ADDR_THRES_COL     30
#define H5D_ALL_CHUNK_ADDR_THRES_COL_NUM 10000

/***** Macros for multi-chunk collective IO case. *****/
/* The default value of the threshold to do collective IO for this
 *  chunk.  If the average number of processes per chunk is greater
 *  than the default value, collective IO is done for this chunk.
 */

/* Macros to represent different IO modes(NONE, Independent or collective)for multiple chunk IO case */
#define H5D_CHUNK_IO_MODE_COL 1

/* Macros to represent the regularity of the selection for multiple chunk IO case. */
#define H5D_CHUNK_SELECT_REG 1

/*
 * Threshold value for redistributing shared filtered chunks
 * on all MPI ranks, or just MPI rank 0
 */
#define H5D_CHUNK_REDISTRIBUTE_THRES ((size_t)((25 * H5_MB) / sizeof(H5D_chunk_redistribute_info_t)))

/*
 * Initial allocation size for the arrays that hold
 * buffers for chunk modification data that is sent
 * to other ranks and the MPI_Request objects for
 * those send operations
 */
#define H5D_CHUNK_NUM_SEND_MSGS_INIT 64

/*
 * Define a tag value for the MPI messages sent/received for
 * chunk modification data
 */
#define H5D_CHUNK_MOD_DATA_TAG 64

/*
 * Macro to initialize a H5D_chk_idx_info_t
 * structure, given a pointer to a H5D_io_info_t
 * structure
 */
#define H5D_MPIO_INIT_CHUNK_IDX_INFO(index_info, dset)                                                       \
    do {                                                                                                     \
        index_info.f       = (dset)->oloc.file;                                                              \
        index_info.pline   = &((dset)->shared->dcpl_cache.pline);                                            \
        index_info.layout  = &((dset)->shared->layout.u.chunk);                                              \
        index_info.storage = &((dset)->shared->layout.storage.u.chunk);                                      \
    } while (0)

/*
 * Macro to initialize a H5D_chunk_ud_t structure
 * given a pointer to a H5D_chk_idx_info_t structure
 */
#define H5D_MPIO_INIT_CHUNK_UD_INFO(chunk_ud, index_info_ptr)                                                \
    do {                                                                                                     \
        HDmemset(&chunk_ud, 0, sizeof(H5D_chunk_ud_t));                                                      \
        chunk_ud.common.layout  = (index_info_ptr)->layout;                                                  \
        chunk_ud.common.storage = (index_info_ptr)->storage;                                                 \
    } while (0)

/******************/
/* Local Typedefs */
/******************/

/* Combine chunk/piece address and chunk/piece info into a struct for
 * better performance. */
typedef struct H5D_chunk_addr_info_t {
    /* piece for multi-dset */
    haddr_t          piece_addr;
    H5D_piece_info_t piece_info;
} H5D_chunk_addr_info_t;

/* Rank 0 Bcast values */
typedef enum H5D_mpio_no_rank0_bcast_cause_t {
    H5D_MPIO_RANK0_BCAST            = 0x00,
    H5D_MPIO_RANK0_NOT_H5S_ALL      = 0x01,
    H5D_MPIO_RANK0_NOT_CONTIGUOUS   = 0x02,
    H5D_MPIO_RANK0_NOT_FIXED_SIZE   = 0x04,
    H5D_MPIO_RANK0_GREATER_THAN_2GB = 0x08
} H5D_mpio_no_rank0_bcast_cause_t;

/*
 * Information necessary for re-allocating file space for a chunk
 * during a parallel write of a chunked dataset with filters
 * applied.
 */
typedef struct H5D_chunk_alloc_info_t {
    H5F_block_t chunk_current;
    H5F_block_t chunk_new;
    hsize_t     chunk_idx;
} H5D_chunk_alloc_info_t;

/*
 * Information for a chunk pertaining to the dataset's chunk
 * index entry for the chunk
 */
typedef struct H5D_chunk_index_info_t {
    hsize_t  chunk_idx;
    unsigned filter_mask;
    hbool_t  need_insert;
} H5D_chunk_index_info_t;

/*
 * Information about a single chunk when performing collective filtered I/O. All
 * of the fields of one of these structs are initialized at the start of collective
 * filtered I/O in the function H5D__mpio_collective_filtered_chunk_io_setup(). This
 * struct's fields are as follows:
 *
 * index_info - A structure containing the information needed when collectively
 *              re-inserting the chunk into the dataset's chunk index. The structure
 *              is distributed to all ranks during the re-insertion operation. Its fields
 *              are as follows:
 *
 *     chunk_idx - The index of the chunk in the dataset's chunk index.
 *
 *     filter_mask - A bit-mask that indicates which filters are to be applied to the
 *                   chunk. Each filter in a chunk's filter pipeline has a bit position
 *                   that can be masked to disable that particular filter for the chunk.
 *                   This filter mask is saved alongside the chunk in the file.
 *
 *     need_insert - A flag which determines whether or not a chunk needs to be re-inserted into
 *                   the chunk index after the write operation.
 *
 * chunk_info - A pointer to the chunk's H5D_piece_info_t structure, which contains useful
 *              information like the dataspaces containing the selection in the chunk.
 *
 * chunk_current - The address in the file and size of this chunk before the filtering
 *                 operation. When reading a chunk from the file, this field is used to
 *                 read the correct amount of bytes. It is also used when redistributing
 *                 shared chunks among MPI ranks and as a parameter to the chunk file
 *                 space reallocation function.
 *
 * chunk_new - The address in the file and size of this chunk after the filtering
 *             operation. This field is relevant when collectively re-allocating space
 *             in the file for all of the chunks written to in the I/O operation, as
 *             their sizes may have changed after their data has been filtered.
 *
 * need_read - A flag which determines whether or not a chunk needs to be read from the
 *             file. During writes, if a chunk is being fully overwritten (the entire extent
 *             is selected in its file dataspace), then it is not necessary to read the chunk
 *             from the file. However, if the chunk is not being fully overwritten, it has to
 *             be read from the file in order to update the chunk without trashing the parts
 *             of the chunk that are not selected. During reads, this field should generally
 *             be true, but may be false if the chunk isn't allocated, for example.
 *
 * skip_filter_pline - A flag which determines whether to skip calls to the filter pipeline
 *                     for this chunk. This flag is mostly useful for correct handling of
 *                     partial edge chunks when the "don't filter partial edge chunks" flag
 *                     is set on the dataset's DCPL.
 *
 * io_size - The total size of I/O to this chunk. This field is an accumulation of the size of
 *           I/O to the chunk from each MPI rank which has the chunk selected and is used to
 *           determine the value for the previous `full_overwrite` flag.
 *
 * chunk_buf_size - The size in bytes of the data buffer allocated for the chunk
 *
 * orig_owner - The MPI rank which originally had this chunk selected at the beginning of
 *              the collective filtered I/O operation. This field is currently used when
 *              redistributing shared chunks among MPI ranks.
 *
 * new_owner - The MPI rank which has been selected to perform the modifications to this chunk.
 *
 * num_writers - The total number of MPI ranks writing to this chunk. This field is used when
 *               the new owner of a chunk is receiving messages from other MPI ranks that
 *               contain their selections in the chunk and the data to update the chunk with.
 *               The new owner must know how many MPI ranks it should expect messages from so
 *               that it can post an equal number of receive calls.
 *
 * buf - A pointer which serves the dual purpose of holding either the chunk data which is to be
 *       written to the file or the chunk data which has been read from the file.
 *
 * hh - A handle for hash tables provided by the uthash.h header
 *
 */
typedef struct H5D_filtered_collective_io_info_t {
    H5D_chunk_index_info_t index_info;

    H5D_piece_info_t *chunk_info;
    H5F_block_t       chunk_current;
    H5F_block_t       chunk_new;
    hbool_t           need_read;
    hbool_t           skip_filter_pline;
    size_t            io_size;
    size_t            chunk_buf_size;
    int               orig_owner;
    int               new_owner;
    int               num_writers;
    void *            buf;

    UT_hash_handle hh;
} H5D_filtered_collective_io_info_t;

/*
 * Information necessary for redistributing shared chunks during
 * a parallel write of a chunked dataset with filters applied.
 */
typedef struct H5D_chunk_redistribute_info_t {
    H5F_block_t chunk_block;
    hsize_t     chunk_idx;
    int         orig_owner;
    int         new_owner;
    int         num_writers;
} H5D_chunk_redistribute_info_t;

/*
 * Information used when re-inserting a chunk into a dataset's
 * chunk index during a parallel write of a chunked dataset with
 * filters applied.
 */
typedef struct H5D_chunk_insert_info_t {
    H5F_block_t            chunk_block;
    H5D_chunk_index_info_t index_info;
} H5D_chunk_insert_info_t;

/********************/
/* Local Prototypes */
/********************/
static herr_t H5D__piece_io(const size_t count, H5D_io_info_t *io_info);
static herr_t H5D__multi_chunk_collective_io(H5D_io_info_t *io_info, int mpi_rank, int mpi_size);
static herr_t H5D__multi_chunk_filtered_collective_io(H5D_io_info_t *io_info, int mpi_rank, int mpi_size);
static herr_t H5D__link_piece_collective_io(const size_t count, H5D_io_info_t *io_info, int mpi_rank);
static herr_t H5D__link_chunk_filtered_collective_io(H5D_io_info_t *io_info, int mpi_rank, int mpi_size);
static herr_t H5D__inter_collective_io(H5D_io_info_t *io_info, const H5D_dset_info_t *di, H5S_t *file_space,
                                       H5S_t *mem_space);
static herr_t H5D__final_collective_io(H5D_io_info_t *io_info, hsize_t mpi_buf_count,
                                       MPI_Datatype mpi_file_type, MPI_Datatype mpi_buf_type);
static herr_t H5D__obtain_mpio_mode(H5D_io_info_t *io_info, H5D_dset_info_t *di, uint8_t assign_io_mode[],
                                    haddr_t chunk_addr[], int mpi_rank, int mpi_size);
static herr_t H5D__mpio_get_sum_chunk(const H5D_io_info_t *io_info, int *sum_chunkf);
static herr_t H5D__mpio_collective_filtered_chunk_io_setup(const H5D_io_info_t *               io_info,
                                                           H5D_filtered_collective_io_info_t **chunk_list,
                                                           size_t *num_entries, int mpi_rank);
static herr_t H5D__mpio_redistribute_shared_chunks(H5D_filtered_collective_io_info_t *chunk_list,
                                                   size_t                             chunk_list_num_entries,
                                                   const H5D_io_info_t *io_info, int mpi_rank, int mpi_size,
                                                   size_t **rank_chunks_assigned_map);
static herr_t H5D__mpio_redistribute_shared_chunks_int(H5D_filtered_collective_io_info_t *chunk_list,
                                                       size_t *             num_chunks_assigned_map,
                                                       hbool_t              all_ranks_involved,
                                                       const H5D_io_info_t *io_info, int mpi_rank,
                                                       int mpi_size);
static herr_t H5D__mpio_share_chunk_modification_data(H5D_filtered_collective_io_info_t *chunk_list,
                                                      size_t *chunk_list_num_entries, H5D_io_info_t *io_info,
                                                      int mpi_rank, int mpi_size,
                                                      H5D_filtered_collective_io_info_t **chunk_hash_table,
                                                      unsigned char ***                   chunk_msg_bufs,
                                                      int *                               chunk_msg_bufs_len);
static herr_t H5D__mpio_collective_filtered_chunk_common_io(H5D_filtered_collective_io_info_t *chunk_list,
                                                            size_t               chunk_list_num_entries,
                                                            const H5D_io_info_t *io_info, int mpi_size);
static herr_t H5D__mpio_collective_filtered_chunk_read(H5D_filtered_collective_io_info_t *chunk_list,
                                                       size_t               chunk_list_num_entries,
                                                       const H5D_io_info_t *io_info, int mpi_rank,
                                                       int mpi_size);
static herr_t H5D__mpio_collective_filtered_chunk_update(H5D_filtered_collective_io_info_t *chunk_list,
                                                         size_t chunk_list_num_entries,
                                                         H5D_filtered_collective_io_info_t *chunk_hash_table,
                                                         unsigned char **                   chunk_msg_bufs,
                                                         int chunk_msg_bufs_len, const H5D_io_info_t *io_info,
                                                         int mpi_rank, int mpi_size);
static herr_t H5D__mpio_collective_filtered_chunk_reallocate(H5D_filtered_collective_io_info_t *chunk_list,
                                                             size_t              chunk_list_num_entries,
                                                             size_t *            num_chunks_assigned_map,
                                                             H5D_io_info_t *     io_info,
                                                             H5D_chk_idx_info_t *idx_info, int mpi_rank,
                                                             int mpi_size);
static herr_t H5D__mpio_collective_filtered_chunk_reinsert(H5D_filtered_collective_io_info_t *chunk_list,
                                                           size_t              chunk_list_num_entries,
                                                           size_t *            num_chunks_assigned_map,
                                                           H5D_io_info_t *     io_info,
                                                           H5D_chk_idx_info_t *idx_info, int mpi_rank,
                                                           int mpi_size);
static herr_t H5D__mpio_get_chunk_redistribute_info_types(MPI_Datatype *contig_type,
                                                          hbool_t *     contig_type_derived,
                                                          MPI_Datatype *resized_type,
                                                          hbool_t *     resized_type_derived);
static herr_t H5D__mpio_get_chunk_alloc_info_types(MPI_Datatype *contig_type, hbool_t *contig_type_derived,
                                                   MPI_Datatype *resized_type, hbool_t *resized_type_derived);
static herr_t H5D__mpio_get_chunk_insert_info_types(MPI_Datatype *contig_type, hbool_t *contig_type_derived,
                                                    MPI_Datatype *resized_type,
                                                    hbool_t *     resized_type_derived);
static herr_t H5D__mpio_collective_filtered_io_type(H5D_filtered_collective_io_info_t *chunk_list,
                                                    size_t num_entries, H5D_io_op_type_t op_type,
                                                    MPI_Datatype *new_mem_type, hbool_t *mem_type_derived,
                                                    MPI_Datatype *new_file_type, hbool_t *file_type_derived);
static int    H5D__cmp_chunk_addr(const void *chunk_addr_info1, const void *chunk_addr_info2);
static int    H5D__cmp_filtered_collective_io_info_entry(const void *filtered_collective_io_info_entry1,
                                                         const void *filtered_collective_io_info_entry2);
static int    H5D__cmp_chunk_redistribute_info(const void *entry1, const void *entry2);
static int    H5D__cmp_chunk_redistribute_info_orig_owner(const void *entry1, const void *entry2);

#ifdef H5Dmpio_DEBUG
static herr_t H5D__mpio_debug_init(void);
static herr_t H5D__mpio_dump_collective_filtered_chunk_list(H5D_filtered_collective_io_info_t *chunk_list,
                                                            size_t chunk_list_num_entries, int mpi_rank);
#endif

/*********************/
/* Package Variables */
/*********************/

/*******************/
/* Local Variables */
/*******************/

/* Declare extern free list to manage the H5S_sel_iter_t struct */
H5FL_EXTERN(H5S_sel_iter_t);

#ifdef H5Dmpio_DEBUG

/* Flags to control debug actions in this file.
 * (Meant to be indexed by characters)
 *
 * These flags can be set with either (or both) the environment variable
 *      "H5D_mpio_Debug" set to a string containing one or more characters
 *      (flags) or by setting them as a string value for the
 *      "H5D_mpio_debug_key" MPI Info key.
 *
 * Supported characters in 'H5D_mpio_Debug' string:
 *      't' trace function entry and exit
 *      'f' log to file rather than debugging stream
 *      'm' show (rough) memory usage statistics
 *      'c' show critical timing information
 *
 *      To only show output from a particular MPI rank, specify its rank
 *      number as a character, e.g.:
 *
 *      '0' only show output from rank 0
 *
 *      To only show output from a particular range (up to 8 ranks supported
 *      between 0-9) of MPI ranks, specify the start and end ranks separated
 *      by a hyphen, e.g.:
 *
 *      '0-7' only show output from ranks 0 through 7
 *
 */
static int               H5D_mpio_debug_flags_s[256];
static int               H5D_mpio_debug_rank_s[8] = {-1, -1, -1, -1, -1, -1, -1, -1};
static hbool_t           H5D_mpio_debug_inited    = FALSE;
static const char *const trace_in_pre             = "-> ";
static const char *const trace_out_pre            = "<- ";
static int               debug_indent             = 0;
static FILE *            debug_stream             = NULL;

/* Determine if this rank should output debugging info */
#define H5D_MPIO_DEBUG_THIS_RANK(rank)                                                                       \
    (H5D_mpio_debug_rank_s[0] < 0 || rank == H5D_mpio_debug_rank_s[0] || rank == H5D_mpio_debug_rank_s[1] || \
     rank == H5D_mpio_debug_rank_s[2] || rank == H5D_mpio_debug_rank_s[3] ||                                 \
     rank == H5D_mpio_debug_rank_s[4] || rank == H5D_mpio_debug_rank_s[5] ||                                 \
     rank == H5D_mpio_debug_rank_s[6] || rank == H5D_mpio_debug_rank_s[7])

/* Print some debugging string */
#define H5D_MPIO_DEBUG(rank, string)                                                                         \
    do {                                                                                                     \
        if (debug_stream && H5D_MPIO_DEBUG_THIS_RANK(rank)) {                                                \
            HDfprintf(debug_stream, "%*s(Rank %d) " string "\n", debug_indent, "", rank);                    \
            HDfflush(debug_stream);                                                                          \
        }                                                                                                    \
    } while (0)

/* Print some debugging string with printf-style arguments */
#define H5D_MPIO_DEBUG_VA(rank, string, ...)                                                                 \
    do {                                                                                                     \
        if (debug_stream && H5D_MPIO_DEBUG_THIS_RANK(rank)) {                                                \
            HDfprintf(debug_stream, "%*s(Rank %d) " string "\n", debug_indent, "", rank, __VA_ARGS__);       \
            HDfflush(debug_stream);                                                                          \
        }                                                                                                    \
    } while (0)

#define H5D_MPIO_TRACE_ENTER(rank)                                                                           \
    do {                                                                                                     \
        hbool_t trace_flag = H5D_mpio_debug_flags_s[(int)'t'];                                               \
                                                                                                             \
        if (trace_flag) {                                                                                    \
            H5D_MPIO_DEBUG_VA(rank, "%s%s", trace_in_pre, __func__);                                         \
            debug_indent += (int)HDstrlen(trace_in_pre);                                                     \
        }                                                                                                    \
    } while (0)

#define H5D_MPIO_TRACE_EXIT(rank)                                                                            \
    do {                                                                                                     \
        hbool_t trace_flag = H5D_mpio_debug_flags_s[(int)'t'];                                               \
                                                                                                             \
        if (trace_flag) {                                                                                    \
            debug_indent -= (int)HDstrlen(trace_out_pre);                                                    \
            H5D_MPIO_DEBUG_VA(rank, "%s%s", trace_out_pre, __func__);                                        \
        }                                                                                                    \
    } while (0)

#define H5D_MPIO_TIME_START(rank, op_name)                                                                   \
    {                                                                                                        \
        hbool_t           time_flag  = H5D_mpio_debug_flags_s[(int)'c'];                                     \
        double            start_time = 0.0, end_time = 0.0;                                                  \
        const char *const op = op_name;                                                                      \
                                                                                                             \
        if (time_flag) {                                                                                     \
            start_time = MPI_Wtime();                                                                        \
        }

#define H5D_MPIO_TIME_STOP(rank)                                                                             \
    if (time_flag) {                                                                                         \
        end_time = MPI_Wtime();                                                                              \
        H5D_MPIO_DEBUG_VA(rank, "'%s' took %f seconds", op, (end_time - start_time));                        \
    }                                                                                                        \
    }

/*---------------------------------------------------------------------------
 * Function:    H5D__mpio_parse_debug_str
 *
 * Purpose:     Parse a string for H5Dmpio-related debugging flags
 *
 * Returns:     N/A
 *
 *---------------------------------------------------------------------------
 */
static void
H5D__mpio_parse_debug_str(const char *s)
{
    FUNC_ENTER_PACKAGE_NOERR

    HDassert(s);

    while (*s) {
        int c = (int)(*s);

        if (c >= (int)'0' && c <= (int)'9') {
            hbool_t range = FALSE;

            if (*(s + 1) && *(s + 2))
                range = (int)*(s + 1) == '-' && (int)*(s + 2) >= (int)'0' && (int)*(s + 2) <= (int)'9';

            if (range) {
                int start_rank = c - (int)'0';
                int end_rank   = (int)*(s + 2) - '0';
                int num_ranks  = end_rank - start_rank + 1;
                int i;

                if (num_ranks > 8) {
                    end_rank  = start_rank + 7;
                    num_ranks = 8;
                }

                for (i = 0; i < num_ranks; i++)
                    H5D_mpio_debug_rank_s[i] = start_rank++;

                s += 3;
            }
            else
                H5D_mpio_debug_rank_s[0] = c - (int)'0';
        }
        else
            H5D_mpio_debug_flags_s[c]++;

        s++;
    }

    FUNC_LEAVE_NOAPI_VOID
}

static herr_t
H5D__mpio_debug_init(void)
{
    const char *debug_str;
    herr_t      ret_value = SUCCEED;

    FUNC_ENTER_PACKAGE_NOERR

    HDassert(!H5D_mpio_debug_inited);

    /* Clear the debug flag buffer */
    HDmemset(H5D_mpio_debug_flags_s, 0, sizeof(H5D_mpio_debug_flags_s));

    /* Retrieve and parse the H5Dmpio debug string */
    debug_str = HDgetenv("H5D_mpio_Debug");
    if (debug_str)
        H5D__mpio_parse_debug_str(debug_str);

    if (H5DEBUG(D))
        debug_stream = H5DEBUG(D);

    H5D_mpio_debug_inited = TRUE;

    FUNC_LEAVE_NOAPI(ret_value)
}

#endif

/*-------------------------------------------------------------------------
 * Function:    H5D__mpio_opt_possible
 *
 * Purpose:     Checks if an direct I/O transfer is possible between memory and
 *              the file.
 *
 *              This was derived from H5D__mpio_opt_possible for
 *              multi-dset work.
 *
 * Return:      Success:   Non-negative: TRUE or FALSE
 *              Failure:    Negative
 *
 *-------------------------------------------------------------------------
 */
htri_t
H5D__mpio_opt_possible(const size_t count, H5D_io_info_t *io_info)
{
    H5FD_mpio_xfer_t io_xfer_mode; /* MPI I/O transfer mode */
    size_t           i;
    H5D_t *          dset;
    const H5S_t *    file_space;
    const H5S_t *    mem_space;
    H5D_type_info_t *type_info;
    unsigned         local_cause[2] = {0, 0}; /* [0] Local reason(s) for breaking collective mode */
                                              /* [1] Flag if dataset is both: H5S_ALL and small */
    unsigned global_cause[2] = {0, 0};        /* Global reason(s) for breaking collective mode */
    htri_t   is_vl_storage;    /* Whether the dataset's datatype is stored in a variable-length form */
    htri_t   ret_value = TRUE; /* Return value */

    FUNC_ENTER_PACKAGE

    /* Check args */
    HDassert(io_info);

    for (i = 0; i < count; i++) {
        HDassert(io_info->dsets_info[i].file_space);
        HDassert(io_info->dsets_info[i].mem_space);
    }

    /* For independent I/O, get out quickly and don't try to form consensus */
    if (H5CX_get_io_xfer_mode(&io_xfer_mode) < 0)
        /* Set error flag, but keep going */
        local_cause[0] |= H5D_MPIO_ERROR_WHILE_CHECKING_COLLECTIVE_POSSIBLE;
    if (io_xfer_mode == H5FD_MPIO_INDEPENDENT)
        local_cause[0] |= H5D_MPIO_SET_INDEPENDENT;

    for (i = 0; i < count; i++) {
        dset       = io_info->dsets_info[i].dset;
        file_space = io_info->dsets_info[i].file_space;
        mem_space  = io_info->dsets_info[i].mem_space;
        type_info  = &io_info->dsets_info[i].type_info;

        /* Optimized MPI types flag must be set */
        /* (based on 'HDF5_MPI_OPT_TYPES' environment variable) */
        if (!H5FD_mpi_opt_types_g)
            local_cause[0] |= H5D_MPIO_MPI_OPT_TYPES_ENV_VAR_DISABLED;

        /* Don't allow collective operations if datatype conversions need to happen */
        if (!type_info->is_conv_noop)
            local_cause[0] |= H5D_MPIO_DATATYPE_CONVERSION;

        /* Don't allow collective operations if data transform operations should occur */
        if (!type_info->is_xform_noop)
            local_cause[0] |= H5D_MPIO_DATA_TRANSFORMS;

        /* Check whether these are both simple or scalar dataspaces */
        if (!((H5S_SIMPLE == H5S_GET_EXTENT_TYPE(mem_space) ||
               H5S_SCALAR == H5S_GET_EXTENT_TYPE(mem_space)) &&
              (H5S_SIMPLE == H5S_GET_EXTENT_TYPE(file_space) ||
               H5S_SCALAR == H5S_GET_EXTENT_TYPE(file_space))))
            local_cause[0] |= H5D_MPIO_NOT_SIMPLE_OR_SCALAR_DATASPACES;

        /* Dataset storage must be contiguous or chunked */
        if (!(dset->shared->layout.type == H5D_CONTIGUOUS || dset->shared->layout.type == H5D_CHUNKED))
            local_cause[0] |= H5D_MPIO_NOT_CONTIGUOUS_OR_CHUNKED_DATASET;

        /* check if external-file storage is used */
        if (dset->shared->dcpl_cache.efl.nused > 0)
            local_cause[0] |= H5D_MPIO_NOT_CONTIGUOUS_OR_CHUNKED_DATASET;

            /* The handling of memory space is different for chunking and contiguous
             *  storage.  For contiguous storage, mem_space and file_space won't change
             *  when it it is doing disk IO.  For chunking storage, mem_space will
             *  change for different chunks. So for chunking storage, whether we can
             *  use collective IO will defer until each chunk IO is reached.
             */

#ifndef H5_HAVE_PARALLEL_FILTERED_WRITES
        /* Don't allow writes to filtered datasets if the functionality is disabled */
        if (io_info->op_type == H5D_IO_OP_WRITE && dset->shared->dcpl_cache.pline.nused > 0)
            local_cause[0] |= H5D_MPIO_PARALLEL_FILTERED_WRITES_DISABLED;
#endif

        /* Check if we are able to do a MPI_Bcast of the data from one rank
         * instead of having all the processes involved in the collective I/O call.
         */

        /* Check to see if the process is reading the entire dataset */
        if (H5S_GET_SELECT_TYPE(file_space) != H5S_SEL_ALL)
            local_cause[1] |= H5D_MPIO_RANK0_NOT_H5S_ALL;
        /* Only perform this optimization for contiguous datasets, currently */
        else if (H5D_CONTIGUOUS != dset->shared->layout.type)
            /* Flag to do a MPI_Bcast of the data from one proc instead of
             * having all the processes involved in the collective I/O.
             */
            local_cause[1] |= H5D_MPIO_RANK0_NOT_CONTIGUOUS;
        else if ((is_vl_storage = H5T_is_vl_storage(type_info->dset_type)) < 0)
            local_cause[0] |= H5D_MPIO_ERROR_WHILE_CHECKING_COLLECTIVE_POSSIBLE;
        else if (is_vl_storage)
            local_cause[1] |= H5D_MPIO_RANK0_NOT_FIXED_SIZE;
        else {
            size_t type_size; /* Size of dataset's datatype */

            /* Retrieve the size of the dataset's datatype */
            if (0 == (type_size = H5T_GET_SIZE(type_info->dset_type)))
                local_cause[0] |= H5D_MPIO_ERROR_WHILE_CHECKING_COLLECTIVE_POSSIBLE;
            else {
                hssize_t snelmts; /* [Signed] # of elements in dataset's dataspace */

                /* Retrieve the size of the dataset's datatype */
                if ((snelmts = H5S_GET_EXTENT_NPOINTS(file_space)) < 0)
                    local_cause[0] |= H5D_MPIO_ERROR_WHILE_CHECKING_COLLECTIVE_POSSIBLE;
                else {
                    hsize_t dset_size;

                    /* Determine dataset size */
                    dset_size = ((hsize_t)snelmts) * type_size;

                    /* If the size of the dataset is less than 2GB then do an MPI_Bcast
                     * of the data from one process instead of having all the processes
                     * involved in the collective I/O.
                     */
                    if (dset_size > ((hsize_t)(2.0F * H5_GB) - 1))
                        local_cause[1] |= H5D_MPIO_RANK0_GREATER_THAN_2GB;
                } /* end else */
            }     /* end else */
        }         /* end else */
    }             /* end for loop */

    /* Check for independent I/O */
    if (local_cause[0] & H5D_MPIO_SET_INDEPENDENT)
        global_cause[0] = local_cause[0];
    else {
        int mpi_code; /* MPI error code */

        /* Form consensus opinion among all processes about whether to perform
         * collective I/O
         */
        if (MPI_SUCCESS !=
            (mpi_code = MPI_Allreduce(local_cause, global_cause, 2, MPI_UNSIGNED, MPI_BOR, io_info->comm)))
            HMPI_GOTO_ERROR(FAIL, "MPI_Allreduce failed", mpi_code)
    } /* end else */

    /* Set the local & global values of no-collective-cause in the API context */
    H5CX_set_mpio_local_no_coll_cause(local_cause[0]);
    H5CX_set_mpio_global_no_coll_cause(global_cause[0]);

    /* Set read-with-rank0-and-bcast flag if possible */
    if (global_cause[0] == 0 && global_cause[1] == 0) {
        H5CX_set_mpio_rank0_bcast(TRUE);
#ifdef H5_HAVE_INSTRUMENTED_LIBRARY
        H5CX_test_set_mpio_coll_rank0_bcast(TRUE);
#endif /* H5_HAVE_INSTRUMENTED_LIBRARY */
    }  /* end if */

    /* Set the return value, based on the global cause */
    ret_value = global_cause[0] > 0 ? FALSE : TRUE;

done:
    FUNC_LEAVE_NOAPI(ret_value)
} /* H5D__mpio_opt_possible() */

/*-------------------------------------------------------------------------
 * Function:    H5D__mpio_get_no_coll_cause_strings
 *
 * Purpose:     When collective I/O is broken internally, it can be useful
 *              for users to see a representative string for the reason(s)
 *              why it was broken. This routine inspects the current
 *              "cause" flags from the API context and prints strings into
 *              the caller's buffers for the local and global reasons that
 *              collective I/O was broken.
 *
 * Return:      Non-negative on success/Negative on failure
 *
 *-------------------------------------------------------------------------
 */
herr_t
H5D__mpio_get_no_coll_cause_strings(char *local_cause, size_t local_cause_len, char *global_cause,
                                    size_t global_cause_len)
{
    uint32_t local_no_coll_cause;
    uint32_t global_no_coll_cause;
    size_t   local_cause_bytes_written  = 0;
    size_t   global_cause_bytes_written = 0;
    int      nbits;
    herr_t   ret_value = SUCCEED;

    FUNC_ENTER_PACKAGE

    HDassert((local_cause && local_cause_len > 0) || (global_cause && global_cause_len > 0));

    /*
     * Use compile-time assertion so this routine is updated
     * when any new "no collective cause" values are added
     */
    HDcompile_assert(H5D_MPIO_NO_COLLECTIVE_MAX_CAUSE == (H5D_mpio_no_collective_cause_t)256);

    /* Initialize output buffers */
    if (local_cause)
        *local_cause = '\0';
    if (global_cause)
        *global_cause = '\0';

    /* Retrieve the local and global cause flags from the API context */
    if (H5CX_get_mpio_local_no_coll_cause(&local_no_coll_cause) < 0)
        HGOTO_ERROR(H5E_CONTEXT, H5E_CANTGET, FAIL, "unable to get local no collective cause value")
    if (H5CX_get_mpio_global_no_coll_cause(&global_no_coll_cause) < 0)
        HGOTO_ERROR(H5E_CONTEXT, H5E_CANTGET, FAIL, "unable to get global no collective cause value")

    /*
     * Append each of the "reason for breaking collective I/O"
     * error messages to the local and global cause string buffers
     */
    nbits = 8 * sizeof(local_no_coll_cause);
    for (int bit_pos = 0; bit_pos < nbits; bit_pos++) {
        H5D_mpio_no_collective_cause_t cur_cause;
        const char *                   cause_str;
        size_t                         buf_space_left;

        cur_cause = (H5D_mpio_no_collective_cause_t)(1 << bit_pos);
        if (cur_cause == H5D_MPIO_NO_COLLECTIVE_MAX_CAUSE)
            break;

        switch (cur_cause) {
            case H5D_MPIO_SET_INDEPENDENT:
                cause_str = "independent I/O was requested";
                break;
            case H5D_MPIO_DATATYPE_CONVERSION:
                cause_str = "datatype conversions were required";
                break;
            case H5D_MPIO_DATA_TRANSFORMS:
                cause_str = "data transforms needed to be applied";
                break;
            case H5D_MPIO_MPI_OPT_TYPES_ENV_VAR_DISABLED:
                cause_str = "optimized MPI types flag wasn't set";
                break;
            case H5D_MPIO_NOT_SIMPLE_OR_SCALAR_DATASPACES:
                cause_str = "one of the dataspaces was neither simple nor scalar";
                break;
            case H5D_MPIO_NOT_CONTIGUOUS_OR_CHUNKED_DATASET:
                cause_str = "dataset was not contiguous or chunked";
                break;
            case H5D_MPIO_PARALLEL_FILTERED_WRITES_DISABLED:
                cause_str = "parallel writes to filtered datasets are disabled";
                break;
            case H5D_MPIO_ERROR_WHILE_CHECKING_COLLECTIVE_POSSIBLE:
                cause_str = "an error occurred while checking if collective I/O was possible";
                break;
            case H5D_MPIO_COLLECTIVE:
            case H5D_MPIO_NO_COLLECTIVE_MAX_CAUSE:
            default:
                HDassert(0 && "invalid no collective cause reason");
                break;
        }

        /*
         * Determine if the local reasons for breaking collective I/O
         * included the current cause
         */
        if (local_cause && (cur_cause & local_no_coll_cause)) {
            buf_space_left = local_cause_len - local_cause_bytes_written;

            /*
             * Check if there were any previous error messages included. If
             * so, prepend a semicolon to separate the messages.
             */
            if (buf_space_left && local_cause_bytes_written) {
                HDstrncat(local_cause, "; ", buf_space_left);
                local_cause_bytes_written += MIN(buf_space_left, 2);
                buf_space_left -= MIN(buf_space_left, 2);
            }

            if (buf_space_left) {
                HDstrncat(local_cause, cause_str, buf_space_left);
                local_cause_bytes_written += MIN(buf_space_left, HDstrlen(cause_str));
            }
        }

        /*
         * Determine if the global reasons for breaking collective I/O
         * included the current cause
         */
        if (global_cause && (cur_cause & global_no_coll_cause)) {
            buf_space_left = global_cause_len - global_cause_bytes_written;

            /*
             * Check if there were any previous error messages included. If
             * so, prepend a semicolon to separate the messages.
             */
            if (buf_space_left && global_cause_bytes_written) {
                HDstrncat(global_cause, "; ", buf_space_left);
                global_cause_bytes_written += MIN(buf_space_left, 2);
                buf_space_left -= MIN(buf_space_left, 2);
            }

            if (buf_space_left) {
                HDstrncat(global_cause, cause_str, buf_space_left);
                global_cause_bytes_written += MIN(buf_space_left, HDstrlen(cause_str));
            }
        }
    }

done:
    FUNC_LEAVE_NOAPI(ret_value)
} /* end H5D__mpio_get_no_coll_cause_strings() */

/*-------------------------------------------------------------------------
 * Function:    H5D__mpio_select_read
 *
 * Purpose:     MPI-IO function to read directly from app buffer to file.
 *
 *              This was referred from H5D__mpio_select_read for
 *              multi-dset work.
 *
 * Return:      non-negative on success, negative on failure.
 *
 *-------------------------------------------------------------------------
 */
herr_t
H5D__mpio_select_read(const H5D_io_info_t *io_info, hsize_t mpi_buf_count, H5S_t H5_ATTR_UNUSED *file_space,
                      H5S_t H5_ATTR_UNUSED *mem_space)
{
    void * rbuf      = NULL;
    herr_t ret_value = SUCCEED;

    FUNC_ENTER_PACKAGE

    /* memory addr from a piece with lowest file addr */
    rbuf = io_info->base_maddr.vp;

    /*OKAY: CAST DISCARDS CONST QUALIFIER*/
    H5_CHECK_OVERFLOW(mpi_buf_count, hsize_t, size_t);
    if (H5F_shared_block_read(io_info->f_sh, H5FD_MEM_DRAW, io_info->store_faddr, (size_t)mpi_buf_count,
                              rbuf) < 0)
        HGOTO_ERROR(H5E_IO, H5E_READERROR, FAIL, "can't finish collective parallel read")

done:
    FUNC_LEAVE_NOAPI(ret_value)
} /* end H5D__mpio_select_read() */

/*-------------------------------------------------------------------------
 * Function:    H5D__mpio_select_write
 *
 * Purpose:     MPI-IO function to write directly from app buffer to file.
 *
 *              This was referred from H5D__mpio_select_write for
 *              multi-dset work.
 *
 * Return:      non-negative on success, negative on failure.
 *
 *-------------------------------------------------------------------------
 */
herr_t
H5D__mpio_select_write(const H5D_io_info_t *io_info, hsize_t mpi_buf_count, H5S_t H5_ATTR_UNUSED *file_space,
                       H5S_t H5_ATTR_UNUSED *mem_space)
{
    const void *wbuf      = NULL;
    herr_t      ret_value = SUCCEED;

    FUNC_ENTER_PACKAGE

    /* memory addr from a piece with lowest file addr */
    wbuf = io_info->base_maddr.cvp;

    /*OKAY: CAST DISCARDS CONST QUALIFIER*/
    H5_CHECK_OVERFLOW(mpi_buf_count, hsize_t, size_t);
    if (H5F_shared_block_write(io_info->f_sh, H5FD_MEM_DRAW, io_info->store_faddr, (size_t)mpi_buf_count,
                               wbuf) < 0)
        HGOTO_ERROR(H5E_IO, H5E_WRITEERROR, FAIL, "can't finish collective parallel write")

done:
    FUNC_LEAVE_NOAPI(ret_value)
} /* end H5D__mpio_select_write() */

/*-------------------------------------------------------------------------
 * Function:    H5D__mpio_get_sum_chunk
 *
 * Purpose:     Routine for choosing an IO option:
 *              a) Single collective IO defined by one MPI derived datatype
 *                 to link through all pieces (chunks/contigs). Default.
 *              Note: previously there were other options, but cutoff as part of multi-dset work.
 *
 * Return:      Non-negative on success/Negative on failure
 *
 *-------------------------------------------------------------------------
 */
static herr_t
H5D__mpio_get_sum_chunk(const H5D_io_info_t *io_info, int *sum_chunkf)
{
    int    num_chunkf; /* Number of chunks to iterate over */
    size_t ori_num_chunkf;
    int    mpi_code; /* MPI return code */
    herr_t ret_value = SUCCEED;

    FUNC_ENTER_PACKAGE

    /* Get the number of chunks to perform I/O on */
    num_chunkf     = 0;
    ori_num_chunkf = H5SL_count(io_info->sel_pieces);
    H5_CHECKED_ASSIGN(num_chunkf, int, ori_num_chunkf, size_t);

    /* Determine the summation of number of chunks for all processes */
    if (MPI_SUCCESS !=
        (mpi_code = MPI_Allreduce(&num_chunkf, sum_chunkf, 1, MPI_INT, MPI_SUM, io_info->comm)))
        HMPI_GOTO_ERROR(FAIL, "MPI_Allreduce failed", mpi_code)

done:
    FUNC_LEAVE_NOAPI(ret_value)
} /* end H5D__mpio_get_sum_chunk() */

/*-------------------------------------------------------------------------
<<<<<<< HEAD
 * Function:    H5D__piece_io
=======
 * Function:    H5D__contig_collective_read
 *
 * Purpose:     Reads directly from contiguous data in file into application
 *              memory using collective I/O.
 *
 * Return:      Non-negative on success/Negative on failure
 *
 * Programmer:  Quincey Koziol
 *              Tuesday, March  4, 2008
 *
 *-------------------------------------------------------------------------
 */
herr_t
H5D__contig_collective_read(H5D_io_info_t *io_info, const H5D_type_info_t *type_info,
                            hsize_t H5_ATTR_UNUSED nelmts, H5S_t *file_space, H5S_t *mem_space,
                            H5D_chunk_map_t H5_ATTR_UNUSED *fm)
{
    H5D_mpio_actual_io_mode_t actual_io_mode = H5D_MPIO_CONTIGUOUS_COLLECTIVE;
    herr_t                    ret_value      = SUCCEED; /* Return value */

    FUNC_ENTER_PACKAGE

    /* Sanity check */
    HDassert(H5F_HAS_FEATURE(io_info->dset->oloc.file, H5FD_FEAT_HAS_MPI));

    /* Call generic internal collective I/O routine */
    if (H5D__inter_collective_io(io_info, type_info, file_space, mem_space) < 0)
        HGOTO_ERROR(H5E_IO, H5E_READERROR, FAIL, "couldn't finish shared collective MPI-IO")

    /* Set the actual I/O mode property. internal_collective_io will not break to
     * independent I/O, so we set it here.
     */
    H5CX_set_mpio_actual_io_mode(actual_io_mode);

done:
    FUNC_LEAVE_NOAPI(ret_value)
} /* end H5D__contig_collective_read() */

/*-------------------------------------------------------------------------
 * Function:    H5D__contig_collective_write
 *
 * Purpose:     Write directly to contiguous data in file from application
 *              memory using collective I/O.
 *
 * Return:      Non-negative on success/Negative on failure
 *
 * Programmer:  Quincey Koziol
 *              Tuesday, March  4, 2008
 *
 *-------------------------------------------------------------------------
 */
herr_t
H5D__contig_collective_write(H5D_io_info_t *io_info, const H5D_type_info_t *type_info,
                             hsize_t H5_ATTR_UNUSED nelmts, H5S_t *file_space, H5S_t *mem_space,
                             H5D_chunk_map_t H5_ATTR_UNUSED *fm)
{
    H5D_mpio_actual_io_mode_t actual_io_mode = H5D_MPIO_CONTIGUOUS_COLLECTIVE;
    herr_t                    ret_value      = SUCCEED; /* Return value */

    FUNC_ENTER_PACKAGE

    /* Sanity check */
    HDassert(H5F_HAS_FEATURE(io_info->dset->oloc.file, H5FD_FEAT_HAS_MPI));

    /* Call generic internal collective I/O routine */
    if (H5D__inter_collective_io(io_info, type_info, file_space, mem_space) < 0)
        HGOTO_ERROR(H5E_IO, H5E_WRITEERROR, FAIL, "couldn't finish shared collective MPI-IO")

    /* Set the actual I/O mode property. internal_collective_io will not break to
     * independent I/O, so we set it here.
     */
    H5CX_set_mpio_actual_io_mode(actual_io_mode);

done:
    FUNC_LEAVE_NOAPI(ret_value)
} /* end H5D__contig_collective_write() */

/*-------------------------------------------------------------------------
 * Function:    H5D__chunk_collective_io
>>>>>>> 213eac25
 *
 * Purpose:     Routine for
 *              1) choose an IO option:
 *                    a) One collective IO defined by one MPI derived datatype to link through all chunks
 *              or    b) multiple chunk IOs,to do MPI-IO for each chunk, the IO mode may be adjusted
 *                       due to the selection pattern for each chunk.
 *              For option a)
 *                      1. Sort the chunk address, obtain chunk info according to the sorted chunk address
 *                      2. Build up MPI derived datatype for each chunk
 *                      3. Build up the final MPI derived datatype
 *                      4. Set up collective IO property list
 *                      5. Do IO
 *              For option b)
 *                      1. Use MPI_gather and MPI_Bcast to obtain information of *collective/independent/none*
 *                         IO mode for each chunk of the selection
 *                      2. Depending on whether the IO mode is collective or independent or none,
 *                         Create either MPI derived datatype for each chunk to do collective IO or
 *                         just do independent IO or independent IO with file set view
 *                      3. Set up collective IO property list for collective mode
 *                      4. DO IO
 *
 * Return:      Non-negative on success/Negative on failure
 *
 * Programmer:  Muqun Yang
 *              Monday, Feb. 13th, 2006
 *
 * Modification:
 *  - Refctore to remove multi-chunk-without-opimization feature and update for
 *    multi-chunk-io accordingly
 * Programmer: Jonathan Kim
 * Date: 2012-10-10
 *
 *-------------------------------------------------------------------------
 */
static herr_t
H5D__piece_io(const size_t count, H5D_io_info_t *io_info)
{
    H5FD_mpio_chunk_opt_t chunk_opt_mode;
#ifdef H5Dmpio_DEBUG
    hbool_t log_file_flag  = FALSE;
    FILE *  debug_log_file = NULL;
#endif
#ifdef H5_HAVE_INSTRUMENTED_LIBRARY
    htri_t temp_not_link_io = FALSE;
#endif
    int    io_option = H5D_MULTI_CHUNK_IO_MORE_OPT;
    int    sum_chunk = -1;
    int    mpi_rank;
    int    mpi_size;
    herr_t ret_value = SUCCEED;

    FUNC_ENTER_PACKAGE

    /* Sanity checks */
    HDassert(io_info);
    HDassert(io_info->using_mpi_vfd);
    HDassert(count > 0);

    /* Obtain the current rank of the process and the number of ranks */
    if ((mpi_rank = H5F_mpi_get_rank(io_info->dsets_info[0].dset->oloc.file)) < 0)
        HGOTO_ERROR(H5E_IO, H5E_MPI, FAIL, "unable to obtain MPI rank")
    if ((mpi_size = H5F_mpi_get_size(io_info->dsets_info[0].dset->oloc.file)) < 0)
        HGOTO_ERROR(H5E_IO, H5E_MPI, FAIL, "unable to obtain MPI size")

#ifdef H5Dmpio_DEBUG
    /* Initialize file-level debugging if not initialized */
    if (!H5D_mpio_debug_inited && H5D__mpio_debug_init() < 0)
        HGOTO_ERROR(H5E_DATASET, H5E_CANTINIT, FAIL, "can't initialize H5Dmpio debugging")

    /* Open file for debugging if necessary */
    log_file_flag = H5D_mpio_debug_flags_s[(int)'f'];
    if (log_file_flag) {
        char   debug_log_filename[1024];
        time_t time_now;

        HDsnprintf(debug_log_filename, 1024, "H5Dmpio_debug.rank%d", mpi_rank);

        if (NULL == (debug_log_file = HDfopen(debug_log_filename, "a")))
            HGOTO_ERROR(H5E_IO, H5E_OPENERROR, FAIL, "couldn't open debugging log file")

        /* Print a short header for this I/O operation */
        time_now = HDtime(NULL);
        HDfprintf(debug_log_file, "##### %s", HDasctime(HDlocaltime(&time_now)));

        debug_stream = debug_log_file;
    }
#endif

    /* Check for cases that are only supported by link chunk path - multi
     * dataset and contiguous dataset */

    if (io_info->is_mdset || io_info->dsets_info[0].layout->type != H5D_CHUNKED)
        io_option = H5D_ONE_LINK_CHUNK_IO;
    else {
        /* Check the optional property list for the collective chunk IO optimization option */
        if (H5CX_get_mpio_chunk_opt_mode(&chunk_opt_mode) < 0)
            HGOTO_ERROR(H5E_DATASET, H5E_CANTGET, FAIL, "couldn't get chunk optimization option")

        if (H5FD_MPIO_CHUNK_ONE_IO == chunk_opt_mode)
            io_option = H5D_ONE_LINK_CHUNK_IO; /*no opt*/
        /* direct request to multi-chunk-io */
        else if (H5FD_MPIO_CHUNK_MULTI_IO == chunk_opt_mode)
            io_option = H5D_MULTI_CHUNK_IO;
        /* via default path. branch by num threshold */
        else {
            unsigned one_link_chunk_io_threshold; /* Threshold to use single collective I/O for all chunks */

            if (H5D__mpio_get_sum_chunk(io_info, &sum_chunk) < 0)
                HGOTO_ERROR(H5E_DATASPACE, H5E_CANTSWAP, FAIL,
                            "unable to obtain the total chunk number of all processes");

            /* Get the chunk optimization option threshold */
            if (H5CX_get_mpio_chunk_opt_num(&one_link_chunk_io_threshold) < 0)
                HGOTO_ERROR(H5E_DATASET, H5E_CANTGET, FAIL,
                            "couldn't get chunk optimization option threshold value")

            /* step 1: choose an IO option */
            /* If the average number of chunk per process is greater than a threshold, we will do one link
             * chunked IO. */
            if ((unsigned)sum_chunk / (unsigned)mpi_size >= one_link_chunk_io_threshold)
                io_option = H5D_ONE_LINK_CHUNK_IO_MORE_OPT;
#ifdef H5_HAVE_INSTRUMENTED_LIBRARY
            else
                temp_not_link_io = TRUE;
#endif    /* H5_HAVE_INSTRUMENTED_LIBRARY */
        } /* end else */
    }

#ifdef H5_HAVE_INSTRUMENTED_LIBRARY
    {
        /*** Set collective chunk user-input optimization APIs. ***/
        if (H5D_ONE_LINK_CHUNK_IO == io_option) {
            if (H5CX_test_set_mpio_coll_chunk_link_hard(0) < 0)
                HGOTO_ERROR(H5E_DATASET, H5E_CANTSET, FAIL, "unable to set property value")
        } /* end if */
        else if (H5D_MULTI_CHUNK_IO == io_option) {
            if (H5CX_test_set_mpio_coll_chunk_multi_hard(0) < 0)
                HGOTO_ERROR(H5E_DATASET, H5E_CANTSET, FAIL, "unable to set property value")
        } /* end else-if */
        else if (H5D_ONE_LINK_CHUNK_IO_MORE_OPT == io_option) {
            if (H5CX_test_set_mpio_coll_chunk_link_num_true(0) < 0)
                HGOTO_ERROR(H5E_DATASET, H5E_CANTSET, FAIL, "unable to set property value")
        } /* end if */
        else if (temp_not_link_io) {
            if (H5CX_test_set_mpio_coll_chunk_link_num_false(0) < 0)
                HGOTO_ERROR(H5E_DATASET, H5E_CANTSET, FAIL, "unable to set property value")
        } /* end if */
    }
#endif /* H5_HAVE_INSTRUMENTED_LIBRARY */

    /* step 2:  Go ahead to do IO.*/
    switch (io_option) {
        case H5D_ONE_LINK_CHUNK_IO:
        case H5D_ONE_LINK_CHUNK_IO_MORE_OPT:
            /* Check if there are any filters in the pipeline */
            if (io_info->dsets_info[0].dset->shared->dcpl_cache.pline.nused > 0) {
                /* Check for multi dataset (currently unsupported) */
                if (count > 1)
                    HGOTO_ERROR(H5E_IO, H5E_UNSUPPORTED, FAIL,
                                "filtered datasets with multi-dataset I/O unsupported")

                if (H5D__link_chunk_filtered_collective_io(io_info, mpi_rank, mpi_size) < 0)
                    HGOTO_ERROR(H5E_IO, H5E_CANTGET, FAIL, "couldn't finish filtered linked chunk MPI-IO")
            } /* end if */
            else
                /* Perform unfiltered link chunk collective IO */
                if (H5D__link_piece_collective_io(count, io_info, mpi_rank) < 0)
                HGOTO_ERROR(H5E_IO, H5E_CANTGET, FAIL, "couldn't finish linked chunk MPI-IO")
            break;

        case H5D_MULTI_CHUNK_IO: /* direct request to do multi-chunk IO */
        default:                 /* multiple chunk IO via threshold */
            /* Check if there are any filters in the pipeline */
            if (io_info->dsets_info[0].dset->shared->dcpl_cache.pline.nused > 0) {
                if (H5D__multi_chunk_filtered_collective_io(io_info, mpi_rank, mpi_size) < 0)
                    HGOTO_ERROR(H5E_IO, H5E_CANTGET, FAIL,
                                "couldn't finish optimized multiple filtered chunk MPI-IO")
            } /* end if */
            else
                /* Perform unfiltered multi chunk collective IO */
                if (H5D__multi_chunk_collective_io(io_info, mpi_rank, mpi_size) < 0)
                HGOTO_ERROR(H5E_IO, H5E_CANTGET, FAIL, "couldn't finish optimized multiple chunk MPI-IO")
            break;
    } /* end switch */

done:
#ifdef H5Dmpio_DEBUG
    /* Close debugging log file */
    if (debug_log_file) {
        HDfprintf(debug_log_file, "##############\n\n");
        if (EOF == HDfclose(debug_log_file))
            HDONE_ERROR(H5E_IO, H5E_CLOSEERROR, FAIL, "couldn't close debugging log file")
        debug_stream = H5DEBUG(D);
    }
#endif

    FUNC_LEAVE_NOAPI(ret_value)
} /* end H5D__piece_io */

/*-------------------------------------------------------------------------
 * Function:    H5D__collective_read
 *
 * Purpose:     Read directly from pieces (chunks/contig) in file into
 *              application memory using collective I/O.
 *
 * Return:      Non-negative on success/Negative on failure
 *
 * Programmer:  Quincey Koziol
 *              Tuesday, March  4, 2008
 *
 *-------------------------------------------------------------------------
 */
herr_t
H5D__collective_read(const size_t count, H5D_io_info_t *io_info)
{
    herr_t ret_value = SUCCEED; /* Return value */

    FUNC_ENTER_PACKAGE

    /* Call generic selection operation */
    if (H5D__piece_io(count, io_info) < 0)
        HGOTO_ERROR(H5E_DATASPACE, H5E_READERROR, FAIL, "read error")

done:
    FUNC_LEAVE_NOAPI(ret_value)
} /* end H5D__collective_read() */

/*-------------------------------------------------------------------------
 * Function:    H5D__collective_write
 *
 * Purpose:     Write directly to pieces (chunks/contig) in file into
 *              application memory using collective I/O.
 *
 * Return:      Non-negative on success/Negative on failure
 *
 * Programmer:  Quincey Koziol
 *              Tuesday, March  4, 2008
 *
 *-------------------------------------------------------------------------
 */
herr_t
H5D__collective_write(const size_t count, H5D_io_info_t *io_info)
{
    herr_t ret_value = SUCCEED; /* Return value */

    FUNC_ENTER_PACKAGE

    /* Call generic selection operation */
    if (H5D__piece_io(count, io_info) < 0)
        HGOTO_ERROR(H5E_DATASPACE, H5E_WRITEERROR, FAIL, "write error")

done:
    FUNC_LEAVE_NOAPI(ret_value)
} /* end H5D__collective_write() */

/*-------------------------------------------------------------------------
 * Function:    H5D__link_piece_collective_io
 *
 * Purpose:     Routine for single collective IO with one MPI derived datatype
 *              to link with all pieces (chunks + contig)
 *
 *              1. Use the piece addresses and piece info sorted in skiplist
 *              2. Build up MPI derived datatype for each chunk
 *              3. Build up the final MPI derived datatype
 *              4. Use common collective IO routine to do MPI-IO
 *
 * Return:      Non-negative on success/Negative on failure
 *
 * Programmer:  Muqun Yang
 *              Monday, Feb. 13th, 2006
 *
 *-------------------------------------------------------------------------
 */
static herr_t
H5D__link_piece_collective_io(const size_t count, H5D_io_info_t *io_info, int mpi_rank)
{
    MPI_Datatype  chunk_final_mtype; /* Final memory MPI datatype for all chunks with selection */
    hbool_t       chunk_final_mtype_is_derived = FALSE;
    MPI_Datatype  chunk_final_ftype; /* Final file MPI datatype for all chunks with selection */
    hbool_t       chunk_final_ftype_is_derived = FALSE;
    H5D_storage_t ctg_store; /* Storage info for "fake" contiguous dataset */
    size_t        i;
    MPI_Datatype *chunk_mtype           = NULL;
    MPI_Datatype *chunk_ftype           = NULL;
    MPI_Aint *    chunk_file_disp_array = NULL;
    MPI_Aint *    chunk_mem_disp_array  = NULL;
    hbool_t *     chunk_mft_is_derived_array =
        NULL; /* Flags to indicate each chunk's MPI file datatype is derived */
    hbool_t *chunk_mbt_is_derived_array =
        NULL;                          /* Flags to indicate each chunk's MPI memory datatype is derived */
    int *chunk_mpi_file_counts = NULL; /* Count of MPI file datatype for each chunk */
    int *chunk_mpi_mem_counts  = NULL; /* Count of MPI memory datatype for each chunk */
    int  mpi_code;                     /* MPI return code */
    H5D_mpio_actual_chunk_opt_mode_t actual_chunk_opt_mode = H5D_MPIO_LINK_CHUNK;
    H5D_mpio_actual_io_mode_t        actual_io_mode        = 0;
    herr_t                           ret_value             = SUCCEED;

    FUNC_ENTER_PACKAGE

    /* set actual_io_mode */
    for (i = 0; i < count; i++) {
        /* Check for filters (currently unsupported) */
        if (io_info->dsets_info[i].dset->shared->dcpl_cache.pline.nused > 0)
            HGOTO_ERROR(H5E_IO, H5E_UNSUPPORTED, FAIL, "filtered datasets with multi-dataset I/O unsupported")
        if (io_info->dsets_info[i].layout->type == H5D_CHUNKED) /*!FIXME remove? -NAF */
            actual_io_mode |= H5D_MPIO_CHUNK_COLLECTIVE;
        else if (io_info->dsets_info[i].layout->type == H5D_CONTIGUOUS) {
            actual_io_mode |= H5D_MPIO_CONTIGUOUS_COLLECTIVE;

            /* if only single-dset */
            if (1 == count)
                actual_chunk_opt_mode = H5D_MPIO_NO_CHUNK_OPTIMIZATION;
        }
        else
            HGOTO_ERROR(H5E_IO, H5E_UNSUPPORTED, FAIL, "unsupported storage layout")
    }

    /* Set the actual-chunk-opt-mode property. */
    H5CX_set_mpio_actual_chunk_opt(actual_chunk_opt_mode);

    /* Set the actual-io-mode property.
     * Link chunk I/O does not break to independent, so can set right away */
    H5CX_set_mpio_actual_io_mode(actual_io_mode);

    /* Code block for actual actions (Build a MPI Type, IO) */
    {
        hsize_t mpi_buf_count; /* Number of MPI types */
        size_t  num_chunk;     /* Number of chunks for this process */
        size_t  u = 0;         /* Local index variable */

        H5SL_node_t *     piece_node; /* Current node in chunk skip list */
        H5D_piece_info_t *piece_info;

        /* local variable for base address for buffer */
        H5_flexible_const_ptr_t base_buf_addr;
        base_buf_addr.cvp = NULL;

        /* Get the number of chunks with a selection */
        num_chunk = H5SL_count(io_info->sel_pieces);
        H5_CHECK_OVERFLOW(num_chunk, size_t, int);

#ifdef H5Dmpio_DEBUG
        H5D_MPIO_DEBUG_VA(mpi_rank, "num_chunk = %zu\n", num_chunk);
#endif

        /* Set up MPI datatype for chunks selected */
        if (num_chunk) {
            /* Allocate chunking information */
            if (NULL == (chunk_mtype = (MPI_Datatype *)H5MM_malloc(num_chunk * sizeof(MPI_Datatype))))
                HGOTO_ERROR(H5E_DATASET, H5E_CANTALLOC, FAIL,
                            "couldn't allocate chunk memory datatype buffer")
            if (NULL == (chunk_ftype = (MPI_Datatype *)H5MM_malloc(num_chunk * sizeof(MPI_Datatype))))
                HGOTO_ERROR(H5E_DATASET, H5E_CANTALLOC, FAIL, "couldn't allocate chunk file datatype buffer")
            if (NULL == (chunk_file_disp_array = (MPI_Aint *)H5MM_malloc(num_chunk * sizeof(MPI_Aint))))
                HGOTO_ERROR(H5E_DATASET, H5E_CANTALLOC, FAIL,
                            "couldn't allocate chunk file displacement buffer")
            if (NULL == (chunk_mem_disp_array = (MPI_Aint *)H5MM_calloc(num_chunk * sizeof(MPI_Aint))))
                HGOTO_ERROR(H5E_DATASET, H5E_CANTALLOC, FAIL,
                            "couldn't allocate chunk memory displacement buffer")
            if (NULL == (chunk_mpi_mem_counts = (int *)H5MM_calloc(num_chunk * sizeof(int))))
                HGOTO_ERROR(H5E_DATASET, H5E_CANTALLOC, FAIL, "couldn't allocate chunk memory counts buffer")
            if (NULL == (chunk_mpi_file_counts = (int *)H5MM_calloc(num_chunk * sizeof(int))))
                HGOTO_ERROR(H5E_DATASET, H5E_CANTALLOC, FAIL, "couldn't allocate chunk file counts buffer")
            if (NULL == (chunk_mbt_is_derived_array = (hbool_t *)H5MM_calloc(num_chunk * sizeof(hbool_t))))
                HGOTO_ERROR(H5E_DATASET, H5E_CANTALLOC, FAIL,
                            "couldn't allocate chunk memory is derived datatype flags buffer")
            if (NULL == (chunk_mft_is_derived_array = (hbool_t *)H5MM_calloc(num_chunk * sizeof(hbool_t))))
                HGOTO_ERROR(H5E_DATASET, H5E_CANTALLOC, FAIL,
                            "couldn't allocate chunk file is derived datatype flags buffer")

            /* get first piece, which is sorted in skiplist */
            if (NULL == (piece_node = H5SL_first(io_info->sel_pieces)))
                HGOTO_ERROR(H5E_STORAGE, H5E_CANTGET, FAIL, "couldn't get piece node from skipped list")
            if (NULL == (piece_info = (H5D_piece_info_t *)H5SL_item(piece_node)))
                HGOTO_ERROR(H5E_STORAGE, H5E_CANTGET, FAIL, "couldn't get piece info from skipped list")
            /* save lowest file address */
            ctg_store.contig.dset_addr = piece_info->faddr;

            /* save base mem addr of piece for read/write */
            base_buf_addr = piece_info->dset_info->buf;

#ifdef H5Dmpio_DEBUG
            H5D_MPIO_DEBUG(mpi_rank, "before iterate over selected pieces\n");
#endif

            /* Obtain MPI derived datatype from all individual pieces */
            /* Iterate over selected pieces for this process */
            while (piece_node) {
                hsize_t *permute_map = NULL; /* array that holds the mapping from the old,
                                                out-of-order displacements to the in-order
                                                displacements of the MPI datatypes of the
                                                point selection of the file space */
                hbool_t is_permuted = FALSE;

                if (NULL == (piece_info = (H5D_piece_info_t *)H5SL_item(piece_node)))
                    HGOTO_ERROR(H5E_STORAGE, H5E_CANTGET, FAIL, "couldn't get piece info from skipped list")

                /* Obtain disk and memory MPI derived datatype */
                /* NOTE: The permute_map array can be allocated within H5S_mpio_space_type
                 *              and will be fed into the next call to H5S_mpio_space_type
                 *              where it will be freed.
                 */
                if (H5S_mpio_space_type(piece_info->fspace, piece_info->dset_info->type_info.src_type_size,
                                        &chunk_ftype[u],                  /* OUT: datatype created */
                                        &chunk_mpi_file_counts[u],        /* OUT */
                                        &(chunk_mft_is_derived_array[u]), /* OUT */
                                        TRUE,                             /* this is a file space,
                                                                             so permute the
                                                                             datatype if the point
                                                                             selections are out of
                                                                             order */
                                        &permute_map,                     /* OUT: a map to indicate the
                                                                             permutation of points
                                                                             selected in case they
                                                                             are out of order */
                                        &is_permuted /* OUT */) < 0)
                    HGOTO_ERROR(H5E_DATASPACE, H5E_BADTYPE, FAIL, "couldn't create MPI file type")

                /* Sanity check */
                if (is_permuted)
                    HDassert(permute_map);
                if (H5S_mpio_space_type(piece_info->mspace, piece_info->dset_info->type_info.dst_type_size,
                                        &chunk_mtype[u], &chunk_mpi_mem_counts[u],
                                        &(chunk_mbt_is_derived_array[u]), FALSE, /* this is a memory
                                                                                    space, so if the file
                                                                                    space is not
                                                                                    permuted, there is no
                                                                                    need to permute the
                                                                                    datatype if the point
                                                                                    selections are out of
                                                                                    order*/
                                        &permute_map,                            /* IN: the permutation map
                                                                                    generated by the
                                                                                    file_space selection
                                                                                    and applied to the
                                                                                    memory selection */
                                        &is_permuted /* IN */) < 0)
                    HGOTO_ERROR(H5E_DATASPACE, H5E_BADTYPE, FAIL, "couldn't create MPI buf type")
                /* Sanity check */
                if (is_permuted)
                    HDassert(!permute_map);

                /* Piece address relative to the first piece addr
                 * Assign piece address to MPI displacement
                 * (assume MPI_Aint big enough to hold it) */
                chunk_file_disp_array[u] = (MPI_Aint)piece_info->faddr - (MPI_Aint)ctg_store.contig.dset_addr;

                if (io_info->op_type == H5D_IO_OP_WRITE) {
                    chunk_mem_disp_array[u] =
                        (MPI_Aint)piece_info->dset_info->buf.cvp - (MPI_Aint)base_buf_addr.cvp;
                }
                else if (io_info->op_type == H5D_IO_OP_READ) {
                    chunk_mem_disp_array[u] =
                        (MPI_Aint)piece_info->dset_info->buf.vp - (MPI_Aint)base_buf_addr.vp;
                }

                /* Advance to next piece in list */
                u++;
                piece_node = H5SL_next(piece_node);
            } /* end while */

            if (MPI_SUCCESS !=
                (mpi_code = MPI_Type_create_struct((int)num_chunk, chunk_mpi_file_counts,
                                                   chunk_file_disp_array, chunk_ftype, &chunk_final_ftype)))
                HMPI_GOTO_ERROR(FAIL, "MPI_Type_create_struct failed", mpi_code)

            if (MPI_SUCCESS != (mpi_code = MPI_Type_commit(&chunk_final_ftype)))
                HMPI_GOTO_ERROR(FAIL, "MPI_Type_commit failed", mpi_code)
            chunk_final_ftype_is_derived = TRUE;

            /* Create final MPI derived datatype for memory */
            if (MPI_SUCCESS !=
                (mpi_code = MPI_Type_create_struct((int)num_chunk, chunk_mpi_mem_counts, chunk_mem_disp_array,
                                                   chunk_mtype, &chunk_final_mtype)))
                HMPI_GOTO_ERROR(FAIL, "MPI_Type_create_struct failed", mpi_code)
            if (MPI_SUCCESS != (mpi_code = MPI_Type_commit(&chunk_final_mtype)))
                HMPI_GOTO_ERROR(FAIL, "MPI_Type_commit failed", mpi_code)
            chunk_final_mtype_is_derived = TRUE;

            /* Free the file & memory MPI datatypes for each chunk */
            for (u = 0; u < num_chunk; u++) {
                if (chunk_mbt_is_derived_array[u])
                    if (MPI_SUCCESS != (mpi_code = MPI_Type_free(chunk_mtype + u)))
                        HMPI_DONE_ERROR(FAIL, "MPI_Type_free failed", mpi_code)

                if (chunk_mft_is_derived_array[u])
                    if (MPI_SUCCESS != (mpi_code = MPI_Type_free(chunk_ftype + u)))
                        HMPI_DONE_ERROR(FAIL, "MPI_Type_free failed", mpi_code)
            } /* end for */

            /* We have a single, complicated MPI datatype for both memory & file */
            mpi_buf_count = (hsize_t)1;
        }      /* end if */
        else { /* no selection at all for this process */
            ctg_store.contig.dset_addr = 0;

            /* just provide a valid mem address. no actual IO occur */
            base_buf_addr = io_info->dsets_info[0].buf;

            /* Set the MPI datatype */
            chunk_final_ftype = MPI_BYTE;
            chunk_final_mtype = MPI_BYTE;

            /* No chunks selected for this process */
            mpi_buf_count = (hsize_t)0;
        } /* end else */

#ifdef H5Dmpio_DEBUG
        H5D_MPIO_DEBUG(mpi_rank, "before coming to final collective I/O");
#endif
        /* Set up the base storage address for this piece */
        io_info->store_faddr = ctg_store.contig.dset_addr;
        io_info->base_maddr  = base_buf_addr;

        /* Perform final collective I/O operation */
        if (H5D__final_collective_io(io_info, mpi_buf_count, chunk_final_ftype, chunk_final_mtype) < 0)
            HGOTO_ERROR(H5E_IO, H5E_CANTGET, FAIL, "couldn't finish MPI-IO")
    }

done:
#ifdef H5Dmpio_DEBUG
    H5D_MPIO_DEBUG_VA(mpi_rank, "before freeing memory inside H5D_link_collective_io ret_value = %d",
                      ret_value);
#endif

    /* Release resources */
    if (chunk_mtype)
        H5MM_xfree(chunk_mtype);
    if (chunk_ftype)
        H5MM_xfree(chunk_ftype);
    if (chunk_file_disp_array)
        H5MM_xfree(chunk_file_disp_array);
    if (chunk_mem_disp_array)
        H5MM_xfree(chunk_mem_disp_array);
    if (chunk_mpi_mem_counts)
        H5MM_xfree(chunk_mpi_mem_counts);
    if (chunk_mpi_file_counts)
        H5MM_xfree(chunk_mpi_file_counts);
    if (chunk_mbt_is_derived_array)
        H5MM_xfree(chunk_mbt_is_derived_array);
    if (chunk_mft_is_derived_array)
        H5MM_xfree(chunk_mft_is_derived_array);

    /* Free the MPI buf and file types, if they were derived */
    if (chunk_final_mtype_is_derived && MPI_SUCCESS != (mpi_code = MPI_Type_free(&chunk_final_mtype)))
        HMPI_DONE_ERROR(FAIL, "MPI_Type_free failed", mpi_code)
    if (chunk_final_ftype_is_derived && MPI_SUCCESS != (mpi_code = MPI_Type_free(&chunk_final_ftype)))
        HMPI_DONE_ERROR(FAIL, "MPI_Type_free failed", mpi_code)

    FUNC_LEAVE_NOAPI(ret_value)
} /* end H5D__link_piece_collective_io */

/*-------------------------------------------------------------------------
 * Function:    H5D__link_chunk_filtered_collective_io
 *
 * Purpose:     Performs collective I/O on filtered chunks by creating a
 *              single MPI derived datatype to link with all filtered
 *              chunks. The general algorithm is as follows:
 *
 *              1. Construct a list of selected chunks in the collective
 *                 I/O operation
 *              2. If the operation is a read operation
 *                 A. Ensure that the list of chunks is sorted in
 *                    monotonically non-decreasing order of chunk offset
 *                    in the file
 *                 B. Participate in a collective read of chunks from
 *                    the file
 *                 C. Loop through each selected chunk, unfiltering it and
 *                    scattering the data to the application's read buffer
 *              3. If the operation is a write operation
 *                 A. Redistribute any chunks being written by more than 1
 *                    MPI rank, such that the chunk is only owned by 1 MPI
 *                    rank. The rank writing to the chunk which currently
 *                    has the least amount of chunks assigned to it becomes
 *                    the new owner (in the case of ties, the lowest MPI
 *                    rank becomes the new owner)
 *                 B. Participate in a collective read of chunks from the
 *                    file
 *                 C. Loop through each chunk selected in the operation
 *                    and for each chunk:
 *                    I. If we actually read the chunk from the file (if
 *                       a chunk is being fully overwritten, we skip
 *                       reading it), pass the chunk through the filter
 *                       pipeline in reverse order (unfilter the chunk)
 *                    II. Update the chunk data with the modifications from
 *                        the owning MPI rank
 *                    III. Receive any modification data from other
 *                         ranks and update the chunk data with those
 *                         modifications
 *                    IV. Filter the chunk
 *                 D. Contribute the modified chunks to an array gathered
 *                    by all ranks which contains information for
 *                    re-allocating space in the file for every chunk
 *                    modified. Then, each rank collectively re-allocates
 *                    each chunk from the gathered array with their new
 *                    sizes after the filter operation
 *                 E. Proceed with the collective write operation for all
 *                    the modified chunks
 *                 F. Contribute the modified chunks to an array gathered
 *                    by all ranks which contains information for
 *                    re-inserting every chunk modified into the chunk
 *                    index. Then, each rank collectively re-inserts each
 *                    chunk from the gathered array into the chunk index
 *
 *              TODO: Note that steps D. and F. here are both collective
 *                    operations that partially share data from the
 *                    H5D_filtered_collective_io_info_t structure. To
 *                    try to conserve on memory a bit, the distributed
 *                    arrays these operations create are discarded after
 *                    each operation is performed. If memory consumption
 *                    here proves to not be an issue, the necessary data
 *                    for both operations could be combined into a single
 *                    structure so that only one collective MPI operation
 *                    is needed to carry out both operations, rather than
 *                    two.
 *
 * Return:      Non-negative on success/Negative on failure
 *
 *-------------------------------------------------------------------------
 */
static herr_t
H5D__link_chunk_filtered_collective_io(H5D_io_info_t *io_info, int mpi_rank, int mpi_size)
{
    H5D_filtered_collective_io_info_t *chunk_list          = NULL; /* The list of chunks being read/written */
    H5D_filtered_collective_io_info_t *chunk_hash_table    = NULL;
    unsigned char **                   chunk_msg_bufs      = NULL;
    MPI_Datatype                       mem_type            = MPI_BYTE;
    MPI_Datatype                       file_type           = MPI_BYTE;
    hbool_t                            mem_type_is_derived = FALSE;
    hbool_t                            file_type_is_derived     = FALSE;
    size_t *                           rank_chunks_assigned_map = NULL;
    size_t                             chunk_list_num_entries;
    size_t                             i;
    int                                chunk_msg_bufs_len = 0;
    char   fake_buf; /* Used as a fake buffer for ranks with no chunks, thus a NULL buf pointer */
    int    mpi_code;
    herr_t ret_value = SUCCEED;

    FUNC_ENTER_PACKAGE_TAG(io_info->dsets_info[0].dset->oloc.addr)

    HDassert(io_info);

#ifdef H5Dmpio_DEBUG
    H5D_MPIO_TRACE_ENTER(mpi_rank);
    H5D_MPIO_DEBUG_VA(mpi_rank, "Performing Linked-chunk I/O (%s) with MPI Comm size of %d",
                      io_info->op_type == H5D_IO_OP_WRITE ? "write" : "read", mpi_size);
    H5D_MPIO_TIME_START(mpi_rank, "Linked-chunk I/O");
#endif

    /* Set the actual-chunk-opt-mode property. */
    H5CX_set_mpio_actual_chunk_opt(H5D_MPIO_LINK_CHUNK);

    /* Set the actual-io-mode property.
     * Link chunk filtered I/O does not break to independent, so can set right away
     */
    H5CX_set_mpio_actual_io_mode(H5D_MPIO_CHUNK_COLLECTIVE);

    /* Build a list of selected chunks in the collective io operation */
    if (H5D__mpio_collective_filtered_chunk_io_setup(io_info, &chunk_list, &chunk_list_num_entries,
                                                     mpi_rank) < 0)
        HGOTO_ERROR(H5E_DATASET, H5E_CANTINIT, FAIL, "couldn't construct filtered I/O info list")

    if (io_info->op_type == H5D_IO_OP_READ) { /* Filtered collective read */
        if (H5D__mpio_collective_filtered_chunk_read(chunk_list, chunk_list_num_entries, io_info, mpi_rank,
                                                     mpi_size) < 0)
            HGOTO_ERROR(H5E_DATASET, H5E_READERROR, FAIL, "couldn't read filtered chunks")
    }
    else { /* Filtered collective write */
        H5D_chk_idx_info_t index_info;
        hsize_t            mpi_buf_count;

        H5D_MPIO_INIT_CHUNK_IDX_INFO(index_info, io_info->dsets_info[0].dset);

        if (mpi_size > 1) {
            /* Redistribute shared chunks being written to */
            if (H5D__mpio_redistribute_shared_chunks(chunk_list, chunk_list_num_entries, io_info, mpi_rank,
                                                     mpi_size, &rank_chunks_assigned_map) < 0)
                HGOTO_ERROR(H5E_DATASET, H5E_WRITEERROR, FAIL, "unable to redistribute shared chunks")

            /* Send any chunk modification messages for chunks this rank no longer owns */
            if (H5D__mpio_share_chunk_modification_data(chunk_list, &chunk_list_num_entries, io_info,
                                                        mpi_rank, mpi_size, &chunk_hash_table,
                                                        &chunk_msg_bufs, &chunk_msg_bufs_len) < 0)
                HGOTO_ERROR(H5E_DATASET, H5E_WRITEERROR, FAIL,
                            "unable to send chunk modification data between MPI ranks")

            /* Make sure the local chunk list was updated correctly */
            HDassert(chunk_list_num_entries == rank_chunks_assigned_map[mpi_rank]);
        }

        /* Proceed to update all the chunks this rank owns with its own
         * modification data and data from other ranks, before re-filtering
         * the chunks. As chunk reads are done collectively here, all ranks
         * must participate.
         */
        if (H5D__mpio_collective_filtered_chunk_update(chunk_list, chunk_list_num_entries, chunk_hash_table,
                                                       chunk_msg_bufs, chunk_msg_bufs_len, io_info, mpi_rank,
                                                       mpi_size) < 0)
            HGOTO_ERROR(H5E_DATASET, H5E_WRITEERROR, FAIL, "couldn't update modified chunks")

        /* Free up resources used by chunk hash table now that we're done updating chunks */
        HASH_CLEAR(hh, chunk_hash_table);

        /* All ranks now collectively re-allocate file space for all chunks */
        if (H5D__mpio_collective_filtered_chunk_reallocate(chunk_list, chunk_list_num_entries,
                                                           rank_chunks_assigned_map, io_info, &index_info,
                                                           mpi_rank, mpi_size) < 0)
            HGOTO_ERROR(H5E_DATASET, H5E_WRITEERROR, FAIL,
                        "couldn't collectively re-allocate file space for chunks")

        /* If this rank has any chunks selected, create a MPI type for collectively
         * writing out the chunks to file. Otherwise, the rank contributes to the
         * collective write with a none type.
         */
        if (H5D__mpio_collective_filtered_io_type(chunk_list, chunk_list_num_entries, io_info->op_type,
                                                  &mem_type, &mem_type_is_derived, &file_type,
                                                  &file_type_is_derived) < 0)
            HGOTO_ERROR(H5E_DATASET, H5E_CANTGET, FAIL,
                        "couldn't create MPI type for writing filtered chunks")

        mpi_buf_count = (file_type_is_derived || mem_type_is_derived) ? 1 : 0;

        /* Setup contig storage info for I/O operation */
        if (chunk_list_num_entries) {
            /*
             * Override the write buffer to point to the first
             * chunk's data buffer
             */
            io_info->base_maddr.cvp = chunk_list[0].buf;

            /*
             * Setup the base storage address for this operation
             * to be the first chunk's file address
             */
            io_info->store_faddr = chunk_list[0].chunk_new.offset;
        }
        else {
            io_info->base_maddr.cvp = &fake_buf;
            io_info->store_faddr    = 0;
        }

        /* Perform I/O */
        if (H5D__final_collective_io(io_info, mpi_buf_count, file_type, mem_type) < 0)
            HGOTO_ERROR(H5E_IO, H5E_CANTGET, FAIL, "couldn't finish MPI-IO")

        /* Free up resources in anticipation of following collective operation */
        for (i = 0; i < chunk_list_num_entries; i++) {
            if (chunk_list[i].buf) {
                H5MM_free(chunk_list[i].buf);
                chunk_list[i].buf = NULL;
            }
        }

        /* Participate in the collective re-insertion of all chunks modified
         * into the chunk index
         */
        if (H5D__mpio_collective_filtered_chunk_reinsert(chunk_list, chunk_list_num_entries,
                                                         rank_chunks_assigned_map, io_info, &index_info,
                                                         mpi_rank, mpi_size) < 0)
            HGOTO_ERROR(H5E_DATASET, H5E_WRITEERROR, FAIL,
                        "couldn't collectively re-insert modified chunks into chunk index")
    }

done:
    /* Free the MPI buf and file types, if they were derived */
    if (mem_type_is_derived && MPI_SUCCESS != (mpi_code = MPI_Type_free(&mem_type)))
        HMPI_DONE_ERROR(FAIL, "MPI_Type_free failed", mpi_code)
    if (file_type_is_derived && MPI_SUCCESS != (mpi_code = MPI_Type_free(&file_type)))
        HMPI_DONE_ERROR(FAIL, "MPI_Type_free failed", mpi_code)

    if (chunk_msg_bufs) {
        for (i = 0; i < (size_t)chunk_msg_bufs_len; i++)
            H5MM_free(chunk_msg_bufs[i]);

        H5MM_free(chunk_msg_bufs);
    }

    HASH_CLEAR(hh, chunk_hash_table);

    /* Free resources used by a rank which had some selection */
    if (chunk_list) {
        for (i = 0; i < chunk_list_num_entries; i++)
            if (chunk_list[i].buf)
                H5MM_free(chunk_list[i].buf);

        H5MM_free(chunk_list);
    } /* end if */

    if (rank_chunks_assigned_map)
        H5MM_free(rank_chunks_assigned_map);

#ifdef H5Dmpio_DEBUG
    H5D_MPIO_TIME_STOP(mpi_rank);
    H5D_MPIO_TRACE_EXIT(mpi_rank);
#endif

    FUNC_LEAVE_NOAPI_TAG(ret_value)
} /* end H5D__link_chunk_filtered_collective_io() */

/*-------------------------------------------------------------------------
 * Function:    H5D__multi_chunk_collective_io
 *
 * Purpose:     To do IO per chunk according to IO mode(collective/independent/none)
 *
 *              1. Use MPI_gather and MPI_Bcast to obtain IO mode in each chunk(collective/independent/none)
 *              2. Depending on whether the IO mode is collective or independent or none,
 *                 Create either MPI derived datatype for each chunk or just do independent IO
 *              3. Use common collective IO routine to do MPI-IO
 *
 * Return:      Non-negative on success/Negative on failure
 *
 * Programmer:  Muqun Yang
 *              Monday, Feb. 13th, 2006
 *
 *-------------------------------------------------------------------------
 */
static herr_t
H5D__multi_chunk_collective_io(H5D_io_info_t *io_info, int mpi_rank, int mpi_size)
{
    uint8_t *                  chunk_io_option = NULL;
    haddr_t *                  chunk_addr      = NULL;
    H5D_storage_t              store; /* union of EFL and chunk pointer in file space */
    H5FD_mpio_collective_opt_t last_coll_opt_mode =
        H5FD_MPIO_COLLECTIVE_IO; /* Last parallel transfer with independent IO or collective IO with this mode
                                  */
    size_t                    total_chunk;       /* Total # of chunks in dataset */
    size_t                    num_chunk;         /* Number of chunks for this process */
    H5SL_node_t *             piece_node = NULL; /* Current node in chunk skip list */
    size_t                    u;                 /* Local index variable */
    H5D_mpio_actual_io_mode_t actual_io_mode =
        H5D_MPIO_NO_COLLECTIVE; /* Local variable for tracking the I/O mode used. */
    herr_t ret_value = SUCCEED;

    FUNC_ENTER_PACKAGE_TAG(io_info->dsets_info[0].dset->oloc.addr)

    /* Set the actual chunk opt mode property */
    H5CX_set_mpio_actual_chunk_opt(H5D_MPIO_MULTI_CHUNK);

    /* Retrieve total # of chunks in dataset */
    H5_CHECKED_ASSIGN(total_chunk, size_t, io_info->dsets_info[0].layout->u.chunk.nchunks, hsize_t);
    HDassert(total_chunk != 0);

    /* Allocate memories */
    chunk_io_option = (uint8_t *)H5MM_calloc(total_chunk);
    chunk_addr      = (haddr_t *)H5MM_calloc(total_chunk * sizeof(haddr_t));

#ifdef H5Dmpio_DEBUG
    H5D_MPIO_DEBUG_VA(mpi_rank, "total_chunk %zu", total_chunk);
#endif

    /* Obtain IO option for each chunk */
    if (H5D__obtain_mpio_mode(io_info, &io_info->dsets_info[0], chunk_io_option, chunk_addr, mpi_rank,
                              mpi_size) < 0)
        HGOTO_ERROR(H5E_DATASET, H5E_CANTRECV, FAIL, "unable to obtain MPIO mode")

    /* Set memory buffers */
    io_info->base_maddr = io_info->dsets_info[0].buf;

    /* Set dataset storage for I/O info */
    io_info->dsets_info[0].store = &store;

    /* Get the number of chunks with a selection */
    num_chunk = H5SL_count(io_info->sel_pieces);

    /* Loop over _all_ the chunks */
    for (u = 0; u < total_chunk; u++) {
        H5D_piece_info_t *chunk_info; /* Chunk info for current chunk */
        H5S_t *           fspace;     /* Dataspace describing chunk & selection in it */
        H5S_t *           mspace; /* Dataspace describing selection in memory corresponding to this chunk */

#ifdef H5Dmpio_DEBUG
        H5D_MPIO_DEBUG_VA(mpi_rank, "mpi_rank = %d, chunk index = %zu", mpi_rank, u);
#endif

        /* Look for this chunk in the list of selected pieces, if there are
         * selected chunks left to process */
        /*!FIXME Can go back to the old way, dset_sel_pieces is sorted by index */
        if (num_chunk) {
            piece_node = H5SL_find(io_info->sel_pieces, (void *)(&(chunk_addr[u])));

            /* Get the chunk info for this chunk, if there are elements selected */
            if (piece_node) {
                if (NULL == (chunk_info = (H5D_piece_info_t *)H5SL_item(piece_node)))
                    HGOTO_ERROR(H5E_STORAGE, H5E_CANTGET, FAIL, "couldn't get piece info from skipped list")

                /* One less chunk to process */
                num_chunk--;
            }
            else
                chunk_info = NULL;

            /* Set the storage information for chunks with selections */
            if (chunk_info) {
                HDassert(chunk_info->index == u);

                /* Pass in chunk's coordinates in a union. */
                store.chunk.scaled = chunk_info->scaled;
            } /* end if */
        }
        else
            chunk_info = NULL;

        /* Collective IO for this chunk,
         * Note: even there is no selection for this process, the process still
         *      needs to contribute MPI NONE TYPE.
         */
        if (chunk_io_option[u] == H5D_CHUNK_IO_MODE_COL) {
#ifdef H5Dmpio_DEBUG
            H5D_MPIO_DEBUG_VA(mpi_rank, "inside collective chunk IO mpi_rank = %d, chunk index = %zu",
                              mpi_rank, u);
#endif

            /* Set the file & memory dataspaces */
            if (chunk_info) {
                fspace = chunk_info->fspace;
                mspace = chunk_info->mspace;

                /* Update the local variable tracking the actual io mode property.
                 *
                 * Note: H5D_MPIO_COLLECTIVE_MULTI | H5D_MPIO_INDEPENDENT = H5D_MPIO_MIXED
                 *      to ease switching between to mixed I/O without checking the current
                 *      value of the property. You can see the definition in H5Ppublic.h
                 */
                actual_io_mode = (H5D_mpio_actual_io_mode_t)(actual_io_mode | H5D_MPIO_CHUNK_COLLECTIVE);

            } /* end if */
            else {
                fspace = mspace = NULL;
            } /* end else */

            /* Switch back to collective I/O */
            if (last_coll_opt_mode != H5FD_MPIO_COLLECTIVE_IO) {
                if (H5CX_set_mpio_coll_opt(H5FD_MPIO_COLLECTIVE_IO) < 0)
                    HGOTO_ERROR(H5E_DATASET, H5E_CANTSET, FAIL, "can't switch to collective I/O")
                last_coll_opt_mode = H5FD_MPIO_COLLECTIVE_IO;
            } /* end if */

            /* Initialize temporary contiguous storage address */
            io_info->store_faddr = chunk_addr[u];

            /* Perform the I/O */
            if (H5D__inter_collective_io(io_info, &(io_info->dsets_info[0]), fspace, mspace) < 0)
                HGOTO_ERROR(H5E_IO, H5E_CANTGET, FAIL, "couldn't finish shared collective MPI-IO")
        }      /* end if */
        else { /* possible independent IO for this chunk */
#ifdef H5Dmpio_DEBUG
            H5D_MPIO_DEBUG_VA(mpi_rank, "inside independent IO mpi_rank = %d, chunk index = %zu", mpi_rank,
                              u);
#endif

            HDassert(chunk_io_option[u] == 0);

            /* Set the file & memory dataspaces */
            if (chunk_info) {
                fspace = chunk_info->fspace;
                mspace = chunk_info->mspace;

                /* Update the local variable tracking the actual io mode. */
                actual_io_mode = (H5D_mpio_actual_io_mode_t)(actual_io_mode | H5D_MPIO_CHUNK_INDEPENDENT);
            } /* end if */
            else {
                fspace = mspace = NULL;
            } /* end else */

            /* Using independent I/O with file setview.*/
            if (last_coll_opt_mode != H5FD_MPIO_INDIVIDUAL_IO) {
                if (H5CX_set_mpio_coll_opt(H5FD_MPIO_INDIVIDUAL_IO) < 0)
                    HGOTO_ERROR(H5E_DATASET, H5E_CANTSET, FAIL, "can't switch to individual I/O")
                last_coll_opt_mode = H5FD_MPIO_INDIVIDUAL_IO;
            } /* end if */

            /* Initialize temporary contiguous storage address */
            io_info->store_faddr = chunk_addr[u];

            /* Perform the I/O */
            if (H5D__inter_collective_io(io_info, &(io_info->dsets_info[0]), fspace, mspace) < 0)
                HGOTO_ERROR(H5E_IO, H5E_CANTGET, FAIL, "couldn't finish shared collective MPI-IO")
#ifdef H5Dmpio_DEBUG
            H5D_MPIO_DEBUG(mpi_rank, "after inter collective IO");
#endif
        } /* end else */
    }     /* end for */

    /* Write the local value of actual io mode to the API context. */
    H5CX_set_mpio_actual_io_mode(actual_io_mode);

done:
    if (chunk_io_option)
        H5MM_xfree(chunk_io_option);
    if (chunk_addr)
        H5MM_xfree(chunk_addr);

    FUNC_LEAVE_NOAPI_TAG(ret_value)
} /* end H5D__multi_chunk_collective_io */

/*-------------------------------------------------------------------------
 * Function:    H5D__multi_chunk_filtered_collective_io
 *
 * Purpose:     Performs collective I/O on filtered chunks iteratively to
 *              save on memory and potentially get better performance
 *              depending on the average number of chunks per rank. While
 *              linked-chunk I/O will construct and work on a list of all
 *              of the chunks selected in the I/O operation at once, this
 *              function works iteratively on a set of chunks at a time; at
 *              most one chunk per rank per iteration.  The general
 *              algorithm is as follows:
 *
 *              1. Construct a list of selected chunks in the collective
 *                 I/O operation
 *              2. If the operation is a read operation, loop an amount of
 *                 times equal to the maximum number of chunks selected on
 *                 any particular rank and on each iteration:
 *                 A. Participate in a collective read of chunks from
 *                    the file (ranks that run out of chunks still need
 *                    to participate)
 *                 B. Unfilter the chunk that was read (if any)
 *                 C. Scatter the read chunk's data to the application's
 *                    read buffer
 *              3. If the operation is a write operation, redistribute any
 *                 chunks being written to by more than 1 MPI rank, such
 *                 that the chunk is only owned by 1 MPI rank. The rank
 *                 writing to the chunk which currently has the least
 *                 amount of chunks assigned to it becomes the new owner
 *                 (in the case of ties, the lowest MPI rank becomes the
 *                 new owner). Then, loop an amount of times equal to the
 *                 maximum number of chunks selected on any particular
 *                 rank and on each iteration:
 *                 A. Participate in a collective read of chunks from
 *                    the file (ranks that run out of chunks still need
 *                    to participate)
 *                    I. If we actually read a chunk from the file (if
 *                       a chunk is being fully overwritten, we skip
 *                       reading it), pass the chunk through the filter
 *                       pipeline in reverse order (unfilter the chunk)
 *                 B. Update the chunk data with the modifications from
 *                    the owning rank
 *                 C. Receive any modification data from other ranks and
 *                    update the chunk data with those modifications
 *                 D. Filter the chunk
 *                 E. Contribute the chunk to an array gathered by
 *                    all ranks which contains information for
 *                    re-allocating space in the file for every chunk
 *                    modified in this iteration (up to one chunk per
 *                    rank; some ranks may not have a selection/may have
 *                    less chunks to work on than other ranks). Then,
 *                    each rank collectively re-allocates each chunk
 *                    from the gathered array with their new sizes
 *                    after the filter operation
 *                 F. Proceed with the collective write operation
 *                    for the chunks modified on this iteration
 *                 G. Contribute the chunk to an array gathered by
 *                    all ranks which contains information for
 *                    re-inserting every chunk modified on this
 *                    iteration into the chunk index. Then, each rank
 *                    collectively re-inserts each chunk from the
 *                    gathered array into the chunk index
 *
 *              TODO: Note that steps E. and G. here are both collective
 *                    operations that partially share data from the
 *                    H5D_filtered_collective_io_info_t structure. To
 *                    try to conserve on memory a bit, the distributed
 *                    arrays these operations create are discarded after
 *                    each operation is performed. If memory consumption
 *                    here proves to not be an issue, the necessary data
 *                    for both operations could be combined into a single
 *                    structure so that only one collective MPI operation
 *                    is needed to carry out both operations, rather than
 *                    two.
 *
 * Return:      Non-negative on success/Negative on failure
 *
 *-------------------------------------------------------------------------
 */
static herr_t
H5D__multi_chunk_filtered_collective_io(H5D_io_info_t *io_info, int mpi_rank, int mpi_size)
{
    H5D_filtered_collective_io_info_t *chunk_list       = NULL; /* The list of chunks being read/written */
    H5D_filtered_collective_io_info_t *chunk_hash_table = NULL;
    unsigned char **                   chunk_msg_bufs   = NULL;
    H5D_io_info_t                      ctg_io_info; /* Contiguous I/O info object */
    MPI_Datatype                       mem_type             = MPI_BYTE;
    MPI_Datatype                       file_type            = MPI_BYTE;
    hbool_t                            mem_type_is_derived  = FALSE;
    hbool_t                            file_type_is_derived = FALSE;
    hbool_t                            have_chunk_to_process;
    size_t                             chunk_list_num_entries;
    size_t                             i;
    size_t                             max_num_chunks;
    int                                chunk_msg_bufs_len = 0;
    int                                mpi_code;
    herr_t                             ret_value = SUCCEED;

    FUNC_ENTER_PACKAGE_TAG(io_info->dsets_info[0].dset->oloc.addr)

    HDassert(io_info);

#ifdef H5Dmpio_DEBUG
    H5D_MPIO_TRACE_ENTER(mpi_rank);
    H5D_MPIO_DEBUG_VA(mpi_rank, "Performing Multi-chunk I/O (%s) with MPI Comm size of %d",
                      io_info->op_type == H5D_IO_OP_WRITE ? "write" : "read", mpi_size);
    H5D_MPIO_TIME_START(mpi_rank, "Multi-chunk I/O");
#endif

    /* Set the actual chunk opt mode property */
    H5CX_set_mpio_actual_chunk_opt(H5D_MPIO_MULTI_CHUNK);

    /* Set the actual_io_mode property.
     * Multi chunk I/O does not break to independent, so can set right away
     */
    H5CX_set_mpio_actual_io_mode(H5D_MPIO_CHUNK_COLLECTIVE);

    /* Build a list of selected chunks in the collective IO operation */
    if (H5D__mpio_collective_filtered_chunk_io_setup(io_info, &chunk_list, &chunk_list_num_entries,
                                                     mpi_rank) < 0)
        HGOTO_ERROR(H5E_DATASET, H5E_CANTINIT, FAIL, "couldn't construct filtered I/O info list")

    /* Retrieve the maximum number of chunks selected for any rank */
    if (MPI_SUCCESS != (mpi_code = MPI_Allreduce(&chunk_list_num_entries, &max_num_chunks, 1,
                                                 MPI_UNSIGNED_LONG_LONG, MPI_MAX, io_info->comm)))
        HMPI_GOTO_ERROR(FAIL, "MPI_Allreduce failed", mpi_code)

    /* If no one has anything selected at all, end the operation */
    if (0 == max_num_chunks)
        HGOTO_DONE(SUCCEED);

    /* Set up contiguous I/O info object */
    H5MM_memcpy(&ctg_io_info, io_info, sizeof(ctg_io_info));

    if (io_info->op_type == H5D_IO_OP_READ) { /* Filtered collective read */
        for (i = 0; i < max_num_chunks; i++) {
            /* Check if this rank has a chunk to work on for this iteration */
            have_chunk_to_process = (i < chunk_list_num_entries);

            if (H5D__mpio_collective_filtered_chunk_read(have_chunk_to_process ? &chunk_list[i] : NULL,
                                                         have_chunk_to_process ? 1 : 0, io_info, mpi_rank,
                                                         mpi_size) < 0)
                HGOTO_ERROR(H5E_DATASET, H5E_READERROR, FAIL, "couldn't read filtered chunks")

            if (have_chunk_to_process && chunk_list[i].buf) {
                H5MM_free(chunk_list[i].buf);
                chunk_list[i].buf = NULL;
            }
        }
    }
    else { /* Filtered collective write */
        H5D_chk_idx_info_t index_info;
        hsize_t            mpi_buf_count;

        /* Construct chunked index info */
        H5D_MPIO_INIT_CHUNK_IDX_INFO(index_info, io_info->dsets_info[0].dset);

        if (mpi_size > 1) {
            /* Redistribute shared chunks being written to */
            if (H5D__mpio_redistribute_shared_chunks(chunk_list, chunk_list_num_entries, io_info, mpi_rank,
                                                     mpi_size, NULL) < 0)
                HGOTO_ERROR(H5E_DATASET, H5E_WRITEERROR, FAIL, "unable to redistribute shared chunks")

            /* Send any chunk modification messages for chunks this rank no longer owns */
            if (H5D__mpio_share_chunk_modification_data(chunk_list, &chunk_list_num_entries, io_info,
                                                        mpi_rank, mpi_size, &chunk_hash_table,
                                                        &chunk_msg_bufs, &chunk_msg_bufs_len) < 0)
                HGOTO_ERROR(H5E_DATASET, H5E_WRITEERROR, FAIL,
                            "unable to send chunk modification data between MPI ranks")
        }

        /* Iterate over the max number of chunks among all ranks, as this rank could
         * have no chunks left to work on, but it still needs to participate in the
         * collective re-allocation and re-insertion of chunks modified by other ranks.
         */
        for (i = 0; i < max_num_chunks; i++) {
            /* Check if this rank has a chunk to work on for this iteration */
            have_chunk_to_process = (i < chunk_list_num_entries) && (mpi_rank == chunk_list[i].new_owner);

            /* Proceed to update the chunk this rank owns (if any left) with its
             * own modification data and data from other ranks, before re-filtering
             * the chunks. As chunk reads are done collectively here, all ranks
             * must participate.
             */
            if (H5D__mpio_collective_filtered_chunk_update(
                    have_chunk_to_process ? &chunk_list[i] : NULL, have_chunk_to_process ? 1 : 0,
                    chunk_hash_table, chunk_msg_bufs, chunk_msg_bufs_len, io_info, mpi_rank, mpi_size) < 0)
                HGOTO_ERROR(H5E_DATASET, H5E_WRITEERROR, FAIL, "couldn't update modified chunks")

            /* All ranks now collectively re-allocate file space for all chunks */
            if (H5D__mpio_collective_filtered_chunk_reallocate(have_chunk_to_process ? &chunk_list[i] : NULL,
                                                               have_chunk_to_process ? 1 : 0, NULL, io_info,
                                                               &index_info, mpi_rank, mpi_size) < 0)
                HGOTO_ERROR(H5E_DATASET, H5E_WRITEERROR, FAIL,
                            "couldn't collectively re-allocate file space for chunks")

            /*
             * If this rank has a chunk to work on, create a MPI type
             * for writing out the chunk. Otherwise, the rank will
             * use MPI_BYTE for the file and memory type and specify
             * a count of 0.
             */
            if (H5D__mpio_collective_filtered_io_type(
                    have_chunk_to_process ? &chunk_list[i] : NULL, have_chunk_to_process ? 1 : 0,
                    io_info->op_type, &mem_type, &mem_type_is_derived, &file_type, &file_type_is_derived) < 0)
                HGOTO_ERROR(H5E_DATASET, H5E_CANTGET, FAIL,
                            "couldn't create MPI type for writing filtered chunks")

            mpi_buf_count = (file_type_is_derived || mem_type_is_derived) ? 1 : 0;

            /* Override the write buffer to point to the chunk data buffer */
            if (have_chunk_to_process) {
                /*
                 * Override the write buffer to point to the
                 * chunk's data buffer
                 */
                ctg_io_info.base_maddr.cvp = chunk_list[i].buf;

                /*
                 * Setup the base storage address for this
                 * operation to be the chunk's file address
                 */
                ctg_io_info.store_faddr = chunk_list[i].chunk_new.offset;
            }
            else {
                ctg_io_info.store_faddr = 0;
                ctg_io_info.base_maddr  = io_info->dsets_info[0].buf;
            }

            /* Perform the I/O */
            if (H5D__final_collective_io(&ctg_io_info, mpi_buf_count, file_type, mem_type) < 0)
                HGOTO_ERROR(H5E_IO, H5E_CANTGET, FAIL, "couldn't finish MPI-IO")

            /* Free up resources in anticipation of following collective operation */
            if (have_chunk_to_process && chunk_list[i].buf) {
                H5MM_free(chunk_list[i].buf);
                chunk_list[i].buf = NULL;
            }

            /* Participate in the collective re-insertion of all chunks modified
             * in this iteration into the chunk index
             */
            if (H5D__mpio_collective_filtered_chunk_reinsert(have_chunk_to_process ? &chunk_list[i] : NULL,
                                                             have_chunk_to_process ? 1 : 0, NULL, io_info,
                                                             &index_info, mpi_rank, mpi_size) < 0)
                HGOTO_ERROR(H5E_DATASET, H5E_WRITEERROR, FAIL,
                            "couldn't collectively re-insert modified chunks into chunk index")

            /* Free the MPI types, if they were derived */
            if (mem_type_is_derived && MPI_SUCCESS != (mpi_code = MPI_Type_free(&mem_type)))
                HMPI_GOTO_ERROR(FAIL, "MPI_Type_free failed", mpi_code)
            mem_type_is_derived = FALSE;
            if (file_type_is_derived && MPI_SUCCESS != (mpi_code = MPI_Type_free(&file_type)))
                HMPI_GOTO_ERROR(FAIL, "MPI_Type_free failed", mpi_code)
            file_type_is_derived = FALSE;
        } /* end for */
    }

done:
    /* Free the MPI buf and file types, if they were derived */
    if (mem_type_is_derived && MPI_SUCCESS != (mpi_code = MPI_Type_free(&mem_type)))
        HMPI_DONE_ERROR(FAIL, "MPI_Type_free failed", mpi_code)
    if (file_type_is_derived && MPI_SUCCESS != (mpi_code = MPI_Type_free(&file_type)))
        HMPI_DONE_ERROR(FAIL, "MPI_Type_free failed", mpi_code)

    if (chunk_msg_bufs) {
        for (i = 0; i < (size_t)chunk_msg_bufs_len; i++)
            H5MM_free(chunk_msg_bufs[i]);

        H5MM_free(chunk_msg_bufs);
    }

    HASH_CLEAR(hh, chunk_hash_table);

    /* Free resources used by a rank which had some selection */
    if (chunk_list) {
        for (i = 0; i < chunk_list_num_entries; i++)
            if (chunk_list[i].buf)
                H5MM_free(chunk_list[i].buf);

        H5MM_free(chunk_list);
    } /* end if */

#ifdef H5Dmpio_DEBUG
    H5D_MPIO_TIME_STOP(mpi_rank);
    H5D_MPIO_TRACE_EXIT(mpi_rank);
#endif

    FUNC_LEAVE_NOAPI_TAG(ret_value)
} /* end H5D__multi_chunk_filtered_collective_io() */

/*-------------------------------------------------------------------------
 * Function:    H5D__inter_collective_io
 *
 * Purpose:     Routine for the shared part of collective IO between multiple chunk
 *              collective IO and contiguous collective IO
 *
 * Return:      Non-negative on success/Negative on failure
 *
 * Programmer:  Muqun Yang
 *              Monday, Feb. 13th, 2006
 *
 *-------------------------------------------------------------------------
 */
static herr_t
H5D__inter_collective_io(H5D_io_info_t *io_info, const H5D_dset_info_t *di, H5S_t *file_space,
                         H5S_t *mem_space)
{
    int          mpi_buf_count; /* # of MPI types */
    hbool_t      mbt_is_derived = FALSE;
    hbool_t      mft_is_derived = FALSE;
    MPI_Datatype mpi_file_type, mpi_buf_type;
    int          mpi_code; /* MPI return code */
#ifdef H5Dmpio_DEBUG
    int mpi_rank;
#endif
    herr_t ret_value = SUCCEED; /* return value */

    FUNC_ENTER_PACKAGE

#ifdef H5Dmpio_DEBUG
    mpi_rank = H5F_mpi_get_rank(di->dset->oloc.file);
    H5D_MPIO_TRACE_ENTER(mpi_rank);
    H5D_MPIO_TIME_START(mpi_rank, "Inter collective I/O");
    if (mpi_rank < 0)
        HGOTO_ERROR(H5E_IO, H5E_MPI, FAIL, "unable to obtain MPI rank")
#endif

    HDassert(io_info);

    if ((file_space != NULL) && (mem_space != NULL)) {
        int      mpi_file_count;     /* Number of file "objects" to transfer */
        hsize_t *permute_map = NULL; /* array that holds the mapping from the old,
                                        out-of-order displacements to the in-order
                                        displacements of the MPI datatypes of the
                                        point selection of the file space */
        hbool_t is_permuted = FALSE;

        HDassert(di);

        /* Obtain disk and memory MPI derived datatype */
        /* NOTE: The permute_map array can be allocated within H5S_mpio_space_type
         *              and will be fed into the next call to H5S_mpio_space_type
         *              where it will be freed.
         */
        if (H5S_mpio_space_type(file_space, di->type_info.src_type_size, &mpi_file_type, &mpi_file_count,
                                &mft_is_derived, /* OUT: datatype created */
                                TRUE,            /* this is a file space, so
                                                    permute the datatype if the
                                                    point selection is out of
                                                    order */
                                &permute_map,    /* OUT: a map to indicate
                                                    the permutation of
                                                    points selected in
                                                    case they are out of
                                                    order */
                                &is_permuted /* OUT */) < 0)
            HGOTO_ERROR(H5E_DATASPACE, H5E_BADTYPE, FAIL, "couldn't create MPI file type")
        /* Sanity check */
        if (is_permuted)
            HDassert(permute_map);
        if (H5S_mpio_space_type(mem_space, di->type_info.src_type_size, &mpi_buf_type, &mpi_buf_count,
                                &mbt_is_derived, /* OUT: datatype created */
                                FALSE,           /* this is a memory space, so if
                                                    the file space is not
                                                    permuted, there is no need to
                                                    permute the datatype if the
                                                    point selections are out of
                                                    order*/
                                &permute_map     /* IN: the permutation map
                                                    generated by the
                                                    file_space selection
                                                    and applied to the
                                                    memory selection */
                                ,
                                &is_permuted /* IN */) < 0)
            HGOTO_ERROR(H5E_DATASPACE, H5E_BADTYPE, FAIL, "couldn't create MPI buffer type")
        /* Sanity check */
        if (is_permuted)
            HDassert(!permute_map);
    } /* end if */
    else {
        /* For non-selection, participate with a none MPI derived datatype, the count is 0.  */
        mpi_buf_type   = MPI_BYTE;
        mpi_file_type  = MPI_BYTE;
        mpi_buf_count  = 0;
        mbt_is_derived = FALSE;
        mft_is_derived = FALSE;
    } /* end else */

#ifdef H5Dmpio_DEBUG
    H5D_MPIO_DEBUG(mpi_rank, "before final collective I/O");
#endif

    /* Perform final collective I/O operation */
    if (H5D__final_collective_io(io_info, (hsize_t)mpi_buf_count, mpi_file_type, mpi_buf_type) < 0)
        HGOTO_ERROR(H5E_IO, H5E_CANTGET, FAIL, "couldn't finish collective MPI-IO")

done:
    /* Free the MPI buf and file types, if they were derived */
    if (mbt_is_derived && MPI_SUCCESS != (mpi_code = MPI_Type_free(&mpi_buf_type)))
        HMPI_DONE_ERROR(FAIL, "MPI_Type_free failed", mpi_code)
    if (mft_is_derived && MPI_SUCCESS != (mpi_code = MPI_Type_free(&mpi_file_type)))
        HMPI_DONE_ERROR(FAIL, "MPI_Type_free failed", mpi_code)

#ifdef H5Dmpio_DEBUG
    H5D_MPIO_TIME_STOP(mpi_rank);
    H5D_MPIO_DEBUG_VA(mpi_rank, "before leaving inter_collective_io ret_value = %d", ret_value);
    H5D_MPIO_TRACE_EXIT(mpi_rank);
#endif

    FUNC_LEAVE_NOAPI(ret_value)
} /* end H5D__inter_collective_io() */

/*-------------------------------------------------------------------------
 * Function:    H5D__final_collective_io
 *
 * Purpose:     Routine for the common part of collective IO with different storages.
 *
 * Return:      Non-negative on success/Negative on failure
 *
 * Programmer:  Muqun Yang
 *              Monday, Feb. 13th, 2006
 *
 *-------------------------------------------------------------------------
 */
static herr_t
H5D__final_collective_io(H5D_io_info_t *io_info, hsize_t mpi_buf_count, MPI_Datatype mpi_file_type,
                         MPI_Datatype mpi_buf_type)
{
#ifdef H5Dmpio_DEBUG
    int mpi_rank;
#endif
    herr_t ret_value = SUCCEED;

    FUNC_ENTER_PACKAGE

#ifdef H5Dmpio_DEBUG
    mpi_rank = H5F_mpi_get_rank(io_info->dsets_info[0].dset->oloc.file);
    H5D_MPIO_TRACE_ENTER(mpi_rank);
    H5D_MPIO_TIME_START(mpi_rank, "Final collective I/O");
    if (mpi_rank < 0)
        HGOTO_ERROR(H5E_IO, H5E_MPI, FAIL, "unable to obtain MPI rank")
#endif

    /* Pass buf type, file type to the file driver.  */
    if (H5CX_set_mpi_coll_datatypes(mpi_buf_type, mpi_file_type) < 0)
        HGOTO_ERROR(H5E_DATASET, H5E_CANTSET, FAIL, "can't set MPI-I/O collective I/O datatypes")

    if (io_info->op_type == H5D_IO_OP_WRITE) {
        if ((io_info->io_ops.single_write_md)(io_info, mpi_buf_count, NULL, NULL) < 0)
            HGOTO_ERROR(H5E_DATASET, H5E_WRITEERROR, FAIL, "optimized write failed")
    } /* end if */
    else {
        if ((io_info->io_ops.single_read_md)(io_info, mpi_buf_count, NULL, NULL) < 0)
            HGOTO_ERROR(H5E_DATASET, H5E_READERROR, FAIL, "optimized read failed")
    } /* end else */

done:
#ifdef H5Dmpio_DEBUG
    H5D_MPIO_TIME_STOP(mpi_rank);
    H5D_MPIO_DEBUG_VA(mpi_rank, "ret_value before leaving final_collective_io=%d", ret_value);
    H5D_MPIO_TRACE_EXIT(mpi_rank);
#endif

    FUNC_LEAVE_NOAPI(ret_value)
} /* end H5D__final_collective_io */

/*-------------------------------------------------------------------------
 * Function:    H5D__cmp_chunk_addr
 *
 * Purpose:     Routine to compare chunk addresses
 *
 * Description: Callback for qsort() to compare chunk addresses
 *
 * Return:      -1, 0, 1
 *
 * Programmer:  Muqun Yang
 *              Monday, Feb. 13th, 2006
 *
 *-------------------------------------------------------------------------
 */
static int
H5D__cmp_chunk_addr(const void *chunk_addr_info1, const void *chunk_addr_info2)
{
    haddr_t addr1 = HADDR_UNDEF, addr2 = HADDR_UNDEF;

    FUNC_ENTER_PACKAGE_NOERR

    addr1 = ((const H5D_chunk_addr_info_t *)chunk_addr_info1)->piece_addr;
    addr2 = ((const H5D_chunk_addr_info_t *)chunk_addr_info2)->piece_addr;

    FUNC_LEAVE_NOAPI(H5F_addr_cmp(addr1, addr2))
} /* end H5D__cmp_chunk_addr() */

/*-------------------------------------------------------------------------
 * Function:    H5D__cmp_filtered_collective_io_info_entry
 *
 * Purpose:     Routine to compare filtered collective chunk io info
 *              entries
 *
 * Description: Callback for qsort() to compare filtered collective chunk
 *              io info entries
 *
 * Return:      -1, 0, 1
 *
 *-------------------------------------------------------------------------
 */
static int
H5D__cmp_filtered_collective_io_info_entry(const void *filtered_collective_io_info_entry1,
                                           const void *filtered_collective_io_info_entry2)
{
    const H5D_filtered_collective_io_info_t *entry1;
    const H5D_filtered_collective_io_info_t *entry2;
    haddr_t                                  addr1 = HADDR_UNDEF;
    haddr_t                                  addr2 = HADDR_UNDEF;
    int                                      ret_value;

    FUNC_ENTER_PACKAGE_NOERR

    entry1 = (const H5D_filtered_collective_io_info_t *)filtered_collective_io_info_entry1;
    entry2 = (const H5D_filtered_collective_io_info_t *)filtered_collective_io_info_entry2;

    addr1 = entry1->chunk_new.offset;
    addr2 = entry2->chunk_new.offset;

    /*
     * If both chunk addresses are defined, H5F_addr_cmp is safe to use.
     * Otherwise, if both addresses aren't defined, compared chunk
     * entries based on their chunk index. Finally, if only one chunk
     * address is defined, return the appropriate value based on which
     * is defined.
     */
    if (H5F_addr_defined(addr1) && H5F_addr_defined(addr2)) {
        ret_value = H5F_addr_cmp(addr1, addr2);
    }
    else if (!H5F_addr_defined(addr1) && !H5F_addr_defined(addr2)) {
        hsize_t chunk_idx1 = entry1->index_info.chunk_idx;
        hsize_t chunk_idx2 = entry2->index_info.chunk_idx;

        ret_value = (chunk_idx1 > chunk_idx2) - (chunk_idx1 < chunk_idx2);
    }
    else
        ret_value = H5F_addr_defined(addr1) ? 1 : -1;

    FUNC_LEAVE_NOAPI(ret_value)
} /* end H5D__cmp_filtered_collective_io_info_entry() */

/*-------------------------------------------------------------------------
 * Function:    H5D__cmp_chunk_redistribute_info
 *
 * Purpose:     Routine to compare two H5D_chunk_redistribute_info_t
 *              structures
 *
 * Description: Callback for qsort() to compare two
 *              H5D_chunk_redistribute_info_t structures
 *
 * Return:      -1, 0, 1
 *
 *-------------------------------------------------------------------------
 */
static int
H5D__cmp_chunk_redistribute_info(const void *_entry1, const void *_entry2)
{
    const H5D_chunk_redistribute_info_t *entry1;
    const H5D_chunk_redistribute_info_t *entry2;
    hsize_t                              chunk_index1;
    hsize_t                              chunk_index2;
    int                                  ret_value;

    FUNC_ENTER_PACKAGE_NOERR

    entry1 = (const H5D_chunk_redistribute_info_t *)_entry1;
    entry2 = (const H5D_chunk_redistribute_info_t *)_entry2;

    chunk_index1 = entry1->chunk_idx;
    chunk_index2 = entry2->chunk_idx;

    if (chunk_index1 == chunk_index2) {
        int orig_owner1 = entry1->orig_owner;
        int orig_owner2 = entry2->orig_owner;

        ret_value = (orig_owner1 > orig_owner2) - (orig_owner1 < orig_owner2);
    }
    else
        ret_value = (chunk_index1 > chunk_index2) - (chunk_index1 < chunk_index2);

    FUNC_LEAVE_NOAPI(ret_value)
} /* end H5D__cmp_chunk_redistribute_info() */

/*-------------------------------------------------------------------------
 * Function:    H5D__cmp_chunk_redistribute_info_orig_owner
 *
 * Purpose:     Routine to compare the original owning MPI rank for two
 *              H5D_chunk_redistribute_info_t structures
 *
 * Description: Callback for qsort() to compare the original owning MPI
 *              rank for two H5D_chunk_redistribute_info_t
 *              structures
 *
 * Return:      -1, 0, 1
 *
 *-------------------------------------------------------------------------
 */
static int
H5D__cmp_chunk_redistribute_info_orig_owner(const void *_entry1, const void *_entry2)
{
    const H5D_chunk_redistribute_info_t *entry1;
    const H5D_chunk_redistribute_info_t *entry2;
    int                                  owner1 = -1;
    int                                  owner2 = -1;
    int                                  ret_value;

    FUNC_ENTER_PACKAGE_NOERR

    entry1 = (const H5D_chunk_redistribute_info_t *)_entry1;
    entry2 = (const H5D_chunk_redistribute_info_t *)_entry2;

    owner1 = entry1->orig_owner;
    owner2 = entry2->orig_owner;

    if (owner1 == owner2) {
        haddr_t addr1 = entry1->chunk_block.offset;
        haddr_t addr2 = entry2->chunk_block.offset;

        /*
         * If both chunk addresses are defined, H5F_addr_cmp is safe to use.
         * Otherwise, if both addresses aren't defined, compared chunk
         * entries based on their chunk index. Finally, if only one chunk
         * address is defined, return the appropriate value based on which
         * is defined.
         */
        if (H5F_addr_defined(addr1) && H5F_addr_defined(addr2)) {
            ret_value = H5F_addr_cmp(addr1, addr2);
        }
        else if (!H5F_addr_defined(addr1) && !H5F_addr_defined(addr2)) {
            hsize_t chunk_idx1 = entry1->chunk_idx;
            hsize_t chunk_idx2 = entry2->chunk_idx;

            ret_value = (chunk_idx1 > chunk_idx2) - (chunk_idx1 < chunk_idx2);
        }
        else
            ret_value = H5F_addr_defined(addr1) ? 1 : -1;
    }
    else
        ret_value = (owner1 > owner2) - (owner1 < owner2);

    FUNC_LEAVE_NOAPI(ret_value)
} /* end H5D__cmp_chunk_redistribute_info_orig_owner() */

/*-------------------------------------------------------------------------
 * Function:    H5D__obtain_mpio_mode
 *
 * Purpose:     Routine to obtain each io mode(collective,independent or none) for each chunk;
 *              Each chunk address is also obtained.
 *
 * Description:
 *
 *              1) Each process provides two piece of information for all chunks having selection
 *                 a) chunk index
 *                 b) whether this chunk is regular(for MPI derived datatype not working case)
 *
 *              2) Gather all the information to the root process
 *
 *              3) Root process will do the following:
 *                 a) Obtain chunk addresses for all chunks in this dataspace
 *                 b) With the consideration of the user option, calculate IO mode for each chunk
 *                 c) Build MPI derived datatype to combine "chunk address" and "assign_io" information
 *                      in order to do MPI Bcast only once
 *                 d) MPI Bcast the IO mode and chunk address information for each chunk.
 *              4) Each process then retrieves IO mode and chunk address information to assign_io_mode and
 *chunk_addr.
 *
 * Parameters:
 *
 *              Input: H5D_io_info_t* io_info,
 *                      H5D_dset_info_t *di,(dataset info struct)
 *              Output: uint8_t assign_io_mode[], : IO mode, collective, independent or none
 *                      haddr_t chunk_addr[],     : chunk address array for each chunk
 *
 * Return:      Non-negative on success/Negative on failure
 *
 * Programmer:  Muqun Yang
 *              Monday, Feb. 13th, 2006
 *
 *-------------------------------------------------------------------------
 */
static herr_t
H5D__obtain_mpio_mode(H5D_io_info_t *io_info, H5D_dset_info_t *di, uint8_t assign_io_mode[],
                      haddr_t chunk_addr[], int mpi_rank, int mpi_size)
{
    size_t                  total_chunks;
    unsigned                percent_nproc_per_chunk, threshold_nproc_per_chunk;
    uint8_t *               io_mode_info      = NULL;
    uint8_t *               recv_io_mode_info = NULL;
    uint8_t *               mergebuf          = NULL;
    uint8_t *               tempbuf;
    H5SL_node_t *           chunk_node;
    H5D_piece_info_t *      chunk_info;
    H5P_coll_md_read_flag_t md_reads_file_flag;
    hbool_t                 md_reads_context_flag;
    hbool_t                 restore_md_reads_state = FALSE;
    MPI_Comm                comm;
    int                     root;
    size_t                  ic;
    int                     mpi_code;
    herr_t                  ret_value = SUCCEED;

    FUNC_ENTER_PACKAGE

    /* Assign the rank 0 to the root */
    root = 0;
    comm = io_info->comm;

    /* Setup parameters */
    H5_CHECKED_ASSIGN(total_chunks, size_t, di->layout->u.chunk.nchunks, hsize_t);
    if (H5CX_get_mpio_chunk_opt_ratio(&percent_nproc_per_chunk) < 0)
        HGOTO_ERROR(H5E_DATASET, H5E_CANTGET, FAIL, "couldn't get percent nproc per chunk")
    /* if ratio is 0, perform collective io */
    if (0 == percent_nproc_per_chunk) {
        if (H5D__chunk_addrmap(io_info, chunk_addr) < 0)
            HGOTO_ERROR(H5E_DATASET, H5E_CANTGET, FAIL, "can't get chunk address");
        for (ic = 0; ic < total_chunks; ic++)
            assign_io_mode[ic] = H5D_CHUNK_IO_MODE_COL;

        HGOTO_DONE(SUCCEED)
    } /* end if */

    threshold_nproc_per_chunk = (unsigned)mpi_size * percent_nproc_per_chunk / 100;

    /* Allocate memory */
    if (NULL == (io_mode_info = (uint8_t *)H5MM_calloc(total_chunks)))
        HGOTO_ERROR(H5E_DATASET, H5E_CANTALLOC, FAIL, "couldn't allocate I/O mode info buffer")
    if (NULL == (mergebuf = (uint8_t *)H5MM_malloc((sizeof(haddr_t) + 1) * total_chunks)))
        HGOTO_ERROR(H5E_DATASET, H5E_CANTALLOC, FAIL, "couldn't allocate mergebuf buffer")
    tempbuf = mergebuf + total_chunks;
    if (mpi_rank == root)
        if (NULL == (recv_io_mode_info = (uint8_t *)H5MM_malloc(total_chunks * (size_t)mpi_size)))
            HGOTO_ERROR(H5E_DATASET, H5E_CANTALLOC, FAIL, "couldn't allocate recv I/O mode info buffer")

    /* Obtain the regularity and selection information for all chunks in this process. */
    chunk_node = H5SL_first(di->dset_sel_pieces);
    while (chunk_node) {
        chunk_info = (H5D_piece_info_t *)H5SL_item(chunk_node);

        io_mode_info[chunk_info->index] = H5D_CHUNK_SELECT_REG; /* this chunk is selected and is "regular" */
        chunk_node                      = H5SL_next(chunk_node);
    } /* end while */

    /* Gather all the information */
    H5_CHECK_OVERFLOW(total_chunks, size_t, int)
    if (MPI_SUCCESS != (mpi_code = MPI_Gather(io_mode_info, (int)total_chunks, MPI_BYTE, recv_io_mode_info,
                                              (int)total_chunks, MPI_BYTE, root, comm)))
        HMPI_GOTO_ERROR(FAIL, "MPI_Gather failed", mpi_code)

    /* Calculate the mode for IO(collective, independent or none) at root process */
    if (mpi_rank == root) {
        size_t    nproc;
        unsigned *nproc_per_chunk;

        /*
         * If enabled, disable collective metadata reads here.
         * Since the chunk address mapping is done on rank 0
         * only here, it will cause problems if collective
         * metadata reads are enabled.
         */
        if (H5F_get_coll_metadata_reads(di->dset->oloc.file)) {
            md_reads_file_flag    = H5P_FORCE_FALSE;
            md_reads_context_flag = FALSE;
            H5F_set_coll_metadata_reads(di->dset->oloc.file, &md_reads_file_flag, &md_reads_context_flag);
            restore_md_reads_state = TRUE;
        }

        /* pre-computing: calculate number of processes and
            regularity of the selection occupied in each chunk */
        if (NULL == (nproc_per_chunk = (unsigned *)H5MM_calloc(total_chunks * sizeof(unsigned))))
            HGOTO_ERROR(H5E_DATASET, H5E_CANTALLOC, FAIL, "couldn't allocate nproc_per_chunk buffer")

        /* calculating the chunk address */
        if (H5D__chunk_addrmap(io_info, chunk_addr) < 0) {
            H5MM_free(nproc_per_chunk);
            HGOTO_ERROR(H5E_DATASET, H5E_CANTGET, FAIL, "can't get chunk address")
        } /* end if */

        /* checking for number of process per chunk and regularity of the selection*/
        for (nproc = 0; nproc < (size_t)mpi_size; nproc++) {
            uint8_t *tmp_recv_io_mode_info = recv_io_mode_info + (nproc * total_chunks);

            /* Calculate the number of process per chunk and adding irregular selection option */
            for (ic = 0; ic < total_chunks; ic++, tmp_recv_io_mode_info++) {
                if (*tmp_recv_io_mode_info != 0) {
                    nproc_per_chunk[ic]++;
                } /* end if */
            }     /* end for */
        }         /* end for */

        /* Calculating MPIO mode for each chunk (collective, independent, none) */
        for (ic = 0; ic < total_chunks; ic++) {
            if (nproc_per_chunk[ic] > MAX(1, threshold_nproc_per_chunk)) {
                assign_io_mode[ic] = H5D_CHUNK_IO_MODE_COL;
            } /* end if */
        }     /* end for */

        /* merge buffer io_mode info and chunk addr into one */
        H5MM_memcpy(mergebuf, assign_io_mode, total_chunks);
        H5MM_memcpy(tempbuf, chunk_addr, sizeof(haddr_t) * total_chunks);

        H5MM_free(nproc_per_chunk);
    } /* end if */

    /* Broadcasting the MPI_IO option info. and chunk address info. */
    if ((sizeof(haddr_t) + 1) * total_chunks > INT_MAX)
        HGOTO_ERROR(H5E_DATASET, H5E_BADVALUE, FAIL, "result overflow")
    if (MPI_SUCCESS !=
        (mpi_code = MPI_Bcast(mergebuf, (int)((sizeof(haddr_t) + 1) * total_chunks), MPI_BYTE, root, comm)))
        HMPI_GOTO_ERROR(FAIL, "MPI_BCast failed", mpi_code)

    H5MM_memcpy(assign_io_mode, mergebuf, total_chunks);
    H5MM_memcpy(chunk_addr, tempbuf, sizeof(haddr_t) * total_chunks);

#ifdef H5_HAVE_INSTRUMENTED_LIBRARY
    {
        hbool_t coll_op = FALSE;

        for (ic = 0; ic < total_chunks; ic++)
            if (assign_io_mode[ic] == H5D_CHUNK_IO_MODE_COL) {
                if (H5CX_test_set_mpio_coll_chunk_multi_ratio_coll(0) < 0)
                    HGOTO_ERROR(H5E_DATASET, H5E_CANTSET, FAIL, "unable to set property value")
                coll_op = TRUE;
                break;
            } /* end if */

        if (!coll_op)
            if (H5CX_test_set_mpio_coll_chunk_multi_ratio_ind(0) < 0)
                HGOTO_ERROR(H5E_DATASET, H5E_CANTSET, FAIL, "unable to set property value")
    }
#endif

done:
    /* Re-enable collective metadata reads if we disabled them */
    if (restore_md_reads_state)
        H5F_set_coll_metadata_reads(di->dset->oloc.file, &md_reads_file_flag, &md_reads_context_flag);

    if (io_mode_info)
        H5MM_free(io_mode_info);
    if (mergebuf)
        H5MM_free(mergebuf);
    if (recv_io_mode_info) {
        HDassert(mpi_rank == root);
        H5MM_free(recv_io_mode_info);
    } /* end if */

    FUNC_LEAVE_NOAPI(ret_value)
} /* end H5D__obtain_mpio_mode() */

/*-------------------------------------------------------------------------
 * Function:    H5D__mpio_collective_filtered_chunk_io_setup
 *
 * Purpose:     Constructs a list of entries which contain the necessary
 *              information for inter-process communication when performing
 *              collective io on filtered chunks. This list is used by
 *              each MPI rank when performing I/O on locally selected
 *              chunks and also in operations that must be collectively
 *              done on every chunk, such as chunk re-allocation, insertion
 *              of chunks into the chunk index, etc.
 *
 * Return:      Non-negative on success/Negative on failure
 *
 *-------------------------------------------------------------------------
 */
static herr_t
H5D__mpio_collective_filtered_chunk_io_setup(const H5D_io_info_t *               io_info,
                                             H5D_filtered_collective_io_info_t **chunk_list,
                                             size_t *num_entries, int mpi_rank)
{
    H5D_type_info_t *                  type_info        = NULL;
    H5D_dset_info_t *                  di               = NULL;
    H5D_filtered_collective_io_info_t *local_info_array = NULL;
    H5D_chunk_ud_t                     udata;
    hbool_t                            filter_partial_edge_chunks;
    size_t                             num_chunks_selected;
    size_t                             i;
    herr_t                             ret_value = SUCCEED;

    FUNC_ENTER_PACKAGE

    HDassert(io_info);
    HDassert(chunk_list);
    HDassert(num_entries);

#ifdef H5Dmpio_DEBUG
    H5D_MPIO_TRACE_ENTER(mpi_rank);
    H5D_MPIO_TIME_START(mpi_rank, "Filtered Collective I/O Setup");
#endif

    /* Set convenience pointers */
    di = &(io_info->dsets_info[0]);
    HDassert(di);
    type_info = &(di->type_info);
    HDassert(type_info);

    /* Each rank builds a local list of the chunks they have selected */
    if ((num_chunks_selected = H5SL_count(di->dset_sel_pieces))) {
        H5D_piece_info_t *chunk_info;
        H5SL_node_t *     chunk_node;
        hsize_t           select_npoints;
        hbool_t           need_sort = FALSE;

        /* Determine whether partial edge chunks should be filtered */
        filter_partial_edge_chunks =
            !(di->dset->shared->layout.u.chunk.flags & H5O_LAYOUT_CHUNK_DONT_FILTER_PARTIAL_BOUND_CHUNKS);

        if (NULL == (local_info_array = H5MM_malloc(num_chunks_selected * sizeof(*local_info_array))))
            HGOTO_ERROR(H5E_DATASET, H5E_CANTALLOC, FAIL, "couldn't allocate local io info array buffer")

        chunk_node = H5SL_first(di->dset_sel_pieces);
        for (i = 0; chunk_node; i++) {
            chunk_info = (H5D_piece_info_t *)H5SL_item(chunk_node);

            /* Obtain this chunk's address */
            if (H5D__chunk_lookup(di->dset, chunk_info->scaled, &udata) < 0)
                HGOTO_ERROR(H5E_DATASET, H5E_CANTGET, FAIL, "error looking up chunk address")

            /* Initialize rank-local chunk info */
            local_info_array[i].chunk_info     = chunk_info;
            local_info_array[i].chunk_buf_size = 0;
            local_info_array[i].num_writers    = 0;
            local_info_array[i].orig_owner     = mpi_rank;
            local_info_array[i].new_owner      = mpi_rank;
            local_info_array[i].buf            = NULL;

            select_npoints              = H5S_GET_SELECT_NPOINTS(chunk_info->fspace);
            local_info_array[i].io_size = (size_t)select_npoints * type_info->dst_type_size;

            /*
             * Determine whether this chunk will need to be read from the file. If this is
             * a read operation, the chunk will be read. If this is a write operation, we
             * generally need to read a filtered chunk from the file before modifying it,
             * unless the chunk is being fully overwritten.
             *
             * TODO: Currently the full overwrite status of a chunk is only obtained on a
             * per-rank basis. This means that if the total selection in the chunk, as
             * determined by the combination of selections of all of the ranks interested in
             * the chunk, covers the entire chunk, the performance optimization of not reading
             * the chunk from the file is still valid, but is not applied in the current
             * implementation.
             *
             * To implement this case, a few approaches were considered:
             *
             *  - Keep a running total (distributed to each rank) of the number of chunk
             *    elements selected during chunk redistribution and compare that to the total
             *    number of elements in the chunk once redistribution is finished
             *
             *  - Process all incoming chunk messages before doing I/O (these are currently
             *    processed AFTER doing I/O), combine the owning rank's selection in a chunk
             *    with the selections received from other ranks and check to see whether that
             *    combined selection covers the entire chunk
             *
             * The first approach will be dangerous if the application performs an overlapping
             * write to a chunk, as the number of selected elements can equal or exceed the
             * number of elements in the chunk without the whole chunk selection being covered.
             * While it might be considered erroneous for an application to do an overlapping
             * write, we don't explicitly disallow it.
             *
             * The second approach contains a bit of complexity in that part of the chunk
             * messages will be needed before doing I/O and part will be needed after doing I/O.
             * Since modification data from chunk messages can't be applied until after any I/O
             * is performed (otherwise, we'll overwrite any applied modification data), chunk
             * messages are currently entirely processed after I/O. However, in order to determine
             * if a chunk is being fully overwritten, we need the dataspace portion of the chunk
             * messages before doing I/O. The naive way to do this is to process chunk messages
             * twice, using just the relevant information from the message before and after I/O.
             * The better way would be to avoid processing chunk messages twice by extracting (and
             * keeping around) the dataspace portion of the message before I/O and processing the
             * rest of the chunk message after I/O. Note that the dataspace portion of each chunk
             * message is used to correctly apply chunk modification data from the message, so
             * must be kept around both before and after I/O in this case.
             */
            if (io_info->op_type == H5D_IO_OP_READ)
                local_info_array[i].need_read = TRUE;
            else {
                local_info_array[i].need_read =
                    local_info_array[i].io_size < (size_t)di->dset->shared->layout.u.chunk.size;
            }

            local_info_array[i].skip_filter_pline = FALSE;
            if (!filter_partial_edge_chunks) {
                /*
                 * If this is a partial edge chunk and the "don't filter partial edge
                 * chunks" flag is set, make sure not to apply filters to the chunk.
                 */
                if (H5D__chunk_is_partial_edge_chunk(di->dset->shared->ndims,
                                                     di->dset->shared->layout.u.chunk.dim, chunk_info->scaled,
                                                     di->dset->shared->curr_dims))
                    local_info_array[i].skip_filter_pline = TRUE;
            }

            /* Initialize the chunk's shared info */
            local_info_array[i].chunk_current = udata.chunk_block;
            local_info_array[i].chunk_new     = udata.chunk_block;

            /*
             * Check if the list is not in ascending order of offset in the file
             * or has unallocated chunks. In either case, the list should get
             * sorted.
             */
            if (i) {
                haddr_t curr_chunk_offset = local_info_array[i].chunk_current.offset;
                haddr_t prev_chunk_offset = local_info_array[i - 1].chunk_current.offset;

                if (!H5F_addr_defined(prev_chunk_offset) || !H5F_addr_defined(curr_chunk_offset) ||
                    (curr_chunk_offset < prev_chunk_offset))
                    need_sort = TRUE;
            }

            /*
             * Extensible arrays may calculate a chunk's index a little differently
             * than normal when the dataset's unlimited dimension is not the
             * slowest-changing dimension, so set the index here based on what the
             * extensible array code calculated instead of what was calculated
             * in the chunk file mapping.
             */
            if (di->dset->shared->layout.u.chunk.idx_type == H5D_CHUNK_IDX_EARRAY)
                local_info_array[i].index_info.chunk_idx = udata.chunk_idx;
            else
                local_info_array[i].index_info.chunk_idx = chunk_info->index;

            local_info_array[i].index_info.filter_mask = udata.filter_mask;
            local_info_array[i].index_info.need_insert = FALSE;

            chunk_node = H5SL_next(chunk_node);
        }

        /* Ensure the chunk list is sorted in ascending order of offset in the file */
        if (need_sort)
            HDqsort(local_info_array, num_chunks_selected, sizeof(H5D_filtered_collective_io_info_t),
                    H5D__cmp_filtered_collective_io_info_entry);

#ifdef H5Dmpio_DEBUG
        H5D__mpio_dump_collective_filtered_chunk_list(local_info_array, num_chunks_selected, mpi_rank);
#endif
    }
    else if (H5F_get_coll_metadata_reads(di->dset->oloc.file)) {
        hsize_t scaled[H5O_LAYOUT_NDIMS] = {0};

        /*
         * If this rank has no selection in the dataset and collective
         * metadata reads are enabled, do a fake lookup of a chunk to
         * ensure that this rank has the chunk index opened. Otherwise,
         * only the ranks that had a selection will have opened the
         * chunk index and they will have done so independently. Therefore,
         * when ranks with no selection participate in later collective
         * metadata reads, they will try to open the chunk index collectively
         * and issues will occur since other ranks won't participate.
         *
         * In the future, we should consider having a chunk index "open"
         * callback that can be used to ensure collectivity between ranks
         * in a more natural way, but this hack should suffice for now.
         */
        if (H5D__chunk_lookup(di->dset, scaled, &udata) < 0)
            HGOTO_ERROR(H5E_DATASET, H5E_CANTGET, FAIL, "error looking up chunk address")
    }

    *chunk_list  = local_info_array;
    *num_entries = num_chunks_selected;

done:
#ifdef H5Dmpio_DEBUG
    H5D_MPIO_TIME_STOP(mpi_rank);
    H5D_MPIO_TRACE_EXIT(mpi_rank);
#endif

    FUNC_LEAVE_NOAPI(ret_value)
} /* end H5D__mpio_collective_filtered_chunk_io_setup() */

/*-------------------------------------------------------------------------
 * Function:    H5D__mpio_redistribute_shared_chunks
 *
 * Purpose:     When performing a parallel write on a chunked Dataset with
 *              filters applied, we must ensure that any particular chunk
 *              is only written to by a single MPI rank in order to avoid
 *              potential data races on the chunk. This function is used to
 *              redistribute (by assigning ownership to a single rank) any
 *              chunks which are selected by more than one MPI rank.
 *
 *              An initial Allgather is performed to determine how many
 *              chunks each rank has selected in the write operation and
 *              then that number is compared against a threshold value to
 *              determine whether chunk redistribution should be done on
 *              MPI rank 0 only, or on all MPI ranks.
 *
 * Return:      Non-negative on success/Negative on failure
 *
 *-------------------------------------------------------------------------
 */
static herr_t
H5D__mpio_redistribute_shared_chunks(H5D_filtered_collective_io_info_t *chunk_list,
                                     size_t chunk_list_num_entries, const H5D_io_info_t *io_info,
                                     int mpi_rank, int mpi_size, size_t **rank_chunks_assigned_map)
{
    H5D_type_info_t *type_info = NULL;
    hbool_t          redistribute_on_all_ranks;
    size_t *         num_chunks_map       = NULL;
    size_t           coll_chunk_list_size = 0;
    size_t           i;
    int              mpi_code;
    herr_t           ret_value = SUCCEED;

    FUNC_ENTER_PACKAGE

    HDassert(chunk_list || 0 == chunk_list_num_entries);
    HDassert(io_info);
    HDassert(mpi_size > 1); /* No chunk sharing is possible for MPI Comm size of 1 */

#ifdef H5Dmpio_DEBUG
    H5D_MPIO_TRACE_ENTER(mpi_rank);
    H5D_MPIO_TIME_START(mpi_rank, "Redistribute shared chunks");
#endif

    /* Set convenience pointer */
    type_info = &(io_info->dsets_info[0].type_info);
    HDassert(type_info);

    /*
     * Allocate an array for each rank to keep track of the number of
     * chunks assigned to any other rank in order to cut down on future
     * MPI communication.
     */
    if (NULL == (num_chunks_map = H5MM_malloc((size_t)mpi_size * sizeof(*num_chunks_map))))
        HGOTO_ERROR(H5E_RESOURCE, H5E_CANTALLOC, FAIL, "couldn't allocate assigned chunks array")

    /* Perform initial Allgather to determine the collective chunk list size */
    if (MPI_SUCCESS != (mpi_code = MPI_Allgather(&chunk_list_num_entries, 1, H5_SIZE_T_AS_MPI_TYPE,
                                                 num_chunks_map, 1, H5_SIZE_T_AS_MPI_TYPE, io_info->comm)))
        HMPI_GOTO_ERROR(FAIL, "MPI_Allgather failed", mpi_code)

    for (i = 0; i < (size_t)mpi_size; i++)
        coll_chunk_list_size += num_chunks_map[i];

    /*
     * Determine whether we should perform chunk redistribution on all
     * ranks or just rank 0. For a relatively small number of chunks,
     * we redistribute on all ranks to cut down on MPI communication
     * overhead. For a larger number of chunks, we redistribute on
     * rank 0 only to cut down on memory usage.
     */
    redistribute_on_all_ranks = coll_chunk_list_size < H5D_CHUNK_REDISTRIBUTE_THRES;

    if (H5D__mpio_redistribute_shared_chunks_int(chunk_list, num_chunks_map, redistribute_on_all_ranks,
                                                 io_info, mpi_rank, mpi_size) < 0)
        HGOTO_ERROR(H5E_DATASET, H5E_CANTREDISTRIBUTE, FAIL, "can't redistribute shared chunks")

    /*
     * If the caller provided a pointer for the mapping from
     * rank value -> number of chunks assigned, return that
     * mapping here.
     */
    if (rank_chunks_assigned_map) {
        /*
         * If we performed chunk redistribution on rank 0 only, distribute
         * the rank value -> number of chunks assigned mapping back to all
         * ranks.
         */
        if (!redistribute_on_all_ranks) {
            if (MPI_SUCCESS !=
                (mpi_code = MPI_Bcast(num_chunks_map, mpi_size, H5_SIZE_T_AS_MPI_TYPE, 0, io_info->comm)))
                HMPI_GOTO_ERROR(FAIL, "couldn't broadcast chunk mapping to other ranks", mpi_code)
        }

        *rank_chunks_assigned_map = num_chunks_map;
    }

done:
    if (!rank_chunks_assigned_map || (ret_value < 0)) {
        num_chunks_map = H5MM_xfree(num_chunks_map);
    }

#ifdef H5Dmpio_DEBUG
    H5D_MPIO_TIME_STOP(mpi_rank);
    H5D_MPIO_TRACE_EXIT(mpi_rank);
#endif

    FUNC_LEAVE_NOAPI(ret_value)
} /* end H5D__mpio_redistribute_shared_chunks() */

/*-------------------------------------------------------------------------
 * Function:    H5D__mpio_redistribute_shared_chunks_int
 *
 * Purpose:     Routine to perform redistribution of shared chunks during
 *              parallel writes to datasets with filters applied.
 *
 *              If `all_ranks_involved` is TRUE, chunk redistribution
 *              occurs on all MPI ranks. This is usually done when there
 *              is a relatively small number of chunks involved in order to
 *              cut down on MPI communication overhead while increasing
 *              total memory usage a bit.
 *
 *              If `all_ranks_involved` is FALSE, only rank 0 will perform
 *              chunk redistribution. This is usually done when there is
 *              a relatively large number of chunks involved in order to
 *              cut down on total memory usage at the cost of increased
 *              overhead from MPI communication.
 *
 *              This implementation is as follows:
 *
 *              - All MPI ranks send their list of selected chunks to the
 *                ranks involved in chunk redistribution. Then, the
 *                involved ranks sort this new list in order of chunk
 *                index.
 *
 *              - The involved ranks scan the list looking for matching
 *                runs of chunk index values (corresponding to a shared
 *                chunk which has been selected by more than one rank in
 *                the I/O operation) and for each shared chunk,
 *                redistribute the chunk to the MPI rank writing to the
 *                chunk which currently has the least amount of chunks
 *                assigned to it. This is done by modifying the "new_owner"
 *                field in each of the list entries corresponding to that
 *                chunk. The involved ranks then re-sort the list in order
 *                of original chunk owner so that each rank's section of
 *                contributed chunks is contiguous in the collective chunk
 *                list.
 *
 *              - If chunk redistribution occurred on all ranks, each rank
 *                scans through the collective chunk list to find their
 *                contributed section of chunks and uses that to update
 *                their local chunk list with the newly-updated "new_owner"
 *                and "num_writers" fields. If chunk redistribution
 *                occurred only on rank 0, an MPI_Scatterv operation will
 *                be used to scatter the segments of the collective chunk
 *                list from rank 0 back to the corresponding ranks.
 *
 * Return:      Non-negative on success/Negative on failure
 *
 *-------------------------------------------------------------------------
 */
static herr_t
H5D__mpio_redistribute_shared_chunks_int(H5D_filtered_collective_io_info_t *chunk_list,
                                         size_t *num_chunks_assigned_map, hbool_t all_ranks_involved,
                                         const H5D_io_info_t *io_info, int mpi_rank, int mpi_size)
{
    MPI_Datatype struct_type;
    MPI_Datatype packed_type;
    hbool_t      struct_type_derived = FALSE;
    hbool_t      packed_type_derived = FALSE;
    size_t       i;
    size_t       coll_chunk_list_num_entries = 0;
    void *       coll_chunk_list             = NULL;
    int *        counts_disps_array          = NULL;
    int *        counts_ptr                  = NULL;
    int *        displacements_ptr           = NULL;
    int          num_chunks_int;
    int          mpi_code;
    herr_t       ret_value = SUCCEED;

    FUNC_ENTER_PACKAGE

    HDassert(num_chunks_assigned_map);
    HDassert(chunk_list || 0 == num_chunks_assigned_map[mpi_rank]);
    HDassert(io_info);
    HDassert(mpi_size > 1);

#ifdef H5Dmpio_DEBUG
    H5D_MPIO_TRACE_ENTER(mpi_rank);
    H5D_MPIO_TIME_START(mpi_rank, "Redistribute shared chunks (internal)");
#endif

    /*
     * Make sure it's safe to cast this rank's number
     * of chunks to be sent into an int for MPI
     */
    H5_CHECKED_ASSIGN(num_chunks_int, int, num_chunks_assigned_map[mpi_rank], size_t);

    /*
     * Phase 1 - Participate in collective gathering of every rank's
     * list of chunks to the ranks which are performing the redistribution
     * operation.
     */

    if (all_ranks_involved || (mpi_rank == 0)) {
        /*
         * Allocate array to store the receive counts of each rank, as well as
         * the displacements into the final array where each rank will place
         * their data. The first half of the array contains the receive counts
         * (in rank order), while the latter half contains the displacements
         * (also in rank order).
         */
        if (NULL == (counts_disps_array = H5MM_malloc(2 * (size_t)mpi_size * sizeof(*counts_disps_array)))) {
            /* Push an error, but still participate in collective gather operation */
            HDONE_ERROR(H5E_RESOURCE, H5E_CANTALLOC, FAIL,
                        "couldn't allocate receive counts and displacements array")
        }
        else {
            /* Set the receive counts from the assigned chunks map */
            counts_ptr = counts_disps_array;

            for (i = 0; i < (size_t)mpi_size; i++)
                H5_CHECKED_ASSIGN(counts_ptr[i], int, num_chunks_assigned_map[i], size_t);

            /* Set the displacements into the receive buffer for the gather operation */
            displacements_ptr = &counts_disps_array[mpi_size];

            *displacements_ptr = 0;
            for (i = 1; i < (size_t)mpi_size; i++)
                displacements_ptr[i] = displacements_ptr[i - 1] + counts_ptr[i - 1];
        }
    }

    /*
     * Construct MPI derived types for extracting information
     * necessary for MPI communication
     */
    if (H5D__mpio_get_chunk_redistribute_info_types(&packed_type, &packed_type_derived, &struct_type,
                                                    &struct_type_derived) < 0)
        HGOTO_ERROR(H5E_DATASET, H5E_CANTGET, FAIL,
                    "can't create derived datatypes for chunk redistribution info")

    /* Perform gather operation */
    if (H5_mpio_gatherv_alloc(chunk_list, num_chunks_int, struct_type, counts_ptr, displacements_ptr,
                              packed_type, all_ranks_involved, 0, io_info->comm, mpi_rank, mpi_size,
                              &coll_chunk_list, &coll_chunk_list_num_entries) < 0)
        HGOTO_ERROR(H5E_DATASET, H5E_CANTGATHER, FAIL,
                    "can't gather chunk redistribution info to involved ranks")

    /*
     * If all ranks are redistributing shared chunks, we no
     * longer need the receive counts and displacements array
     */
    if (all_ranks_involved) {
        counts_disps_array = H5MM_xfree(counts_disps_array);
    }

    /*
     * Phase 2 - Involved ranks now redistribute any shared chunks to new
     * owners as necessary.
     */

    if (all_ranks_involved || (mpi_rank == 0)) {
        H5D_chunk_redistribute_info_t *chunk_entry;
        hsize_t                        curr_chunk_idx;
        size_t                         set_begin_index;
        int                            num_writers;
        int                            new_chunk_owner;

        /* Clear the mapping from rank value -> number of assigned chunks */
        HDmemset(num_chunks_assigned_map, 0, (size_t)mpi_size * sizeof(*num_chunks_assigned_map));

        /* Sort collective chunk list according to chunk index */
        HDqsort(coll_chunk_list, coll_chunk_list_num_entries, sizeof(H5D_chunk_redistribute_info_t),
                H5D__cmp_chunk_redistribute_info);

        /*
         * Process all chunks in the collective chunk list.
         * Note that the loop counter is incremented by both
         * the outer loop (while processing each entry in
         * the collective chunk list) and the inner loop
         * (while processing duplicate entries for shared
         * chunks).
         */
        chunk_entry = &((H5D_chunk_redistribute_info_t *)coll_chunk_list)[0];
        for (i = 0; i < coll_chunk_list_num_entries;) {
            /* Set chunk's initial new owner to its original owner */
            new_chunk_owner = chunk_entry->orig_owner;

            /*
             * Set the current chunk index so we know when we've processed
             * all duplicate entries for a particular shared chunk
             */
            curr_chunk_idx = chunk_entry->chunk_idx;

            /* Reset the initial number of writers to this chunk */
            num_writers = 0;

            /* Set index for the beginning of this section of duplicate chunk entries */
            set_begin_index = i;

            /*
             * Process each chunk entry in the set for the current
             * (possibly shared) chunk and increment the loop counter
             * while doing so.
             */
            do {
                /*
                 * The new owner of the chunk is determined by the rank
                 * writing to the chunk which currently has the least amount
                 * of chunks assigned to it
                 */
                if (num_chunks_assigned_map[chunk_entry->orig_owner] <
                    num_chunks_assigned_map[new_chunk_owner])
                    new_chunk_owner = chunk_entry->orig_owner;

                /* Update the number of writers to this particular chunk */
                num_writers++;

                chunk_entry++;
            } while (++i < coll_chunk_list_num_entries && chunk_entry->chunk_idx == curr_chunk_idx);

            /* We should never have more writers to a chunk than the number of MPI ranks */
            HDassert(num_writers <= mpi_size);

            /* Set all processed chunk entries' "new_owner" and "num_writers" fields */
            for (; set_begin_index < i; set_begin_index++) {
                H5D_chunk_redistribute_info_t *entry;

                entry = &((H5D_chunk_redistribute_info_t *)coll_chunk_list)[set_begin_index];

                entry->new_owner   = new_chunk_owner;
                entry->num_writers = num_writers;
            }

            /* Update the number of chunks assigned to the MPI rank that now owns this chunk */
            num_chunks_assigned_map[new_chunk_owner]++;
        }

        /*
         * Re-sort the collective chunk list in order of original chunk owner
         * so that each rank's section of contributed chunks is contiguous in
         * the collective chunk list.
         *
         * NOTE: this re-sort is frail in that it needs to sort the collective
         *       chunk list so that each rank's section of contributed chunks
         *       is in the exact order it was contributed in, or things will
         *       be scrambled when each rank's local chunk list is updated.
         *       Therefore, the sorting algorithm here is tied to the one
         *       used during the I/O setup operation. Specifically, chunks
         *       are first sorted by ascending order of offset in the file and
         *       then by chunk index. In the future, a better redistribution
         *       algorithm may be devised that doesn't rely on frail sorting,
         *       but the current implementation is a quick and naive approach.
         */
        HDqsort(coll_chunk_list, coll_chunk_list_num_entries, sizeof(H5D_chunk_redistribute_info_t),
                H5D__cmp_chunk_redistribute_info_orig_owner);
    }

    if (all_ranks_involved) {
        /*
         * If redistribution occurred on all ranks, search for the section
         * in the collective chunk list corresponding to this rank's locally
         * selected chunks and update the local list after redistribution.
         */
        for (i = 0; i < coll_chunk_list_num_entries; i++)
            if (mpi_rank == ((H5D_chunk_redistribute_info_t *)coll_chunk_list)[i].orig_owner)
                break;

        for (size_t j = 0; j < (size_t)num_chunks_int; j++) {
            H5D_chunk_redistribute_info_t *coll_entry;

            coll_entry = &((H5D_chunk_redistribute_info_t *)coll_chunk_list)[i++];

            chunk_list[j].new_owner   = coll_entry->new_owner;
            chunk_list[j].num_writers = coll_entry->num_writers;
        }
    }
    else {
        /*
         * If redistribution occurred only on rank 0, scatter the segments
         * of the collective chunk list back to each rank so that their
         * local chunk lists get updated
         */
        if (MPI_SUCCESS !=
            (mpi_code = MPI_Scatterv(coll_chunk_list, counts_ptr, displacements_ptr, packed_type, chunk_list,
                                     num_chunks_int, struct_type, 0, io_info->comm)))
            HMPI_GOTO_ERROR(FAIL, "unable to scatter shared chunks info buffer", mpi_code)
    }

#ifdef H5Dmpio_DEBUG
    H5D__mpio_dump_collective_filtered_chunk_list(chunk_list, num_chunks_assigned_map[mpi_rank], mpi_rank);
#endif

done:
    H5MM_free(coll_chunk_list);

    if (struct_type_derived) {
        if (MPI_SUCCESS != (mpi_code = MPI_Type_free(&struct_type)))
            HMPI_DONE_ERROR(FAIL, "MPI_Type_free failed", mpi_code)
    }
    if (packed_type_derived) {
        if (MPI_SUCCESS != (mpi_code = MPI_Type_free(&packed_type)))
            HMPI_DONE_ERROR(FAIL, "MPI_Type_free failed", mpi_code)
    }

    H5MM_free(counts_disps_array);

#ifdef H5Dmpio_DEBUG
    H5D_MPIO_TIME_STOP(mpi_rank);
    H5D_MPIO_TRACE_EXIT(mpi_rank);
#endif

    FUNC_LEAVE_NOAPI(ret_value)
} /* end H5D__mpio_redistribute_shared_chunks_int() */

/*-------------------------------------------------------------------------
 * Function:    H5D__mpio_share_chunk_modification_data
 *
 * Purpose:     When performing a parallel write on a chunked dataset with
 *              filters applied, we must first ensure that any particular
 *              chunk is only written to by a single MPI rank in order to
 *              avoid potential data races on the chunk. Once dataset
 *              chunks have been redistributed in a suitable manner, each
 *              MPI rank must send its chunk data to other ranks for each
 *              chunk it no longer owns.
 *
 *              The current implementation here follows the Nonblocking
 *              Consensus algorithm described in:
 *              http://unixer.de/publications/img/hoefler-dsde-protocols.pdf
 *
 *              First, each MPI rank scans through its list of selected
 *              chunks and does the following for each chunk:
 *
 *               * If a chunk in the MPI rank's chunk list is still owned
 *                 by that rank, the rank checks how many messages are
 *                 incoming for that chunk and adds that to its running
 *                 total. Then, the rank updates its local chunk list so
 *                 that any previous chunk entries for chunks that are no
 *                 longer owned by the rank get overwritten by chunk
 *                 entries for chunks the rank still owns. Since the data
 *                 for the chunks no longer owned will have already been
 *                 sent, those chunks can effectively be discarded.
 *               * If a chunk in the MPI rank's chunk list is no longer
 *                 owned by that rank, the rank sends the data it wishes to
 *                 update the chunk with to the MPI rank that now has
 *                 ownership of that chunk. To do this, it encodes the
 *                 chunk's index, its selection in the chunk and its
 *                 modification data into a buffer and then posts a
 *                 non-blocking MPI_Issend to the owning rank.
 *
 *              Once this step is complete, all MPI ranks allocate arrays
 *              to hold chunk message receive buffers and MPI request
 *              objects for each non-blocking receive they will post for
 *              incoming chunk modification messages. Then, all MPI ranks
 *              enter a loop that alternates between non-blocking
 *              MPI_Iprobe calls to probe for incoming messages and
 *              MPI_Testall calls to see if all send requests have
 *              completed. As chunk modification messages arrive,
 *              non-blocking MPI_Irecv calls will be posted for each
 *              message.
 *
 *              Once all send requests have completed, an MPI_Ibarrier is
 *              posted and the loop then alternates between MPI_Iprobe
 *              calls and MPI_Test calls to check if all ranks have reached
 *              the non-blocking barrier. Once all ranks have reached the
 *              barrier, processing can move on to updating the selected
 *              chunks that are owned in the operation.
 *
 *              Any chunk messages that were received from other ranks
 *              will be returned through the `chunk_msg_bufs` array and
 *              `chunk_msg_bufs_len` will be set appropriately.
 *
 *              NOTE: The use of non-blocking sends and receives of chunk
 *                    data here may contribute to large amounts of memory
 *                    usage/MPI request overhead if the number of shared
 *                    chunks is high. If this becomes a problem, it may be
 *                    useful to split the message receiving loop away so
 *                    that chunk modification messages can be received and
 *                    processed immediately (MPI_Recv) using a single chunk
 *                    message buffer. However, it's possible this may
 *                    degrade performance since the chunk message sends
 *                    are synchronous (MPI_Issend) in the Nonblocking
 *                    Consensus algorithm.
 *
 * Return:      Non-negative on success/Negative on failure
 *
 *-------------------------------------------------------------------------
 */
static herr_t
H5D__mpio_share_chunk_modification_data(H5D_filtered_collective_io_info_t *chunk_list,
                                        size_t *chunk_list_num_entries, H5D_io_info_t *io_info, int mpi_rank,
                                        int H5_ATTR_NDEBUG_UNUSED           mpi_size,
                                        H5D_filtered_collective_io_info_t **chunk_hash_table,
                                        unsigned char ***chunk_msg_bufs, int *chunk_msg_bufs_len)
{
#if H5_CHECK_MPI_VERSION(3, 0)
    H5D_type_info_t *                  type_info         = NULL;
    H5D_filtered_collective_io_info_t *chunk_table       = NULL;
    H5S_sel_iter_t *                   mem_iter          = NULL;
    unsigned char **                   msg_send_bufs     = NULL;
    unsigned char **                   msg_recv_bufs     = NULL;
    MPI_Request *                      send_requests     = NULL;
    MPI_Request *                      recv_requests     = NULL;
    MPI_Request                        ibarrier          = MPI_REQUEST_NULL;
    hbool_t                            mem_iter_init     = FALSE;
    hbool_t                            ibarrier_posted   = FALSE;
    size_t                             send_bufs_nalloc  = 0;
    size_t                             num_send_requests = 0;
    size_t                             num_recv_requests = 0;
    size_t                             num_msgs_incoming = 0;
    size_t                             last_assigned_idx;
    size_t                             i;
    int                                mpi_code;
    herr_t                             ret_value = SUCCEED;

    FUNC_ENTER_PACKAGE

    HDassert(chunk_list_num_entries);
    HDassert(chunk_list || 0 == *chunk_list_num_entries);
    HDassert(io_info);
    HDassert(mpi_size > 1);
    HDassert(chunk_msg_bufs);
    HDassert(chunk_msg_bufs_len);

#ifdef H5Dmpio_DEBUG
    H5D_MPIO_TRACE_ENTER(mpi_rank);
    H5D_MPIO_TIME_START(mpi_rank, "Share chunk modification data");
#endif

    /* Set convenience pointer */
    type_info = &(io_info->dsets_info[0].type_info);
    HDassert(type_info);

    /* Set to latest format for encoding dataspace */
    H5CX_set_libver_bounds(NULL);

    if (*chunk_list_num_entries) {
        /* Allocate a selection iterator for iterating over chunk dataspaces */
        if (NULL == (mem_iter = H5FL_MALLOC(H5S_sel_iter_t)))
            HGOTO_ERROR(H5E_DATASET, H5E_CANTALLOC, FAIL, "couldn't allocate dataspace selection iterator")

        /*
         * Allocate send buffer and MPI_Request arrays for non-blocking
         * sends of outgoing chunk messages
         */
        send_bufs_nalloc = H5D_CHUNK_NUM_SEND_MSGS_INIT;
        if (NULL == (msg_send_bufs = H5MM_malloc(send_bufs_nalloc * sizeof(*msg_send_bufs))))
            HGOTO_ERROR(H5E_DATASET, H5E_CANTALLOC, FAIL,
                        "couldn't allocate chunk modification message buffer array")

        if (NULL == (send_requests = H5MM_malloc(send_bufs_nalloc * sizeof(*send_requests))))
            HGOTO_ERROR(H5E_DATASET, H5E_CANTALLOC, FAIL, "couldn't allocate send requests array")
    }

    /*
     * For each chunk this rank owns, add to the total number of
     * incoming MPI messages, then update the local chunk list to
     * overwrite any previous chunks no longer owned by this rank.
     * Since the data for those chunks will have already been sent,
     * this rank should no longer be interested in them and they
     * can effectively be discarded. This bookkeeping also makes
     * the code for the collective file space re-allocation and
     * chunk re-insertion operations a bit simpler.
     *
     * For each chunk this rank doesn't own, use non-blocking
     * synchronous sends to send the data this rank is writing to
     * the rank that does own the chunk.
     */
    for (i = 0, last_assigned_idx = 0; i < *chunk_list_num_entries; i++) {
        H5D_filtered_collective_io_info_t *chunk_entry = &chunk_list[i];

        if (mpi_rank == chunk_entry->new_owner) {
            num_msgs_incoming += (size_t)(chunk_entry->num_writers - 1);

            /*
             * Overwrite chunk entries this rank doesn't own with entries that it
             * does own, since it has sent the necessary data and is no longer
             * interested in the chunks it doesn't own.
             */
            chunk_list[last_assigned_idx] = chunk_list[i];

            /*
             * Since, at large scale, a chunk's index value may be larger than
             * the maximum value that can be stored in an int, we cannot rely
             * on using a chunk's index value as the tag for the MPI messages
             * sent/received for a chunk. Therefore, add this chunk to a hash
             * table with the chunk's index as a key so that we can quickly find
             * the chunk when processing chunk messages that were received. The
             * message itself will contain the chunk's index so we can update
             * the correct chunk with the received data.
             */
            HASH_ADD(hh, chunk_table, index_info.chunk_idx, sizeof(hsize_t), &chunk_list[last_assigned_idx]);

            last_assigned_idx++;
        }
        else {
            H5D_piece_info_t *chunk_info = chunk_entry->chunk_info;
            unsigned char *   mod_data_p = NULL;
            hsize_t           iter_nelmts;
            size_t            mod_data_size = 0;
            size_t            space_size    = 0;

            /* Add the size of the chunk index to the encoded size */
            mod_data_size += sizeof(hsize_t);

            /* Determine size of serialized chunk file dataspace */
            if (H5S_encode(chunk_info->fspace, &mod_data_p, &space_size) < 0)
                HGOTO_ERROR(H5E_DATASET, H5E_CANTGET, FAIL, "unable to get encoded dataspace size")
            mod_data_size += space_size;

            /* Determine size of data being written */
            iter_nelmts = H5S_GET_SELECT_NPOINTS(chunk_info->mspace);
            H5_CHECK_OVERFLOW(iter_nelmts, hsize_t, size_t);

            mod_data_size += (size_t)iter_nelmts * type_info->src_type_size;

            if (NULL == (msg_send_bufs[num_send_requests] = H5MM_malloc(mod_data_size)))
                HGOTO_ERROR(H5E_DATASET, H5E_CANTALLOC, FAIL,
                            "couldn't allocate chunk modification message buffer")

            mod_data_p = msg_send_bufs[num_send_requests];

            /* Store the chunk's index into the buffer */
            HDmemcpy(mod_data_p, &chunk_entry->index_info.chunk_idx, sizeof(hsize_t));
            mod_data_p += sizeof(hsize_t);

            /* Serialize the chunk's file dataspace into the buffer */
            if (H5S_encode(chunk_info->fspace, &mod_data_p, &mod_data_size) < 0)
                HGOTO_ERROR(H5E_DATASET, H5E_CANTENCODE, FAIL, "unable to encode dataspace")

            /* Initialize iterator for memory selection */
            if (H5S_select_iter_init(mem_iter, chunk_info->mspace, type_info->src_type_size,
                                     H5S_SEL_ITER_SHARE_WITH_DATASPACE) < 0)
                HGOTO_ERROR(H5E_DATASET, H5E_CANTINIT, FAIL,
                            "unable to initialize memory selection information")
            mem_iter_init = TRUE;

            /* Collect the modification data into the buffer */
            if (0 ==
                H5D__gather_mem(io_info->dsets_info[0].buf.cvp, mem_iter, (size_t)iter_nelmts, mod_data_p))
                HGOTO_ERROR(H5E_IO, H5E_CANTGATHER, FAIL, "couldn't gather from write buffer")

            /*
             * Ensure that the size of the chunk data being sent can be
             * safely cast to an int for MPI. Note that this should
             * generally be OK for now (unless a rank is sending a
             * whole 32-bit-sized chunk of data + its encoded selection),
             * but if we allow larger than 32-bit-sized chunks in the
             * future, this may become a problem and derived datatypes
             * will need to be used.
             */
            H5_CHECK_OVERFLOW(mod_data_size, size_t, int)

            /* Send modification data to new owner */
            if (MPI_SUCCESS !=
                (mpi_code = MPI_Issend(msg_send_bufs[num_send_requests], (int)mod_data_size, MPI_BYTE,
                                       chunk_entry->new_owner, H5D_CHUNK_MOD_DATA_TAG, io_info->comm,
                                       &send_requests[num_send_requests])))
                HMPI_GOTO_ERROR(FAIL, "MPI_Issend failed", mpi_code)

            num_send_requests++;

            /* Resize send buffer and send request arrays if necessary */
            if (num_send_requests == send_bufs_nalloc) {
                void *tmp_alloc;

                send_bufs_nalloc = (size_t)((double)send_bufs_nalloc * 1.5);

                if (NULL ==
                    (tmp_alloc = H5MM_realloc(msg_send_bufs, send_bufs_nalloc * sizeof(*msg_send_bufs))))
                    HGOTO_ERROR(H5E_DATASET, H5E_CANTALLOC, FAIL,
                                "couldn't resize chunk modification message buffer array")
                msg_send_bufs = tmp_alloc;

                if (NULL ==
                    (tmp_alloc = H5MM_realloc(send_requests, send_bufs_nalloc * sizeof(*send_requests))))
                    HGOTO_ERROR(H5E_DATASET, H5E_CANTALLOC, FAIL, "couldn't resize send requests array")
                send_requests = tmp_alloc;
            }

            if (H5S_SELECT_ITER_RELEASE(mem_iter) < 0)
                HGOTO_ERROR(H5E_DATASET, H5E_CANTFREE, FAIL, "couldn't release memory selection iterator")
            mem_iter_init = FALSE;
        }
    }

    /* Check if the number of send or receive requests will overflow an int (MPI requirement) */
    if (num_send_requests > INT_MAX || num_msgs_incoming > INT_MAX)
        HGOTO_ERROR(H5E_DATASET, H5E_WRITEERROR, FAIL,
                    "too many shared chunks in parallel filtered write operation")

    H5_CHECK_OVERFLOW(num_send_requests, size_t, int)
    H5_CHECK_OVERFLOW(num_msgs_incoming, size_t, int)

    /*
     * Allocate receive buffer and MPI_Request arrays for non-blocking
     * receives of incoming chunk messages
     */
    if (num_msgs_incoming) {
        if (NULL == (msg_recv_bufs = H5MM_malloc(num_msgs_incoming * sizeof(*msg_recv_bufs))))
            HGOTO_ERROR(H5E_DATASET, H5E_CANTALLOC, FAIL,
                        "couldn't allocate chunk modification message buffer array")

        if (NULL == (recv_requests = H5MM_malloc(num_msgs_incoming * sizeof(*recv_requests))))
            HGOTO_ERROR(H5E_DATASET, H5E_CANTALLOC, FAIL, "couldn't allocate receive requests array")
    }

    /* Process any incoming messages until everyone is done */
    do {
        MPI_Status status;
        int        msg_flag;

        /* Probe for an incoming message from any rank */
        if (MPI_SUCCESS != (mpi_code = MPI_Iprobe(MPI_ANY_SOURCE, H5D_CHUNK_MOD_DATA_TAG, io_info->comm,
                                                  &msg_flag, &status)))
            HMPI_GOTO_ERROR(FAIL, "MPI_Iprobe failed", mpi_code)

        /*
         * If a message was found, allocate a buffer for the message and
         * post a non-blocking receive to receive it
         */
        if (msg_flag) {
#if H5_CHECK_MPI_VERSION(3, 0)
            MPI_Count msg_size = 0;

            if (MPI_SUCCESS != (mpi_code = MPI_Get_elements_x(&status, MPI_BYTE, &msg_size)))
                HMPI_GOTO_ERROR(FAIL, "MPI_Get_elements_x failed", mpi_code)

            H5_CHECK_OVERFLOW(msg_size, MPI_Count, int)
#else
            int msg_size = 0;

            if (MPI_SUCCESS != (mpi_code = MPI_Get_elements(&status, MPI_BYTE, &msg_size)))
                HMPI_GOTO_ERROR(FAIL, "MPI_Get_elements failed", mpi_code)
#endif

            if (msg_size <= 0)
                HGOTO_ERROR(H5E_DATASET, H5E_BADVALUE, FAIL, "invalid chunk modification message size")

            HDassert((num_recv_requests + 1) <= num_msgs_incoming);
            if (NULL ==
                (msg_recv_bufs[num_recv_requests] = H5MM_malloc((size_t)msg_size * sizeof(unsigned char))))
                HGOTO_ERROR(H5E_DATASET, H5E_CANTALLOC, FAIL,
                            "couldn't allocate chunk modification message receive buffer")

            if (MPI_SUCCESS != (mpi_code = MPI_Irecv(msg_recv_bufs[num_recv_requests], (int)msg_size,
                                                     MPI_BYTE, status.MPI_SOURCE, H5D_CHUNK_MOD_DATA_TAG,
                                                     io_info->comm, &recv_requests[num_recv_requests])))
                HMPI_GOTO_ERROR(FAIL, "MPI_Irecv failed", mpi_code)

            num_recv_requests++;
        }

        if (ibarrier_posted) {
            int ibarrier_completed;

            if (MPI_SUCCESS != (mpi_code = MPI_Test(&ibarrier, &ibarrier_completed, MPI_STATUS_IGNORE)))
                HMPI_GOTO_ERROR(FAIL, "MPI_Test failed", mpi_code)

            if (ibarrier_completed)
                break;
        }
        else {
            int all_sends_completed;

            /* Determine if all send requests have completed
             *
             * gcc 11 complains about passing MPI_STATUSES_IGNORE as an MPI_Status
             * array. See the discussion here:
             *
             * https://github.com/pmodels/mpich/issues/5687
             */
            H5_GCC_DIAG_OFF("stringop-overflow")
            if (MPI_SUCCESS != (mpi_code = MPI_Testall((int)num_send_requests, send_requests,
                                                       &all_sends_completed, MPI_STATUSES_IGNORE)))
                HMPI_GOTO_ERROR(FAIL, "MPI_Testall failed", mpi_code)
            H5_GCC_DIAG_ON("stringop-overflow")

            if (all_sends_completed) {
                /* Post non-blocking barrier */
                if (MPI_SUCCESS != (mpi_code = MPI_Ibarrier(io_info->comm, &ibarrier)))
                    HMPI_GOTO_ERROR(FAIL, "MPI_Ibarrier failed", mpi_code)
                ibarrier_posted = TRUE;

                /*
                 * Now that all send requests have completed, free up the
                 * send buffers used in the non-blocking operations
                 */
                if (msg_send_bufs) {
                    for (i = 0; i < num_send_requests; i++) {
                        if (msg_send_bufs[i])
                            H5MM_free(msg_send_bufs[i]);
                    }

                    msg_send_bufs = H5MM_xfree(msg_send_bufs);
                }
            }
        }
    } while (1);

    /*
     * Ensure all receive requests have completed before moving on.
     * For linked-chunk I/O, more overlap with computation could
     * theoretically be achieved by returning the receive requests
     * array and postponing this wait until during chunk updating
     * when the data is really needed. However, multi-chunk I/O
     * only updates a chunk at a time and the messages may not come
     * in the order that chunks are processed. So, the safest way to
     * support both I/O modes is to simply make sure all messages
     * are available.
     *
     * gcc 11 complains about passing MPI_STATUSES_IGNORE as an MPI_Status
     * array. See the discussion here:
     *
     * https://github.com/pmodels/mpich/issues/5687
     */
    H5_GCC_DIAG_OFF("stringop-overflow")
    if (MPI_SUCCESS != (mpi_code = MPI_Waitall((int)num_recv_requests, recv_requests, MPI_STATUSES_IGNORE)))
        HMPI_GOTO_ERROR(FAIL, "MPI_Waitall failed", mpi_code)
    H5_GCC_DIAG_ON("stringop-overflow")

    /* Set the new number of locally-selected chunks */
    *chunk_list_num_entries = last_assigned_idx;

    /* Return chunk message buffers if any were received */
    *chunk_hash_table   = chunk_table;
    *chunk_msg_bufs     = msg_recv_bufs;
    *chunk_msg_bufs_len = (int)num_recv_requests;

done:
    if (ret_value < 0) {
        /* If this rank failed, make sure to participate in collective barrier */
        if (!ibarrier_posted) {
            if (MPI_SUCCESS != (mpi_code = MPI_Ibarrier(io_info->comm, &ibarrier)))
                HMPI_GOTO_ERROR(FAIL, "MPI_Ibarrier failed", mpi_code)
        }

        if (num_send_requests) {
            for (i = 0; i < num_send_requests; i++) {
                MPI_Cancel(&send_requests[i]);
            }
        }

        if (recv_requests) {
            for (i = 0; i < num_recv_requests; i++) {
                MPI_Cancel(&recv_requests[i]);
            }
        }

        if (msg_recv_bufs) {
            for (i = 0; i < num_recv_requests; i++) {
                H5MM_free(msg_recv_bufs[i]);
            }

            H5MM_free(msg_recv_bufs);
        }

        HASH_CLEAR(hh, chunk_table);
    }

    if (recv_requests)
        H5MM_free(recv_requests);
    if (send_requests)
        H5MM_free(send_requests);

    if (msg_send_bufs) {
        for (i = 0; i < num_send_requests; i++) {
            if (msg_send_bufs[i])
                H5MM_free(msg_send_bufs[i]);
        }

        H5MM_free(msg_send_bufs);
    }

    if (mem_iter) {
        if (mem_iter_init && H5S_SELECT_ITER_RELEASE(mem_iter) < 0)
            HDONE_ERROR(H5E_DATASET, H5E_CANTFREE, FAIL, "couldn't release dataspace selection iterator")
        mem_iter = H5FL_FREE(H5S_sel_iter_t, mem_iter);
    }

#ifdef H5Dmpio_DEBUG
    H5D_MPIO_TIME_STOP(mpi_rank);
    H5D_MPIO_TRACE_EXIT(mpi_rank);
#endif

    FUNC_LEAVE_NOAPI(ret_value)
#else
    FUNC_ENTER_PACKAGE
    HERROR(
        H5E_DATASET, H5E_WRITEERROR,
        "unable to send chunk modification data between MPI ranks - MPI version < 3 (MPI_Ibarrier missing)")
    FUNC_LEAVE_NOAPI(FAIL)
#endif
} /* end H5D__mpio_share_chunk_modification_data() */

/*-------------------------------------------------------------------------
 * Function:    H5D__mpio_collective_filtered_chunk_common_io
 *
 * Purpose:     This routine performs the common part of collective I/O
 *              when reading or writing filtered chunks collectively.
 *
 * Return:      Non-negative on success/Negative on failure
 *
 *-------------------------------------------------------------------------
 */
static herr_t
H5D__mpio_collective_filtered_chunk_common_io(H5D_filtered_collective_io_info_t *chunk_list,
                                              size_t chunk_list_num_entries, const H5D_io_info_t *io_info,
                                              int mpi_size)
{
    H5D_type_info_t *type_info = NULL;
    H5D_io_info_t    coll_io_info;
    MPI_Datatype     file_type            = MPI_DATATYPE_NULL;
    MPI_Datatype     mem_type             = MPI_DATATYPE_NULL;
    hbool_t          mem_type_is_derived  = FALSE;
    hbool_t          file_type_is_derived = FALSE;
    hsize_t          mpi_buf_count;
    haddr_t          base_read_offset = HADDR_UNDEF;
    size_t           num_chunks;
    size_t           i;
    char             fake_buf; /* Used as a fake buffer for ranks with no chunks, thus a NULL buf pointer */
    int              mpi_code;
    herr_t           ret_value = SUCCEED;

    FUNC_ENTER_PACKAGE

    HDassert(chunk_list || 0 == chunk_list_num_entries);
    HDassert(io_info);

    /* Set convenience pointer */
    type_info = &(io_info->dsets_info[0].type_info);
    HDassert(type_info);

    /* Initialize temporary I/O info */
    coll_io_info = *io_info;

    /*
     * Construct MPI derived datatype for collective I/O on chunks
     */
    if (H5D__mpio_collective_filtered_io_type(chunk_list, chunk_list_num_entries, io_info->op_type, &mem_type,
                                              &mem_type_is_derived, &file_type, &file_type_is_derived) < 0)
        HGOTO_ERROR(H5E_DATASET, H5E_BADTYPE, FAIL, "couldn't create MPI I/O type for chunk I/O")

    /*
     * For reads, determine how many chunks are actually being read.
     * Note that if this is a read during a write operation
     * (read chunk -> unfilter -> modify -> write back), some
     * chunks may not need to be read if they're being fully
     * overwritten during a write operation.
     */
    if (io_info->op_type == H5D_IO_OP_READ) {
        for (i = 0, num_chunks = 0; i < chunk_list_num_entries; i++) {
            HDassert(chunk_list[i].buf);

            if (chunk_list[i].need_read) {
                if (!H5F_addr_defined(base_read_offset))
                    base_read_offset = chunk_list[i].chunk_current.offset;

                num_chunks++;
            }
        }
    }
    else
        num_chunks = chunk_list_num_entries;

    /*
     * If this rank doesn't have a selection, it can
     * skip I/O if independent I/O was requested at
     * the low level, or if the MPI communicator size
     * is 1.
     *
     * Otherwise, this rank has to participate in
     * collective I/O, but probably has a NULL buf
     * pointer, so override to a fake buffer since our
     * write/read function expects one.
     */
    if (num_chunks == 0) {
        H5FD_mpio_collective_opt_t coll_opt_mode;

        /* Get the collective_opt property to check whether the application wants to do IO individually. */
        if (H5CX_get_mpio_coll_opt(&coll_opt_mode) < 0)
            HGOTO_ERROR(H5E_DATASET, H5E_CANTGET, FAIL, "can't get MPI-I/O collective_opt property")

        if ((mpi_size == 1) || (H5FD_MPIO_INDIVIDUAL_IO == coll_opt_mode)) {
            HGOTO_DONE(SUCCEED)
        }
        else {
            if (io_info->op_type == H5D_IO_OP_WRITE)
                coll_io_info.base_maddr.cvp = &fake_buf;
            else
                coll_io_info.base_maddr.vp = &fake_buf;
        }
    }

    /*
     * Setup for I/O operation
     */

    mpi_buf_count = (num_chunks) ? 1 : 0;

    if (num_chunks) {
        /*
         * Setup the base storage address for this operation
         * to be the first chunk's file address
         */
        if (io_info->op_type == H5D_IO_OP_WRITE)
            coll_io_info.store_faddr = chunk_list[0].chunk_new.offset;
        else
            coll_io_info.store_faddr = base_read_offset;
    }
    else
        coll_io_info.store_faddr = 0;

    /* Perform I/O */
    if (H5D__final_collective_io(&coll_io_info, mpi_buf_count, file_type, mem_type) < 0)
        HGOTO_ERROR(H5E_IO, H5E_READERROR, FAIL, "couldn't finish MPI I/O")

done:
    /* Free the MPI buf and file types, if they were derived */
    if (mem_type_is_derived && MPI_SUCCESS != (mpi_code = MPI_Type_free(&mem_type)))
        HMPI_DONE_ERROR(FAIL, "MPI_Type_free failed", mpi_code)
    if (file_type_is_derived && MPI_SUCCESS != (mpi_code = MPI_Type_free(&file_type)))
        HMPI_DONE_ERROR(FAIL, "MPI_Type_free failed", mpi_code)

    FUNC_LEAVE_NOAPI(ret_value)
} /* end H5D__mpio_collective_filtered_chunk_common_io() */

/*-------------------------------------------------------------------------
 * Function:    H5D__mpio_collective_filtered_chunk_read
 *
 * Purpose:     This routine coordinates a collective read across all ranks
 *              of the chunks they have selected. Each rank will then go
 *              and
 *
 * Return:      Non-negative on success/Negative on failure
 *
 *-------------------------------------------------------------------------
 */
static herr_t
H5D__mpio_collective_filtered_chunk_read(H5D_filtered_collective_io_info_t *chunk_list,
                                         size_t chunk_list_num_entries, const H5D_io_info_t *io_info,
                                         int mpi_rank, int mpi_size)
{
    H5D_type_info_t *   type_info = NULL;
    H5D_dset_info_t *   di        = NULL;
    H5D_fill_buf_info_t fb_info;
    H5D_piece_info_t *  chunk_info = NULL;
    H5D_io_info_t       coll_io_info;
    H5Z_EDC_t           err_detect; /* Error detection info */
    H5Z_cb_t            filter_cb;  /* I/O filter callback function */
    hsize_t             file_chunk_size = 0;
    hsize_t             iter_nelmts; /* Number of points to iterate over for the chunk IO operation */
    hbool_t             should_fill  = FALSE;
    hbool_t             fb_info_init = FALSE;
    hbool_t             index_empty  = FALSE;
    size_t              i;
    H5S_t *             fill_space    = NULL;
    void *              base_read_buf = NULL;
    herr_t              ret_value     = SUCCEED;

    FUNC_ENTER_PACKAGE

    HDassert(chunk_list || 0 == chunk_list_num_entries);
    HDassert(io_info);

#ifdef H5Dmpio_DEBUG
    H5D_MPIO_TRACE_ENTER(mpi_rank);
    H5D_MPIO_TIME_START(mpi_rank, "Filtered collective chunk read");
#else
    (void)mpi_rank;
#endif

    /* Set convenience pointers */
    di = &(io_info->dsets_info[0]);
    HDassert(di);
    type_info = &(di->type_info);
    HDassert(type_info);

    /* Initialize temporary I/O info */
    coll_io_info               = *io_info;
    coll_io_info.base_maddr.vp = NULL;

    if (chunk_list_num_entries) {
        /* Retrieve filter settings from API context */
        if (H5CX_get_err_detect(&err_detect) < 0)
            HGOTO_ERROR(H5E_DATASET, H5E_CANTGET, FAIL, "can't get error detection info")
        if (H5CX_get_filter_cb(&filter_cb) < 0)
            HGOTO_ERROR(H5E_DATASET, H5E_CANTGET, FAIL, "can't get I/O filter callback function")

        /* Set size of full chunks in dataset */
        file_chunk_size = di->dset->shared->layout.u.chunk.size;

        /* Determine if fill values should be "read" for unallocated chunks */
        should_fill = (di->dset->shared->dcpl_cache.fill.fill_time == H5D_FILL_TIME_ALLOC) ||
                      ((di->dset->shared->dcpl_cache.fill.fill_time == H5D_FILL_TIME_IFSET) &&
                       di->dset->shared->dcpl_cache.fill.fill_defined);
    }

    /*
     * Allocate memory buffers for all chunks being read. Chunk data buffers are of
     * the largest size between the chunk's current filtered size and the chunk's true
     * size, as calculated by the number of elements in the chunk's file space extent
     * multiplied by the datatype size. This tries to ensure that:
     *
     *  * If we're reading the chunk and the filter normally reduces the chunk size,
     *    the unfiltering operation won't need to grow the buffer.
     *  * If we're reading the chunk and the filter normally grows the chunk size,
     *    we make sure to read into a buffer of size equal to the filtered chunk's
     *    size; reading into a (smaller) buffer of size equal to the unfiltered
     *    chunk size would of course be bad.
     */
    for (i = 0; i < chunk_list_num_entries; i++) {
        HDassert(chunk_list[i].need_read);

        chunk_list[i].chunk_buf_size = MAX(chunk_list[i].chunk_current.length, file_chunk_size);

        if (NULL == (chunk_list[i].buf = H5MM_malloc(chunk_list[i].chunk_buf_size))) {
            /* Push an error, but participate in collective read */
            HDONE_ERROR(H5E_DATASET, H5E_CANTALLOC, FAIL, "couldn't allocate chunk data buffer")
            break;
        }

        /*
         * Check if chunk is currently allocated. If not, don't try to
         * read it from the file. Instead, just fill the chunk buffer
         * with the fill value if necessary.
         */
        if (H5F_addr_defined(chunk_list[i].chunk_current.offset)) {
            /* Set first read buffer */
            if (!base_read_buf)
                base_read_buf = chunk_list[i].buf;

            /* Set chunk's new length for eventual filter pipeline calls */
            if (chunk_list[i].skip_filter_pline)
                chunk_list[i].chunk_new.length = file_chunk_size;
            else
                chunk_list[i].chunk_new.length = chunk_list[i].chunk_current.length;
        }
        else {
            chunk_list[i].need_read = FALSE;

            /* Set chunk's new length for eventual filter pipeline calls */
            chunk_list[i].chunk_new.length = file_chunk_size;

            if (should_fill) {
                /* Initialize fill value buffer if not already initialized */
                if (!fb_info_init) {
                    hsize_t chunk_dims[H5S_MAX_RANK];

                    HDassert(di->dset->shared->ndims == di->dset->shared->layout.u.chunk.ndims - 1);
                    for (size_t j = 0; j < di->dset->shared->layout.u.chunk.ndims - 1; j++)
                        chunk_dims[j] = (hsize_t)di->dset->shared->layout.u.chunk.dim[j];

                    /* Get a dataspace for filling chunk memory buffers */
                    if (NULL == (fill_space = H5S_create_simple(di->dset->shared->layout.u.chunk.ndims - 1,
                                                                chunk_dims, NULL)))
                        HGOTO_ERROR(H5E_DATASET, H5E_CANTINIT, FAIL, "unable to create chunk fill dataspace")

                    /* Initialize fill value buffer */
                    if (H5D__fill_init(
                            &fb_info, NULL, (H5MM_allocate_t)H5D__chunk_mem_alloc,
                            (void *)&di->dset->shared->dcpl_cache.pline, (H5MM_free_t)H5D__chunk_mem_free,
                            (void *)&di->dset->shared->dcpl_cache.pline, &di->dset->shared->dcpl_cache.fill,
                            di->dset->shared->type, di->dset->shared->type_id, 0, file_chunk_size) < 0)
                        HGOTO_ERROR(H5E_DATASET, H5E_CANTINIT, FAIL, "can't initialize fill value buffer")

                    fb_info_init = TRUE;
                }

                /* Write fill value to memory buffer */
                HDassert(fb_info.fill_buf);
                if (H5D__fill(fb_info.fill_buf, di->dset->shared->type, chunk_list[i].buf,
                              type_info->mem_type, fill_space) < 0)
                    HGOTO_ERROR(H5E_DATASET, H5E_CANTINIT, FAIL, "couldn't fill chunk buffer with fill value")
            }
        }
    }

    /*
     * If dataset is incrementally allocated and hasn't been written to
     * yet, the chunk index should be empty. In this case, a collective
     * read of chunks is essentially a no-op, so avoid it here.
     */
    index_empty = FALSE;
    if (di->dset->shared->dcpl_cache.fill.alloc_time == H5D_ALLOC_TIME_INCR)
        if (H5D__chunk_index_empty(di->dset, &index_empty) < 0)
            HGOTO_ERROR(H5E_DATASET, H5E_CANTGET, FAIL, "couldn't determine if chunk index is empty")

    if (!index_empty) {
        /*
         * Override the read buffer to point to the address of
         * the first chunk data buffer being read into
         */
        if (base_read_buf)
            coll_io_info.base_maddr.vp = base_read_buf;

        /* Perform collective chunk read */
        if (H5D__mpio_collective_filtered_chunk_common_io(chunk_list, chunk_list_num_entries, &coll_io_info,
                                                          mpi_size) < 0)
            HGOTO_ERROR(H5E_IO, H5E_READERROR, FAIL, "couldn't finish collective filtered chunk read")
    }

    /*
     * Iterate through all the read chunks, unfiltering them and scattering their
     * data out to the application's read buffer.
     */
    for (i = 0; i < chunk_list_num_entries; i++) {
        chunk_info = chunk_list[i].chunk_info;

        /* Unfilter the chunk, unless we didn't read it from the file */
        if (chunk_list[i].need_read && !chunk_list[i].skip_filter_pline) {
            if (H5Z_pipeline(&di->dset->shared->dcpl_cache.pline, H5Z_FLAG_REVERSE,
                             &(chunk_list[i].index_info.filter_mask), err_detect, filter_cb,
                             (size_t *)&chunk_list[i].chunk_new.length, &chunk_list[i].chunk_buf_size,
                             &chunk_list[i].buf) < 0)
                HGOTO_ERROR(H5E_DATASET, H5E_CANTFILTER, FAIL, "couldn't unfilter chunk for modifying")
        }

        /* Scatter the chunk data to the read buffer */
        iter_nelmts = H5S_GET_SELECT_NPOINTS(chunk_info->fspace);

        if (H5D_select_io_mem(di->buf.vp, chunk_info->mspace, chunk_list[i].buf, chunk_info->fspace,
                              type_info->src_type_size, (size_t)iter_nelmts) < 0)
            HGOTO_ERROR(H5E_DATASET, H5E_READERROR, FAIL, "couldn't copy chunk data to read buffer")
    }

done:
    /* Free all resources used by entries in the chunk list */
    for (i = 0; i < chunk_list_num_entries; i++) {
        if (chunk_list[i].buf) {
            H5MM_free(chunk_list[i].buf);
            chunk_list[i].buf = NULL;
        }
    }

    /* Release the fill buffer info, if it's been initialized */
    if (fb_info_init && H5D__fill_term(&fb_info) < 0)
        HDONE_ERROR(H5E_DATASET, H5E_CANTFREE, FAIL, "Can't release fill buffer info")
    if (fill_space && (H5S_close(fill_space) < 0))
        HDONE_ERROR(H5E_DATASET, H5E_CLOSEERROR, FAIL, "can't close fill space")

#ifdef H5Dmpio_DEBUG
    H5D_MPIO_TIME_STOP(mpi_rank);
    H5D_MPIO_TRACE_EXIT(mpi_rank);
#endif

    FUNC_LEAVE_NOAPI(ret_value)
} /* end H5D__mpio_collective_filtered_chunk_read() */

/*-------------------------------------------------------------------------
 * Function:    H5D__mpio_collective_filtered_chunk_update
 *
 * Purpose:     When performing a parallel write on a chunked dataset with
 *              filters applied, all ranks must update their owned chunks
 *              with their own modification data and data from other ranks.
 *              This routine is responsible for coordinating that process.
 *
 * Return:      Non-negative on success/Negative on failure
 *
 *-------------------------------------------------------------------------
 */
static herr_t
H5D__mpio_collective_filtered_chunk_update(H5D_filtered_collective_io_info_t *chunk_list,
                                           size_t                             chunk_list_num_entries,
                                           H5D_filtered_collective_io_info_t *chunk_hash_table,
                                           unsigned char **chunk_msg_bufs, int chunk_msg_bufs_len,
                                           const H5D_io_info_t *io_info, int H5_ATTR_NDEBUG_UNUSED mpi_rank,
                                           int mpi_size)
{
    H5D_type_info_t *   type_info = NULL;
    H5D_dset_info_t *   di        = NULL;
    H5D_fill_buf_info_t fb_info;
    H5D_piece_info_t *  chunk_info = NULL;
    H5S_sel_iter_t *    sel_iter   = NULL; /* Dataspace selection iterator for H5D__scatter_mem */
    H5D_io_info_t       coll_io_info;
    H5Z_EDC_t           err_detect; /* Error detection info */
    H5Z_cb_t            filter_cb;  /* I/O filter callback function */
    hsize_t             file_chunk_size = 0;
    hsize_t             iter_nelmts; /* Number of points to iterate over for the chunk IO operation */
    hbool_t             should_fill   = FALSE;
    hbool_t             fb_info_init  = FALSE;
    hbool_t             sel_iter_init = FALSE;
    hbool_t             index_empty   = FALSE;
    size_t              i;
    H5S_t *             dataspace     = NULL;
    H5S_t *             fill_space    = NULL;
    void *              base_read_buf = NULL;
    herr_t              ret_value     = SUCCEED;

    FUNC_ENTER_PACKAGE

    HDassert(chunk_list || 0 == chunk_list_num_entries);
    HDassert((chunk_msg_bufs && chunk_hash_table) || 0 == chunk_msg_bufs_len);
    HDassert(io_info);

#ifdef H5Dmpio_DEBUG
    H5D_MPIO_TRACE_ENTER(mpi_rank);
    H5D_MPIO_TIME_START(mpi_rank, "Filtered collective chunk update");
#endif

    /* Set convenience pointers */
    di = &(io_info->dsets_info[0]);
    HDassert(di);
    type_info = &(di->type_info);
    HDassert(type_info);

    if (chunk_list_num_entries) {
        /* Retrieve filter settings from API context */
        if (H5CX_get_err_detect(&err_detect) < 0)
            HGOTO_ERROR(H5E_DATASET, H5E_CANTGET, FAIL, "can't get error detection info")
        if (H5CX_get_filter_cb(&filter_cb) < 0)
            HGOTO_ERROR(H5E_DATASET, H5E_CANTGET, FAIL, "can't get I/O filter callback function")

        /* Set size of full chunks in dataset */
        file_chunk_size = di->dset->shared->layout.u.chunk.size;

        /* Determine if fill values should be written to chunks */
        should_fill = (di->dset->shared->dcpl_cache.fill.fill_time == H5D_FILL_TIME_ALLOC) ||
                      ((di->dset->shared->dcpl_cache.fill.fill_time == H5D_FILL_TIME_IFSET) &&
                       di->dset->shared->dcpl_cache.fill.fill_defined);
    }

    /*
     * Allocate memory buffers for all owned chunks. Chunk data buffers are of the
     * largest size between the chunk's current filtered size and the chunk's true
     * size, as calculated by the number of elements in the chunk's file space extent
     * multiplied by the datatype size. This tries to ensure that:
     *
     *  * If we're fully overwriting the chunk and the filter normally reduces the
     *    chunk size, we simply have the exact buffer size required to hold the
     *    unfiltered chunk data.
     *  * If we're fully overwriting the chunk and the filter normally grows the
     *    chunk size (e.g., fletcher32 filter), the final filtering operation
     *    (hopefully) won't need to grow the buffer.
     *  * If we're reading the chunk and the filter normally reduces the chunk size,
     *    the unfiltering operation won't need to grow the buffer.
     *  * If we're reading the chunk and the filter normally grows the chunk size,
     *    we make sure to read into a buffer of size equal to the filtered chunk's
     *    size; reading into a (smaller) buffer of size equal to the unfiltered
     *    chunk size would of course be bad.
     */
    for (i = 0; i < chunk_list_num_entries; i++) {
        HDassert(mpi_rank == chunk_list[i].new_owner);

        chunk_list[i].chunk_buf_size = MAX(chunk_list[i].chunk_current.length, file_chunk_size);

        /*
         * If this chunk hasn't been allocated yet and we aren't writing
         * out fill values to it, make sure to 0-fill its memory buffer
         * so we don't use uninitialized memory.
         */
        if (!H5F_addr_defined(chunk_list[i].chunk_current.offset) && !should_fill)
            chunk_list[i].buf = H5MM_calloc(chunk_list[i].chunk_buf_size);
        else
            chunk_list[i].buf = H5MM_malloc(chunk_list[i].chunk_buf_size);

        if (NULL == chunk_list[i].buf) {
            /* Push an error, but participate in collective read */
            HDONE_ERROR(H5E_DATASET, H5E_CANTALLOC, FAIL, "couldn't allocate chunk data buffer")
            break;
        }

        /* Set chunk's new length for eventual filter pipeline calls */
        if (chunk_list[i].need_read) {
            /*
             * Check if chunk is currently allocated. If not, don't try to
             * read it from the file. Instead, just fill the chunk buffer
             * with the fill value if fill values are to be written.
             */
            if (H5F_addr_defined(chunk_list[i].chunk_current.offset)) {
                /* Set first read buffer */
                if (!base_read_buf)
                    base_read_buf = chunk_list[i].buf;

                /* Set chunk's new length for eventual filter pipeline calls */
                if (chunk_list[i].skip_filter_pline)
                    chunk_list[i].chunk_new.length = file_chunk_size;
                else
                    chunk_list[i].chunk_new.length = chunk_list[i].chunk_current.length;
            }
            else {
                chunk_list[i].need_read = FALSE;

                /* Set chunk's new length for eventual filter pipeline calls */
                chunk_list[i].chunk_new.length = file_chunk_size;

                if (should_fill) {
                    /* Initialize fill value buffer if not already initialized */
                    if (!fb_info_init) {
                        hsize_t chunk_dims[H5S_MAX_RANK];

                        HDassert(di->dset->shared->ndims == di->dset->shared->layout.u.chunk.ndims - 1);
                        for (size_t j = 0; j < di->dset->shared->layout.u.chunk.ndims - 1; j++)
                            chunk_dims[j] = (hsize_t)di->dset->shared->layout.u.chunk.dim[j];

                        /* Get a dataspace for filling chunk memory buffers */
                        if (NULL == (fill_space = H5S_create_simple(
                                         di->dset->shared->layout.u.chunk.ndims - 1, chunk_dims, NULL)))
                            HGOTO_ERROR(H5E_DATASET, H5E_CANTINIT, FAIL,
                                        "unable to create chunk fill dataspace")

                        /* Initialize fill value buffer */
                        if (H5D__fill_init(&fb_info, NULL, (H5MM_allocate_t)H5D__chunk_mem_alloc,
                                           (void *)&di->dset->shared->dcpl_cache.pline,
                                           (H5MM_free_t)H5D__chunk_mem_free,
                                           (void *)&di->dset->shared->dcpl_cache.pline,
                                           &di->dset->shared->dcpl_cache.fill, di->dset->shared->type,
                                           di->dset->shared->type_id, 0, file_chunk_size) < 0)
                            HGOTO_ERROR(H5E_DATASET, H5E_CANTINIT, FAIL, "can't initialize fill value buffer")

                        fb_info_init = TRUE;
                    }

                    /* Write fill value to memory buffer */
                    HDassert(fb_info.fill_buf);
                    if (H5D__fill(fb_info.fill_buf, di->dset->shared->type, chunk_list[i].buf,
                                  type_info->mem_type, fill_space) < 0)
                        HGOTO_ERROR(H5E_DATASET, H5E_CANTINIT, FAIL,
                                    "couldn't fill chunk buffer with fill value")
                }
            }
        }
        else
            chunk_list[i].chunk_new.length = file_chunk_size;
    }

    /*
     * If dataset is incrementally allocated and hasn't been written to
     * yet, the chunk index should be empty. In this case, a collective
     * read of chunks is essentially a no-op, so avoid it here.
     */
    index_empty = FALSE;
    if (di->dset->shared->dcpl_cache.fill.alloc_time == H5D_ALLOC_TIME_INCR)
        if (H5D__chunk_index_empty(di->dset, &index_empty) < 0)
            HGOTO_ERROR(H5E_DATASET, H5E_CANTGET, FAIL, "couldn't determine if chunk index is empty")

    if (!index_empty) {
        /*
         * Setup for I/O operation
         */

        /* Initialize temporary I/O info */
        coll_io_info         = *io_info;
        coll_io_info.op_type = H5D_IO_OP_READ;

        /* Override the read buffer to point to the address of the first
         * chunk data buffer being read into
         */
        if (base_read_buf) {
            coll_io_info.base_maddr.vp = base_read_buf;
        }

        /* Read all chunks that need to be read from the file */
        if (H5D__mpio_collective_filtered_chunk_common_io(chunk_list, chunk_list_num_entries, &coll_io_info,
                                                          mpi_size) < 0)
            HGOTO_ERROR(H5E_IO, H5E_READERROR, FAIL, "couldn't finish collective filtered chunk read")
    }

    /*
     * Now that all owned chunks have been read, update the chunks
     * with modification data from the owning rank and other ranks.
     */

    /* Process all chunks with data from the owning rank first */
    for (i = 0; i < chunk_list_num_entries; i++) {
        HDassert(mpi_rank == chunk_list[i].new_owner);

        chunk_info = chunk_list[i].chunk_info;

        /*
         * If this chunk wasn't being fully overwritten, we read it from
         * the file, so we need to unfilter it
         */
        if (chunk_list[i].need_read && !chunk_list[i].skip_filter_pline) {
            if (H5Z_pipeline(&di->dset->shared->dcpl_cache.pline, H5Z_FLAG_REVERSE,
                             &(chunk_list[i].index_info.filter_mask), err_detect, filter_cb,
                             (size_t *)&chunk_list[i].chunk_new.length, &chunk_list[i].chunk_buf_size,
                             &chunk_list[i].buf) < 0)
                HGOTO_ERROR(H5E_DATASET, H5E_CANTFILTER, FAIL, "couldn't unfilter chunk for modifying")
        }

        iter_nelmts = H5S_GET_SELECT_NPOINTS(chunk_info->mspace);

        if (H5D_select_io_mem(chunk_list[i].buf, chunk_info->fspace, di->buf.cvp, chunk_info->mspace,
                              type_info->dst_type_size, (size_t)iter_nelmts) < 0)
            HGOTO_ERROR(H5E_DATASET, H5E_WRITEERROR, FAIL, "couldn't copy chunk data to write buffer")
    }

    /* Allocate iterator for memory selection */
    if (NULL == (sel_iter = H5FL_MALLOC(H5S_sel_iter_t)))
        HGOTO_ERROR(H5E_DATASET, H5E_CANTALLOC, FAIL, "couldn't allocate memory iterator")

    /* Now process all received chunk message buffers */
    for (i = 0; i < (size_t)chunk_msg_bufs_len; i++) {
        H5D_filtered_collective_io_info_t *chunk_entry = NULL;
        const unsigned char *              msg_ptr     = chunk_msg_bufs[i];
        hsize_t                            chunk_idx;

        if (msg_ptr) {
            /* Retrieve the chunk's index value */
            HDmemcpy(&chunk_idx, msg_ptr, sizeof(hsize_t));
            msg_ptr += sizeof(hsize_t);

            /* Find the chunk entry according to its chunk index */
            HASH_FIND(hh, chunk_hash_table, &chunk_idx, sizeof(hsize_t), chunk_entry);
            HDassert(chunk_entry);
            HDassert(mpi_rank == chunk_entry->new_owner);

            /*
             * Only process the chunk if its data buffer is allocated.
             * In the case of multi-chunk I/O, we're only working on
             * a chunk at a time, so we need to skip over messages
             * that aren't for the chunk we're currently working on.
             */
            if (!chunk_entry->buf)
                continue;
            else {
                /* Decode the chunk file dataspace from the message */
                if (NULL == (dataspace = H5S_decode(&msg_ptr)))
                    HGOTO_ERROR(H5E_DATASET, H5E_CANTDECODE, FAIL, "unable to decode dataspace")

                if (H5S_select_iter_init(sel_iter, dataspace, type_info->dst_type_size,
                                         H5S_SEL_ITER_SHARE_WITH_DATASPACE) < 0)
                    HGOTO_ERROR(H5E_DATASET, H5E_CANTINIT, FAIL,
                                "unable to initialize memory selection information")
                sel_iter_init = TRUE;

                iter_nelmts = H5S_GET_SELECT_NPOINTS(dataspace);

                /* Update the chunk data with the received modification data */
                if (H5D__scatter_mem(msg_ptr, sel_iter, (size_t)iter_nelmts, chunk_entry->buf) < 0)
                    HGOTO_ERROR(H5E_DATASET, H5E_WRITEERROR, FAIL, "couldn't scatter to write buffer")

                if (H5S_SELECT_ITER_RELEASE(sel_iter) < 0)
                    HGOTO_ERROR(H5E_DATASET, H5E_CANTFREE, FAIL, "couldn't release selection iterator")
                sel_iter_init = FALSE;

                if (dataspace) {
                    if (H5S_close(dataspace) < 0)
                        HGOTO_ERROR(H5E_DATASPACE, H5E_CANTFREE, FAIL, "can't close dataspace")
                    dataspace = NULL;
                }

                H5MM_free(chunk_msg_bufs[i]);
                chunk_msg_bufs[i] = NULL;
            }
        }
    }

    /* Finally, filter all the chunks */
    for (i = 0; i < chunk_list_num_entries; i++) {
        if (!chunk_list[i].skip_filter_pline) {
            if (H5Z_pipeline(&di->dset->shared->dcpl_cache.pline, 0, &(chunk_list[i].index_info.filter_mask),
                             err_detect, filter_cb, (size_t *)&chunk_list[i].chunk_new.length,
                             &chunk_list[i].chunk_buf_size, &chunk_list[i].buf) < 0)
                HGOTO_ERROR(H5E_PLINE, H5E_CANTFILTER, FAIL, "output pipeline failed")
        }

#if H5_SIZEOF_SIZE_T > 4
        /* Check for the chunk expanding too much to encode in a 32-bit value */
        if (chunk_list[i].chunk_new.length > ((size_t)0xffffffff))
            HGOTO_ERROR(H5E_DATASET, H5E_BADRANGE, FAIL, "chunk too large for 32-bit length")
#endif
    }

done:
    if (sel_iter) {
        if (sel_iter_init && H5S_SELECT_ITER_RELEASE(sel_iter) < 0)
            HDONE_ERROR(H5E_DATASET, H5E_CANTFREE, FAIL, "couldn't release selection iterator")
        sel_iter = H5FL_FREE(H5S_sel_iter_t, sel_iter);
    }
    if (dataspace && (H5S_close(dataspace) < 0))
        HDONE_ERROR(H5E_DATASPACE, H5E_CANTFREE, FAIL, "can't close dataspace")
    if (fill_space && (H5S_close(fill_space) < 0))
        HDONE_ERROR(H5E_DATASET, H5E_CLOSEERROR, FAIL, "can't close fill space")

    /* Release the fill buffer info, if it's been initialized */
    if (fb_info_init && H5D__fill_term(&fb_info) < 0)
        HDONE_ERROR(H5E_DATASET, H5E_CANTFREE, FAIL, "Can't release fill buffer info")

    /* On failure, try to free all resources used by entries in the chunk list */
    if (ret_value < 0) {
        for (i = 0; i < chunk_list_num_entries; i++) {
            if (chunk_list[i].buf) {
                H5MM_free(chunk_list[i].buf);
                chunk_list[i].buf = NULL;
            }
        }
    }

#ifdef H5Dmpio_DEBUG
    H5D_MPIO_TIME_STOP(mpi_rank);
    H5D_MPIO_TRACE_EXIT(mpi_rank);
#endif

    FUNC_LEAVE_NOAPI(ret_value)
} /* end H5D__mpio_collective_filtered_chunk_update() */

/*-------------------------------------------------------------------------
 * Function:    H5D__mpio_collective_filtered_chunk_reallocate
 *
 * Purpose:     When performing a parallel write on a chunked dataset with
 *              filters applied, all ranks must eventually get together and
 *              perform a collective reallocation of space in the file for
 *              all chunks that were modified on all ranks. This routine is
 *              responsible for coordinating that process.
 *
 * Return:      Non-negative on success/Negative on failure
 *
 *-------------------------------------------------------------------------
 */
static herr_t
H5D__mpio_collective_filtered_chunk_reallocate(H5D_filtered_collective_io_info_t *chunk_list,
                                               size_t chunk_list_num_entries, size_t *num_chunks_assigned_map,
                                               H5D_io_info_t *io_info, H5D_chk_idx_info_t *idx_info,
                                               int mpi_rank, int mpi_size)
{
    H5D_chunk_alloc_info_t *collective_list = NULL;
    MPI_Datatype            send_type;
    MPI_Datatype            recv_type;
    hbool_t                 send_type_derived          = FALSE;
    hbool_t                 recv_type_derived          = FALSE;
    hbool_t                 need_sort                  = FALSE;
    size_t                  collective_num_entries     = 0;
    size_t                  num_local_chunks_processed = 0;
    size_t                  i;
    void *                  gathered_array     = NULL;
    int *                   counts_disps_array = NULL;
    int *                   counts_ptr         = NULL;
    int *                   displacements_ptr  = NULL;
    int                     mpi_code;
    herr_t                  ret_value = SUCCEED;

    FUNC_ENTER_PACKAGE

    HDassert(chunk_list || 0 == chunk_list_num_entries);
    HDassert(io_info);
    HDassert(idx_info);
    HDassert(idx_info->storage->idx_type != H5D_CHUNK_IDX_NONE);

#ifdef H5Dmpio_DEBUG
    H5D_MPIO_TRACE_ENTER(mpi_rank);
    H5D_MPIO_TIME_START(mpi_rank, "Reallocation of chunk file space");
#endif

    /*
     * Make sure it's safe to cast this rank's number
     * of chunks to be sent into an int for MPI
     */
    H5_CHECK_OVERFLOW(chunk_list_num_entries, size_t, int);

    /* Create derived datatypes for the chunk file space info needed */
    if (H5D__mpio_get_chunk_alloc_info_types(&recv_type, &recv_type_derived, &send_type, &send_type_derived) <
        0)
        HGOTO_ERROR(H5E_DATASET, H5E_CANTGET, FAIL,
                    "can't create derived datatypes for chunk file space info")

    /*
     * Gather the new chunk sizes to all ranks for a collective reallocation
     * of the chunks in the file.
     */
    if (num_chunks_assigned_map) {
        /*
         * If a mapping between rank value -> number of assigned chunks has
         * been provided (usually during linked-chunk I/O), we can use this
         * to optimize MPI overhead a bit since MPI ranks won't need to
         * first inform each other about how many chunks they're contributing.
         */
        if (NULL == (counts_disps_array = H5MM_malloc(2 * (size_t)mpi_size * sizeof(*counts_disps_array)))) {
            /* Push an error, but still participate in collective gather operation */
            HDONE_ERROR(H5E_RESOURCE, H5E_CANTALLOC, FAIL,
                        "couldn't allocate receive counts and displacements array")
        }
        else {
            /* Set the receive counts from the assigned chunks map */
            counts_ptr = counts_disps_array;

            for (i = 0; i < (size_t)mpi_size; i++)
                H5_CHECKED_ASSIGN(counts_ptr[i], int, num_chunks_assigned_map[i], size_t);

            /* Set the displacements into the receive buffer for the gather operation */
            displacements_ptr = &counts_disps_array[mpi_size];

            *displacements_ptr = 0;
            for (i = 1; i < (size_t)mpi_size; i++)
                displacements_ptr[i] = displacements_ptr[i - 1] + counts_ptr[i - 1];
        }

        /* Perform gather operation */
        if (H5_mpio_gatherv_alloc(chunk_list, (int)chunk_list_num_entries, send_type, counts_ptr,
                                  displacements_ptr, recv_type, TRUE, 0, io_info->comm, mpi_rank, mpi_size,
                                  &gathered_array, &collective_num_entries) < 0)
            HGOTO_ERROR(H5E_DATASET, H5E_CANTGATHER, FAIL, "can't gather chunk file space info to/from ranks")
    }
    else {
        /*
         * If no mapping between rank value -> number of assigned chunks has
         * been provided (usually during multi-chunk I/O), all MPI ranks will
         * need to first inform other ranks about how many chunks they're
         * contributing before performing the actual gather operation. Use
         * the 'simple' MPI_Allgatherv wrapper for this.
         */
        if (H5_mpio_gatherv_alloc_simple(chunk_list, (int)chunk_list_num_entries, send_type, recv_type, TRUE,
                                         0, io_info->comm, mpi_rank, mpi_size, &gathered_array,
                                         &collective_num_entries) < 0)
            HGOTO_ERROR(H5E_DATASET, H5E_CANTGATHER, FAIL, "can't gather chunk file space info to/from ranks")
    }

    /* Collectively re-allocate the modified chunks (from each rank) in the file */
    collective_list = (H5D_chunk_alloc_info_t *)gathered_array;
    for (i = 0, num_local_chunks_processed = 0; i < collective_num_entries; i++) {
        H5D_chunk_alloc_info_t *coll_entry = &collective_list[i];
        hbool_t                 need_insert;
        hbool_t                 update_local_chunk;

        if (H5D__chunk_file_alloc(idx_info, &coll_entry->chunk_current, &coll_entry->chunk_new, &need_insert,
                                  NULL) < 0)
            HGOTO_ERROR(H5E_DATASET, H5E_CANTALLOC, FAIL, "unable to allocate chunk")

        /*
         * If we just re-allocated a chunk that is local to this
         * rank, make sure to update the chunk entry in the local
         * chunk list
         */
        update_local_chunk =
            (num_local_chunks_processed < chunk_list_num_entries) &&
            (coll_entry->chunk_idx == chunk_list[num_local_chunks_processed].index_info.chunk_idx);

        if (update_local_chunk) {
            H5D_filtered_collective_io_info_t *local_chunk;

            local_chunk = &chunk_list[num_local_chunks_processed];

            /* Sanity check that this chunk is actually local */
            HDassert(mpi_rank == local_chunk->orig_owner);
            HDassert(mpi_rank == local_chunk->new_owner);

            local_chunk->chunk_new              = coll_entry->chunk_new;
            local_chunk->index_info.need_insert = need_insert;

            /*
             * Since chunk reallocation can move chunks around, check if
             * the local chunk list is still in ascending offset of order
             * in the file
             */
            if (num_local_chunks_processed) {
                haddr_t curr_chunk_offset = local_chunk->chunk_new.offset;
                haddr_t prev_chunk_offset = chunk_list[num_local_chunks_processed - 1].chunk_new.offset;

                HDassert(H5F_addr_defined(prev_chunk_offset) && H5F_addr_defined(curr_chunk_offset));
                if (curr_chunk_offset < prev_chunk_offset)
                    need_sort = TRUE;
            }

            num_local_chunks_processed++;
        }
    }

    HDassert(chunk_list_num_entries == num_local_chunks_processed);

    /*
     * Ensure this rank's local chunk list is sorted in
     * ascending order of offset in the file
     */
    if (need_sort)
        HDqsort(chunk_list, chunk_list_num_entries, sizeof(H5D_filtered_collective_io_info_t),
                H5D__cmp_filtered_collective_io_info_entry);

done:
    H5MM_free(gathered_array);
    H5MM_free(counts_disps_array);

    if (send_type_derived) {
        if (MPI_SUCCESS != (mpi_code = MPI_Type_free(&send_type)))
            HMPI_DONE_ERROR(FAIL, "MPI_Type_free failed", mpi_code)
    }
    if (recv_type_derived) {
        if (MPI_SUCCESS != (mpi_code = MPI_Type_free(&recv_type)))
            HMPI_DONE_ERROR(FAIL, "MPI_Type_free failed", mpi_code)
    }

#ifdef H5Dmpio_DEBUG
    H5D_MPIO_TIME_STOP(mpi_rank);
    H5D_MPIO_TRACE_EXIT(mpi_rank);
#endif

    FUNC_LEAVE_NOAPI(ret_value)
} /* H5D__mpio_collective_filtered_chunk_reallocate() */

/*-------------------------------------------------------------------------
 * Function:    H5D__mpio_collective_filtered_chunk_reinsert
 *
 * Purpose:     When performing a parallel write on a chunked dataset with
 *              filters applied, all ranks must eventually get together and
 *              perform a collective reinsertion into the dataset's chunk
 *              index of chunks that were modified. This routine is
 *              responsible for coordinating that process.
 *
 * Return:      Non-negative on success/Negative on failure
 *
 *-------------------------------------------------------------------------
 */
static herr_t
H5D__mpio_collective_filtered_chunk_reinsert(H5D_filtered_collective_io_info_t *chunk_list,
                                             size_t chunk_list_num_entries, size_t *num_chunks_assigned_map,
                                             H5D_io_info_t *io_info, H5D_chk_idx_info_t *idx_info,
                                             int mpi_rank, int mpi_size)
{
    H5D_dset_info_t *di = NULL;
    H5D_chunk_ud_t   chunk_ud;
    MPI_Datatype     send_type;
    MPI_Datatype     recv_type;
    hbool_t          send_type_derived = FALSE;
    hbool_t          recv_type_derived = FALSE;
    hsize_t          scaled_coords[H5O_LAYOUT_NDIMS];
    size_t           collective_num_entries = 0;
    size_t           i;
    void *           gathered_array     = NULL;
    int *            counts_disps_array = NULL;
    int *            counts_ptr         = NULL;
    int *            displacements_ptr  = NULL;
    int              mpi_code;
    herr_t           ret_value = SUCCEED;

    FUNC_ENTER_PACKAGE

    HDassert(chunk_list || 0 == chunk_list_num_entries);
    HDassert(io_info);
    HDassert(idx_info);

#ifdef H5Dmpio_DEBUG
    H5D_MPIO_TRACE_ENTER(mpi_rank);
    H5D_MPIO_TIME_START(mpi_rank, "Reinsertion of modified chunks into chunk index");
#endif

    /* Set convenience pointer */
    di = &(io_info->dsets_info[0]);
    HDassert(di);

    /* Only re-insert chunks if index has an insert method */
    if (!idx_info->storage->ops->insert)
        HGOTO_DONE(SUCCEED);

    /*
     * Make sure it's safe to cast this rank's number
     * of chunks to be sent into an int for MPI
     */
    H5_CHECK_OVERFLOW(chunk_list_num_entries, size_t, int);

    /* Create derived datatypes for the chunk re-insertion info needed */
    if (H5D__mpio_get_chunk_insert_info_types(&recv_type, &recv_type_derived, &send_type,
                                              &send_type_derived) < 0)
        HGOTO_ERROR(H5E_DATASET, H5E_CANTGET, FAIL,
                    "can't create derived datatypes for chunk re-insertion info")

    /*
     * Gather information to all ranks for a collective re-insertion
     * of the modified chunks into the chunk index
     */
    if (num_chunks_assigned_map) {
        /*
         * If a mapping between rank value -> number of assigned chunks has
         * been provided (usually during linked-chunk I/O), we can use this
         * to optimize MPI overhead a bit since MPI ranks won't need to
         * first inform each other about how many chunks they're contributing.
         */
        if (NULL == (counts_disps_array = H5MM_malloc(2 * (size_t)mpi_size * sizeof(*counts_disps_array)))) {
            /* Push an error, but still participate in collective gather operation */
            HDONE_ERROR(H5E_RESOURCE, H5E_CANTALLOC, FAIL,
                        "couldn't allocate receive counts and displacements array")
        }
        else {
            /* Set the receive counts from the assigned chunks map */
            counts_ptr = counts_disps_array;

            for (i = 0; i < (size_t)mpi_size; i++)
                H5_CHECKED_ASSIGN(counts_ptr[i], int, num_chunks_assigned_map[i], size_t);

            /* Set the displacements into the receive buffer for the gather operation */
            displacements_ptr = &counts_disps_array[mpi_size];

            *displacements_ptr = 0;
            for (i = 1; i < (size_t)mpi_size; i++)
                displacements_ptr[i] = displacements_ptr[i - 1] + counts_ptr[i - 1];
        }

        /* Perform gather operation */
        if (H5_mpio_gatherv_alloc(chunk_list, (int)chunk_list_num_entries, send_type, counts_ptr,
                                  displacements_ptr, recv_type, TRUE, 0, io_info->comm, mpi_rank, mpi_size,
                                  &gathered_array, &collective_num_entries) < 0)
            HGOTO_ERROR(H5E_DATASET, H5E_CANTGATHER, FAIL,
                        "can't gather chunk index re-insertion info to/from ranks")
    }
    else {
        /*
         * If no mapping between rank value -> number of assigned chunks has
         * been provided (usually during multi-chunk I/O), all MPI ranks will
         * need to first inform other ranks about how many chunks they're
         * contributing before performing the actual gather operation. Use
         * the 'simple' MPI_Allgatherv wrapper for this.
         */
        if (H5_mpio_gatherv_alloc_simple(chunk_list, (int)chunk_list_num_entries, send_type, recv_type, TRUE,
                                         0, io_info->comm, mpi_rank, mpi_size, &gathered_array,
                                         &collective_num_entries) < 0)
            HGOTO_ERROR(H5E_DATASET, H5E_CANTGATHER, FAIL,
                        "can't gather chunk index re-insertion info to/from ranks")
    }

    /* Initialize static chunk udata fields from chunk index info */
    H5D_MPIO_INIT_CHUNK_UD_INFO(chunk_ud, idx_info);

    for (i = 0; i < collective_num_entries; i++) {
        H5D_chunk_insert_info_t *coll_entry = &((H5D_chunk_insert_info_t *)gathered_array)[i];

        /*
         * We only need to reinsert this chunk if we had to actually
         * allocate or reallocate space in the file for it
         */
        if (!coll_entry->index_info.need_insert)
            continue;

        chunk_ud.chunk_block   = coll_entry->chunk_block;
        chunk_ud.chunk_idx     = coll_entry->index_info.chunk_idx;
        chunk_ud.filter_mask   = coll_entry->index_info.filter_mask;
        chunk_ud.common.scaled = scaled_coords;

        /* Calculate scaled coordinates for the chunk */
        if (idx_info->layout->idx_type == H5D_CHUNK_IDX_EARRAY && idx_info->layout->u.earray.unlim_dim > 0) {
            /*
             * Extensible arrays where the unlimited dimension is not
             * the slowest-changing dimension "swizzle" the coordinates
             * to move the unlimited dimension value to offset 0. Therefore,
             * we use the "swizzled" down chunks to calculate the "swizzled"
             * scaled coordinates and then we undo the "swizzle" operation.
             *
             * TODO: In the future, this is something that should be handled
             *       by the particular chunk index rather than manually
             *       here. Likely, the chunk index ops should get a new
             *       callback that accepts a chunk index and provides the
             *       caller with the scaled coordinates for that chunk.
             */
            H5VM_array_calc_pre(chunk_ud.chunk_idx, di->dset->shared->ndims,
                                idx_info->layout->u.earray.swizzled_down_chunks, scaled_coords);

            H5VM_unswizzle_coords(hsize_t, scaled_coords, idx_info->layout->u.earray.unlim_dim);
        }
        else {
            H5VM_array_calc_pre(chunk_ud.chunk_idx, di->dset->shared->ndims,
                                di->dset->shared->layout.u.chunk.down_chunks, scaled_coords);
        }

        scaled_coords[di->dset->shared->ndims] = 0;

#ifndef NDEBUG
        /*
         * If a matching local chunk entry is found, the
         * `chunk_info` structure (which contains the chunk's
         * pre-computed scaled coordinates) will be valid
         * for this rank. Compare those coordinates against
         * the calculated coordinates above to make sure
         * they match.
         */
        for (size_t dbg_idx = 0; dbg_idx < chunk_list_num_entries; dbg_idx++) {
            if (coll_entry->index_info.chunk_idx == chunk_list[dbg_idx].index_info.chunk_idx) {
                hbool_t coords_match = !HDmemcmp(scaled_coords, chunk_list[dbg_idx].chunk_info->scaled,
                                                 di->dset->shared->ndims * sizeof(hsize_t));

                HDassert(coords_match && "Calculated scaled coordinates for chunk didn't match "
                                         "chunk's actual scaled coordinates!");
                break;
            }
        }
#endif

        if ((idx_info->storage->ops->insert)(idx_info, &chunk_ud, di->dset) < 0)
            HGOTO_ERROR(H5E_DATASET, H5E_CANTINSERT, FAIL, "unable to insert chunk address into index")
    }

done:
    H5MM_free(gathered_array);
    H5MM_free(counts_disps_array);

    if (send_type_derived) {
        if (MPI_SUCCESS != (mpi_code = MPI_Type_free(&send_type)))
            HMPI_DONE_ERROR(FAIL, "MPI_Type_free failed", mpi_code)
    }
    if (recv_type_derived) {
        if (MPI_SUCCESS != (mpi_code = MPI_Type_free(&recv_type)))
            HMPI_DONE_ERROR(FAIL, "MPI_Type_free failed", mpi_code)
    }

#ifdef H5Dmpio_DEBUG
    H5D_MPIO_TIME_STOP(mpi_rank);
    H5D_MPIO_TRACE_EXIT(mpi_rank);
#endif

    FUNC_LEAVE_NOAPI(ret_value)
} /* end H5D__mpio_collective_filtered_chunk_reinsert() */

/*-------------------------------------------------------------------------
 * Function:    H5D__mpio_get_chunk_redistribute_info_types
 *
 * Purpose:     Constructs MPI derived datatypes for communicating the
 *              info from a H5D_filtered_collective_io_info_t structure
 *              that is necessary for redistributing shared chunks during a
 *              collective write of filtered chunks.
 *
 *              The datatype returned through `contig_type` has an extent
 *              equal to the size of an H5D_chunk_redistribute_info_t
 *              structure and is suitable for communicating that structure
 *              type.
 *
 *              The datatype returned through `resized_type` has an extent
 *              equal to the size of an H5D_filtered_collective_io_info_t
 *              structure. This makes it suitable for sending an array of
 *              those structures, while extracting out just the info
 *              necessary for the chunk redistribution operation during
 *              communication.
 *
 * Return:      Non-negative on success/Negative on failure
 *
 *-------------------------------------------------------------------------
 */
static herr_t
H5D__mpio_get_chunk_redistribute_info_types(MPI_Datatype *contig_type, hbool_t *contig_type_derived,
                                            MPI_Datatype *resized_type, hbool_t *resized_type_derived)
{
    MPI_Datatype struct_type              = MPI_DATATYPE_NULL;
    hbool_t      struct_type_derived      = FALSE;
    MPI_Datatype chunk_block_type         = MPI_DATATYPE_NULL;
    hbool_t      chunk_block_type_derived = FALSE;
    MPI_Datatype types[5];
    MPI_Aint     displacements[5];
    int          block_lengths[5];
    int          field_count;
    int          mpi_code;
    herr_t       ret_value = SUCCEED;

    FUNC_ENTER_PACKAGE

    HDassert(contig_type);
    HDassert(contig_type_derived);
    HDassert(resized_type);
    HDassert(resized_type_derived);

    *contig_type_derived  = FALSE;
    *resized_type_derived = FALSE;

    /* Create struct type for the inner H5F_block_t structure */
    if (H5F_mpi_get_file_block_type(FALSE, &chunk_block_type, &chunk_block_type_derived) < 0)
        HGOTO_ERROR(H5E_DATASET, H5E_CANTGET, FAIL, "can't create derived type for chunk file description")

    field_count = 5;
    HDassert(field_count == (sizeof(types) / sizeof(MPI_Datatype)));

    /*
     * Create structure type to pack chunk H5F_block_t structure
     * next to chunk_idx, orig_owner, new_owner and num_writers
     * fields
     */
    block_lengths[0] = 1;
    block_lengths[1] = 1;
    block_lengths[2] = 1;
    block_lengths[3] = 1;
    block_lengths[4] = 1;
    displacements[0] = offsetof(H5D_chunk_redistribute_info_t, chunk_block);
    displacements[1] = offsetof(H5D_chunk_redistribute_info_t, chunk_idx);
    displacements[2] = offsetof(H5D_chunk_redistribute_info_t, orig_owner);
    displacements[3] = offsetof(H5D_chunk_redistribute_info_t, new_owner);
    displacements[4] = offsetof(H5D_chunk_redistribute_info_t, num_writers);
    types[0]         = chunk_block_type;
    types[1]         = HSIZE_AS_MPI_TYPE;
    types[2]         = MPI_INT;
    types[3]         = MPI_INT;
    types[4]         = MPI_INT;
    if (MPI_SUCCESS !=
        (mpi_code = MPI_Type_create_struct(field_count, block_lengths, displacements, types, contig_type)))
        HMPI_GOTO_ERROR(FAIL, "MPI_Type_create_struct failed", mpi_code)
    *contig_type_derived = TRUE;

    if (MPI_SUCCESS != (mpi_code = MPI_Type_commit(contig_type)))
        HMPI_GOTO_ERROR(FAIL, "MPI_Type_commit failed", mpi_code)

    /* Create struct type to extract the chunk_current, chunk_idx, orig_owner,
     * new_owner and num_writers fields from a H5D_filtered_collective_io_info_t
     * structure
     */
    block_lengths[0] = 1;
    block_lengths[1] = 1;
    block_lengths[2] = 1;
    block_lengths[3] = 1;
    block_lengths[4] = 1;
    displacements[0] = offsetof(H5D_filtered_collective_io_info_t, chunk_current);
    displacements[1] = offsetof(H5D_filtered_collective_io_info_t, index_info.chunk_idx);
    displacements[2] = offsetof(H5D_filtered_collective_io_info_t, orig_owner);
    displacements[3] = offsetof(H5D_filtered_collective_io_info_t, new_owner);
    displacements[4] = offsetof(H5D_filtered_collective_io_info_t, num_writers);
    types[0]         = chunk_block_type;
    types[1]         = HSIZE_AS_MPI_TYPE;
    types[2]         = MPI_INT;
    types[3]         = MPI_INT;
    types[4]         = MPI_INT;
    if (MPI_SUCCESS !=
        (mpi_code = MPI_Type_create_struct(field_count, block_lengths, displacements, types, &struct_type)))
        HMPI_GOTO_ERROR(FAIL, "MPI_Type_create_struct failed", mpi_code)
    struct_type_derived = TRUE;

    if (MPI_SUCCESS != (mpi_code = MPI_Type_create_resized(
                            struct_type, 0, sizeof(H5D_filtered_collective_io_info_t), resized_type)))
        HMPI_GOTO_ERROR(FAIL, "MPI_Type_create_resized failed", mpi_code)
    *resized_type_derived = TRUE;

    if (MPI_SUCCESS != (mpi_code = MPI_Type_commit(resized_type)))
        HMPI_GOTO_ERROR(FAIL, "MPI_Type_commit failed", mpi_code)

done:
    if (struct_type_derived) {
        if (MPI_SUCCESS != (mpi_code = MPI_Type_free(&struct_type)))
            HMPI_DONE_ERROR(FAIL, "MPI_Type_free failed", mpi_code)
    }
    if (chunk_block_type_derived) {
        if (MPI_SUCCESS != (mpi_code = MPI_Type_free(&chunk_block_type)))
            HMPI_DONE_ERROR(FAIL, "MPI_Type_free failed", mpi_code)
    }

    if (ret_value < 0) {
        if (*resized_type_derived) {
            if (MPI_SUCCESS != (mpi_code = MPI_Type_free(resized_type)))
                HMPI_DONE_ERROR(FAIL, "MPI_Type_free failed", mpi_code)
            *resized_type_derived = FALSE;
        }
        if (*contig_type_derived) {
            if (MPI_SUCCESS != (mpi_code = MPI_Type_free(contig_type)))
                HMPI_DONE_ERROR(FAIL, "MPI_Type_free failed", mpi_code)
            *contig_type_derived = FALSE;
        }
    }

    FUNC_LEAVE_NOAPI(ret_value)
} /* end H5D__mpio_get_chunk_redistribute_info_types() */

/*-------------------------------------------------------------------------
 * Function:    H5D__mpio_get_chunk_alloc_info_types
 *
 * Purpose:     Constructs MPI derived datatypes for communicating the info
 *              from a H5D_filtered_collective_io_info_t structure that is
 *              necessary for re-allocating file space during a collective
 *              write of filtered chunks.
 *
 *              The datatype returned through `contig_type` has an extent
 *              equal to the size of an H5D_chunk_alloc_info_t structure
 *              and is suitable for communicating that structure type.
 *
 *              The datatype returned through `resized_type` has an extent
 *              equal to the size of an H5D_filtered_collective_io_info_t
 *              structure. This makes it suitable for sending an array of
 *              those structures, while extracting out just the info
 *              necessary for the chunk file space reallocation operation
 *              during communication.
 *
 * Return:      Non-negative on success/Negative on failure
 *
 *-------------------------------------------------------------------------
 */
static herr_t
H5D__mpio_get_chunk_alloc_info_types(MPI_Datatype *contig_type, hbool_t *contig_type_derived,
                                     MPI_Datatype *resized_type, hbool_t *resized_type_derived)
{
    MPI_Datatype struct_type              = MPI_DATATYPE_NULL;
    hbool_t      struct_type_derived      = FALSE;
    MPI_Datatype chunk_block_type         = MPI_DATATYPE_NULL;
    hbool_t      chunk_block_type_derived = FALSE;
    MPI_Datatype types[3];
    MPI_Aint     displacements[3];
    int          block_lengths[3];
    int          field_count;
    int          mpi_code;
    herr_t       ret_value = SUCCEED;

    FUNC_ENTER_PACKAGE

    HDassert(contig_type);
    HDassert(contig_type_derived);
    HDassert(resized_type);
    HDassert(resized_type_derived);

    *contig_type_derived  = FALSE;
    *resized_type_derived = FALSE;

    /* Create struct type for the inner H5F_block_t structure */
    if (H5F_mpi_get_file_block_type(FALSE, &chunk_block_type, &chunk_block_type_derived) < 0)
        HGOTO_ERROR(H5E_DATASET, H5E_CANTGET, FAIL, "can't create derived type for chunk file description")

    field_count = 3;
    HDassert(field_count == (sizeof(types) / sizeof(MPI_Datatype)));

    /*
     * Create structure type to pack both chunk H5F_block_t structures
     * next to chunk_idx field
     */
    block_lengths[0] = 1;
    block_lengths[1] = 1;
    block_lengths[2] = 1;
    displacements[0] = offsetof(H5D_chunk_alloc_info_t, chunk_current);
    displacements[1] = offsetof(H5D_chunk_alloc_info_t, chunk_new);
    displacements[2] = offsetof(H5D_chunk_alloc_info_t, chunk_idx);
    types[0]         = chunk_block_type;
    types[1]         = chunk_block_type;
    types[2]         = HSIZE_AS_MPI_TYPE;
    if (MPI_SUCCESS !=
        (mpi_code = MPI_Type_create_struct(field_count, block_lengths, displacements, types, contig_type)))
        HMPI_GOTO_ERROR(FAIL, "MPI_Type_create_struct failed", mpi_code)
    *contig_type_derived = TRUE;

    if (MPI_SUCCESS != (mpi_code = MPI_Type_commit(contig_type)))
        HMPI_GOTO_ERROR(FAIL, "MPI_Type_commit failed", mpi_code)

    /*
     * Create struct type to extract the chunk_current, chunk_new and chunk_idx
     * fields from a H5D_filtered_collective_io_info_t structure
     */
    block_lengths[0] = 1;
    block_lengths[1] = 1;
    block_lengths[2] = 1;
    displacements[0] = offsetof(H5D_filtered_collective_io_info_t, chunk_current);
    displacements[1] = offsetof(H5D_filtered_collective_io_info_t, chunk_new);
    displacements[2] = offsetof(H5D_filtered_collective_io_info_t, index_info.chunk_idx);
    types[0]         = chunk_block_type;
    types[1]         = chunk_block_type;
    types[2]         = HSIZE_AS_MPI_TYPE;
    if (MPI_SUCCESS !=
        (mpi_code = MPI_Type_create_struct(field_count, block_lengths, displacements, types, &struct_type)))
        HMPI_GOTO_ERROR(FAIL, "MPI_Type_create_struct failed", mpi_code)
    struct_type_derived = TRUE;

    if (MPI_SUCCESS != (mpi_code = MPI_Type_create_resized(
                            struct_type, 0, sizeof(H5D_filtered_collective_io_info_t), resized_type)))
        HMPI_GOTO_ERROR(FAIL, "MPI_Type_create_resized failed", mpi_code)
    *resized_type_derived = TRUE;

    if (MPI_SUCCESS != (mpi_code = MPI_Type_commit(resized_type)))
        HMPI_GOTO_ERROR(FAIL, "MPI_Type_commit failed", mpi_code)

done:
    if (struct_type_derived) {
        if (MPI_SUCCESS != (mpi_code = MPI_Type_free(&struct_type)))
            HMPI_DONE_ERROR(FAIL, "MPI_Type_free failed", mpi_code)
    }
    if (chunk_block_type_derived) {
        if (MPI_SUCCESS != (mpi_code = MPI_Type_free(&chunk_block_type)))
            HMPI_DONE_ERROR(FAIL, "MPI_Type_free failed", mpi_code)
    }

    if (ret_value < 0) {
        if (*resized_type_derived) {
            if (MPI_SUCCESS != (mpi_code = MPI_Type_free(resized_type)))
                HMPI_DONE_ERROR(FAIL, "MPI_Type_free failed", mpi_code)
            *resized_type_derived = FALSE;
        }
        if (*contig_type_derived) {
            if (MPI_SUCCESS != (mpi_code = MPI_Type_free(contig_type)))
                HMPI_DONE_ERROR(FAIL, "MPI_Type_free failed", mpi_code)
            *contig_type_derived = FALSE;
        }
    }

    FUNC_LEAVE_NOAPI(ret_value)
} /* end H5D__mpio_get_chunk_alloc_info_types() */

/*-------------------------------------------------------------------------
 * Function:    H5D__mpio_get_chunk_insert_info_types
 *
 * Purpose:     Constructs MPI derived datatypes for communicating the
 *              information necessary when reinserting chunks into a
 *              dataset's chunk index. This includes the chunk's new offset
 *              and size (H5F_block_t) and the inner `index_info` structure
 *              of a H5D_filtered_collective_io_info_t structure.
 *
 *              The datatype returned through `contig_type` has an extent
 *              equal to the size of an H5D_chunk_insert_info_t structure
 *              and is suitable for communicating that structure type.
 *
 *              The datatype returned through `resized_type` has an extent
 *              equal to the size of the encompassing
 *              H5D_filtered_collective_io_info_t structure. This makes it
 *              suitable for sending an array of
 *              H5D_filtered_collective_io_info_t structures, while
 *              extracting out just the information needed during
 *              communication.
 *
 * Return:      Non-negative on success/Negative on failure
 *
 *-------------------------------------------------------------------------
 */
static herr_t
H5D__mpio_get_chunk_insert_info_types(MPI_Datatype *contig_type, hbool_t *contig_type_derived,
                                      MPI_Datatype *resized_type, hbool_t *resized_type_derived)
{
    MPI_Datatype struct_type              = MPI_DATATYPE_NULL;
    hbool_t      struct_type_derived      = FALSE;
    MPI_Datatype chunk_block_type         = MPI_DATATYPE_NULL;
    hbool_t      chunk_block_type_derived = FALSE;
    MPI_Aint     contig_type_extent;
    MPI_Datatype types[4];
    MPI_Aint     displacements[4];
    int          block_lengths[4];
    int          field_count;
    int          mpi_code;
    herr_t       ret_value = SUCCEED;

    FUNC_ENTER_PACKAGE

    HDassert(contig_type);
    HDassert(contig_type_derived);
    HDassert(resized_type);
    HDassert(resized_type_derived);

    *contig_type_derived  = FALSE;
    *resized_type_derived = FALSE;

    /* Create struct type for an H5F_block_t structure */
    if (H5F_mpi_get_file_block_type(FALSE, &chunk_block_type, &chunk_block_type_derived) < 0)
        HGOTO_ERROR(H5E_DATASET, H5E_CANTGET, FAIL, "can't create derived type for chunk file description")

    field_count = 4;
    HDassert(field_count == (sizeof(types) / sizeof(MPI_Datatype)));

    /*
     * Create struct type to pack information into memory as follows:
     *
     * Chunk's new Offset/Size (H5F_block_t) ->
     * Chunk Index Info (H5D_chunk_index_info_t)
     */
    block_lengths[0] = 1;
    block_lengths[1] = 1;
    block_lengths[2] = 1;
    block_lengths[3] = 1;
    displacements[0] = offsetof(H5D_chunk_insert_info_t, chunk_block);
    displacements[1] = offsetof(H5D_chunk_insert_info_t, index_info.chunk_idx);
    displacements[2] = offsetof(H5D_chunk_insert_info_t, index_info.filter_mask);
    displacements[3] = offsetof(H5D_chunk_insert_info_t, index_info.need_insert);
    types[0]         = chunk_block_type;
    types[1]         = HSIZE_AS_MPI_TYPE;
    types[2]         = MPI_UNSIGNED;
    types[3]         = MPI_C_BOOL;
    if (MPI_SUCCESS !=
        (mpi_code = MPI_Type_create_struct(field_count, block_lengths, displacements, types, &struct_type)))
        HMPI_GOTO_ERROR(FAIL, "MPI_Type_create_struct failed", mpi_code)
    struct_type_derived = TRUE;

    contig_type_extent = (MPI_Aint)(sizeof(H5F_block_t) + sizeof(H5D_chunk_index_info_t));

    if (MPI_SUCCESS != (mpi_code = MPI_Type_create_resized(struct_type, 0, contig_type_extent, contig_type)))
        HMPI_GOTO_ERROR(FAIL, "MPI_Type_create_resized failed", mpi_code)
    *contig_type_derived = TRUE;

    if (MPI_SUCCESS != (mpi_code = MPI_Type_commit(contig_type)))
        HMPI_GOTO_ERROR(FAIL, "MPI_Type_commit failed", mpi_code)

    struct_type_derived = FALSE;
    if (MPI_SUCCESS != (mpi_code = MPI_Type_free(&struct_type)))
        HMPI_GOTO_ERROR(FAIL, "MPI_Type_free failed", mpi_code)

    /*
     * Create struct type to correctly extract all needed
     * information from a H5D_filtered_collective_io_info_t
     * structure.
     */
    displacements[0] = offsetof(H5D_filtered_collective_io_info_t, chunk_new);
    displacements[1] = offsetof(H5D_filtered_collective_io_info_t, index_info.chunk_idx);
    displacements[2] = offsetof(H5D_filtered_collective_io_info_t, index_info.filter_mask);
    displacements[3] = offsetof(H5D_filtered_collective_io_info_t, index_info.need_insert);
    if (MPI_SUCCESS !=
        (mpi_code = MPI_Type_create_struct(field_count, block_lengths, displacements, types, &struct_type)))
        HMPI_GOTO_ERROR(FAIL, "MPI_Type_create_struct failed", mpi_code)
    struct_type_derived = TRUE;

    if (MPI_SUCCESS != (mpi_code = MPI_Type_create_resized(
                            struct_type, 0, sizeof(H5D_filtered_collective_io_info_t), resized_type)))
        HMPI_GOTO_ERROR(FAIL, "MPI_Type_create_resized failed", mpi_code)
    *resized_type_derived = TRUE;

    if (MPI_SUCCESS != (mpi_code = MPI_Type_commit(resized_type)))
        HMPI_GOTO_ERROR(FAIL, "MPI_Type_commit failed", mpi_code)

done:
    if (struct_type_derived) {
        if (MPI_SUCCESS != (mpi_code = MPI_Type_free(&struct_type)))
            HMPI_DONE_ERROR(FAIL, "MPI_Type_free failed", mpi_code)
    }
    if (chunk_block_type_derived) {
        if (MPI_SUCCESS != (mpi_code = MPI_Type_free(&chunk_block_type)))
            HMPI_DONE_ERROR(FAIL, "MPI_Type_free failed", mpi_code)
    }

    if (ret_value < 0) {
        if (*resized_type_derived) {
            if (MPI_SUCCESS != (mpi_code = MPI_Type_free(resized_type)))
                HMPI_DONE_ERROR(FAIL, "MPI_Type_free failed", mpi_code)
            *resized_type_derived = FALSE;
        }
        if (*contig_type_derived) {
            if (MPI_SUCCESS != (mpi_code = MPI_Type_free(contig_type)))
                HMPI_DONE_ERROR(FAIL, "MPI_Type_free failed", mpi_code)
            *contig_type_derived = FALSE;
        }
    }

    FUNC_LEAVE_NOAPI(ret_value)
} /* end H5D__mpio_get_chunk_insert_info_types() */

/*-------------------------------------------------------------------------
 * Function:    H5D__mpio_collective_filtered_io_type
 *
 * Purpose:     Constructs a MPI derived datatype for both the memory and
 *              the file for a collective I/O operation on filtered chunks.
 *              The datatype contains the chunk offsets and lengths in the
 *              file and the locations of the chunk data buffers to read
 *              into/write from.
 *
 * Return:      Non-negative on success/Negative on failure
 *
 *-------------------------------------------------------------------------
 */
static herr_t
H5D__mpio_collective_filtered_io_type(H5D_filtered_collective_io_info_t *chunk_list, size_t num_entries,
                                      H5D_io_op_type_t op_type, MPI_Datatype *new_mem_type,
                                      hbool_t *mem_type_derived, MPI_Datatype *new_file_type,
                                      hbool_t *file_type_derived)
{
    MPI_Aint *io_buf_array      = NULL; /* Relative displacements of filtered chunk data buffers */
    MPI_Aint *file_offset_array = NULL; /* Chunk offsets in the file */
    int *     length_array      = NULL; /* Filtered Chunk lengths */
    int       mpi_code;
    herr_t    ret_value = SUCCEED;

    FUNC_ENTER_PACKAGE

    HDassert(chunk_list || 0 == num_entries);
    HDassert(new_mem_type);
    HDassert(mem_type_derived);
    HDassert(new_file_type);
    HDassert(file_type_derived);

    *mem_type_derived  = FALSE;
    *file_type_derived = FALSE;
    *new_mem_type      = MPI_BYTE;
    *new_file_type     = MPI_BYTE;

    if (num_entries > 0) {
        H5F_block_t *chunk_block;
        size_t       last_valid_idx = 0;
        size_t       i;
        int          chunk_count;

        /*
         * Determine number of chunks for I/O operation and
         * setup for derived datatype creation if I/O operation
         * includes multiple chunks
         */
        if (num_entries == 1) {
            /* Set last valid index to 0 for contiguous datatype creation */
            last_valid_idx = 0;

            if (op_type == H5D_IO_OP_WRITE)
                chunk_count = 1;
            else
                chunk_count = chunk_list[0].need_read ? 1 : 0;
        }
        else {
            MPI_Aint chunk_buf;
            MPI_Aint base_buf;
            haddr_t  base_offset = HADDR_UNDEF;

            H5_CHECK_OVERFLOW(num_entries, size_t, int);

            /* Allocate arrays */
            if (NULL == (length_array = H5MM_malloc((size_t)num_entries * sizeof(int))))
                HGOTO_ERROR(H5E_RESOURCE, H5E_CANTALLOC, FAIL,
                            "memory allocation failed for filtered collective I/O length array")
            if (NULL == (io_buf_array = H5MM_malloc((size_t)num_entries * sizeof(MPI_Aint))))
                HGOTO_ERROR(H5E_RESOURCE, H5E_CANTALLOC, FAIL,
                            "memory allocation failed for filtered collective I/O buf length array")
            if (NULL == (file_offset_array = H5MM_malloc((size_t)num_entries * sizeof(MPI_Aint))))
                HGOTO_ERROR(H5E_RESOURCE, H5E_CANTALLOC, FAIL,
                            "memory allocation failed for filtered collective I/O offset array")

            /*
             * If doing a write, we can set the base chunk offset
             * and base chunk data buffer right away.
             *
             * If doing a read, some chunks may be skipped over
             * for reading if they aren't yet allocated in the
             * file. Therefore, we have to find the first chunk
             * actually being read in order to set the base chunk
             * offset and base chunk data buffer.
             */
            if (op_type == H5D_IO_OP_WRITE) {
#if H5_CHECK_MPI_VERSION(3, 0)
                if (MPI_SUCCESS != (mpi_code = MPI_Get_address(chunk_list[0].buf, &base_buf)))
                    HMPI_GOTO_ERROR(FAIL, "MPI_Get_address failed", mpi_code)
#else
                base_buf = (MPI_Aint)chunk_list[0].buf;
#endif

                base_offset = chunk_list[0].chunk_new.offset;
            }

            for (i = 0, chunk_count = 0; i < num_entries; i++) {
                if (op_type == H5D_IO_OP_READ) {
                    /*
                     * If this chunk isn't being read, don't add it
                     * to the MPI type we're building up for I/O
                     */
                    if (!chunk_list[i].need_read)
                        continue;

                    /*
                     * If this chunk is being read, go ahead and
                     * set the base chunk offset and base chunk
                     * data buffer if we haven't already
                     */
                    if (!H5F_addr_defined(base_offset)) {
#if H5_CHECK_MPI_VERSION(3, 0)
                        if (MPI_SUCCESS != (mpi_code = MPI_Get_address(chunk_list[i].buf, &base_buf)))
                            HMPI_GOTO_ERROR(FAIL, "MPI_Get_address failed", mpi_code)
#else
                        base_buf = (MPI_Aint)chunk_list[i].buf;
#endif

                        base_offset = chunk_list[i].chunk_current.offset;
                    }
                }

                /* Set convenience pointer for current chunk block */
                chunk_block =
                    (op_type == H5D_IO_OP_READ) ? &chunk_list[i].chunk_current : &chunk_list[i].chunk_new;

                /*
                 * Set the current chunk entry's offset in the file, relative to
                 * the first chunk entry
                 */
                HDassert(H5F_addr_defined(chunk_block->offset));
                file_offset_array[chunk_count] = (MPI_Aint)(chunk_block->offset - base_offset);

                /*
                 * Ensure the chunk list is sorted in ascending ordering of
                 * offset in the file
                 */
                if (chunk_count)
                    HDassert(file_offset_array[chunk_count] > file_offset_array[chunk_count - 1]);

                /* Set the current chunk entry's size for the I/O operation */
                H5_CHECK_OVERFLOW(chunk_block->length, hsize_t, int);
                length_array[chunk_count] = (int)chunk_block->length;

                /*
                 * Set the displacement of the chunk entry's chunk data buffer,
                 * relative to the first entry's data buffer
                 */
#if H5_CHECK_MPI_VERSION(3, 1)
                if (MPI_SUCCESS != (mpi_code = MPI_Get_address(chunk_list[i].buf, &chunk_buf)))
                    HMPI_GOTO_ERROR(FAIL, "MPI_Get_address failed", mpi_code)

                io_buf_array[chunk_count] = MPI_Aint_diff(chunk_buf, base_buf);
#else
                chunk_buf                 = (MPI_Aint)chunk_list[i].buf;
                io_buf_array[chunk_count] = chunk_buf - base_buf;
#endif

                /*
                 * Set last valid index in case only a single chunk will
                 * be involved in the I/O operation
                 */
                last_valid_idx = i;

                chunk_count++;
            } /* end for */
        }

        /*
         * Create derived datatypes for the chunk list if this
         * rank has any chunks to work on
         */
        if (chunk_count > 0) {
            if (chunk_count == 1) {
                int chunk_len;

                /* Single chunk - use a contiguous type for both memory and file */

                /* Ensure that we can cast chunk size to an int for MPI */
                chunk_block = (op_type == H5D_IO_OP_READ) ? &chunk_list[last_valid_idx].chunk_current
                                                          : &chunk_list[last_valid_idx].chunk_new;
                H5_CHECKED_ASSIGN(chunk_len, int, chunk_block->length, hsize_t);

                if (MPI_SUCCESS != (mpi_code = MPI_Type_contiguous(chunk_len, MPI_BYTE, new_file_type)))
                    HMPI_GOTO_ERROR(FAIL, "MPI_Type_contiguous failed", mpi_code)
                *new_mem_type = *new_file_type;

                /*
                 * Since we use the same datatype for both memory and file, only
                 * mark the file type as derived so the caller doesn't try to
                 * free the same type twice
                 */
                *mem_type_derived  = FALSE;
                *file_type_derived = TRUE;

                if (MPI_SUCCESS != (mpi_code = MPI_Type_commit(new_file_type)))
                    HMPI_GOTO_ERROR(FAIL, "MPI_Type_commit failed", mpi_code)
            }
            else {
                HDassert(file_offset_array);
                HDassert(length_array);
                HDassert(io_buf_array);

                /* Multiple chunks - use an hindexed type for both memory and file */

                /* Create memory MPI type */
                if (MPI_SUCCESS != (mpi_code = MPI_Type_create_hindexed(
                                        chunk_count, length_array, io_buf_array, MPI_BYTE, new_mem_type)))
                    HMPI_GOTO_ERROR(FAIL, "MPI_Type_create_hindexed failed", mpi_code)
                *mem_type_derived = TRUE;

                if (MPI_SUCCESS != (mpi_code = MPI_Type_commit(new_mem_type)))
                    HMPI_GOTO_ERROR(FAIL, "MPI_Type_commit failed", mpi_code)

                /* Create file MPI type */
                if (MPI_SUCCESS !=
                    (mpi_code = MPI_Type_create_hindexed(chunk_count, length_array, file_offset_array,
                                                         MPI_BYTE, new_file_type)))
                    HMPI_GOTO_ERROR(FAIL, "MPI_Type_create_hindexed failed", mpi_code)
                *file_type_derived = TRUE;

                if (MPI_SUCCESS != (mpi_code = MPI_Type_commit(new_file_type)))
                    HMPI_GOTO_ERROR(FAIL, "MPI_Type_commit failed", mpi_code)
            }
        }
    } /* end if */

done:
    if (file_offset_array)
        H5MM_free(file_offset_array);
    if (io_buf_array)
        H5MM_free(io_buf_array);
    if (length_array)
        H5MM_free(length_array);

    if (ret_value < 0) {
        if (*file_type_derived) {
            if (MPI_SUCCESS != (mpi_code = MPI_Type_free(new_file_type)))
                HMPI_DONE_ERROR(FAIL, "MPI_Type_free failed", mpi_code)
            *file_type_derived = FALSE;
        }
        if (*mem_type_derived) {
            if (MPI_SUCCESS != (mpi_code = MPI_Type_free(new_mem_type)))
                HMPI_DONE_ERROR(FAIL, "MPI_Type_free failed", mpi_code)
            *mem_type_derived = FALSE;
        }
    }

    FUNC_LEAVE_NOAPI(ret_value)
} /* end H5D__mpio_collective_filtered_io_type() */

#ifdef H5Dmpio_DEBUG

static herr_t
H5D__mpio_dump_collective_filtered_chunk_list(H5D_filtered_collective_io_info_t *chunk_list,
                                              size_t chunk_list_num_entries, int mpi_rank)
{
    H5D_filtered_collective_io_info_t *chunk_entry;
    size_t                             i;
    herr_t                             ret_value = SUCCEED;

    FUNC_ENTER_PACKAGE_NOERR

    H5D_MPIO_DEBUG(mpi_rank, "CHUNK LIST: [");
    for (i = 0; i < chunk_list_num_entries; i++) {
        unsigned chunk_rank;

        chunk_entry = &chunk_list[i];

        HDassert(chunk_entry->chunk_info);
        chunk_rank = (unsigned)H5S_GET_EXTENT_NDIMS(chunk_entry->chunk_info->fspace);

        H5D_MPIO_DEBUG(mpi_rank, " {");
        H5D_MPIO_DEBUG_VA(mpi_rank, "   - Entry %zu -", i);

        H5D_MPIO_DEBUG(mpi_rank, "   - Chunk Fspace Info -");
        H5D_MPIO_DEBUG_VA(mpi_rank,
                          "     Chunk Current Info: { Offset: %" PRIuHADDR ", Length: %" PRIuHADDR " }",
                          chunk_entry->chunk_current.offset, chunk_entry->chunk_current.length);
        H5D_MPIO_DEBUG_VA(mpi_rank, "     Chunk New Info: { Offset: %" PRIuHADDR ", Length: %" PRIuHADDR " }",
                          chunk_entry->chunk_new.offset, chunk_entry->chunk_new.length);

        H5D_MPIO_DEBUG(mpi_rank, "   - Chunk Insert Info -");
        H5D_MPIO_DEBUG_VA(mpi_rank,
                          "     Chunk Scaled Coords (4-d): { %" PRIuHSIZE ", %" PRIuHSIZE ", %" PRIuHSIZE
                          ", %" PRIuHSIZE " }",
                          chunk_rank < 1 ? 0 : chunk_entry->chunk_info->scaled[0],
                          chunk_rank < 2 ? 0 : chunk_entry->chunk_info->scaled[1],
                          chunk_rank < 3 ? 0 : chunk_entry->chunk_info->scaled[2],
                          chunk_rank < 4 ? 0 : chunk_entry->chunk_info->scaled[3]);
        H5D_MPIO_DEBUG_VA(mpi_rank, "     Chunk Index: %" PRIuHSIZE, chunk_entry->index_info.chunk_idx);
        H5D_MPIO_DEBUG_VA(mpi_rank, "     Filter Mask: %u", chunk_entry->index_info.filter_mask);
        H5D_MPIO_DEBUG_VA(mpi_rank, "     Need Insert: %s",
                          chunk_entry->index_info.need_insert ? "YES" : "NO");

        H5D_MPIO_DEBUG(mpi_rank, "   - Other Info -");
        H5D_MPIO_DEBUG_VA(mpi_rank, "     Chunk Info Ptr: %p", (void *)chunk_entry->chunk_info);
        H5D_MPIO_DEBUG_VA(mpi_rank, "     Need Read: %s", chunk_entry->need_read ? "YES" : "NO");
        H5D_MPIO_DEBUG_VA(mpi_rank, "     Chunk I/O Size: %zu", chunk_entry->io_size);
        H5D_MPIO_DEBUG_VA(mpi_rank, "     Chunk Buffer Size: %zu", chunk_entry->chunk_buf_size);
        H5D_MPIO_DEBUG_VA(mpi_rank, "     Original Owner: %d", chunk_entry->orig_owner);
        H5D_MPIO_DEBUG_VA(mpi_rank, "     New Owner: %d", chunk_entry->new_owner);
        H5D_MPIO_DEBUG_VA(mpi_rank, "     # of Writers: %d", chunk_entry->num_writers);
        H5D_MPIO_DEBUG_VA(mpi_rank, "     Chunk Data Buffer Ptr: %p", (void *)chunk_entry->buf);

        H5D_MPIO_DEBUG(mpi_rank, " }");
    }
    H5D_MPIO_DEBUG(mpi_rank, "]");

    FUNC_LEAVE_NOAPI(ret_value)
} /* end H5D__mpio_dump_collective_filtered_chunk_list() */

#endif

#endif /* H5_HAVE_PARALLEL */<|MERGE_RESOLUTION|>--- conflicted
+++ resolved
@@ -976,89 +976,7 @@
 } /* end H5D__mpio_get_sum_chunk() */
 
 /*-------------------------------------------------------------------------
-<<<<<<< HEAD
  * Function:    H5D__piece_io
-=======
- * Function:    H5D__contig_collective_read
- *
- * Purpose:     Reads directly from contiguous data in file into application
- *              memory using collective I/O.
- *
- * Return:      Non-negative on success/Negative on failure
- *
- * Programmer:  Quincey Koziol
- *              Tuesday, March  4, 2008
- *
- *-------------------------------------------------------------------------
- */
-herr_t
-H5D__contig_collective_read(H5D_io_info_t *io_info, const H5D_type_info_t *type_info,
-                            hsize_t H5_ATTR_UNUSED nelmts, H5S_t *file_space, H5S_t *mem_space,
-                            H5D_chunk_map_t H5_ATTR_UNUSED *fm)
-{
-    H5D_mpio_actual_io_mode_t actual_io_mode = H5D_MPIO_CONTIGUOUS_COLLECTIVE;
-    herr_t                    ret_value      = SUCCEED; /* Return value */
-
-    FUNC_ENTER_PACKAGE
-
-    /* Sanity check */
-    HDassert(H5F_HAS_FEATURE(io_info->dset->oloc.file, H5FD_FEAT_HAS_MPI));
-
-    /* Call generic internal collective I/O routine */
-    if (H5D__inter_collective_io(io_info, type_info, file_space, mem_space) < 0)
-        HGOTO_ERROR(H5E_IO, H5E_READERROR, FAIL, "couldn't finish shared collective MPI-IO")
-
-    /* Set the actual I/O mode property. internal_collective_io will not break to
-     * independent I/O, so we set it here.
-     */
-    H5CX_set_mpio_actual_io_mode(actual_io_mode);
-
-done:
-    FUNC_LEAVE_NOAPI(ret_value)
-} /* end H5D__contig_collective_read() */
-
-/*-------------------------------------------------------------------------
- * Function:    H5D__contig_collective_write
- *
- * Purpose:     Write directly to contiguous data in file from application
- *              memory using collective I/O.
- *
- * Return:      Non-negative on success/Negative on failure
- *
- * Programmer:  Quincey Koziol
- *              Tuesday, March  4, 2008
- *
- *-------------------------------------------------------------------------
- */
-herr_t
-H5D__contig_collective_write(H5D_io_info_t *io_info, const H5D_type_info_t *type_info,
-                             hsize_t H5_ATTR_UNUSED nelmts, H5S_t *file_space, H5S_t *mem_space,
-                             H5D_chunk_map_t H5_ATTR_UNUSED *fm)
-{
-    H5D_mpio_actual_io_mode_t actual_io_mode = H5D_MPIO_CONTIGUOUS_COLLECTIVE;
-    herr_t                    ret_value      = SUCCEED; /* Return value */
-
-    FUNC_ENTER_PACKAGE
-
-    /* Sanity check */
-    HDassert(H5F_HAS_FEATURE(io_info->dset->oloc.file, H5FD_FEAT_HAS_MPI));
-
-    /* Call generic internal collective I/O routine */
-    if (H5D__inter_collective_io(io_info, type_info, file_space, mem_space) < 0)
-        HGOTO_ERROR(H5E_IO, H5E_WRITEERROR, FAIL, "couldn't finish shared collective MPI-IO")
-
-    /* Set the actual I/O mode property. internal_collective_io will not break to
-     * independent I/O, so we set it here.
-     */
-    H5CX_set_mpio_actual_io_mode(actual_io_mode);
-
-done:
-    FUNC_LEAVE_NOAPI(ret_value)
-} /* end H5D__contig_collective_write() */
-
-/*-------------------------------------------------------------------------
- * Function:    H5D__chunk_collective_io
->>>>>>> 213eac25
  *
  * Purpose:     Routine for
  *              1) choose an IO option:
