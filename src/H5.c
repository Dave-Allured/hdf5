--- conflicted
+++ resolved
@@ -14,10 +14,7 @@
 /****************/
 /* Module Setup */
 /****************/
-<<<<<<< HEAD
-=======
 #include "H5module.h" /* This source code file is part of the H5 module */
->>>>>>> 18bbd3f0
 
 /***********/
 /* Headers */
@@ -50,11 +47,7 @@
 /********************/
 /* Local Prototypes */
 /********************/
-<<<<<<< HEAD
-static void H5_debug_mask(const char *);
-=======
 static void H5__debug_mask(const char *);
->>>>>>> 18bbd3f0
 #ifdef H5_HAVE_PARALLEL
 static int H5__mpi_delete_cb(MPI_Comm comm, int keyval, void *attr_val, int *flag);
 #endif /*H5_HAVE_PARALLEL*/
@@ -63,12 +56,9 @@
 /* Package Variables */
 /*********************/
 
-<<<<<<< HEAD
-=======
 /* Package initialization variable */
 hbool_t H5_PKG_INIT_VAR = FALSE;
 
->>>>>>> 18bbd3f0
 /*****************************/
 /* Library Private Variables */
 /*****************************/
@@ -98,8 +88,6 @@
 /* Local Variables */
 /*******************/
 
-<<<<<<< HEAD
-=======
 /*--------------------------------------------------------------------------
 NAME
     H5__init_package -- Initialize interface-specific information
@@ -127,7 +115,6 @@
     FUNC_LEAVE_NOAPI(ret_value)
 } /* end H5__init_package() */
 
->>>>>>> 18bbd3f0
 /*--------------------------------------------------------------------------
  * NAME
  *   H5_init_library -- Initialize library-global information
@@ -181,11 +168,7 @@
             int key_val;
 
             if (MPI_SUCCESS != (mpi_code = MPI_Comm_create_keyval(
-<<<<<<< HEAD
-                                    MPI_COMM_NULL_COPY_FN, (MPI_Comm_delete_attr_function *)H5_mpi_delete_cb,
-=======
                                     MPI_COMM_NULL_COPY_FN, (MPI_Comm_delete_attr_function *)H5__mpi_delete_cb,
->>>>>>> 18bbd3f0
                                     &key_val, NULL)))
                 HMPI_GOTO_ERROR(FAIL, "MPI_Comm_create_keyval failed", mpi_code)
 
@@ -265,13 +248,6 @@
         HGOTO_ERROR(H5E_FUNC, H5E_CANTINIT, FAIL, "unable to initialize vol interface")
     if (H5P_init() < 0)
         HGOTO_ERROR(H5E_FUNC, H5E_CANTINIT, FAIL, "unable to initialize property list interface")
-<<<<<<< HEAD
-    if (H5T_init() < 0)
-        HGOTO_ERROR(H5E_FUNC, H5E_CANTINIT, FAIL, "unable to initialize datatype interface")
-    if (H5D_init() < 0)
-        HGOTO_ERROR(H5E_FUNC, H5E_CANTINIT, FAIL, "unable to initialize dataset interface")
-=======
->>>>>>> 18bbd3f0
     if (H5AC_init() < 0)
         HGOTO_ERROR(H5E_FUNC, H5E_CANTINIT, FAIL, "unable to initialize metadata caching interface")
     if (H5L_init() < 0)
@@ -597,8 +573,6 @@
 done:
     FUNC_LEAVE_API(ret_value)
 } /* end H5set_free_list_limits() */
-<<<<<<< HEAD
-=======
 
 /*-------------------------------------------------------------------------
  * Function:	H5get_free_list_sizes
@@ -677,7 +651,6 @@
 done:
     FUNC_LEAVE_API(ret_value)
 } /* end H5get_alloc_stats() */
->>>>>>> 18bbd3f0
 
 /*-------------------------------------------------------------------------
  * Function:    H5__debug_mask
@@ -784,14 +757,7 @@
             s++;
         } /* end if-else */
     }     /* end while */
-<<<<<<< HEAD
-
-    return;
-
-} /* end H5_debug_mask() */
-=======
 } /* end H5__debug_mask() */
->>>>>>> 18bbd3f0
 
 #ifdef H5_HAVE_PARALLEL
 
@@ -806,13 +772,8 @@
  *-------------------------------------------------------------------------
  */
 static int
-<<<<<<< HEAD
-H5_mpi_delete_cb(MPI_Comm H5_ATTR_UNUSED comm, int H5_ATTR_UNUSED keyval, void H5_ATTR_UNUSED *attr_val,
-                 int H5_ATTR_UNUSED *flag)
-=======
 H5__mpi_delete_cb(MPI_Comm H5_ATTR_UNUSED comm, int H5_ATTR_UNUSED keyval, void H5_ATTR_UNUSED *attr_val,
                   int H5_ATTR_UNUSED *flag)
->>>>>>> 18bbd3f0
 {
     H5_term_library();
     return MPI_SUCCESS;
@@ -959,11 +920,7 @@
             HDstrncat(lib_str, "-", (size_t)1);
             HDstrncat(lib_str, substr, (sizeof(lib_str) - HDstrlen(lib_str)) - 1);
         } /* end if */
-<<<<<<< HEAD
-        if (HDstrcmp(lib_str, H5_lib_vers_info_g)) {
-=======
         if (HDstrcmp(lib_str, H5_lib_vers_info_g) != 0) {
->>>>>>> 18bbd3f0
             HDfputs("Warning!  Library version information error.\n"
                     "The HDF5 library version information are not "
                     "consistent in its source code.\nThis is NOT a fatal error "
@@ -999,16 +956,10 @@
 H5open(void)
 {
     herr_t ret_value = SUCCEED; /* Return value */
-<<<<<<< HEAD
-
-    FUNC_ENTER_API_NOCLEAR(FAIL)
-    H5TRACE0("e", "");
-=======
 
     FUNC_ENTER_API_NOPUSH(FAIL)
     /*NO TRACE*/
 
->>>>>>> 18bbd3f0
     /* all work is done by FUNC_ENTER() */
 
 done:
