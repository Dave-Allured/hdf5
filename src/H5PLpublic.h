--- conflicted
+++ resolved
@@ -33,17 +33,10 @@
  * Plugin type (bit-position) used by the plugin library
  */
 typedef enum H5PL_type_t {
-<<<<<<< HEAD
-    H5PL_TYPE_ERROR  = -1, /* Error                */
-    H5PL_TYPE_FILTER = 0,  /* Filter               */
-    H5PL_TYPE_VOL    = 1,  /* VOL driver           */
-    H5PL_TYPE_NONE   = 2   /* This must be last!   */
-=======
     H5PL_TYPE_ERROR  = -1, /**< Error                */
     H5PL_TYPE_FILTER = 0,  /**< Filter               */
     H5PL_TYPE_VOL    = 1,  /**< VOL driver           */
     H5PL_TYPE_NONE   = 2   /**< Sentinel: This must be last!   */
->>>>>>> 18bbd3f0
 } H5PL_type_t;
 //! <!-- [H5PL_type_t_snip] -->
 
@@ -57,17 +50,6 @@
 #endif
 
 /* plugin state */
-<<<<<<< HEAD
-H5_DLL herr_t  H5PLset_loading_state(unsigned int plugin_control_mask);
-H5_DLL herr_t  H5PLget_loading_state(unsigned int *plugin_control_mask /*out*/);
-H5_DLL herr_t  H5PLappend(const char *search_path);
-H5_DLL herr_t  H5PLprepend(const char *search_path);
-H5_DLL herr_t  H5PLreplace(const char *search_path, unsigned int index);
-H5_DLL herr_t  H5PLinsert(const char *search_path, unsigned int index);
-H5_DLL herr_t  H5PLremove(unsigned int index);
-H5_DLL ssize_t H5PLget(unsigned int index, char *path_buf /*out*/, size_t buf_size);
-H5_DLL herr_t  H5PLsize(unsigned int *num_paths /*out*/);
-=======
 /**
  * \ingroup H5PL
  * \brief Controls the loadability of dynamic plugin types
@@ -237,14 +219,9 @@
  *
  */
 H5_DLL herr_t H5PLsize(unsigned int *num_paths /*out*/);
->>>>>>> 18bbd3f0
 
 #ifdef __cplusplus
 }
 #endif
 
-<<<<<<< HEAD
-#endif /* _H5PLpublic_H */
-=======
-#endif /* H5PLpublic_H */
->>>>>>> 18bbd3f0
+#endif /* H5PLpublic_H */