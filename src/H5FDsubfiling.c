/* * * * * * * * * * * * * * * * * * * * * * * * * * * * * * * * * * * * * * *
 * Copyright by The HDF Group.                                               *
 * Copyright by the Board of Trustees of the University of Illinois.         *
 * All rights reserved.                                                      *
 *                                                                           *
 * This file is part of HDF5.  The full HDF5 copyright notice, including     *
 * terms governing use, modification, and redistribution, is contained in    *
 * the COPYING file, which can be found at the root of the source code       *
 * distribution tree, or in https://support.hdfgroup.org/ftp/HDF5/releases.  *
 * If you do not have access to either file, you may request a copy from     *
 * help@hdfgroup.org.                                                        *
 * * * * * * * * * * * * * * * * * * * * * * * * * * * * * * * * * * * * * * */

/*
 * Programmer:  Richard Warren
 *
 *
 * Purpose: An initial implementation of a subfiling VFD which is
 *          derived from other "stacked" VFDs such as the splitter,
 *          mirror, and family VFDs.
 */

#define H5S_FRIEND           /*suppress error about including H5Spkg	  */
#include "H5FDdrvr_module.h" /* This source code file is part of the H5FD driver module */

#include "H5CXprivate.h"   /* API contexts, etc.       */
#include "H5Dprivate.h"    /* Dataset stuff            */
#include "H5Eprivate.h"    /* Error handling           */
#include "H5FDprivate.h"   /* File drivers             */
#include "H5FDsubfiling.h" /* Subfiling file driver    */
#include "H5FLprivate.h"   /* Free Lists               */
#include "H5Fprivate.h"    /* File access              */
#include "H5Iprivate.h"    /* IDs                      */
#include "H5MMprivate.h"   /* Memory management        */
#include "H5Pprivate.h"    /* Property lists           */
#include "H5Spkg.h"        /* For selections and creation of subfiling vectors */
#include "H5private.h"     /* Generic Functions        */
#include "H5FDioc.h"       /* IOC                      */

/* The driver identification number, initialized at runtime */
static hid_t H5FD_SUBFILING_g = 0;

#ifndef NDEBUG
FILE *sf_logfile = NULL;
FILE *client_log = NULL;
#endif

/* These are used for the creation of read or write vectors */
static haddr_t * sf_offsets = NULL;
static hssize_t *sf_sizes   = NULL;
static void **   sf_bufs    = NULL;

/* The description of a file belonging to this driver. The 'eoa' and 'eof'
 * determine the amount of hdf5 address space in use and the high-water mark
 * of the file (the current size of the underlying filesystem file). The
 * 'pos' value is used to eliminate file position updates when they would be a
 * no-op. Unfortunately we've found systems that use separate file position
 * indicators for reading and writing so the lseek can only be eliminated if
 * the current operation is the same as the previous operation.  When opening
 * a file the 'eof' will be set to the current file size, `eoa' will be set
 * to zero, 'pos' will be set to H5F_ADDR_UNDEF (as it is when an error
 * occurs), and 'op' will be set to H5F_OP_UNKNOWN.
 */
/***************************************************************************
 *
 * Structure: H5FD_subfiling_t
 *
 * Purpose:
 *
 *     H5FD_subfiling_t is a structure used to store all information needed
 *     to setup, manage, and take down subfiling for a HDF5 file.
 *
 *     This structure is created when such a file is "opened" and
 *     discarded when it is "closed".
 *
 *     Presents a system of subfiles as a single file to the HDF5 library.
 *
 *
 * `pub` (H5FD_t)
 *
 *     Instance of H5FD_t which contains all fields common to all VFDs.
 *     It must be the first item in this structure, since at higher levels,
 *     this structure will be treated as an instance of H5FD_t.
 *
 * `fa` (H5FD_subfiling_config_t)
 *
 *     Instance of `H5FD_subfiling_config_t` containing the subfiling
 *     configuration data needed to "open" the HDF5 file.
 *
 *
 *  Document additional subfiling fields here.
 *
 *  Recall that the existing fields are inherited from the sec2 driver
 *  and should be kept or not as appropriate for the sub-filing VFD.
 *
 *
 * Programmer: Richard Warren
 *
 ***************************************************************************/

typedef struct H5FD_subfiling_t {
    H5FD_t                  pub; /* public stuff, must be first      */
    int                     fd;  /* the filesystem file descriptor   */
    H5FD_subfiling_config_t fa;  /* driver-specific file access properties */

    /* the following fields are inherrited from the sec2 VFD, and will
     * likely be deleted.
     */
    int     mpi_rank; /* useful MPI information           */
    int     mpi_size;
    H5FD_t *sf_file;

#ifndef H5_HAVE_WIN32_API
    /* On most systems the combination of device and i-node number uniquely
     * identify a file.  Note that Cygwin, MinGW and other Windows POSIX
     * environments have the stat function (which fakes inodes)
     * and will use the 'device + inodes' scheme as opposed to the
     * Windows code further below.
     */
    dev_t device; /* file device number   */
    ino_t inode;  /* file i-node number   */
#else
    /* Files in windows are uniquely identified by the volume serial
     * number and the file index (both low and high parts).
     *
     * There are caveats where these numbers can change, especially
     * on FAT file systems.  On NTFS, however, a file should keep
     * those numbers the same until renamed or deleted (though you
     * can use ReplaceFile() on NTFS to keep the numbers the same
     * while renaming).
     *
     * See the MSDN "BY_HANDLE_FILE_INFORMATION Structure" entry for
     * more information.
     *
     * http://msdn.microsoft.com/en-us/library/aa363788(v=VS.85).aspx
     */
    DWORD nFileIndexLow;
    DWORD nFileIndexHigh;
    DWORD dwVolumeSerialNumber;

    HANDLE hFile; /* Native windows file handle */
#endif /* H5_HAVE_WIN32_API */

    /*
     * The element layouts above this point are identical with the
     * H5FD_ioc_t structure. As a result,
     *
     * Everything which follows is unique to the H5FD_subfiling_t
     */
    haddr_t        eoa; /* end of allocated region          */
    haddr_t        eof; /* end of file; current file size   */
    haddr_t        pos; /* current file I/O position        */
    H5FD_file_op_t op;  /* last operation                   */
                        /* Copy of file name from open operation    */
    char     filename[H5FD_MAX_FILENAME_LEN];
    MPI_Info info;
    MPI_Comm comm;

    /* Information from properties set by 'h5repart' tool
     *
     * Whether to eliminate the family driver info and convert this file to
     * a single file.
     */
    hbool_t fam_to_single;
} H5FD_subfiling_t;

/*
 * These macros check for overflow of various quantities.  These macros
 * assume that HDoff_t is signed and haddr_t and size_t are unsigned.
 *
 * ADDR_OVERFLOW:   Checks whether a file address of type `haddr_t'
 *                  is too large to be represented by the second argument
 *                  of the file seek function.
 *
 * SIZE_OVERFLOW:   Checks whether a buffer size of type `hsize_t' is too
 *                  large to be represented by the `size_t' type.
 *
 * REGION_OVERFLOW: Checks whether an address and size pair describe data
 *                  which can be addressed entirely by the second
 *                  argument of the file seek function.
 */
#define MAXADDR          (((haddr_t)1 << (8 * sizeof(HDoff_t) - 1)) - 1)
#define ADDR_OVERFLOW(A) (HADDR_UNDEF == (A) || ((A) & ~(haddr_t)MAXADDR))
#define SIZE_OVERFLOW(Z) ((Z) & ~(hsize_t)MAXADDR)
#define REGION_OVERFLOW(A, Z)                                                                                \
    (ADDR_OVERFLOW(A) || SIZE_OVERFLOW(Z) || HADDR_UNDEF == (A) + (Z) || (HDoff_t)((A) + (Z)) < (HDoff_t)(A))

#define H5FD_IOC_DEBUG_OP_CALLS 0 /* debugging print toggle; 0 disables */

#if H5FD_SUBFILING_DEBUG_OP_CALLS
#define H5FD_SUBFILING_LOG_CALL(name)                                                                        \
    do {                                                                                                     \
        HDprintf("called %s()\n", (name));                                                                   \
        HDfflush(stdout);                                                                                    \
    } while (0)
#else
#define H5FD_SUBFILING_LOG_CALL(name) /* no-op */
#endif                                /* H5FD_SUBFILING_DEBUG_OP_CALLS */

/* Prototypes */
extern herr_t  H5Pset_fapl_sec2(hid_t fapl_id);
static herr_t  H5FD__subfiling_term(void);
static void *  H5FD__subfiling_fapl_get(H5FD_t *_file);
static void *  H5FD__subfiling_fapl_copy(const void *_old_fa);
static herr_t  H5FD__subfiling_fapl_free(void *_fa);
static H5FD_t *H5FD__subfiling_open(const char *name, unsigned flags, hid_t fapl_id, haddr_t maxaddr);
static herr_t  H5FD__subfiling_close(H5FD_t *_file);
static int     H5FD__subfiling_cmp(const H5FD_t *_f1, const H5FD_t *_f2);
static herr_t  H5FD__subfiling_query(const H5FD_t *_f1, unsigned long *flags);
static haddr_t H5FD__subfiling_get_eoa(const H5FD_t *_file, H5FD_mem_t type);
static herr_t  H5FD__subfiling_set_eoa(H5FD_t *_file, H5FD_mem_t type, haddr_t addr);
static haddr_t H5FD__subfiling_get_eof(const H5FD_t *_file, H5FD_mem_t type);
static herr_t  H5FD__subfiling_get_handle(H5FD_t *_file, hid_t fapl, void **file_handle);
static herr_t  H5FD__subfiling_read(H5FD_t *_file, H5FD_mem_t type, hid_t fapl_id, haddr_t addr, size_t size,
                                    void *buf);
static herr_t  H5FD__subfiling_write(H5FD_t *_file, H5FD_mem_t type, hid_t dxpl_id, haddr_t addr, size_t size,
                                     const void *buf);

static herr_t H5FD__subfiling_read_vector(H5FD_t *file, hid_t dxpl_id, uint32_t count, H5FD_mem_t types[],
                                          haddr_t addrs[], size_t sizes[], void *bufs[] /* out */);
static herr_t H5FD__subfiling_write_vector(H5FD_t *file, hid_t dxpl_id, uint32_t count, H5FD_mem_t types[],
                                           haddr_t addrs[], size_t sizes[], const void *bufs[] /* in */);

static herr_t H5FD__subfiling_truncate(H5FD_t *_file, hid_t dxpl_id, hbool_t closing);

static herr_t H5FD__subfiling_lock(H5FD_t *_file, hbool_t rw);
static herr_t H5FD__subfiling_unlock(H5FD_t *_file);
static herr_t H5FD__subfiling_ctl(H5FD_t *_file, uint64_t op_code, uint64_t flags,
                                  const void H5_ATTR_UNUSED *input, void **output);

static herr_t H5FD__subfiling_validate_config(const H5FD_subfiling_config_t *fa);

#if 0 /* JRM */ /* delete if all goes well */
static int H5FD__subfiling_mpi_rank(const H5FD_t *_file);
static int H5FD__subfiling_mpi_size(const H5FD_t *_file);
static MPI_Comm H5FD__subfiling_communicator(const H5FD_t *_file);
#endif          /* JRM */
#if 0 /* JRM */ /* unused?  delete if so */
static herr_t H5FD__subfiling_get_info(H5FD_t *_file, void **mpi_info);
#endif          /* JRM */

static const H5FD_class_t H5FD_subfiling_g = {
    "subfiling",                     /* name                 */
    MAXADDR,                         /* maxaddr              */
    H5F_CLOSE_WEAK,                  /* fc_degree            */
    H5FD__subfiling_term,            /* terminate            */
    NULL,                            /* sb_size              */
    NULL,                            /* sb_encode            */
    NULL,                            /* sb_decode            */
    sizeof(H5FD_subfiling_config_t), /* fapl_size           */
    H5FD__subfiling_fapl_get,        /* fapl_get             */
    H5FD__subfiling_fapl_copy,       /* fapl_copy            */
    H5FD__subfiling_fapl_free,       /* fapl_free            */
    0,                               /* dxpl_size            */
    NULL,                            /* dxpl_copy            */
    NULL,                            /* dxpl_free            */
    H5FD__subfiling_open,            /* open                 */
    H5FD__subfiling_close,           /* close                */
    H5FD__subfiling_cmp,             /* cmp                  */
    H5FD__subfiling_query,           /* query                */
    NULL,                            /* get_type_map         */
    NULL,                            /* alloc                */
    NULL,                            /* free                 */
    H5FD__subfiling_get_eoa,         /* get_eoa              */
    H5FD__subfiling_set_eoa,         /* set_eoa              */
    H5FD__subfiling_get_eof,         /* get_eof              */
    H5FD__subfiling_get_handle,      /* get_handle           */
    H5FD__subfiling_read,            /* read                 */
    H5FD__subfiling_write,           /* write                */
    H5FD__subfiling_read_vector,     /* read_vector          */
    H5FD__subfiling_write_vector,    /* write_vector         */
    NULL,                            /* read_selection       */
    NULL,                            /* write_selection      */
    NULL,                            /* flush                */
    H5FD__subfiling_truncate,        /* truncate             */
    H5FD__subfiling_lock,            /* lock                 */
    H5FD__subfiling_unlock,          /* unlock               */
    H5FD__subfiling_ctl,             /* ctl                  */
    H5FD_FLMAP_DICHOTOMY             /* fl_map               */
};

/* Declare a free list to manage the H5FD_subfiling_t struct */
H5FL_DEFINE_STATIC(H5FD_subfiling_t);

/*-------------------------------------------------------------------------
 * Function:    H5FD__init_package
 *
 * Purpose:     Initializes any interface-specific data or routines.
 *
 * Return:      Non-negative on success/Negative on failure
 *
 *-------------------------------------------------------------------------
 */
static herr_t
H5FD__init_package(void)
{
    herr_t ret_value = SUCCEED;

    FUNC_ENTER_STATIC

    if (H5FD_subfiling_init() < 0)
        HGOTO_ERROR(H5E_VFL, H5E_CANTINIT, FAIL, "unable to initialize subfiling VFD")

done:
    FUNC_LEAVE_NOAPI(ret_value)
} /* H5FD__init_package() */

/*-------------------------------------------------------------------------
 * Function:    H5FD_subfiling_init
 *
 * Purpose:     Initialize this driver by registering the driver with the
 *              library.
 *
 * Return:      Success:    The driver ID for the subfiling driver
 *              Failure:    H5I_INVALID_HID
 *
 * Programmer:  Richard Warren
 *
 *-------------------------------------------------------------------------
 */
hid_t
H5FD_subfiling_init(void)
{
    hid_t ret_value = H5I_INVALID_HID; /* Return value */

    FUNC_ENTER_NOAPI(H5I_INVALID_HID)

#if 1 /* JRM */
    if (H5I_VFL != H5I_get_type(H5FD_SUBFILING_g))
        H5FD_SUBFILING_g = H5FD_register(&H5FD_subfiling_g, sizeof(H5FD_class_t), FALSE);
#else  /* JRM */
    if (H5I_VFL != H5I_get_type(H5FD_SUBFILING_g)) {
        HDfprintf(stdout, "H5FD_subfiling_init(): calling H5FD_register()\n");
        H5FD_SUBFILING_g = H5FD_register(&H5FD_subfiling_g, sizeof(H5FD_class_t), FALSE);
    }
#endif /* JRM */

#if 0  /* JRM */
    HDfprintf(stdout, "H5FD_subfiling_init() subfiling registered.  id = %lld \n", (int64_t)H5FD_SUBFILING_g);
#endif /* JRM */

    /* Set return value */
    ret_value = H5FD_SUBFILING_g;

done:
    FUNC_LEAVE_NOAPI(ret_value)
} /* end H5FD_subfiling_init() */

/*---------------------------------------------------------------------------
 * Function:    H5FD_subfiling_term
 *
 * Purpose:     Shut down the VFD
 *
 * Returns:     SUCCEED (Can't fail)
 *
 * Programmer:  Quincey Koziol
 *              Friday, Jan 30, 2004
 *
 *---------------------------------------------------------------------------
 */
static herr_t
H5FD__subfiling_term(void)
{
    FUNC_ENTER_NOAPI_NOINIT_NOERR

#if 0  /* JRM */
    HDfprintf(stdout, "Entering H5FD__subfiling_term().\n");
#endif /* JRM */

    /* Reset VFL ID */
    H5FD_SUBFILING_g = 0;

#if 0  /* JRM */
    HDfprintf(stdout, "Exiting H5FD__subfiling_term().\n");
#endif /* JRM */

    FUNC_LEAVE_NOAPI(SUCCEED)
} /* end H5FD_subfiling_term() */

/*-------------------------------------------------------------------------
 * Function:    H5FD__copy_plist
 *
 * Purpose:     Sanity-wrapped H5P_copy_plist() for each channel.
 *              Utility function for operation in multiple locations.
 *
 * Return:      0 on success, -1 on error.
 *-------------------------------------------------------------------------
 */
static int
H5FD__copy_plist(hid_t fapl_id, hid_t *id_out_ptr)
{
    int             ret_value = 0;
    H5P_genplist_t *plist_ptr = NULL;

    FUNC_ENTER_STATIC

    H5FD_SUBFILING_LOG_CALL(FUNC);

    HDassert(id_out_ptr != NULL);

    if (FALSE == H5P_isa_class(fapl_id, H5P_FILE_ACCESS))
        HGOTO_ERROR(H5E_ARGS, H5E_BADTYPE, -1, "not a file access property list");

    plist_ptr = (H5P_genplist_t *)H5I_object(fapl_id);
    if (NULL == plist_ptr)
        HGOTO_ERROR(H5E_ARGS, H5E_BADTYPE, -1, "unable to get property list");

    *id_out_ptr = H5P_copy_plist(plist_ptr, FALSE);
    if (H5I_INVALID_HID == *id_out_ptr)
        HGOTO_ERROR(H5E_VFL, H5E_BADTYPE, -1, "unable to copy file access property list");

done:
    FUNC_LEAVE_NOAPI(ret_value);
} /* end H5FD__copy_plist() */

static herr_t
fapl__get_subfiling_defaults(H5FD_subfiling_config_t *fa)
{
    herr_t ret_value = SUCCEED;
    char * envValue  = NULL;

    HDassert(fa);

    fa->common.magic         = H5FD_SUBFILING_FAPL_T_MAGIC;
    fa->common.version       = H5FD_CURR_SUBFILING_FAPL_T_VERSION;
    fa->common.ioc_fapl_id   = H5P_DEFAULT;
    fa->common.stripe_count  = 0;
    fa->common.stripe_depth  = H5FD_DEFAULT_STRIPE_DEPTH;
    fa->common.ioc_selection = SELECT_IOC_ONE_PER_NODE;
    /* VFD specific */
    fa->require_ioc = TRUE;

    if ((envValue = getenv("H5_REQUIRE_IOC")) != NULL) {
        int value_check = atoi(envValue);
        if (value_check == 0) {
            fa->require_ioc = FALSE;
        }
        else if (value_check > 0) {
            fa->require_ioc = TRUE;
        }
    }
    return (ret_value);
}

/*-------------------------------------------------------------------------
 *
 * Function:    H5Pset_fapl_subfiling
 *
 * Purpose:     Modify the file access property list to use the
 *              H5FD_SUBFILING driver defined in this source file.  All
 *              driver specfic properties are passed in as a pointer to
 *              a suitably initialized instance of H5FD_subfiling_config_t
 *
 * Return:      SUCCEED/FAIL
 *
 * Programmer:  John Mainzer
 *              9/10/17
 *
 * Changes:     None.
 *
 *-------------------------------------------------------------------------
 */
herr_t
H5Pset_fapl_subfiling(hid_t fapl_id, H5FD_subfiling_config_t *fa)
{
    H5P_genplist_t *        plist    = NULL; /* Property list pointer */
    hid_t                   ioc_fapl = H5I_INVALID_HID;
    H5FD_ioc_config_t       ioc_config;
    H5FD_subfiling_config_t subfiling_conf;
    herr_t                  ret_value = FAIL;

    FUNC_ENTER_API(FAIL)
    H5TRACE2("e", "i*!", fapl_id, fa);

    if (NULL == (plist = H5P_object_verify(fapl_id, H5P_FILE_ACCESS)))
        HGOTO_ERROR(H5E_ARGS, H5E_BADTYPE, FAIL, "not a file access property list")

    if (fa == NULL) {
        /* Create IOC fapl */
        ioc_fapl = H5Pcreate(H5P_FILE_ACCESS);
        if (H5I_INVALID_HID == ioc_fapl)
            HGOTO_ERROR(H5E_PLIST, H5E_CANTSET, FAIL, "can't create ioc fapl")

        /* Get subfiling VFD defaults */
        if (fapl__get_subfiling_defaults(&subfiling_conf) < 0)
            HGOTO_ERROR(H5E_PLIST, H5E_CANTSET, FAIL, "can't get subfiling fapl")

        if (subfiling_conf.require_ioc) {
            /* Get IOC VFD defaults */
            if (H5Pget_fapl_ioc(ioc_fapl, &ioc_config) < 0)
                HGOTO_ERROR(H5E_PLIST, H5E_CANTSET, FAIL, "can't get ioc fapl")

            /* Now we can set the IOC fapl. */
            if (H5Pset_fapl_ioc(ioc_fapl, &ioc_config) < 0)
                HGOTO_ERROR(H5E_PLIST, H5E_CANTSET, FAIL, "can't set ioc fapl")
        }
        else {
            if (H5Pset_fapl_sec2(ioc_fapl) < 0)
                HGOTO_ERROR(H5E_PLIST, H5E_CANTSET, FAIL, "can't set sec2 fapl")
        }

        /* Assign the IOC fapl as the underlying VPD */
        subfiling_conf.common.ioc_fapl_id = ioc_fapl;

        fa = &subfiling_conf;
    }

    if (FAIL == H5FD__subfiling_validate_config(fa)) {
        HGOTO_ERROR(H5E_ARGS, H5E_BADVALUE, FAIL, "invalid subfiling config")
    }

    ret_value = H5P_set_driver(plist, H5FD_SUBFILING, (void *)fa);

done:
    FUNC_LEAVE_API(ret_value)

} /* end H5Pset_fapl_subfiling() */

/*-------------------------------------------------------------------------
 * Function:    H5FD_subfiling_validate_config()
 *
 * Purpose:     Test to see if the supplied instance of
 *              H5FD_subfiling_config_t contains internally consistant data.
 *              Return SUCCEED if so, and FAIL otherwise.
 *
 *              Note the difference between internally consistant and
 *              correct.  As we will have to try to setup subfiling to
 *              determine whether the supplied data is correct,
 *              we will settle for internal consistancy at this point
 *
 * Return:      SUCCEED if instance of H5FD_subfiling_config_t contains
 *              internally consistant data, FAIL otherwise.
 *
 * Programmer:  Jacob Smith
 *              9/10/17
 *
 *-------------------------------------------------------------------------
 */
static herr_t
H5FD__subfiling_validate_config(const H5FD_subfiling_config_t *fa)
{
    herr_t ret_value = SUCCEED;

    FUNC_ENTER_NOAPI_NOINIT

    HDassert(fa != NULL);

    if (fa->common.version != H5FD_CURR_SUBFILING_FAPL_T_VERSION) {
        HGOTO_ERROR(H5E_ARGS, H5E_BADVALUE, FAIL, "Unknown H5FD_subfiling_config_t version");
    }

    /* add subfiling configuration validation code here */

done:
    FUNC_LEAVE_NOAPI(ret_value)

} /* end H5FD_subfiling_validate_config() */

/*-------------------------------------------------------------------------
 * Function:    H5Pget_fapl_subfiling
 *
 * Purpose:     Returns information about the subfiling file access
 *              property list though the function arguments.
 *
 * Return:      Success:        Non-negative
 *
 *              Failure:        Negative
 *
 * Programmer:  John Mainzer
 *              9/10/17
 * Modifications:
 *              Richard Warren
 *              If the fapl has yet to be set, we return an instance
 *              with default values for most fields.
 *
 *-------------------------------------------------------------------------
 */
herr_t
H5Pget_fapl_subfiling(hid_t fapl_id, H5FD_subfiling_config_t *config_out)
{
    const H5FD_subfiling_config_t *config_ptr = NULL;
    H5P_genplist_t *               plist      = NULL;
    herr_t                         ret_value  = SUCCEED;

    FUNC_ENTER_API(FAIL)
    H5TRACE2("e", "i*!", fapl_id, config_out);

    if (config_out == NULL) {
        HGOTO_ERROR(H5E_ARGS, H5E_BADVALUE, FAIL, "config_out is NULL")
    }

    plist = H5P_object_verify(fapl_id, H5P_FILE_ACCESS);
    if (plist == NULL) {
        HGOTO_ERROR(H5E_ARGS, H5E_BADTYPE, FAIL, "not a file access list")
    }

    config_ptr = (const H5FD_subfiling_config_t *)H5P_peek_driver_info(plist);
    if (config_ptr == NULL) {
        ret_value = fapl__get_subfiling_defaults(config_out);
    }
    else {
        /* Copy the subfiling fapl data out */
        HDmemcpy(config_out, config_ptr, sizeof(H5FD_subfiling_config_t));

        /* Copy the driver info value */
        if (H5FD__copy_plist(config_ptr->common.ioc_fapl_id, &(config_out->common.ioc_fapl_id)) < 0)
            HGOTO_ERROR(H5E_VFL, H5E_BADVALUE, FAIL, "can't copy IOC FAPL");
    }

done:
    FUNC_LEAVE_API(ret_value)

} /* end H5Pget_fapl_subfiling() */

/*-------------------------------------------------------------------------
 * Function:    H5FD_subfiling_fapl_get
 *
 * Purpose:     Gets a file access property list which could be used to
 *              create an identical file.
 *
 * Return:      Success:        Ptr to new file access property list value.
 *
 *              Failure:        NULL
 *
 * Programmer:  John Mainzer
 *              9/8/17
 *
 * Modifications:
 *
 *-------------------------------------------------------------------------
 */
static void *
H5FD__subfiling_fapl_get(H5FD_t *_file)
{
    H5FD_subfiling_t *       file      = (H5FD_subfiling_t *)_file;
    H5FD_subfiling_config_t *fa        = NULL;
    void *                   ret_value = NULL;

    FUNC_ENTER_NOAPI_NOINIT

    fa = (H5FD_subfiling_config_t *)H5MM_calloc(sizeof(H5FD_subfiling_config_t));

    if (fa == NULL) {
        HGOTO_ERROR(H5E_RESOURCE, H5E_NOSPACE, NULL, "memory allocation failed")
    }

    /* Copy the fields of the structure */
    HDmemcpy(fa, &(file->fa), sizeof(H5FD_subfiling_config_t));

    /* Set return value */
    ret_value = fa;

done:
    if (ret_value == NULL) {

        if (fa != NULL) {
            H5MM_xfree(fa);
        }
    }
    FUNC_LEAVE_NOAPI(ret_value)

} /* end H5FD_subfiling_fapl_get() */

/*-------------------------------------------------------------------------
 * Function:    H5FD_subfiling_fapl_copy
 *
 * Purpose:     Copies the subfiling-specific file access properties.
 *
 * Return:      Success:        Ptr to a new property list
 *
 *              Failure:        NULL
 *
 * Programmer:  John Mainzer
 *              9/8/17
 *
 * Modifications:
 *
 *-------------------------------------------------------------------------
 */
static void *
H5FD__subfiling_fapl_copy(const void *_old_fa)
{
    const H5FD_subfiling_config_t *old_fa    = (const H5FD_subfiling_config_t *)_old_fa;
    H5FD_subfiling_config_t *      new_fa    = NULL;
    void *                         ret_value = NULL;

    FUNC_ENTER_NOAPI_NOINIT

    new_fa = (H5FD_subfiling_config_t *)H5MM_malloc(sizeof(H5FD_subfiling_config_t));
    if (new_fa == NULL) {
        HGOTO_ERROR(H5E_RESOURCE, H5E_NOSPACE, NULL, "memory allocation failed");
    }

    HDmemcpy(new_fa, old_fa, sizeof(H5FD_subfiling_config_t));
    ret_value = new_fa;

done:
    if (ret_value == NULL) {

        if (new_fa != NULL) {
            H5MM_xfree(new_fa);
        }
    }
    FUNC_LEAVE_NOAPI(ret_value)

} /* end H5FD_subfiling_fapl_copy() */

/*-------------------------------------------------------------------------
 * Function:    H5FD__subfiling_fapl_free
 *
 * Purpose:     Frees the subfiling-specific file access properties.
 *
 * Return:      SUCCEED (cannot fail)
 *
 * Programmer:  John Mainzer
 *              9/8/17
 *
 * Modifications:
 *
 *-------------------------------------------------------------------------
 */
static herr_t
H5FD__subfiling_fapl_free(void *_fa)
{
    H5FD_subfiling_config_t *fa = (H5FD_subfiling_config_t *)_fa;

    FUNC_ENTER_NOAPI_NOINIT_NOERR

    HDassert(fa != NULL); /* sanity check */

    H5MM_xfree(fa);

    FUNC_LEAVE_NOAPI(SUCCEED)

} /* end H5FD_subfiling_fapl_free() */

/*-------------------------------------------------------------------------
 * Function:    H5FD__subfiling_open
 *
 * Purpose:     Create and/or opens a file as an HDF5 file.
 *
 * Return:      Success:    A pointer to a new file data structure. The
 *                          public fields will be initialized by the
 *                          caller, which is always H5FD_open().
 *              Failure:    NULL
 *
 * Programmer:  Richard Warren
 *              Thursday, July 29, 1999
 *
 *-------------------------------------------------------------------------
 */
static H5FD_t *
H5FD__subfiling_open(const char *name, unsigned flags, hid_t subfiling_fapl_id, haddr_t maxaddr)
{
    H5FD_subfiling_t *             file_ptr   = NULL; /* Subfiling VFD info */
    const H5FD_subfiling_config_t *config_ptr = NULL; /* Driver-specific property list */
    H5FD_class_t *                 driver     = NULL; /* VFD for file */
    H5P_genplist_t *               plist_ptr  = NULL;
    H5FD_driver_prop_t             driver_prop; /* Property for driver ID & info */

#if 0  /* JRM */
  hbool_t err_occurred = FALSE;
  uint64_t h5_file_id = (uint64_t)-1;
#endif /* JRM */
    H5FD_t *ret_value = NULL;
#if 0  /* JRM */
  hid_t fapl_check;
  hid_t ioc_fapl_id;
#endif /* JRM */

    FUNC_ENTER_STATIC

    /* Check arguments */
    if (!name || !*name)
        HGOTO_ERROR(H5E_ARGS, H5E_BADVALUE, NULL, "invalid file name")
    if (0 == maxaddr || HADDR_UNDEF == maxaddr)
        HGOTO_ERROR(H5E_ARGS, H5E_BADRANGE, NULL, "bogus maxaddr")
    if (ADDR_OVERFLOW(maxaddr))
        HGOTO_ERROR(H5E_ARGS, H5E_OVERFLOW, NULL, "bogus maxaddr")

    file_ptr = (H5FD_subfiling_t *)H5FL_CALLOC(H5FD_subfiling_t);
    if (NULL == file_ptr)
        HGOTO_ERROR(H5E_VFL, H5E_CANTALLOC, NULL, "unable to allocate file struct")

    /* Get the driver-specific file access properties */
    plist_ptr = (H5P_genplist_t *)H5I_object(subfiling_fapl_id);
    if (NULL == plist_ptr)
        HGOTO_ERROR(H5E_ARGS, H5E_BADTYPE, NULL, "not a file access property list")
    config_ptr = (const H5FD_subfiling_config_t *)H5P_peek_driver_info(plist_ptr);
    if (NULL == config_ptr)
        HGOTO_ERROR(H5E_PLIST, H5E_CANTGET, NULL, "unable to get VFL driver info")

    memcpy(&file_ptr->fa, config_ptr, sizeof(config_common_t));

    /* Copy the FAPL from the config structure */
    /* JRM:  Why is this necessary?  If it is necessary, must close the property list on file close. */
    if (H5FD__copy_plist(config_ptr->common.ioc_fapl_id, &(file_ptr->fa.common.ioc_fapl_id)) < 0)
        HGOTO_ERROR(H5E_VFL, H5E_BADVALUE, NULL, "can't copy IOC FAPL");

    file_ptr->sf_file = H5FD_open(name, flags, config_ptr->common.ioc_fapl_id, HADDR_UNDEF);
    if (!file_ptr->sf_file)
        HGOTO_ERROR(H5E_VFL, H5E_CANTOPENFILE, NULL, "unable to open IOC file")

    /* Check the "native" driver (sec2 or mpio) */
    plist_ptr = (H5P_genplist_t *)H5I_object(config_ptr->common.ioc_fapl_id);

    if (H5P_peek(plist_ptr, H5F_ACS_FILE_DRV_NAME, &driver_prop) < 0)
        HGOTO_ERROR(H5E_PLIST, H5E_CANTGET, NULL, "can't get driver ID & info")
    if (NULL == (driver = (H5FD_class_t *)H5I_object(driver_prop.driver_id)))
        HGOTO_ERROR(H5E_VFL, H5E_BADVALUE, NULL, "invalid driver ID in file access property list")

    if (strncmp(driver->name, "ioc", 3) == 0) {
        /* We've already opened the subfiles... */
        H5FD_subfiling_t *ioc_file = (H5FD_subfiling_t *)(file_ptr->sf_file);
        /* Get a copy of the context ID for later use */
        file_ptr->fa.common.context_id = ioc_file->fa.common.context_id;
        file_ptr->fa.require_ioc       = true;
    }
    else if (strncmp(driver->name, "sec2", 4) == 0) {
        uint64_t inode_id = (uint64_t)-1;
        int      mpi_rank, mpi_size;
        int      ioc_flags = O_RDWR;

        /* Translate the HDF5 file open flags into standard POSIX open flags */
        if (flags & H5F_ACC_TRUNC)
            ioc_flags |= O_TRUNC;
        if (flags & H5F_ACC_CREAT)
            ioc_flags |= O_CREAT;

        /* Get some basic MPI information */
        MPI_Comm_size(MPI_COMM_WORLD, &mpi_size);
        MPI_Comm_rank(MPI_COMM_WORLD, &mpi_rank);

        /* Let MPI rank 0 to the file stat operation and broadcast a result */
        if (mpi_rank == 0) {
            if (file_ptr->sf_file) {
                H5FD_sec2_t *hdf_file = (H5FD_sec2_t *)file_ptr->sf_file;
                h5_stat_t    sb;
                /* We create a new file descriptor for our file structure.
                 * Basically, we want these seperate so that sec2 can
                 * deal with the opened file for additional operations
                 * (especially close) without interfering with subfiling.
                 */
                file_ptr->fd = HDdup(hdf_file->fd);
                if (HDfstat(hdf_file->fd, &sb) < 0)
                    HSYS_GOTO_ERROR(H5E_FILE, H5E_BADFILE, NULL, "unable to fstat file")
                inode_id = sb.st_ino;
            }
        }

        if (MPI_SUCCESS == MPI_Bcast(&inode_id, 1, MPI_UNSIGNED_LONG_LONG, 0, MPI_COMM_WORLD)) {
            file_ptr->inode = inode_id;
        }

        /* All ranks can now detect an error and fail. */
        if (inode_id == (uint64_t)-1)
            HGOTO_ERROR(H5E_FILE, H5E_CANTOPENFILE, NULL, "unable to open file = %s\n", name)

        /* See: H5FDsubfile_int.c:
         * Note that the user defined HDF5 file is also considered subfile(0) */
        if (H5FD__open_subfiles((void *)&file_ptr->fa, inode_id, ioc_flags) < 0)
            HGOTO_ERROR(H5E_FILE, H5E_CANTOPENFILE, NULL, "unable to open subfiling files = %s\n", name)
    }
    else {
        HDputs("We only support ioc and sec2 file opens at the moment.");
        HGOTO_ERROR(H5E_FILE, H5E_CANTOPENFILE, NULL, "unable to open file = %s\n", name)
    }
    ret_value = (H5FD_t *)file_ptr;

done:
    if (NULL == ret_value) {
        if (file_ptr) {
            if (H5I_INVALID_HID != file_ptr->fa.common.ioc_fapl_id)
                H5I_dec_ref(file_ptr->fa.common.ioc_fapl_id);
            if (file_ptr->sf_file)
                H5FD_close(file_ptr->sf_file);
            H5FL_FREE(H5FD_subfiling_t, file_ptr);
        }
    } /* end if error */

    // return ret_value;
    FUNC_LEAVE_NOAPI(ret_value)
} /* end H5FD__subfiling_open() */

/*-------------------------------------------------------------------------
 * Function:    H5FD__subfiling_close
 *
 * Purpose:     Closes an HDF5 file.
 *
 * Return:      Success:    SUCCEED
 *              Failure:    FAIL, file not closed.
 *
 * Programmer:  Richard Warren
 *              Thursday, July 29, 1999
 *
 *-------------------------------------------------------------------------
 */
static herr_t
H5FD__subfiling_close(H5FD_t *_file)
{
<<<<<<< HEAD
    H5FD_subfiling_t *   file_ptr   = (H5FD_subfiling_t *)_file;
    herr_t               ret_value  = SUCCEED; /* Return value */
    subfiling_context_t *sf_context = NULL;
=======
    H5FD_subfiling_t *file_ptr  = (H5FD_subfiling_t *)_file;
    herr_t            ret_value = SUCCEED; /* Return value */
    // subfiling_context_t *sf_context = NULL;
>>>>>>> ed197933

    FUNC_ENTER_NOAPI_NOINIT

    /* Sanity check */
    HDassert(file_ptr);
<<<<<<< HEAD

    sf_context = (subfiling_context_t *)get__subfiling_object(file_ptr->fa.common.context_id);

#ifdef VERBOSE

=======
#ifdef VERBOSE
    sf_context = (subfiling_context_t *)get__subfiling_object(file_ptr->fa.common.context_id);
>>>>>>> ed197933
    if (sf_context->topology->rank_is_ioc)
        printf("[%s %d] fd=%d\n", __func__, file_ptr->mpi_rank, sf_context->sf_fid);
    else
        printf("[%s %d] fd=*\n", __func__, file_ptr->mpi_rank);
    fflush(stdout);
#endif
    if (H5FD_close(file_ptr->sf_file) != SUCCEED) {
        HSYS_GOTO_ERROR(H5E_IO, H5E_CANTCLOSEFILE, FAIL, "unable to close file")
    }

    if (sf_context != NULL) {
        if (sf_context->subfile_prefix) {
            HDfree(sf_context->subfile_prefix);
            sf_context->subfile_prefix = NULL;
        }
        if (sf_context->sf_filename) {
            HDfree(sf_context->sf_filename);
            sf_context->sf_filename = NULL;
        }
        if (sf_context->h5_filename) {
            HDfree(sf_context->h5_filename);
            sf_context->h5_filename = NULL;
        }
    }
    /* if set, close the copy of the plist for the underlying VFD. */
    if ((H5I_INVALID_HID != file_ptr->fa.common.ioc_fapl_id) &&
        (H5I_dec_ref(file_ptr->fa.common.ioc_fapl_id) < 0))
        HGOTO_ERROR(H5E_VFL, H5E_ARGS, FAIL, "can't close ioc FAPL")

    /* Release the file info */
    file_ptr = H5FL_FREE(H5FD_subfiling_t, file_ptr);

done:
    FUNC_LEAVE_NOAPI(ret_value)
} /* end H5FD_subfiling_close() */

/*-------------------------------------------------------------------------
 * Function:    H5FD_subfiling_cmp
 *
 * Purpose:     Compares two files belonging to this driver using an
 *              arbitrary (but consistent) ordering.
 *
 * Return:      Success:    A value like strcmp()
 *              Failure:    never fails (arguments were checked by the
 *                          caller).
 *
 * Programmer:  Richard Warren
 *              Thursday, July 29, 1999
 *
 *-------------------------------------------------------------------------
 */
static int
H5FD__subfiling_cmp(const H5FD_t *_f1, const H5FD_t *_f2)
{
    const H5FD_subfiling_t *f1        = (const H5FD_subfiling_t *)_f1;
    const H5FD_subfiling_t *f2        = (const H5FD_subfiling_t *)_f2;
    int                     ret_value = 0;

    FUNC_ENTER_NOAPI_NOINIT_NOERR

#ifdef H5_HAVE_WIN32_API
    if (f1->dwVolumeSerialNumber < f2->dwVolumeSerialNumber)
        HGOTO_DONE(-1)
    if (f1->dwVolumeSerialNumber > f2->dwVolumeSerialNumber)
        HGOTO_DONE(1)

    if (f1->nFileIndexHigh < f2->nFileIndexHigh)
        HGOTO_DONE(-1)
    if (f1->nFileIndexHigh > f2->nFileIndexHigh)
        HGOTO_DONE(1)

    if (f1->nFileIndexLow < f2->nFileIndexLow)
        HGOTO_DONE(-1)
    if (f1->nFileIndexLow > f2->nFileIndexLow)
        HGOTO_DONE(1)
#else /* H5_HAVE_WIN32_API */
#ifdef H5_DEV_T_IS_SCALAR
    if (f1->device < f2->device)
        HGOTO_DONE(-1)
    if (f1->device > f2->device)
        HGOTO_DONE(1)
#else  /* H5_DEV_T_IS_SCALAR */
    /* If dev_t isn't a scalar value on this system, just use memcmp to
     * determine if the values are the same or not.  The actual return value
     * shouldn't really matter...
     */
    if (HDmemcmp(&(f1->device), &(f2->device), sizeof(dev_t)) < 0)
        HGOTO_DONE(-1)
    if (HDmemcmp(&(f1->device), &(f2->device), sizeof(dev_t)) > 0)
        HGOTO_DONE(1)
#endif /* H5_DEV_T_IS_SCALAR */
    if (f1->inode < f2->inode)
        HGOTO_DONE(-1)
    if (f1->inode > f2->inode)
        HGOTO_DONE(1)
#endif /* H5_HAVE_WIN32_API */

done:
    FUNC_LEAVE_NOAPI(ret_value)
} /* end H5FD_subfiling_cmp() */

/*-------------------------------------------------------------------------
 * Function:    H5FD_subfiling_query
 *
 * Purpose:     Set the flags that this VFL driver is capable of supporting.
 *              (listed in H5FDpublic.h)
 *
 * Return:      SUCCEED (Can't fail)
 *
 * Programmer:  Quincey Koziol
 *              Friday, August 25, 2000
 *
 *-------------------------------------------------------------------------
 */
static herr_t
H5FD__subfiling_query(const H5FD_t *_file, unsigned long *flags /* out */)
{
    const H5FD_subfiling_t *file = (const H5FD_subfiling_t *)_file; /* subfiling VFD info */

    FUNC_ENTER_NOAPI_NOINIT_NOERR

    /* Set the VFL feature flags that this driver supports */
    /* Notice: the Mirror VFD Writer currently uses only the Sec2 driver as
     * the underying driver -- as such, the Mirror VFD implementation copies
     * these feature flags as its own. Any modifications made here must be
     * reflected in H5FDmirror.c
     * -- JOS 2020-01-13
     */
    if (flags) {
        *flags = 0;
        *flags |= H5FD_FEAT_AGGREGATE_METADATA;  /* OK to aggregate metadata
                                                    allocations  */
        *flags |= H5FD_FEAT_ACCUMULATE_METADATA; /* OK to accumulate metadata for
                                                    faster writes */
        *flags |= H5FD_FEAT_DATA_SIEVE;          /* OK to perform data sieving for faster raw
                                                    data reads & writes    */
        *flags |= H5FD_FEAT_AGGREGATE_SMALLDATA; /* OK to aggregate "small" raw data
                                                    allocations */
        *flags |= H5FD_FEAT_POSIX_COMPAT_HANDLE; /* get_handle callback returns a
                                                    POSIX file descriptor */
        *flags |= H5FD_FEAT_SUPPORTS_SWMR_IO;    /* VFD supports the
                                                    single-writer/multiple-readers
                                                    (SWMR) pattern   */
        *flags |= H5FD_FEAT_DEFAULT_VFD_COMPATIBLE;
        /* Check for flags that are set by h5repart */
        if (file && file->fam_to_single)
            *flags |= H5FD_FEAT_IGNORE_DRVRINFO; /* Ignore the driver info when file
                                                    is opened (which eliminates it) */
    }                                            /* end if */

    FUNC_LEAVE_NOAPI(SUCCEED)
} /* end H5FD_subfiling_query() */

/*-------------------------------------------------------------------------
 * Function:    H5FD_subfiling_get_eoa
 *
 * Purpose:     Gets the end-of-address marker for the file. The EOA marker
 *              is the first address past the last byte allocated in the
 *              format address space.
 *
 * Return:      The end-of-address marker.
 *
 * Programmer:  Richard Warren
 *
 *-------------------------------------------------------------------------
 */
static haddr_t
H5FD__subfiling_get_eoa(const H5FD_t *_file, H5FD_mem_t H5_ATTR_UNUSED type)
{
    const H5FD_subfiling_t *file = (const H5FD_subfiling_t *)_file;

    FUNC_ENTER_NOAPI_NOINIT_NOERR

    FUNC_LEAVE_NOAPI(file->eoa)
} /* end H5FD_subfiling_get_eoa() */

/*-------------------------------------------------------------------------
 * Function:    H5FD_subfiling_set_eoa
 *
 * Purpose:     Set the end-of-address marker for the file. This function is
 *              called shortly after an existing HDF5 file is opened in order
 *              to tell the driver where the end of the HDF5 data is located.
 *
 * Return:      SUCCEED (Can't fail)
 *
 * Programmer:  Richard Warren
 *
 *-------------------------------------------------------------------------
 */
static herr_t
H5FD__subfiling_set_eoa(H5FD_t *_file, H5FD_mem_t H5_ATTR_UNUSED type, haddr_t addr)
{
    H5FD_subfiling_t *file_ptr = (H5FD_subfiling_t *)_file;

    FUNC_ENTER_NOAPI_NOINIT_NOERR
    file_ptr->eoa = addr;

    H5FD_set_eoa(file_ptr->sf_file, type, addr);

    FUNC_LEAVE_NOAPI(SUCCEED)
} /* end H5FD_subfiling_set_eoa() */

/*-------------------------------------------------------------------------
 * Function:    H5FD_subfiling_get_eof
 *
 * Purpose:     Returns the end-of-file marker from the filesystem
 *              perspective.
 *
 * Return:      End of file address, the first address past the end of the
 *              "file", either the filesystem file or the HDF5 file.
 *
 *              SUBFILING NOTE:
 *              The EOF calculation for subfiling is somewhat different
 *              than for the more traditional HDF5 file implementations.
 *              This statement derives from the fact that unlike "normal"
 *              HDF5 files, subfiling introduces a multi-file representation
 *              of a single HDF5 file.  The plurality of sub-files represents
 *              a software RAID-0 based HDF5 file.  As such, each sub-file
 *              contains a designated portion of the address space of the
 *              virtual HDF5 storage.  We have no notion of HDF5 datatypes,
 *              datasets, metadata, or other HDF5 structures; only BYTES.
 *
 *              The organization of the bytes within sub-files is consistent
 *              with the RAID-0 striping, i.e. there are IO Concentrators
 *              (IOCs) which correspond to a stripe-count (in Lustre) as
 *              well as a stripe_size.  The combiniation of these two
 *              variables determines the "address" (a combination of IOC
 *              and a file offset) of any storage operation.
 *
 *              Having a defined storage layout, the virtual file EOF
 *              calculation shoud be the MAXIMUM value returned by the
 *              collection of IOCs.  Every MPI rank which hosts an IOC
 *              maintains it's own EOF by updating that value for each
 *              WRITE operation that completes, i.e. if a new local EOF
 *              is greater than the existing local EOF, the new EOF
 *              will replace the old.  The local EOF calculation is as
 *              follows.
 *              1. At file creation, each IOC is assigned a rank value
 *                 (0 to N-1, where N is the total number of IOCs) and
 *                 a 'sf_base_addr' = 'subfile_rank' * 'sf_stripe_size')
 *                 we also determine the 'sf_blocksize_per_stripe' which
 *                 is simply the 'sf_stripe_size' * 'n_ioc_concentrators'
 *
 *              2. For every write operation, the IOC recieves a message
 *                 containing a file_offset and the data_size.
 *              3. The file_offset + data_size are in turn used to
 *                 create a stripe_id:
 *                   IOC-(ioc_rank)       IOC-(ioc_rank+1)
 *                   |<- sf_base_address  |<- sf_base_address  |
 *                ID +--------------------+--------------------+
 *                 0:|<- sf_stripe_size ->|<- sf_stripe_size ->|
 *                 1:|<- sf_stripe_size ->|<- sf_stripe_size ->|
 *                   ~                    ~                    ~
 *                 N:|<- sf_stripe_size ->|<- sf_stripe_size ->|
 *                   +--------------------+--------------------+
 *
 *                The new 'stripe_id' is then used to calculate a
 *                potential new EOF:
 *                sf_eof = (stripe_id * sf_blocksize_per_stripe) + sf_base_addr
 *                         + ((file_offset + data_size) % sf_stripe_size)
 *
 *              4. If (sf_eof > current_sf_eof), then current_sf_eof = sf_eof.
 *
 *
 * Programmer:  Richard Warren
 *
 *-------------------------------------------------------------------------
 */
static haddr_t
H5FD__subfiling_get_eof(const H5FD_t *_file, H5FD_mem_t H5_ATTR_UNUSED type)
{
<<<<<<< HEAD
    const H5FD_subfiling_t *file      = (const H5FD_subfiling_t *)_file;
    haddr_t                 ret_value = HADDR_UNDEF;
    haddr_t                 local_eof, global_eof = 0;
=======
    H5FD_subfiling_t *file      = (const H5FD_subfiling_t *)_file;
    haddr_t           ret_value = HADDR_UNDEF;
    haddr_t           local_eof, global_eof = 0;
>>>>>>> ed197933
    FUNC_ENTER_STATIC

    local_eof = H5FD_get_eof(file->sf_file, type);
    if (MPI_SUCCESS != MPI_Allreduce(&local_eof, &global_eof, 1, MPI_LONG_LONG, MPI_MAX, MPI_COMM_WORLD))
        HGOTO_ERROR(H5E_INTERNAL, H5E_CANTGET, HADDR_UNDEF, "mpi_allreduce failed")
    /* Return the global max of all the subfile EOF values */

    ret_value = global_eof;
done:
    FUNC_LEAVE_NOAPI(ret_value)
} /* end H5FD_subfiling_get_eof() */

/*-------------------------------------------------------------------------
 * Function:       H5FD_subfiling_get_handle
 *
 * Purpose:        Returns the file handle of subfiling file driver.
 *
 * Returns:        SUCCEED/FAIL
 *
 * Programmer:     Raymond Lu
 *
 *-------------------------------------------------------------------------
 */
static herr_t
H5FD__subfiling_get_handle(H5FD_t *_file, hid_t H5_ATTR_UNUSED fapl, void **file_handle)
{
    H5FD_subfiling_t *file      = (H5FD_subfiling_t *)_file;
    herr_t            ret_value = SUCCEED;

    FUNC_ENTER_NOAPI_NOINIT

    if (!file_handle)
        HGOTO_ERROR(H5E_ARGS, H5E_BADVALUE, FAIL, "file handle not valid")

    *file_handle = &(file->fd);

done:
    FUNC_LEAVE_NOAPI(ret_value)
} /* end H5FD_subfiling_get_handle() */

/*-------------------------------------------------------------------------
 * Function:    H5FD_subfiling_read
 *
 * Purpose:     Reads SIZE bytes of data from FILE beginning at address ADDR
 *              into buffer BUF according to data transfer properties in
 *              DXPL_ID.
 *
 * Return:      Success:    SUCCEED. Result is stored in caller-supplied
 *                          buffer BUF.
 *              Failure:    FAIL, Contents of buffer BUF are undefined.
 *
 * Programmer:  Richard Warren
 *
 *-------------------------------------------------------------------------
 */
static herr_t
H5FD__subfiling_read(H5FD_t *_file, H5FD_mem_t H5_ATTR_UNUSED type, hid_t H5_ATTR_UNUSED dxpl_id,
                     haddr_t addr, size_t size, void *buf /*out*/)
{
    H5FD_subfiling_t *   file_ptr     = (H5FD_subfiling_t *)_file;
    herr_t               ret_value    = SUCCEED; /* Return value */
    hbool_t              addrs_cooked = FALSE;
    subfiling_context_t *sf_context   = NULL;
    int                  ioc_total, count;
    int64_t              blocksize;
    HDoff_t              offset;

    FUNC_ENTER_NOAPI_NOINIT

    HDassert(file_ptr && file_ptr->pub.cls);
    HDassert(buf);

    sf_context = (subfiling_context_t *)get__subfiling_object(file_ptr->fa.common.context_id);

    HDassert(sf_context);
    HDassert(sf_context->topology);

    /* Given the current IO and the IO concentrator info
     * we can determine some IO transaction parameters.
     * In particular, for large IO operations, each IOC
     * may require multiple IOs to fulfill the user IO
     * request. The 'max_depth' variable and number of
     * IOCs are used to size the vectors that will be
     * used to invoke the underlying IO operations.
     */
    ioc_total = sf_context->topology->n_io_concentrators;
#ifdef VERBOSE
    printf("[%s %d] fd=%d\n", __func__, file_ptr->mpi_rank, sf_context->sf_fid);
    fflush(stdout);
#endif

    if (ioc_total > 1) {
        size_t max_depth;
        blocksize = sf_context->sf_blocksize_per_stripe;
#if 0  /* JRM */
    size_t max_depth = (size_t)(size / blocksize) + 2;
#else  /* JRM */
        max_depth = (size / (size_t)blocksize) + 2;
#endif /* JRM */
        int next, ioc_count = 0, ioc_start = -1;

        int64_t source_data_offset[ioc_total][max_depth], sf_data_size[ioc_total][max_depth],
            sf_offset[ioc_total][max_depth];

        size_t varsize = sizeof(sf_offset);

        memset(source_data_offset, 0, varsize);
        memset(sf_data_size, 0, varsize);
        memset(sf_offset, 0, varsize);

        /* Check for overflow conditions */
        if (!H5F_addr_defined(addr))
            HGOTO_ERROR(H5E_ARGS, H5E_BADVALUE, FAIL, "addr undefined, addr = %llu", (unsigned long long)addr)
        if (REGION_OVERFLOW(addr, size))
            HGOTO_ERROR(H5E_ARGS, H5E_OVERFLOW, FAIL, "addr overflow, addr = %llu, size = %llu",
                        (unsigned long long)addr, (unsigned long long)size)

        addr += _file->base_addr;

        /* Follow the example of read_vector (see H5FDint.c) */
        addrs_cooked = TRUE;

        offset = (HDoff_t)addr;

        /* Given the number of io concentrators, we allocate vectors (one per-ioc)
         * to contain the translation of the IO request into a collection of io
         * requests. The translation is accomplished in the init__indep_io function.
         */

        /* Get the potential set of ioc transactions, i.e. data sizes,
         * offsets, and datatypes.  These can all be used by either the
         * underlying IOC or by sec2.
         *
         * For now, we assume we're dealing with contiguous datasets.
         * Vector IO will probably handle the non-contiguous condition
         */
        count = init__indep_io(sf_context, /* We use the context to look up config info */
#if 0                                      /* JRM */
        max_depth, ioc_total, source_data_offset, /* (out) Memory offset */
        sf_data_size, /* (out) Length of this contiguous block */
        sf_offset,    /* (out) File offset */
#else                                      /* JRM */
                               max_depth, ioc_total, (int64_t *)source_data_offset, /* (out) Memory offset */
                               (int64_t *)sf_data_size, /* (out) Length of this contiguous block */
                               (int64_t *)sf_offset,    /* (out) File offset */
#endif                                     /* JRM */
                               &ioc_start, /* (out) IOC index corresponding to starting offset */
                               &ioc_count, /* (out) number of actual IOCs used */
                               offset,     /* (in)  Starting file offset */
#if 0                                      /* JRM */
        size,         /* (in)  IO size */
#else                                      /* JRM */
                               (int64_t)size,           /* (in)  IO size */
#endif                                     /* JRM */
                               1);         /* (in)  data extent of the 'type' assumes byte */

        if (count > 0) {
            int i, k;

            /* Set ASYNC MODE:
            H5FD_class_aio_t *async_file_ptr = (H5FD_class_aio_t *)file_ptr->sf_file;
            uint64_t op_code_begin = xxx;
            uint64_t op_code_complete = zzz;
            const void *input = NULL;
            void *output = NULL;
            (*async_file_ptr->h5fdctl)(file_ptr->sf_file, op_code_begin, flags, input,
            &output);
             */

#if 0
      printf("[%s] addr=%ld, size=%ld, depth=%d, ioc_count=%d, ioc_start=%d\n", 
             __func__, offset, size, count, ioc_count, ioc_start);
      fflush(stdout);
#endif

            /* The 'count' variable captures the max number of IO requests to a single
             * IOC whereas the ioc_count is the number of IOC requests per outer loop
             * (i) and also represents the vector length being used in the call to
             * H5FDread_vector.
             */

            for (i = 0; i < count; i++) {
                H5FD_mem_t type_in[ioc_count];
                int64_t    data_size[ioc_count];
                int64_t    offset_in[ioc_count];
                void *     data_in[ioc_count];
                char *     databuf = (char *)buf;
#if 0  /* JRM */
        int vectorlen = ioc_count;
#else  /* JRM */
                uint32_t vectorlen = (uint32_t)ioc_count;
#endif /* JRM */

                /*
                 * Fill vector variables 'data_in' and 'type_in'
                 */
                for (next = ioc_start, k = 0; k < ioc_count; k++) {
                    offset_in[k] = sf_offset[next][i];
                    type_in[k]   = type;
                    data_in[k]   = databuf + source_data_offset[next][i];
                    if ((data_size[k] = sf_data_size[next][i]) == 0) {
                        vectorlen--;
                    }
                    next = (next + 1) % ioc_count;
                }

                /* And make the read_vector call.  Under normal circumstances this
                 * should invoke H5FD__ioc_read_vector() (see H5FDioc.c)
                 */
#if 0
        for (k=0; k < vectorlen; k++) {
			printf("%s (%d): v_len=%d, offset=%ld, data_size=%ld\n",
                   __func__, k,vectorlen, offset_in[k], data_size[k]);
            fflush(stdout);
        }
#endif
#if 1 /* JRM */
                if (H5FDread_vector(file_ptr->sf_file, dxpl_id, vectorlen, type_in, (uint64_t *)offset_in,
                                    (uint64_t *)data_size, data_in) < 0) {
#else  /* JRM */
                if (H5FDread_vector(file_ptr->sf_file, dxpl_id, vectorlen, type_in, offset_in, data_size,
                                    data_in) < 0) {
#endif /* JRM */
                    HGOTO_ERROR(H5E_VFL, H5E_WRITEERROR, FAIL, "IOC file write failed")
                }
            }

            /*
             (*async_file_ptr->h5fdctl)(file_ptr->sf_file, op_code_complete, flags, input, &output);
             */
        }
    }
    else { /* NO STRIPING:: Just a single IOC */

        /* Check for overflow conditions */
        if (!H5F_addr_defined(addr))
            HGOTO_ERROR(H5E_ARGS, H5E_BADVALUE, FAIL, "addr undefined, addr = %llu", (unsigned long long)addr)
        if (REGION_OVERFLOW(addr, size))
            HGOTO_ERROR(H5E_ARGS, H5E_OVERFLOW, FAIL, "addr overflow, addr = %llu, size = %llu",
                        (unsigned long long)addr, (unsigned long long)size)

        addr += _file->base_addr;

        /* Follow the example of read_vector (see H5FDint.c) */
        addrs_cooked = TRUE;

        offset = (HDoff_t)addr;
#if 0 /* JRM */
    if (H5FDread_vector(file_ptr->sf_file, dxpl_id, 1, &type, &offset, &size,
                         &buf) < 0) {
#else /* JRM */
        if (H5FDread_vector(file_ptr->sf_file, dxpl_id, 1, &type, &addr, &size, &buf) < 0) {

#endif /* JRM */
        HGOTO_ERROR(H5E_VFL, H5E_WRITEERROR, FAIL, "IOC file write failed")
    }
}

addr += (haddr_t)size; /* Point to the end of the current IO */

if (addrs_cooked)
    addr -= _file->base_addr;

/* Update current position and eof */
file_ptr->pos = addr;
file_ptr->op  = OP_READ;
if (file_ptr->pos > file_ptr->eof)
    file_ptr->eof = file_ptr->pos;

done : if (ret_value < 0)
{
    /* Reset last file I/O information */
    file_ptr->pos = HADDR_UNDEF;
    file_ptr->op  = OP_UNKNOWN;
} /* end if */

FUNC_LEAVE_NOAPI(ret_value)
} /* end H5FD_subfiling_read() */

/*-------------------------------------------------------------------------
 * Function:    H5FD__subfiling_write
 *
 * Purpose:     Writes SIZE bytes of data to FILE beginning at address ADDR
 *              from buffer BUF according to data transfer properties in
 *              DXPL_ID.
 *
 * Return:      SUCCEED/FAIL
 *
 * Programmer:  Richard Warren
 *
 *-------------------------------------------------------------------------
 */
static herr_t
H5FD__subfiling_write(H5FD_t *_file, H5FD_mem_t H5_ATTR_UNUSED type, hid_t H5_ATTR_UNUSED dxpl_id,
                      haddr_t addr, size_t size, const void *buf /*in*/)
{
    H5FD_subfiling_t *   file_ptr     = (H5FD_subfiling_t *)_file;
    herr_t               ret_value    = SUCCEED; /* Return value */
    hbool_t              addrs_cooked = FALSE;
    subfiling_context_t *sf_context   = NULL;
    int                  ioc_total, count;
    int64_t              blocksize;
    HDoff_t              offset;

    FUNC_ENTER_NOAPI_NOINIT

    HDassert(file_ptr && file_ptr->pub.cls);
    HDassert(buf);

    sf_context = (subfiling_context_t *)get__subfiling_object(file_ptr->fa.common.context_id);
    HDassert(sf_context);
    HDassert(sf_context->topology);

    /* Given the current IO and the IO concentrator info
     * we can determine some IO transaction parameters.
     * In particular, for large IO operations, each IOC
     * may require multiple IOs to fulfill the user IO
     * request. The 'max_depth' variable and number of
     * IOCs are used to size the vectors that will be
     * used to invoke the underlying IO operations.
     */
    ioc_total = sf_context->topology->n_io_concentrators;

#ifdef VERBOSE
    if (sf_context->topology->rank_is_ioc)
        printf("[%s %d] fd=%d\n", __func__, file_ptr->mpi_rank, sf_context->sf_fid);
    else
        printf("[%s %d] fd=*\n", __func__, file_ptr->mpi_rank);
    fflush(stdout);
#endif

    if (ioc_total > 1) {
        size_t max_depth;
        blocksize = sf_context->sf_blocksize_per_stripe;
#if 0  /* JRM */
        size_t max_depth = (size_t)(size / blocksize) + 2;
#else  /* JRM */
        max_depth = (size_t)(size / (size_t)blocksize) + 2;
#endif /* JRM */
        int next, ioc_count = 0, ioc_start = -1;

        int64_t source_data_offset[ioc_total][max_depth], sf_data_size[ioc_total][max_depth],
            sf_offset[ioc_total][max_depth];

        size_t varsize = sizeof(sf_offset);

        memset(source_data_offset, 0, varsize);
        memset(sf_data_size, 0, varsize);
        memset(sf_offset, 0, varsize);

        /* Check for overflow conditions */
        if (!H5F_addr_defined(addr))
            HGOTO_ERROR(H5E_ARGS, H5E_BADVALUE, FAIL, "addr undefined, addr = %llu", (unsigned long long)addr)
        if (REGION_OVERFLOW(addr, size))
            HGOTO_ERROR(H5E_ARGS, H5E_OVERFLOW, FAIL, "addr overflow, addr = %llu, size = %llu",
                        (unsigned long long)addr, (unsigned long long)size)

        addr += _file->base_addr;

#ifdef VERBOSE
        printf("[%s %d] addr=%ld, size=%ld\n", __func__, file_ptr->mpi_rank, addr, size);
        fflush(stdout);
#endif

        /* Follow the example of read_vector (see H5FDint.c) */
        addrs_cooked = TRUE;

        offset = (HDoff_t)addr;

        /* Given the number of io concentrators, we allocate vectors (one per-ioc)
         * to contain the translation of the IO request into a collection of io
         * requests. The translation is accomplished in the init__indep_io function.
         */

        /* Get the potential set of ioc transactions, i.e. data sizes,
         * offsets, and datatypes.  These can all be used by either the
         * underlying IOC or by sec2.
         *
         * For now, we assume we're dealing with contiguous datasets.
         * Vector IO will probably handle the non-contiguous condition
         */
#if 0  /* JRM */
    count = init__indep_io(
        sf_context, /* We use the context to look up config info */
        max_depth, ioc_total, source_data_offset, /* (out) Memory offset */
        sf_data_size, /* (out) Length of this contiguous block */
        sf_offset,    /* (out) File offset */
        &ioc_start,       /* (out) IOC index corresponding to starting offset */
        &ioc_count,       /* (out) number of actual IOCs used */
        offset,       /* (in)  Starting file offset */
        size,         /* (in)  IO size */
        1);           /* (in)  data extent of the 'type' assumes byte */
#else  /* JRM */
        count     = init__indep_io(sf_context, /* We use the context to look up config info */
                               max_depth, ioc_total, (int64_t *)source_data_offset, /* (out) Memory offset */
                               (int64_t *)sf_data_size, /* (out) Length of this contiguous block */
                               (int64_t *)sf_offset,    /* (out) File offset */
                               &ioc_start,    /* (out) IOC index corresponding to starting offset */
                               &ioc_count,    /* (out) number of actual IOCs used */
                               offset,        /* (in)  Starting file offset */
                               (int64_t)size, /* (in)  IO size */
                               1);            /* (in)  data extent of the 'type' assumes byte */
#endif /* JRM */

        next = ioc_start;
        if (count > 0) {
            int i, k;

            /* Set ASYNC MODE:
            H5FD_class_aio_t *async_file_ptr = (H5FD_class_aio_t *)file_ptr->sf_file;
            uint64_t op_code_begin = xxx;
            uint64_t op_code_complete = zzz;
            const void *input = NULL;
            void *output = NULL;
            (*async_file_ptr->h5fdctl)(file_ptr->sf_file, op_code_begin, flags, input,
            &output);
             */

#if 0
      printf("[%s] addr=%ld, size=%ld, depth=%d, ioc_count=%d, ioc_start=%d\n", 
             __func__, offset, size, count, ioc_count, ioc_start);
      fflush(stdout);
#endif
            /* The 'count' variable captures the max number of IO requests to a single
             * IOC whereas the ioc_count is the number of IOC requests per outer loop
             * (i) and also represents the vector length being used in the call to
             * H5FDwrite_vector.
             */

            for (i = 0; i < count; i++) {
                H5FD_mem_t type_in[ioc_count];
                int64_t    data_size[ioc_count];
                int64_t    offset_in[ioc_count];
#if 0  /* JRM */
        void *data_in[ioc_count];
#else  /* JRM */
                const void *data_in[ioc_count];
#endif /* JRM */
                const char *databuf = buf;
#if 0  /* JRM */
        int vectorlen = ioc_count;
#else  /* JRM */
                uint32_t    vectorlen = (uint32_t)ioc_count;
#endif /* JRM */

                /*
                 * Fill vector variables 'data_in' and 'type_in'
                 */
                for (next = ioc_start, k = 0; k < ioc_count; k++) {
                    offset_in[k] = sf_offset[next][i];
                    type_in[k]   = type;
                    data_in[k]   = databuf + source_data_offset[next][i];
                    if ((data_size[k] = sf_data_size[next][i]) == 0) {
                        vectorlen--;
                    }
                    next++;
                    if (next == ioc_total)
                        next = 0;
                }

                /* And make the write_vector call.  Under normal circumstances this
                 * should invoke H5FD__ioc_write_vector() (see H5FDioc.c)
                 */
#if 0
        for (k=0; k < vectorlen; k++) {
			printf("%s (%d): v_len=%d, offset=%ld, data_size=%ld\n",
                   __func__, k, vectorlen, offset_in[k], data_size[k]);
            fflush(stdout);
        }
#endif
#if 0  /* JRM */
        if (H5FDwrite_vector(file_ptr->sf_file, dxpl_id, vectorlen, type_in,
                             offset_in, data_size, data_in) < 0) {
          HGOTO_ERROR(H5E_VFL, H5E_WRITEERROR, FAIL, "IOC file write failed")
        }
      }
#else  /* JRM */

                if (H5FDwrite_vector(file_ptr->sf_file, dxpl_id, vectorlen, type_in, (uint64_t *)offset_in,
                                     (uint64_t *)data_size, data_in) < 0) {
                    HGOTO_ERROR(H5E_VFL, H5E_WRITEERROR, FAIL, "IOC file write failed")
                }
            }
#endif /* JRM */

                /*
            (*async_file_ptr->h5fdctl)(file_ptr->sf_file, op_code_complete, flags, input,
            &output);
                 */
            }
        }
        else { /* NO STRIPING:: Just a single IOC */

            /* Check for overflow conditions */
            if (!H5F_addr_defined(addr))
                HGOTO_ERROR(H5E_ARGS, H5E_BADVALUE, FAIL, "addr undefined, addr = %llu",
                            (unsigned long long)addr)
            if (REGION_OVERFLOW(addr, size))
                HGOTO_ERROR(H5E_ARGS, H5E_OVERFLOW, FAIL, "addr overflow, addr = %llu, size = %llu",
                            (unsigned long long)addr, (unsigned long long)size)

            addr += _file->base_addr;

            /* Follow the example of read_vector (see H5FDint.c) */
            addrs_cooked = TRUE;

            offset = (HDoff_t)addr;
#if 0  /* JRM */
    if (H5FDwrite_vector(file_ptr->sf_file, dxpl_id, 1, &type, &offset, &size,
                         &buf) < 0) {
#else  /* JRM */
        if (H5FD_write_vector(file_ptr->sf_file, 1, &type, &addr, &size, &buf) < 0) {
#endif /* JRM */
            HGOTO_ERROR(H5E_VFL, H5E_WRITEERROR, FAIL, "IOC file write failed")
        }
    }

    addr += (haddr_t)size; /* Point to the end of the current IO */

    if (addrs_cooked)
        addr -= _file->base_addr;

    /* Update current position and eof */
    file_ptr->pos = addr;
    file_ptr->op  = OP_WRITE;
    if (file_ptr->pos > file_ptr->eof)
        file_ptr->eof = file_ptr->pos;

done:
    if (ret_value < 0) {
        /* Reset last file I/O information */
        file_ptr->pos = HADDR_UNDEF;
        file_ptr->op  = OP_UNKNOWN;
    } /* end if */

    FUNC_LEAVE_NOAPI(ret_value)
} /* end H5FD_subfiling_write() */

/*-------------------------------------------------------------------------
 * Function:    H5FD__subfile_read_vector  (internal function)
 *
 * Purpose:     Perform count reads from the specified file at the offsets
 *              provided in the addrs array, with the lengths and memory
 *              types provided in the sizes and types arrays.  Data read
 *              is returned in the buffers provided in the bufs array.
 *
 *              All reads are done according to the data transfer property
 *              list dxpl_id (which may be the constant H5P_DEFAULT).
 *
 * Return:      Success:    SUCCEED
 *                          All reads have completed successfully, and
 *                          the results havce been into the supplied
 *                          buffers.
 *
 *              Failure:    FAIL
 *                          The contents of supplied buffers are undefined.
 *
 * Programmer:  JRM -- 6/10/20
 *
 * Changes:     None.
 *
 *-------------------------------------------------------------------------
 */
static herr_t
H5FD__subfiling_read_vector(H5FD_t *_file, hid_t dxpl_id, uint32_t count, H5FD_mem_t types[], haddr_t addrs[],
                            size_t sizes[], void *bufs[] /* out */)
{
    H5FD_subfiling_t *file_ptr  = (H5FD_subfiling_t *)_file;
    herr_t            ret_value = SUCCEED; /* Return value             */

    FUNC_ENTER_STATIC

    /* Check arguments
     * RAW - Do we really need to check arguments once again?
     * These have already been checked in H5FD_subfiling_read_vector (see below)!
     */
    if (!file_ptr)
        HGOTO_ERROR(H5E_ARGS, H5E_BADVALUE, FAIL, "file pointer cannot be NULL")

    if ((!types) && (count > 0))
        HGOTO_ERROR(H5E_ARGS, H5E_BADVALUE, FAIL, "types parameter can't be NULL if count is positive")

    if ((!addrs) && (count > 0))
        HGOTO_ERROR(H5E_ARGS, H5E_BADVALUE, FAIL, "addrs parameter can't be NULL if count is positive")

    if ((!sizes) && (count > 0))
        HGOTO_ERROR(H5E_ARGS, H5E_BADVALUE, FAIL, "sizes parameter can't be NULL if count is positive")

    if ((!bufs) && (count > 0))
        HGOTO_ERROR(H5E_ARGS, H5E_BADVALUE, FAIL, "bufs parameter can't be NULL if count is positive")

    /* Get the default dataset transfer property list if the user didn't provide
     * one */
    if (H5P_DEFAULT == dxpl_id) {
        dxpl_id = H5P_DATASET_XFER_DEFAULT;
    }
    else {
        if (TRUE != H5P_isa_class(dxpl_id, H5P_DATASET_XFER))
            HGOTO_ERROR(H5E_ARGS, H5E_BADTYPE, FAIL, "not a data transfer property list")
    }

    /* Set DXPL for operation */
    H5CX_set_dxpl(dxpl_id);
    if (file_ptr->fa.require_ioc) {
        int k;
        for (k = 0; k < (int)count; k++) {
            if (H5FD__subfiling_read(_file, types[k], dxpl_id, addrs[k], sizes[k], bufs[k]) != SUCCEED)
                HGOTO_ERROR(H5E_VFL, H5E_READERROR, FAIL, "file vector read request failed")
        }
    }
    else {
        /* sec2 driver..
         * Call the subfiling 'direct write' version
         * of subfiling.
         */
        if (H5FD_read_vector(_file, count, types, addrs, sizes, bufs) != SUCCEED)
            HGOTO_ERROR(H5E_VFL, H5E_READERROR, FAIL, "file vector read request failed")
    }

done:
    FUNC_LEAVE_NOAPI(ret_value)
} /* end H5FD__subfiling_read_vector() */

/*-------------------------------------------------------------------------
 * Function:    H5FD__subfile_write_vector  (internal function)
 *
 * Purpose:     Perform count writes to the specified file at the offsets
 *              provided in the addrs array. Lengths and memory
 *              types provided in the sizes and types arrays.  Data to be
 *              written is referenced by the bufs array.
 *
 *              All writes are done according to the data transfer property
 *              list dxpl_id (which may be the constant H5P_DEFAULT).
 *
 * Return:      Success:    SUCCEED
 *                          All writes have completed successfully.
 *
 *              Failure:    FAIL
 *                          An internal error was encountered, e.g the
 *                          input arguments are not valid, or the actual
 *                          subfiling writes have failed for some reason.
 *
 * Programmer:  JRM -- 6/10/20
 *
 * Changes:     None.
 *
 *-------------------------------------------------------------------------
 */
static herr_t
H5FD__subfiling_write_vector(H5FD_t *_file, hid_t dxpl_id, uint32_t count, H5FD_mem_t types[],
                             haddr_t addrs[], size_t sizes[], const void *bufs[] /* in */)
{
    H5FD_subfiling_t *file_ptr  = (H5FD_subfiling_t *)_file;
    herr_t            ret_value = SUCCEED; /* Return value             */

    FUNC_ENTER_STATIC

    HDassert(file_ptr != NULL); /* sanity check */

    /* Check arguments
     * RAW - Do we really need to check arguments once again?
     * These have already been checked in H5FD_subfiling_write_vector (see below)!
     */
    if (!file_ptr)
        HGOTO_ERROR(H5E_ARGS, H5E_BADVALUE, FAIL, "file pointer cannot be NULL")

    if ((!types) && (count > 0))
        HGOTO_ERROR(H5E_ARGS, H5E_BADVALUE, FAIL, "types parameter can't be NULL if count is positive")

    if ((!addrs) && (count > 0))
        HGOTO_ERROR(H5E_ARGS, H5E_BADVALUE, FAIL, "addrs parameter can't be NULL if count is positive")

    if ((!sizes) && (count > 0))
        HGOTO_ERROR(H5E_ARGS, H5E_BADVALUE, FAIL, "sizes parameter can't be NULL if count is positive")

    if ((!bufs) && (count > 0))
        HGOTO_ERROR(H5E_ARGS, H5E_BADVALUE, FAIL, "bufs parameter can't be NULL if count is positive")

    /* Get the default dataset transfer property list if the user didn't provide
     * one */
    if (H5P_DEFAULT == dxpl_id) {
        dxpl_id = H5P_DATASET_XFER_DEFAULT;
    }
    else {
        if (TRUE != H5P_isa_class(dxpl_id, H5P_DATASET_XFER))
            HGOTO_ERROR(H5E_ARGS, H5E_BADTYPE, FAIL, "not a data transfer property list")
    }
    /* Call the subfiling IOC write*/
    if (file_ptr->fa.require_ioc) {
        int k;
        for (k = 0; k < (int)count; k++) {
            if (H5FD__subfiling_write(_file, types[k], dxpl_id, addrs[k], sizes[k], bufs[k]) != SUCCEED)
                HGOTO_ERROR(H5E_VFL, H5E_WRITEERROR, FAIL, "file vector write request failed")
        }
    }
    else {
        /* sec2 driver..
         * Call the subfiling 'direct write' version
         * of subfiling.
         */
        if (H5FD_write_vector(_file, count, types, addrs, sizes, bufs) != SUCCEED)
            HGOTO_ERROR(H5E_VFL, H5E_WRITEERROR, FAIL, "file vector write request failed")
    }
done:
    FUNC_LEAVE_NOAPI(ret_value)

} /* end H5FDsubfile__write_vector() */

/*-------------------------------------------------------------------------
 * Function:    H5FD_subfiling_truncate
 *
 * Purpose:     Makes sure that the true file size is the same as
 *              the end-of-allocation.
 *
 * Return:      SUCCEED/FAIL
 *
 * Programmer:  Richard Warren
 *
 *-------------------------------------------------------------------------
 */
static herr_t
H5FD__subfiling_truncate(H5FD_t *_file, hid_t H5_ATTR_UNUSED dxpl_id, hbool_t H5_ATTR_UNUSED closing)
{
    H5FD_subfiling_t *file      = (H5FD_subfiling_t *)_file;
    herr_t            ret_value = SUCCEED; /* Return value */

    FUNC_ENTER_NOAPI_NOINIT_NOERR

    HDassert(file);

    /* Extend the file to make sure it's large enough */
    if (!H5F_addr_eq(file->eoa, file->eof)) {

        /* Update the eof value */
        file->eof = file->eoa;

        /* Reset last file I/O information */
        file->pos = HADDR_UNDEF;
        file->op  = OP_UNKNOWN;
    } /* end if */

    FUNC_LEAVE_NOAPI(ret_value)
} /* end H5FD_subfiling_truncate() */

/*-------------------------------------------------------------------------
 * Function:    H5FD_subfiling_lock
 *
 * Purpose:     To place an advisory lock on a file.
 *      The lock type to apply depends on the parameter "rw":
 *          TRUE--opens for write: an exclusive lock
 *          FALSE--opens for read: a shared lock
 *
 * Return:      SUCCEED/FAIL
 *
 * Programmer:  Vailin Choi; May 2013
 *
 *-------------------------------------------------------------------------
 */
static herr_t
H5FD__subfiling_lock(H5FD_t *_file, hbool_t rw)
{
<<<<<<< HEAD
    H5FD_subfiling_t *file      = (H5FD_subfiling_t *)_file; /* VFD file struct  */
=======
    H5FD_subfiling_t *file_ptr  = (H5FD_subfiling_t *)_file; /* VFD file struct  */
>>>>>>> ed197933
    herr_t            ret_value = SUCCEED;                   /* Return value       */

    FUNC_ENTER_NOAPI_NOINIT

    HDassert(file);
    if (file->fa.require_ioc)
        puts("Subfiling driver doesn't suport file locking");
    else {
        if (H5FD_lock(file->sf_file, rw) < 0)
            HSYS_GOTO_ERROR(H5E_FILE, H5E_BADFILE, FAIL, "unable to lock file")
    } /* end if */
done:
    FUNC_LEAVE_NOAPI(ret_value)
} /* end H5FD_subfiling_lock() */

/*-------------------------------------------------------------------------
 * Function:    H5FD_subfiling_unlock
 *
 * Purpose:     To remove the existing lock on the file
 *
 * Return:      SUCCEED/FAIL
 *
 * Programmer:  Vailin Choi; May 2013
 *
 *-------------------------------------------------------------------------
 */
static herr_t
H5FD__subfiling_unlock(H5FD_t *_file)
{
    H5FD_subfiling_t *file      = (H5FD_subfiling_t *)_file; /* VFD file struct */
    herr_t            ret_value = SUCCEED;                   /* Return value             */

    FUNC_ENTER_NOAPI_NOINIT

    HDassert(file);

    if (H5FD_unlock(file->sf_file) < 0)
        HSYS_GOTO_ERROR(H5E_FILE, H5E_BADFILE, FAIL, "unable to lock file")

done:
    FUNC_LEAVE_NOAPI(ret_value)
} /* end H5FD_subfiling_unlock() */

/*-------------------------------------------------------------------------
 * Function:    H5FD__get_file_ino
 *
 * Purpose:     Given a filename input, we HDstat the file to retrieve
 *              the inode value.  The was principally used for the VOL
 *              implementation of subfiling
 *
 * Return:      SUCCEED/FAIL
 *
 * Programmer:  Richard Warren
 *
 *-------------------------------------------------------------------------
 */
herr_t
H5FD__get_file_ino(const char *name, uint64_t *st_ino)
{
    herr_t    ret_value = SUCCEED; /* Return value */
    h5_stat_t sb;

    FUNC_ENTER_PACKAGE

    if (HDstat(name, &sb) < 0)
        HSYS_GOTO_ERROR(H5E_FILE, H5E_BADFILE, FAIL, "unable to fstat file")

    *st_ino = sb.st_ino;

done:

    FUNC_LEAVE_NOAPI(ret_value)
} /* end H5FD__get_file_ino() */

/*-------------------------------------------------------------------------
 * Function:    H5FD__subfiling_ctl
 *
 * Purpose:     Subfiling version of the ctl callback.
 *
 *              The desired operation is specified by the op_code
 *              parameter.
 *
 *              The flags parameter controls management of op_codes that
 *              are unknown to the callback
 *
 *              The input and output parameters allow op_code specific
 *              input and output
 *
 *              At present, the supported op codes are:
 *
 *                  H5FD_CTL__GET_MPI_COMMUNICATOR_OPCODE
 *                  H5FD_CTL__GET_MPI_RANK_OPCODE
 *                  H5FD_CTL__GET_MPI_SIZE_OPCODE
 *
 *              Note that these opcodes must be supported by all VFDs that
 *              support MPI.
 *
 * Return:      Non-negative on success/Negative on failure
 *
 * Programmer:  JRM -- 8/3/21
 *
 *-------------------------------------------------------------------------
 */
static herr_t
H5FD__subfiling_ctl(H5FD_t *_file, uint64_t op_code, uint64_t flags, const void H5_ATTR_UNUSED *input,
                    void **output)
{
    H5FD_subfiling_t *file      = (H5FD_subfiling_t *)_file;
    herr_t            ret_value = SUCCEED; /* Return value */

    FUNC_ENTER_NOAPI(FAIL)

    /* Sanity checks */
    HDassert(file);
    HDassert(H5FD_SUBFILING == file->pub.driver_id);

    switch (op_code) {

        case H5FD_CTL__GET_MPI_COMMUNICATOR_OPCODE:
            HDassert(output);
#if 0 /* JRM */  /* remove eventually */
            if (*output == NULL) {
                HDfprintf(stdout,
                          "H5FD__subfiling_ctl:H5FD_CTL__GET_MPI_COMMUNICATOR_OPCODE: *output is NULL\n");
            }
#endif /* JRM */ /* remove eventually */
            HDassert(*output);
            **((MPI_Comm **)output) = file->comm;
            break;

        case H5FD_CTL__GET_MPI_RANK_OPCODE:
            HDassert(output);
            HDassert(*output);
            **((int **)output) = file->mpi_rank;
            break;

        case H5FD_CTL__GET_MPI_SIZE_OPCODE:
            HDassert(output);
            HDassert(*output);
            **((int **)output) = file->mpi_size;
            break;

        default: /* unknown op code */
            if (flags & H5FD_CTL__FAIL_IF_UNKNOWN_FLAG) {

                HGOTO_ERROR(H5E_VFL, H5E_FCNTL, FAIL, "unknown op_code and fail if unknown")
            }
            break;
    }

done:

    FUNC_LEAVE_NOAPI(ret_value)

} /* end H5FD__subfiling_ctl() */

static herr_t
create__simple_vector(hid_t H5_ATTR_UNUSED file_space_id, void *memDataBuf, haddr_t addrBase,
                      hssize_t elements, size_t type_extent, hssize_t *vlen, haddr_t **_offsets,
                      hssize_t **_blocklens, void ***_bufs)
{
    haddr_t * offsets   = *_offsets;
    hssize_t *blocklens = *_blocklens;
    void **   bufs      = *_bufs;
    void *    nextBuf   = memDataBuf;

    assert(vlen);
    assert(_offsets);
    assert(_blocklens);
    assert(_bufs);

    if (*vlen < 0) {
        offsets = (haddr_t *)malloc((sizeof(haddr_t)));
        assert(offsets);

        blocklens = (hssize_t *)malloc((sizeof(hssize_t)));
        assert(blocklens);

        bufs = (void **)malloc((sizeof(void **)));
        assert(bufs);

        bufs[0]      = nextBuf;
        offsets[0]   = addrBase;
        blocklens[0] = (hssize_t)((hssize_t)elements * (hssize_t)type_extent);

        if (*vlen < 0) {
            *_offsets   = offsets;
            *_blocklens = blocklens;
            *_bufs      = bufs;
        }
        *vlen = 1;
        return 0;
    }
    return -1;
}

static herr_t
create__vector_from_hyperslab(hid_t file_space_id, void *memDataBuf, haddr_t addrBase, size_t type_extent,
                              hssize_t *vlen, haddr_t **_offsets, hsize_t **_blocklens, void ***_bufs)
{
    herr_t   ret_value = SUCCEED;
    hssize_t k, n_blocks = H5Sget_select_hyper_nblocks(file_space_id);

    // USE THIS (when we get around to using calling here).
    // htri_t check = H5Sget_regular_hyperslab(file_space_id,)
    char *nextBuf = memDataBuf;

    hsize_t stride[H5S_MAX_RANK];
    hsize_t count[H5S_MAX_RANK];

    hsize_t *strides = stride;
    hsize_t *counts  = count;

    haddr_t *offsets   = *_offsets;
    hsize_t *blocklens = *_blocklens;
    void **  bufs      = *_bufs;

    assert(vlen);
    assert(_offsets);
    assert(_blocklens);
    assert(_bufs);
    assert(n_blocks > 0);

    if (n_blocks > H5S_MAX_RANK) {
        /* Allocate a temp for the H5Sget_regular_hyperslab function call */
        if ((strides = (hsize_t *)malloc((size_t)n_blocks * sizeof(hsize_t))) == NULL) {
            perror("unable to allocate storage for vector creation");
            return -1;
        }
        if ((counts = (hsize_t *)malloc((size_t)n_blocks * sizeof(hsize_t))) == NULL) {
            perror("unable to allocate storage for vector creation");
            return -1;
        }
    }

    /* Allocate storage for the vector elements */
    if (*vlen < n_blocks) {
        if (offsets) {
            offsets = (haddr_t *)realloc(offsets, ((size_t)n_blocks * sizeof(haddr_t)));
        }
        else {
            offsets = (haddr_t *)malloc(((size_t)n_blocks * sizeof(haddr_t)));
        }
        assert(offsets);
        if (blocklens) {
            blocklens = (hsize_t *)realloc(blocklens, ((size_t)n_blocks * sizeof(hsize_t)));
        }
        else {
            blocklens = (hsize_t *)malloc(((size_t)n_blocks * sizeof(hsize_t)));
        }
        assert(blocklens);
        if (bufs) {
            bufs = (void **)realloc(bufs, ((size_t)n_blocks * sizeof(void **)));
        }
        else {
            bufs = (void **)malloc(((size_t)n_blocks * sizeof(void **)));
        }
        assert(bufs);
        *vlen = n_blocks;
    }
    /* Fill vector elements */
    if ((ret_value =
             H5Sget_regular_hyperslab(file_space_id, (hsize_t *)offsets, strides, counts, blocklens)) < 0) {
        puts("H5Sget_regular_hyperslab failed");
        return -1;
    }

    for (k = 0; k < n_blocks; k++) {
        bufs[k] = nextBuf;
        offsets[k] *= type_extent;
        offsets[k] += addrBase;
        blocklens[k] *= type_extent;
        nextBuf += (strides[k] * type_extent);
    }
    if (strides != stride)
        free(strides);
    if (counts != count)
        free(counts);

    *_offsets   = offsets;
    *_blocklens = blocklens;
    *_bufs      = bufs;

    return ret_value;
}

static herr_t
check__dims(int ndims, hsize_t *mem_dims, hsize_t *file_dims, int *diff_index)
{
    int    i;
    herr_t ret_value = SUCCEED;
    for (i = 0; i < ndims; i++) {
        if (mem_dims[i] != file_dims[i]) {
            *diff_index = i;
            return 0;
        }
    }
    /* ndims +1 == no differences */
    *diff_index = i;
    return ret_value;
}

#ifdef UNUSED
static haddr_t
get__data_offset(int mpi_rank, int mpi_size, size_t dtype_extent, const H5S_t *mem_space,
                 const H5S_t *file_space)
{
    haddr_t this_base = 0;
    return this_base;
}
#endif

static haddr_t
get__base_offset(int mpi_rank, int mpi_size, size_t dtype_extent, hid_t mem_space_id, hid_t file_space_id)
{
    haddr_t this_base = 0;
    int     n_dims;
    int     is_simple = H5Sis_simple(file_space_id);
    /* The 'is_simple' variable is actually a tri value type:
     *  -1 == failed
     *   0 == NOT_SIMPLE
     *   1 == SIMPLE
     */
    if (is_simple > 0) {
        n_dims = H5Sget_simple_extent_ndims(mem_space_id);
        if (n_dims > 0) {
            hsize_t mem_stride[n_dims];
            hsize_t mem_dims[n_dims];
            hsize_t file_stride[n_dims];
            hsize_t file_dims[n_dims];

            if (H5Sget_simple_extent_dims(mem_space_id, mem_dims, mem_stride) < 0)
                puts("H5Sget_simple_extent_dims returned an error");
            if (H5Sget_simple_extent_dims(file_space_id, file_dims, file_stride) < 0)
                puts("H5Sget_simple_extent_dims returned an error");

            if (n_dims == 1) {
                if (mpi_rank == (mpi_size - 1))
                    this_base = (file_dims[0] - mem_dims[0]) * dtype_extent;
                else
                    this_base = (mem_dims[0] * dtype_extent * (hsize_t)mpi_rank);
            }
            else {
                int diff_index = -1;
                if (check__dims(n_dims, mem_dims, file_dims, &diff_index) < 0)
                    puts("check_dims returned an error");
                else { /* CHECK-THIS!  What is the correct way?
                        * if the diff_index isn't 0, then we probably need
                        * to do the multiplication of the dimensions...
                        */
                    this_base = (mem_dims[diff_index] * (hsize_t)mpi_rank);
                }
            }
        }
    }

    return this_base;
}

herr_t
H5FD__dataset_write_contiguous(hid_t H5_ATTR_UNUSED h5_file_id, haddr_t dataset_baseAddr, size_t dtype_extent,
                               int mpi_rank, int mpi_size, void H5_ATTR_UNUSED *_dset,
                               hid_t H5_ATTR_UNUSED mem_type_id, hid_t mem_space_id, hid_t file_space_id,
                               hid_t H5_ATTR_UNUSED plist_id, const void *buf)
{
    herr_t       ret_value     = SUCCEED; /* Return value */
    hssize_t     num_elem_file = (hssize_t)-1, num_elem_mem = (hssize_t)-1;
    hssize_t     s_dtype_extent = (hssize_t)dtype_extent;
    H5S_sel_type sel_type;
    hssize_t     sf_vlen = -1;

    const H5S_t *mem_space;
    const H5S_t *file_space;

    FUNC_ENTER_PACKAGE

    if ((num_elem_file = H5Sget_select_npoints(file_space_id)) < 0)
        HGOTO_ERROR(H5E_VFL, H5E_BADVALUE, FAIL, "can't get number of points in file selection")

    if ((num_elem_mem = H5Sget_select_npoints(mem_space_id)) < 0)
        HGOTO_ERROR(H5E_VFL, H5E_BADVALUE, FAIL, "can't get number of points in memory selection")

    if (num_elem_file != num_elem_mem)
        HGOTO_ERROR(H5E_VFL, H5E_BADVALUE, FAIL,
                    "number of elements selected"
                    " in file and memory dataspaces is different")

    if (H5S_get_validated_dataspace(mem_space_id, &mem_space) < 0)
        HGOTO_ERROR(H5E_VFL, H5E_BADVALUE, FAIL, "could not get a validated dataspace from mem_space_id")

    if (H5S_get_validated_dataspace(file_space_id, &file_space) < 0)
        HGOTO_ERROR(H5E_VFL, H5E_BADVALUE, FAIL, "could not get a validated dataspace from file_space_id")

    if (num_elem_file > 0) {
        sel_type = H5Sget_select_type(file_space_id);
        switch (sel_type) {
            case H5S_SEL_NONE:
                printf("[%d] H5S_SEL_NONE\n", mpi_rank);
                break;
            case H5S_SEL_POINTS: {
                haddr_t rank_baseAddr;
                rank_baseAddr =
                    get__base_offset(mpi_rank, mpi_size, dtype_extent, mem_space_id, file_space_id);
                rank_baseAddr += dataset_baseAddr;
                printf("[%d] H5S_SEL_POINTS - num_elem_file: %lld: UNSUPPORTED (for now)\n", mpi_rank,
                       num_elem_file);
                ret_value = -1;
                goto done;

                break;
            }
            case H5S_SEL_HYPERSLABS: {
                int     status;
                haddr_t rank_baseAddr;
                rank_baseAddr =
                    get__base_offset(mpi_rank, mpi_size, dtype_extent, mem_space_id, file_space_id);
                rank_baseAddr += dataset_baseAddr;

                if ((status = H5Sis_regular_hyperslab(file_space_id)) < 0) {
                    puts("H5Sis_regular_hyperslab returned an error");
                    ret_value = -1;
                    goto done;
                }
                if (status > 0) {
                    if (sf_offsets == NULL)
                        sf_offsets = (haddr_t *)malloc(sizeof(haddr_t));
                    if (sf_sizes == NULL)
                        sf_sizes = (hssize_t *)malloc(sizeof(hssize_t *));
                    if (sf_bufs == NULL)
                        sf_bufs = (void **)malloc(sizeof(void *));
                    sf_vlen = 1;
                    assert(sf_offsets);
                    assert(sf_sizes);
                    assert(sf_bufs);

                    sf_offsets[0] = rank_baseAddr;
                    sf_sizes[0]   = num_elem_mem * s_dtype_extent;
                    sf_bufs[0]    = buf;
                }
                break;
            }
            case H5S_SEL_ALL: {
                int     status;
                haddr_t rank_baseAddr;
                rank_baseAddr =
                    get__base_offset(mpi_rank, mpi_size, dtype_extent, mem_space_id, file_space_id);
                rank_baseAddr += dataset_baseAddr;
                if (num_elem_mem > 0) {
                    status = H5Sis_simple(file_space_id);
                    if (status > 0) {
                        if (create__simple_vector(file_space_id, buf, rank_baseAddr, num_elem_mem,
                                                  dtype_extent, &sf_vlen, &sf_offsets, &sf_sizes,
                                                  &sf_bufs) < 0) {
                            puts("Unable to create simple vectors");
                            goto done;
                        }
                    }
                }
                break;
            }
            default:
                printf("[%d] UNSUPPORTED selection type\n", mpi_rank);
                ret_value = -1;
        } /* END switch (sel_type) */

    } /* if (num_elem_file > 0) */

done:

    FUNC_LEAVE_NOAPI(ret_value)
}

herr_t
H5FD__dataset_read_contiguous(hid_t H5_ATTR_UNUSED h5_file_id, haddr_t dataset_baseAddr, size_t dtype_extent,
                              int mpi_rank, int mpi_size, void H5_ATTR_UNUSED *_dset,
                              hid_t H5_ATTR_UNUSED mem_type_id, hid_t mem_space_id, hid_t file_space_id,
                              hid_t H5_ATTR_UNUSED plist_id, void *buf)
{
    herr_t       ret_value     = SUCCEED; /* Return value */
    hssize_t     num_elem_file = -1, num_elem_mem = -1;
    H5S_sel_type sel_type;
    hssize_t     sf_vlen = -1;
    int          status  = 0;

    FUNC_ENTER_PACKAGE
    if ((num_elem_file = H5Sget_select_npoints(file_space_id)) < 0)
        HGOTO_ERROR(H5E_VFL, H5E_BADVALUE, FAIL, "can't get number of points in file selection")
    if ((num_elem_mem = H5Sget_select_npoints(mem_space_id)) < 0)
        HGOTO_ERROR(H5E_VFL, H5E_BADVALUE, FAIL, "can't get number of points in memory selection")

    if (num_elem_file != num_elem_mem)
        HGOTO_ERROR(H5E_VFL, H5E_BADVALUE, FAIL,
                    "number of elements selected"
                    " in file and memory dataspaces is different")

    if (num_elem_file > 0) {
        sel_type = H5Sget_select_type(file_space_id);
        switch (sel_type) {
            case H5S_SEL_NONE:
                // printf("[%d] H5S_SEL_NONE\n", mpi_rank);
                break;
            case H5S_SEL_POINTS: {
                haddr_t rank_baseAddr;
                rank_baseAddr =
                    get__base_offset(mpi_rank, mpi_size, dtype_extent, mem_space_id, file_space_id);
                rank_baseAddr += dataset_baseAddr;
                // printf("[%d] H5S_SEL_POINTS - num_elem_file: %lld: UNSUPPORTED (for
                // now)\n", mpi_rank, num_elem_file);
                ret_value = -1;
                goto done;

                break;
            }
            case H5S_SEL_HYPERSLABS: {
                haddr_t      rank_baseAddr;
                const H5S_t *mem_space;
                const H5S_t *file_space;
                rank_baseAddr =
                    get__base_offset(mpi_rank, mpi_size, dtype_extent, mem_space_id, file_space_id);
                rank_baseAddr += dataset_baseAddr;
                if (H5S_get_validated_dataspace(mem_space_id, &mem_space) < 0) {
                    puts("could not get a validated dataspace from mem_space_id");
                }
                if (H5S_get_validated_dataspace(file_space_id, &file_space) < 0) {
                    puts("could not get a validated dataspace from file_space_id");
                }

                if ((status = H5Sis_regular_hyperslab(file_space_id)) < 0) {
                    puts("H5Sis_regular_hyperslab returned an error");
                    ret_value = -1;
                    goto done;
                }
                if (status > 0) {
                    if (sf_offsets == NULL)
                        sf_offsets = (haddr_t *)malloc(sizeof(haddr_t));
                    if (sf_sizes == NULL)
                        sf_sizes = (hssize_t *)malloc(sizeof(hsize_t));
                    if (sf_bufs == NULL)
                        sf_bufs = (void **)malloc(sizeof(void *));
                    sf_vlen = 1;
                    assert(sf_offsets);
                    assert(sf_sizes);
                    assert(sf_bufs);

                    sf_offsets[0] = rank_baseAddr;
                    sf_sizes[0]   = (hssize_t)((hssize_t)num_elem_mem * (hssize_t)dtype_extent);
                    sf_bufs[0]    = buf;
                }
                break;
            }
            case H5S_SEL_ALL: {
                haddr_t rank_baseAddr;
                rank_baseAddr =
                    get__base_offset(mpi_rank, mpi_size, dtype_extent, mem_space_id, file_space_id);
                rank_baseAddr += dataset_baseAddr;
                if (num_elem_mem > 0) {
                    status = H5Sis_simple(file_space_id);
                    if (status > 0) {
                        if (create__simple_vector(file_space_id, buf, rank_baseAddr, num_elem_mem,
                                                  dtype_extent, &sf_vlen, &sf_offsets, &sf_sizes,
                                                  &sf_bufs) < 0) {
                            puts("Unable to create simple vectors");
                            goto done;
                        }
                    }
                }
                break;
            }
            default:
                printf("[%d] UNSUPPORTED selection type\n", mpi_rank);
                ret_value = -1;
        } /* END switch (sel_type) */

    } /* if (num_elem_file > 0) */

done:

    FUNC_LEAVE_NOAPI(ret_value)
}

#if 0 /* JRM */ /* delete if all goes well */
static int H5FD__subfiling_mpi_rank(const H5FD_t *_file) {
  const H5FD_subfiling_t *file = (const H5FD_subfiling_t *)_file;

  FUNC_ENTER_STATIC_NOERR

  /* Sanity checks */
  HDassert(file);

  FUNC_LEAVE_NOAPI(file->mpi_rank)
} /* end H5FD__subfiling_mpi_rank() */

/*-------------------------------------------------------------------------
 * Function:    H5FD_subfiling_mpi_size
 *
 * Purpose:     Returns the number of MPI processes
 *
 * Return:      Success: non-negative
 *              Failure: negative
 *
 * Programmer:  Quincey Koziol
 *              Thursday, May 16, 2002
 *
 *-------------------------------------------------------------------------
 */
static int H5FD__subfiling_mpi_size(const H5FD_t *_file) {
  const H5FD_subfiling_t *file = (const H5FD_subfiling_t *)_file;

  FUNC_ENTER_STATIC_NOERR

  /* Sanity checks */
  HDassert(file);

  FUNC_LEAVE_NOAPI(file->mpi_size)
} /* end H5FD__subfiling_mpi_size() */

/*-------------------------------------------------------------------------
 * Function:    H5FD_subfiling_communicator
 *
 * Purpose:     Returns the MPI communicator for the file.
 *
 * Return:      Success:    The communicator
 *              Failure:    Can't fail
 *
 * Programmer:  Richard Warren
 *
 *-------------------------------------------------------------------------
 */
static MPI_Comm H5FD__subfiling_communicator(const H5FD_t *_file) {
  const H5FD_subfiling_t *file = (const H5FD_subfiling_t *)_file;

  FUNC_ENTER_STATIC_NOERR

  /* Sanity checks */
  HDassert(file);

  FUNC_LEAVE_NOAPI(file->comm)
} /* end H5FD__subfiling_communicator() */

#endif /* JRM */ /* delete if all goes well */

#if 0 /* JRM */ /* unused?? delete if so */
/*-------------------------------------------------------------------------
 * Function:       H5FD_subfiling_get_info
 *
 * Purpose:        Returns the file info of SUBFILING file driver.
 *
 * Returns:        Non-negative if succeed or negative if fails.
 *
 * Programmer:     John Mainzer
 *                 April 4, 2017
 *
 *-------------------------------------------------------------------------
 */
static herr_t H5FD__subfiling_get_info(H5FD_t *_file, void **mpi_info) {
  H5FD_subfiling_t *file = (H5FD_subfiling_t *)_file;
  herr_t ret_value = SUCCEED;

  FUNC_ENTER_STATIC

  if (!mpi_info)
    HGOTO_ERROR(H5E_ARGS, H5E_BADVALUE, FAIL, "mpi info not valid")

  *mpi_info = &(file->info);

done:
  FUNC_LEAVE_NOAPI(ret_value)
} /* H5FD__subfiling_get_info() */

#endif /* JRM */

void
manage_client_logfile(int H5_ATTR_UNUSED client_rank, int H5_ATTR_UNUSED flag_value)
{
#ifndef NDEBUG
    if (flag_value) {
        char logname[64];
        sprintf(logname, "sf_client_%d.log", client_rank);
        client_log = fopen(logname, "a+");
    }
    else if (client_log) {
        fclose(client_log);
        client_log = 0;
    }
#endif
    return;
}<|MERGE_RESOLUTION|>--- conflicted
+++ resolved
@@ -898,30 +898,18 @@
 static herr_t
 H5FD__subfiling_close(H5FD_t *_file)
 {
-<<<<<<< HEAD
-    H5FD_subfiling_t *   file_ptr   = (H5FD_subfiling_t *)_file;
-    herr_t               ret_value  = SUCCEED; /* Return value */
-    subfiling_context_t *sf_context = NULL;
-=======
     H5FD_subfiling_t *file_ptr  = (H5FD_subfiling_t *)_file;
     herr_t            ret_value = SUCCEED; /* Return value */
-    // subfiling_context_t *sf_context = NULL;
->>>>>>> ed197933
+    subfiling_context_t *sf_context = NULL;
 
     FUNC_ENTER_NOAPI_NOINIT
 
     /* Sanity check */
     HDassert(file_ptr);
-<<<<<<< HEAD
 
     sf_context = (subfiling_context_t *)get__subfiling_object(file_ptr->fa.common.context_id);
 
 #ifdef VERBOSE
-
-=======
-#ifdef VERBOSE
-    sf_context = (subfiling_context_t *)get__subfiling_object(file_ptr->fa.common.context_id);
->>>>>>> ed197933
     if (sf_context->topology->rank_is_ioc)
         printf("[%s %d] fd=%d\n", __func__, file_ptr->mpi_rank, sf_context->sf_fid);
     else
@@ -1193,15 +1181,9 @@
 static haddr_t
 H5FD__subfiling_get_eof(const H5FD_t *_file, H5FD_mem_t H5_ATTR_UNUSED type)
 {
-<<<<<<< HEAD
-    const H5FD_subfiling_t *file      = (const H5FD_subfiling_t *)_file;
-    haddr_t                 ret_value = HADDR_UNDEF;
-    haddr_t                 local_eof, global_eof = 0;
-=======
     H5FD_subfiling_t *file      = (const H5FD_subfiling_t *)_file;
     haddr_t           ret_value = HADDR_UNDEF;
     haddr_t           local_eof, global_eof = 0;
->>>>>>> ed197933
     FUNC_ENTER_STATIC
 
     local_eof = H5FD_get_eof(file->sf_file, type);
@@ -1963,11 +1945,7 @@
 static herr_t
 H5FD__subfiling_lock(H5FD_t *_file, hbool_t rw)
 {
-<<<<<<< HEAD
     H5FD_subfiling_t *file      = (H5FD_subfiling_t *)_file; /* VFD file struct  */
-=======
-    H5FD_subfiling_t *file_ptr  = (H5FD_subfiling_t *)_file; /* VFD file struct  */
->>>>>>> ed197933
     herr_t            ret_value = SUCCEED;                   /* Return value       */
 
     FUNC_ENTER_NOAPI_NOINIT
