/* * * * * * * * * * * * * * * * * * * * * * * * * * * * * * * * * * * * * * *
 * Copyright by The HDF Group.                                               *
 * Copyright by the Board of Trustees of the University of Illinois.         *
 * All rights reserved.                                                      *
 *                                                                           *
 * This file is part of HDF5.  The full HDF5 copyright notice, including     *
 * terms governing use, modification, and redistribution, is contained in    *
 * the COPYING file, which can be found at the root of the source code       *
 * distribution tree, or in https://www.hdfgroup.org/licenses.               *
 * If you do not have access to either file, you may request a copy from     *
 * help@hdfgroup.org.                                                        *
 * * * * * * * * * * * * * * * * * * * * * * * * * * * * * * * * * * * * * * */

/****************/
/* Module Setup */
/****************/

#include "H5Gmodule.h" /* This source code file is part of the H5G module */
#define H5O_FRIEND     /*suppress error about including H5Opkg	  */

/***********/
/* Headers */
/***********/
#include "H5private.h"   /* Generic Functions			*/
#include "H5Eprivate.h"  /* Error handling		  	*/
#include "H5Gpkg.h"      /* Groups				*/
#include "H5Iprivate.h"  /* IDs			  		*/
#include "H5Opkg.h"      /* Object headers			*/
#include "H5VLprivate.h" /* Virtual Object Layer                     */

/****************/
/* Local Macros */
/****************/

/******************/
/* Local Typedefs */
/******************/

/********************/
/* Local Prototypes */
/********************/

static void *     H5O__group_get_copy_file_udata(void);
static void       H5O__group_free_copy_file_udata(void *udata);
static htri_t     H5O__group_isa(const H5O_t *loc);
static void *     H5O__group_open(const H5G_loc_t *obj_loc, H5I_type_t *opened_type);
static void *     H5O__group_create(H5F_t *f, void *_crt_info, H5G_loc_t *obj_loc);
static H5O_loc_t *H5O__group_get_oloc(hid_t obj_id);
static herr_t     H5O__group_bh_info(const H5O_loc_t *loc, H5O_t *oh, H5_ih_info_t *bh_info);

/*********************/
/* Package Variables */
/*********************/

/*****************************/
/* Library Private Variables */
/*****************************/

/*******************/
/* Local Variables */
/*******************/

/* This message derives from H5O object class */
const H5O_obj_class_t H5O_OBJ_GROUP[1] = {{
    H5O_TYPE_GROUP,                  /* object type			*/
    "group",                         /* object name, for debugging	*/
    H5O__group_get_copy_file_udata,  /* get 'copy file' user data	*/
    H5O__group_free_copy_file_udata, /* free 'copy file' user data */
    H5O__group_isa,                  /* "isa" message		*/
    H5O__group_open,                 /* open an object of this class */
    H5O__group_create,               /* create an object of this class */
    H5O__group_get_oloc,             /* get an object header location for an object */
    H5O__group_bh_info,              /* get the index & heap info for an object */
    NULL                             /* flush an opened object of this class */
}};

/* Declare the external free list to manage the H5O_ginfo_t struct */
H5FL_DEFINE(H5G_copy_file_ud_t);

/*-------------------------------------------------------------------------
 * Function:	H5O__group_get_copy_file_udata
 *
 * Purpose:	Allocates the user data needed for copying a group's
 *		object header from file to file.
 *
 * Return:	Success:	Non-NULL pointer to user data
 *
 *		Failure:	NULL
 *
 * Programmer:	Neil Fortner
 *              Thursday, July 30, 2009
 *
 *-------------------------------------------------------------------------
 */
static void *
H5O__group_get_copy_file_udata(void)
{
    void *ret_value = NULL; /* Return value */

    FUNC_ENTER_STATIC

    /* Allocate space for the 'copy file' user data for copying groups.
     * Currently this is only a ginfo, so there is no specific struct type for
     * this operation. */
    if (NULL == (ret_value = H5FL_CALLOC(H5G_copy_file_ud_t)))
        HGOTO_ERROR(H5E_RESOURCE, H5E_NOSPACE, NULL, "memory allocation failed")

done:
    FUNC_LEAVE_NOAPI(ret_value)
} /* end H5O__group_get_copy_file_udata() */

/*-------------------------------------------------------------------------
 * Function:	H5O__group_free_copy_file_udata
 *
 * Purpose:	Release the user data needed for copying a group's
 *		object header from file to file.
 *
 * Return:	<none>
 *
 * Programmer:	Neil Fortner
 *              Thursday, July 30, 2009
 *
 *-------------------------------------------------------------------------
 */
static void
H5O__group_free_copy_file_udata(void *_udata)
{
    H5G_copy_file_ud_t *udata = (H5G_copy_file_ud_t *)_udata;

    FUNC_ENTER_STATIC_NOERR

    /* Sanity check */
    HDassert(udata);

    /* Free the ginfo struct (including nested data structs) */
    H5O_msg_free(H5O_PLINE_ID, udata->common.src_pline);

    /* Release space for 'copy file' user data (ginfo struct) */
    udata = H5FL_FREE(H5G_copy_file_ud_t, udata);

    FUNC_LEAVE_NOAPI_VOID
} /* end H5O__group_free_copy_file_udata() */

/*-------------------------------------------------------------------------
 * Function:	H5O__group_isa
 *
 * Purpose:	Determines if an object has the requisite messages for being
 *		a group.
 *
 * Return:	Success:	TRUE if the required group messages are
 *				present; FALSE otherwise.
 *
 *		Failure:	FAIL if the existence of certain messages
 *				cannot be determined.
 *
 * Programmer:	Robb Matzke
 *              Monday, November  2, 1998
 *
 *-------------------------------------------------------------------------
 */
static htri_t
H5O__group_isa(const H5O_t *oh)
{
    htri_t stab_exists;      /* Whether the 'stab' message is in the object header */
    htri_t linfo_exists;     /* Whether the 'linfo' message is in the object header */
    htri_t ret_value = FAIL; /* Return value */

    FUNC_ENTER_STATIC

    HDassert(oh);

    /* Check for any of the messages that indicate a group */
    if ((stab_exists = H5O_msg_exists_oh(oh, H5O_STAB_ID)) < 0)
        HGOTO_ERROR(H5E_SYM, H5E_NOTFOUND, FAIL, "unable to read object header")
    if ((linfo_exists = H5O_msg_exists_oh(oh, H5O_LINFO_ID)) < 0)
        HGOTO_ERROR(H5E_SYM, H5E_NOTFOUND, FAIL, "unable to read object header")

    ret_value = (stab_exists > 0 || linfo_exists > 0);

done:
    FUNC_LEAVE_NOAPI(ret_value)
} /* end H5O__group_isa() */

/*-------------------------------------------------------------------------
 * Function:    H5O__group_open
 *
 * Purpose:     Open a group at a particular location
 *
 * Return:      Success:    Pointer to group data
 *              Failure:    NULL
 *
 * Programmer:	Quincey Koziol
 *              Monday, November  6, 2006
 *
 *-------------------------------------------------------------------------
 */
static void *
H5O__group_open(const H5G_loc_t *obj_loc, H5I_type_t *opened_type)
{
    H5G_t *grp       = NULL; /* Group opened */
    void * ret_value = NULL; /* Return value */

    FUNC_ENTER_STATIC

    HDassert(obj_loc);

    *opened_type = H5I_GROUP;

    /* Open the group */
    if (NULL == (grp = H5G_open(obj_loc)))
        HGOTO_ERROR(H5E_SYM, H5E_CANTOPENOBJ, NULL, "unable to open group")

    ret_value = (void *)grp;

done:
    if (NULL == ret_value)
        if (grp && H5G_close(grp) < 0)
            HDONE_ERROR(H5E_SYM, H5E_CLOSEERROR, NULL, "unable to release group")

    FUNC_LEAVE_NOAPI(ret_value)
} /* end H5O__group_open() */

/*-------------------------------------------------------------------------
 * Function:	H5O__group_create
 *
 * Purpose:	Create a group in a file
 *
 * Return:	Success:	Pointer to the group data structure
 *		Failure:	NULL
 *
 * Programmer:	Quincey Koziol
 *              Tuesday, April 10, 2007
 *
 *-------------------------------------------------------------------------
 */
static void *
H5O__group_create(H5F_t *f, void *_crt_info, H5G_loc_t *obj_loc)
{
    H5G_obj_create_t *crt_info  = (H5G_obj_create_t *)_crt_info; /* Group creation parameters */
    H5G_t *           grp       = NULL;                          /* New group created */
    void *            ret_value = NULL;                          /* Return value */

    FUNC_ENTER_STATIC

    /* Sanity checks */
    HDassert(f);
    HDassert(crt_info);
    HDassert(obj_loc);

    /* Create the the group */
    if (NULL == (grp = H5G__create(f, crt_info)))
        HGOTO_ERROR(H5E_SYM, H5E_CANTINIT, NULL, "unable to create group")

    /* Set up the new group's location */
    if (NULL == (obj_loc->oloc = H5G_oloc(grp)))
        HGOTO_ERROR(H5E_ARGS, H5E_BADVALUE, NULL, "unable to get object location of group")
    if (NULL == (obj_loc->path = H5G_nameof(grp)))
        HGOTO_ERROR(H5E_ARGS, H5E_BADVALUE, NULL, "unable to get path of group")

    /* Set the return value */
    ret_value = grp;

done:
    if (ret_value == NULL)
        if (grp && H5G_close(grp) < 0)
            HDONE_ERROR(H5E_SYM, H5E_CLOSEERROR, NULL, "unable to release group")

    FUNC_LEAVE_NOAPI(ret_value)
} /* end H5O__group_create() */

/*-------------------------------------------------------------------------
 * Function:	H5O__group_get_oloc
 *
 * Purpose:	Retrieve the object header location for an open object
 *
 * Return:	Success:	Pointer to object header location
 *		Failure:	NULL
 *
 * Programmer:	Quincey Koziol
 *              Monday, November  6, 2006
 *
 *-------------------------------------------------------------------------
 */
static H5O_loc_t *
H5O__group_get_oloc(hid_t obj_id)
{
    H5G_t *    grp;              /* Group opened */
    H5O_loc_t *ret_value = NULL; /* Return value */

    FUNC_ENTER_STATIC

    /* Get the group */
    if (NULL == (grp = (H5G_t *)H5VL_object(obj_id)))
        HGOTO_ERROR(H5E_OHDR, H5E_BADATOM, NULL, "couldn't get object from ID")

    /* Get the group's object header location */
    if (NULL == (ret_value = H5G_oloc(grp)))
        HGOTO_ERROR(H5E_OHDR, H5E_CANTGET, NULL, "unable to get object location from object")

done:
    FUNC_LEAVE_NOAPI(ret_value)
} /* end H5O__group_get_oloc() */

/*-------------------------------------------------------------------------
 * Function:    H5O__group_bh_info
 *
 * Purpose:     Retrieve storage for 1.8 btree and heap
 *		Retrieve storage for 1.6 btree and heap via H5G_stab_bh_info()
 *
 * Return:      Non-negative on success/Negative on failure
 *
 * Programmer:  Vailin Choi
 *              July 12 2007
 *
 *-------------------------------------------------------------------------
 */
static herr_t
H5O__group_bh_info(const H5O_loc_t *loc, H5O_t *oh, H5_ih_info_t *bh_info)
{
    htri_t  exists;               /* Flag if header message of interest exists */
    H5HF_t *fheap      = NULL;    /* Fractal heap handle */
    H5B2_t *bt2_name   = NULL;    /* v2 B-tree handle for name index */
    H5B2_t *bt2_corder = NULL;    /* v2 B-tree handle for creation order index */
    herr_t  ret_value  = SUCCEED; /* Return value */

    FUNC_ENTER_STATIC

    /* Sanity check */
    HDassert(loc);
    HDassert(loc->file);
    HDassert(H5F_addr_defined(loc->addr));
    HDassert(oh);
    HDassert(bh_info);

    /* Check for "new style" group info */
    if ((exists = H5O_msg_exists_oh(oh, H5O_LINFO_ID)) < 0)
        HGOTO_ERROR(H5E_SYM, H5E_NOTFOUND, FAIL, "unable to read object header")
    if (exists > 0) {
        H5O_linfo_t linfo; /* Link info message */

        /* Get "new style" group info */
        if (NULL == H5O_msg_read_oh(loc->file, oh, H5O_LINFO_ID, &linfo))
            HGOTO_ERROR(H5E_SYM, H5E_CANTGET, FAIL, "can't read LINFO message")

        /* Check if name index available */
        if (H5F_addr_defined(linfo.name_bt2_addr)) {
            /* Open the name index v2 B-tree */
            if (NULL == (bt2_name = H5B2_open(loc->file, linfo.name_bt2_addr, NULL)))
                HGOTO_ERROR(H5E_SYM, H5E_CANTOPENOBJ, FAIL, "unable to open v2 B-tree for name index")

            /* Get name index B-tree size */
            if (H5B2_size(bt2_name, &bh_info->index_size) < 0)
                HGOTO_ERROR(H5E_SYM, H5E_CANTGET, FAIL, "can't retrieve B-tree storage info for name index")
        } /* end if */

        /* Check if creation order index available */
        if (H5F_addr_defined(linfo.corder_bt2_addr)) {
            /* Open the creation order index v2 B-tree */
            if (NULL == (bt2_corder = H5B2_open(loc->file, linfo.corder_bt2_addr, NULL)))
                HGOTO_ERROR(H5E_SYM, H5E_CANTOPENOBJ, FAIL,
                            "unable to open v2 B-tree for creation order index")

            /* Get creation order index B-tree size */
            if (H5B2_size(bt2_corder, &bh_info->index_size) < 0)
                HGOTO_ERROR(H5E_SYM, H5E_CANTGET, FAIL,
                            "can't retrieve B-tree storage info for creation order index")
        } /* end if */

        /* Get fractal heap size, if available */
        if (H5F_addr_defined(linfo.fheap_addr)) {
            /* Open the fractal heap for links */
            if (NULL == (fheap = H5HF_open(loc->file, linfo.fheap_addr)))
                HGOTO_ERROR(H5E_SYM, H5E_CANTOPENOBJ, FAIL, "unable to open fractal heap")

            /* Get heap storage size */
            if (H5HF_size(fheap, &bh_info->heap_size) < 0)
                HGOTO_ERROR(H5E_SYM, H5E_CANTGET, FAIL, "can't retrieve fractal heap storage info")
        } /* end if */
    }     /* end if */
    else {
        H5O_stab_t stab; /* Info about symbol table */

        /* Must be "old style" group, get symbol table message */
        if (NULL == H5O_msg_read_oh(loc->file, oh, H5O_STAB_ID, &stab))
            HGOTO_ERROR(H5E_SYM, H5E_CANTGET, FAIL, "can't find LINFO nor STAB messages")

        /* Get symbol table size info */
        if (H5G__stab_bh_size(loc->file, &stab, bh_info) < 0)
            HGOTO_ERROR(H5E_SYM, H5E_CANTGET, FAIL, "can't retrieve symbol table size info")
    } /* end else */

done:
    /* Release resources */
    if (fheap && H5HF_close(fheap) < 0)
        HDONE_ERROR(H5E_SYM, H5E_CANTCLOSEOBJ, FAIL, "can't close fractal heap")
    if (bt2_name && H5B2_close(bt2_name) < 0)
        HDONE_ERROR(H5E_SYM, H5E_CANTCLOSEOBJ, FAIL, "can't close v2 B-tree for name index")
    if (bt2_corder && H5B2_close(bt2_corder) < 0)
        HDONE_ERROR(H5E_SYM, H5E_CANTCLOSEOBJ, FAIL, "can't close v2 B-tree for creation order index")

<<<<<<< HEAD
    FUNC_LEAVE_NOAPI_TAG(ret_value)
=======
    FUNC_LEAVE_NOAPI(ret_value)
>>>>>>> 18bbd3f0
} /* end H5O__group_bh_info() */<|MERGE_RESOLUTION|>--- conflicted
+++ resolved
@@ -398,9 +398,5 @@
     if (bt2_corder && H5B2_close(bt2_corder) < 0)
         HDONE_ERROR(H5E_SYM, H5E_CANTCLOSEOBJ, FAIL, "can't close v2 B-tree for creation order index")
 
-<<<<<<< HEAD
-    FUNC_LEAVE_NOAPI_TAG(ret_value)
-=======
-    FUNC_LEAVE_NOAPI(ret_value)
->>>>>>> 18bbd3f0
+    FUNC_LEAVE_NOAPI(ret_value)
 } /* end H5O__group_bh_info() */