/* * * * * * * * * * * * * * * * * * * * * * * * * * * * * * * * * * * * * * *
 * Copyright by The HDF Group.                                               *
 * Copyright by the Board of Trustees of the University of Illinois.         *
 * All rights reserved.                                                      *
 *                                                                           *
 * This file is part of HDF5.  The full HDF5 copyright notice, including     *
 * terms governing use, modification, and redistribution, is contained in    *
 * the COPYING file, which can be found at the root of the source code       *
 * distribution tree, or in https://support.hdfgroup.org/ftp/HDF5/releases.  *
 * If you do not have access to either file, you may request a copy from     *
 * help@hdfgroup.org.                                                        *
 * * * * * * * * * * * * * * * * * * * * * * * * * * * * * * * * * * * * * * */

/****************/
/* Module Setup */
/****************/

#include "H5Fmodule.h"          /* This source code file is part of the H5F module */


/***********/
/* Headers */
/***********/
#include "H5private.h"         /* Generic Functions */
#include "H5Aprivate.h"        /* Attributes */
#include "H5ACprivate.h"       /* Metadata cache */
#include "H5Dprivate.h"        /* Datasets */
#include "H5Eprivate.h"        /* Error handling */
#include "H5Fpkg.h"            /* File access */
#include "H5FDprivate.h"       /* File drivers */
#include "H5Gprivate.h"        /* Groups */
#include "H5Iprivate.h"        /* IDs */
#include "H5MFprivate.h"       /* File memory management */
#include "H5MMprivate.h"       /* Memory management */
#include "H5Pprivate.h"        /* Property lists */
#include "H5SMprivate.h"       /* Shared Object Header Messages */
#include "H5Tprivate.h"        /* Datatypes */


/****************/
/* Local Macros */
/****************/

/******************/
/* Local Typedefs */
/******************/

/* Struct only used by functions H5F_get_objects and H5F_get_objects_cb */
typedef struct H5F_olist_t {
    H5I_type_t obj_type;        /* Type of object to look for */
    hid_t      *obj_id_list;    /* Pointer to the list of open IDs to return */
    size_t     *obj_id_count;   /* Number of open IDs */
    struct {
        hbool_t local;          /* Set flag for "local" file searches */
        union {
            H5F_file_t *shared; /* Pointer to shared file to look inside */
            const H5F_t *file;  /* Pointer to file to look inside */
        } ptr;
    } file_info;
    size_t     list_index;      /* Current index in open ID array */
    size_t     max_nobjs;       /* Maximum # of IDs to put into array */
} H5F_olist_t;


/********************/
/* Package Typedefs */
/********************/


/********************/
/* Local Prototypes */
/********************/

static int H5F_get_objects_cb(void *obj_ptr, hid_t obj_id, void *key);
static herr_t H5F_build_actual_name(const H5F_t *f, const H5P_genplist_t *fapl,
    const char *name, char ** /*out*/ actual_name);/* Declare a free list to manage the H5F_t struct */
static herr_t H5F__flush_phase1(H5F_t *f, hid_t meta_dxpl_id);
static herr_t H5F__flush_phase2(H5F_t *f, hid_t meta_dxpl_id, hid_t raw_dxpl_id, hbool_t closing);


/*********************/
/* Package Variables */
/*********************/


/*****************************/
/* Library Private Variables */
/*****************************/


/*******************/
/* Local Variables */
/*******************/

/* Declare a free list to manage the H5F_t struct */
H5FL_DEFINE(H5F_t);

/* Declare a free list to manage the H5F_file_t struct */
H5FL_DEFINE(H5F_file_t);


/*-------------------------------------------------------------------------
 * Function: H5F_get_access_plist
 *
 * Purpose:  Returns a copy of the file access property list of the
 *           specified file.
 *
 *              NOTE: Make sure that, if you are going to overwrite
 *              information in the copied property list that was
 *              previously opened and assigned to the property list, then
 *              you must close it before overwriting the values.
 *
 * Return:   Success:    Object ID for a copy of the file access
 *                        property list.
 *           Failure:    FAIL
 *-------------------------------------------------------------------------
 */
hid_t
H5F_get_access_plist(H5F_t *f, hbool_t app_ref)
{
    H5P_genplist_t *new_plist;              /* New property list */
    H5P_genplist_t *old_plist;              /* Old property list */
    H5FD_driver_prop_t driver_prop;         /* Property for driver ID & info */
    hbool_t driver_prop_copied = FALSE;     /* Whether the driver property has been set up */
    unsigned   efc_size = 0;
    hbool_t    latest_format = FALSE;       /* Always use the latest format? */
    hid_t      ret_value = SUCCEED;         /* Return value */

    FUNC_ENTER_NOAPI(FAIL)

    /* Check args */
    HDassert(f);

    /* Make a copy of the default file access property list */
    if(NULL == (old_plist = (H5P_genplist_t *)H5I_object(H5P_LST_FILE_ACCESS_ID_g)))
        HGOTO_ERROR(H5E_ARGS, H5E_BADTYPE, FAIL, "not a property list")
    if((ret_value = H5P_copy_plist(old_plist, app_ref)) < 0)
        HGOTO_ERROR(H5E_INTERNAL, H5E_CANTINIT, FAIL, "can't copy file access property list")
    if(NULL == (new_plist = (H5P_genplist_t *)H5I_object(ret_value)))
        HGOTO_ERROR(H5E_ARGS, H5E_BADTYPE, FAIL, "not a property list")

    /* Copy properties of the file access property list */
    if(H5P_set(new_plist, H5F_ACS_META_CACHE_INIT_CONFIG_NAME, &(f->shared->mdc_initCacheCfg)) < 0)
        HGOTO_ERROR(H5E_PLIST, H5E_CANTSET, FAIL, "can't set initial metadata cache resize config.")
    if(H5P_set(new_plist, H5F_ACS_DATA_CACHE_NUM_SLOTS_NAME, &(f->shared->rdcc_nslots)) < 0)
        HGOTO_ERROR(H5E_PLIST, H5E_CANTSET, FAIL, "can't set data cache number of slots")
    if(H5P_set(new_plist, H5F_ACS_DATA_CACHE_BYTE_SIZE_NAME, &(f->shared->rdcc_nbytes)) < 0)
        HGOTO_ERROR(H5E_PLIST, H5E_CANTSET, FAIL, "can't set data cache byte size")
    if(H5P_set(new_plist, H5F_ACS_PREEMPT_READ_CHUNKS_NAME, &(f->shared->rdcc_w0)) < 0)
        HGOTO_ERROR(H5E_PLIST, H5E_CANTSET, FAIL, "can't set preempt read chunks")
    if(H5P_set(new_plist, H5F_ACS_ALIGN_THRHD_NAME, &(f->shared->threshold)) < 0)
        HGOTO_ERROR(H5E_PLIST, H5E_CANTSET, FAIL, "can't set alignment threshold")
    if(H5P_set(new_plist, H5F_ACS_ALIGN_NAME, &(f->shared->alignment)) < 0)
        HGOTO_ERROR(H5E_PLIST, H5E_CANTSET, FAIL, "can't set alignment")
    if(H5P_set(new_plist, H5F_ACS_GARBG_COLCT_REF_NAME, &(f->shared->gc_ref)) < 0)
        HGOTO_ERROR(H5E_PLIST, H5E_CANTSET, FAIL, "can't set garbage collect reference")
    if(H5P_set(new_plist, H5F_ACS_META_BLOCK_SIZE_NAME, &(f->shared->meta_aggr.alloc_size)) < 0)
        HGOTO_ERROR(H5E_PLIST, H5E_CANTSET, FAIL, "can't set metadata cache size")
    if(H5P_set(new_plist, H5F_ACS_SIEVE_BUF_SIZE_NAME, &(f->shared->sieve_buf_size)) < 0)
        HGOTO_ERROR(H5E_PLIST, H5E_CANTSET, FAIL, "can't sieve buffer size")
    if(H5P_set(new_plist, H5F_ACS_SDATA_BLOCK_SIZE_NAME, &(f->shared->sdata_aggr.alloc_size)) < 0)
        HGOTO_ERROR(H5E_PLIST, H5E_CANTSET, FAIL, "can't set 'small data' cache size")
    if(f->shared->latest_flags > 0)
        latest_format = TRUE;
    if(H5P_set(new_plist, H5F_ACS_LATEST_FORMAT_NAME, &latest_format) < 0)
        HGOTO_ERROR(H5E_PLIST, H5E_CANTSET, FAIL, "can't set 'latest format' flag")
    if(H5P_set(new_plist, H5F_ACS_METADATA_READ_ATTEMPTS_NAME, &(f->shared->read_attempts)) < 0)
        HGOTO_ERROR(H5E_PLIST, H5E_CANTSET, FAIL, "can't set 'read attempts ' flag")
    if(H5P_set(new_plist, H5F_ACS_OBJECT_FLUSH_CB_NAME, &(f->shared->object_flush)) < 0)
        HGOTO_ERROR(H5E_PLIST, H5E_CANTSET, FAIL, "can't set object flush callback")

    if(f->shared->efc)
        efc_size = H5F_efc_max_nfiles(f->shared->efc);
    if(H5P_set(new_plist, H5F_ACS_EFC_SIZE_NAME, &efc_size) < 0)
        HGOTO_ERROR(H5E_PLIST, H5E_CANTGET, FAIL, "can't set elink file cache size")
    if(f->shared->page_buf != NULL) {
        if(H5P_set(new_plist, H5F_ACS_PAGE_BUFFER_SIZE_NAME, &(f->shared->page_buf->max_size)) < 0)
            HGOTO_ERROR(H5E_PLIST, H5E_CANTGET, FAIL, "can't set page buffer size")
        if(H5P_set(new_plist, H5F_ACS_PAGE_BUFFER_MIN_META_PERC_NAME, &(f->shared->page_buf->min_meta_perc)) < 0)
            HGOTO_ERROR(H5E_PLIST, H5E_CANTGET, FAIL, "can't set minimum metadata fraction of page buffer")
        if(H5P_set(new_plist, H5F_ACS_PAGE_BUFFER_MIN_RAW_PERC_NAME, &(f->shared->page_buf->min_raw_perc)) < 0)
            HGOTO_ERROR(H5E_PLIST, H5E_CANTGET, FAIL, "can't set minimum raw data fraction of page buffer")
    } /* end if */
#ifdef H5_HAVE_PARALLEL
    if(H5P_set(new_plist, H5_COLL_MD_READ_FLAG_NAME, &(f->coll_md_read)) < 0)
        HGOTO_ERROR(H5E_PLIST, H5E_CANTGET, FAIL, "can't set collective metadata read flag")
    if(H5P_set(new_plist, H5F_ACS_COLL_MD_WRITE_FLAG_NAME, &(f->coll_md_write)) < 0)
        HGOTO_ERROR(H5E_PLIST, H5E_CANTGET, FAIL, "can't set collective metadata read flag")
#endif /* H5_HAVE_PARALLEL */
    if(H5P_set(new_plist, H5F_ACS_META_CACHE_INIT_IMAGE_CONFIG_NAME, &(f->shared->mdc_initCacheImageCfg)) < 0)
        HGOTO_ERROR(H5E_PLIST, H5E_CANTSET, FAIL, "can't set initial metadata cache resize config.")

    /* Prepare the driver property */
    driver_prop.driver_id = f->shared->lf->driver_id;
    driver_prop.driver_info = H5FD_fapl_get(f->shared->lf);
    driver_prop_copied = TRUE;

    /* Set the driver property */
    if(H5P_set(new_plist, H5F_ACS_FILE_DRV_NAME, &driver_prop) < 0)
        HGOTO_ERROR(H5E_PLIST, H5E_CANTSET, FAIL, "can't set file driver ID & info")

    /* Set the file close degree appropriately */
    if(f->shared->fc_degree == H5F_CLOSE_DEFAULT && H5P_set(new_plist, H5F_ACS_CLOSE_DEGREE_NAME, &(f->shared->lf->cls->fc_degree)) < 0)
        HGOTO_ERROR(H5E_PLIST, H5E_CANTSET, FAIL, "can't set file close degree")
    else if(f->shared->fc_degree != H5F_CLOSE_DEFAULT && H5P_set(new_plist, H5F_ACS_CLOSE_DEGREE_NAME, &(f->shared->fc_degree)) < 0)
        HGOTO_ERROR(H5E_PLIST, H5E_CANTSET, FAIL, "can't set file close degree")

done:
    /* Release the copy of the driver info, if it was set up */
    if(driver_prop_copied && H5FD_fapl_close(driver_prop.driver_id, driver_prop.driver_info) < 0)
        HDONE_ERROR(H5E_FILE, H5E_CANTCLOSEOBJ, FAIL, "can't close copy of driver info")

    FUNC_LEAVE_NOAPI(ret_value)
} /* end H5F_get_access_plist() */


/*-------------------------------------------------------------------------
 * Function: H5F_get_obj_count
 *
 * Purpose:  Private function return the number of opened object IDs
 *           (files, datasets, groups, datatypes) in the same file.
 *
 * Return:      SUCCEED on success, FAIL on failure.
 *-------------------------------------------------------------------------
 */
herr_t
H5F_get_obj_count(const H5F_t *f, unsigned types, hbool_t app_ref, size_t *obj_id_count_ptr)
{
    herr_t   ret_value = SUCCEED;

    FUNC_ENTER_NOAPI(FAIL)

    /* Sanity check */
    HDassert(obj_id_count_ptr);

    /* Perform the query */
    if((ret_value = H5F_get_objects(f, types, 0, NULL, app_ref, obj_id_count_ptr)) < 0)
        HGOTO_ERROR(H5E_INTERNAL, H5E_BADITER, FAIL, "H5F_get_objects failed")

done:
    FUNC_LEAVE_NOAPI(ret_value)
} /* end H5F_get_obj_count() */


/*-------------------------------------------------------------------------
 * Function:    H5F_get_obj_ids
 *
 * Purpose:     Private function to return a list of opened object IDs.
 *
 * Return:      Non-negative on success; can't fail.
 *-------------------------------------------------------------------------
 */
herr_t
H5F_get_obj_ids(const H5F_t *f, unsigned types, size_t max_objs, hid_t *oid_list, hbool_t app_ref, size_t *obj_id_count_ptr)
{
    herr_t ret_value = SUCCEED;              /* Return value */

    FUNC_ENTER_NOAPI(FAIL)

    /* Sanity check */
    HDassert(obj_id_count_ptr);

    /* Perform the query */
    if((ret_value = H5F_get_objects(f, types, max_objs, oid_list, app_ref, obj_id_count_ptr)) < 0)
        HGOTO_ERROR(H5E_INTERNAL, H5E_BADITER, FAIL, "H5F_get_objects failed")

done:
    FUNC_LEAVE_NOAPI(ret_value)
} /* end H5F_get_obj_ids() */


/*---------------------------------------------------------------------------
 * Function: H5F_get_objects
 *
 * Purpose:  This function is called by H5F_get_obj_count or
 *           H5F_get_obj_ids to get number of object IDs and/or a
 *           list of opened object IDs (in return value).
 *
 * Return:   Non-negative on success; Can't fail.
 *---------------------------------------------------------------------------
 */
herr_t
H5F_get_objects(const H5F_t *f, unsigned types, size_t max_nobjs, hid_t *obj_id_list, hbool_t app_ref, size_t *obj_id_count_ptr)
{
    size_t obj_id_count=0;      /* Number of open IDs */
    H5F_olist_t olist;          /* Structure to hold search results */
    herr_t ret_value = SUCCEED; /* Return value */

    FUNC_ENTER_NOAPI_NOINIT

    /* Sanity check */
    HDassert(obj_id_count_ptr);

    /* Set up search information */
    olist.obj_id_list  = (max_nobjs==0 ? NULL : obj_id_list);
    olist.obj_id_count = &obj_id_count;
    olist.list_index   = 0;
    olist.max_nobjs    = max_nobjs;

    /* Determine if we are searching for local or global objects */
    if(types & H5F_OBJ_LOCAL) {
        olist.file_info.local = TRUE;
        olist.file_info.ptr.file = f;
    } /* end if */
    else {
        olist.file_info.local = FALSE;
        olist.file_info.ptr.shared = f ? f->shared : NULL;
    } /* end else */

    /* Iterate through file IDs to count the number, and put their
     * IDs on the object list.  */
    if(types & H5F_OBJ_FILE) {
        olist.obj_type = H5I_FILE;
        if(H5I_iterate(H5I_FILE, H5F_get_objects_cb, &olist, app_ref) < 0)
            HGOTO_ERROR(H5E_FILE, H5E_BADITER, FAIL, "iteration failed(1)")
    } /* end if */

    /* If the caller just wants to count the number of objects (OLIST.MAX_NOBJS is zero),
     * or the caller wants to get the list of IDs and the list isn't full,
     * search through dataset IDs to count number of datasets, and put their
     * IDs on the object list */
    if(!olist.max_nobjs || (olist.max_nobjs && olist.list_index<olist.max_nobjs)) {
        if (types & H5F_OBJ_DATASET) {
            olist.obj_type = H5I_DATASET;
            if(H5I_iterate(H5I_DATASET, H5F_get_objects_cb, &olist, app_ref) < 0)
                HGOTO_ERROR(H5E_FILE, H5E_BADITER, FAIL, "iteration failed(2)")
        } /* end if */
    }

    /* If the caller just wants to count the number of objects (OLIST.MAX_NOBJS is zero),
     * or the caller wants to get the list of IDs and the list isn't full,
     * search through group IDs to count number of groups, and put their
     * IDs on the object list */
    if(!olist.max_nobjs || (olist.max_nobjs && olist.list_index<olist.max_nobjs)) {
        if(types & H5F_OBJ_GROUP) {
            olist.obj_type = H5I_GROUP;
            if(H5I_iterate(H5I_GROUP, H5F_get_objects_cb, &olist, app_ref) < 0)
                HGOTO_ERROR(H5E_FILE, H5E_BADITER, FAIL, "iteration failed(3)")
        } /* end if */
    }

    /* If the caller just wants to count the number of objects (OLIST.MAX_NOBJS is zero),
     * or the caller wants to get the list of IDs and the list isn't full,
     * search through datatype IDs to count number of named datatypes, and put their
     * IDs on the object list */
    if(!olist.max_nobjs || (olist.max_nobjs && olist.list_index<olist.max_nobjs)) {
        if(types & H5F_OBJ_DATATYPE) {
            olist.obj_type = H5I_DATATYPE;
            if(H5I_iterate(H5I_DATATYPE, H5F_get_objects_cb, &olist, app_ref) < 0)
                HGOTO_ERROR(H5E_FILE, H5E_BADITER, FAIL, "iteration failed(4)")
        } /* end if */
    }

    /* If the caller just wants to count the number of objects (OLIST.MAX_NOBJS is zero),
     * or the caller wants to get the list of IDs and the list isn't full,
     * search through attribute IDs to count number of attributes, and put their
     * IDs on the object list */
    if(!olist.max_nobjs || (olist.max_nobjs && olist.list_index<olist.max_nobjs)) {
        if(types & H5F_OBJ_ATTR) {
            olist.obj_type = H5I_ATTR;
            if(H5I_iterate(H5I_ATTR, H5F_get_objects_cb, &olist, app_ref) < 0)
                HGOTO_ERROR(H5E_FILE, H5E_BADITER, FAIL, "iteration failed(5)")
        } /* end if */
    }

    /* Set the number of objects currently open */
    *obj_id_count_ptr = obj_id_count;

done:
    FUNC_LEAVE_NOAPI(ret_value)
} /* end H5F_get_objects() */


/*-------------------------------------------------------------------------
 * Function: H5F_get_objects_cb
 *
 * Purpose:  H5F_get_objects' callback function.  It verifies if an
 *           object is in the file, and either count it or put its ID
 *           on the list.
 *
 * Return:   H5_ITER_STOP if the array of object IDs is filled up.
 *           H5_ITER_CONT otherwise.
 *-------------------------------------------------------------------------
 */
static int
H5F_get_objects_cb(void *obj_ptr, hid_t obj_id, void *key)
{
    H5F_olist_t *olist = (H5F_olist_t *)key;    /* Alias for search info */
    hbool_t     add_obj = FALSE;
    int         ret_value = H5_ITER_CONT;    /* Return value */

    FUNC_ENTER_NOAPI_NOINIT

    HDassert(obj_ptr);
    HDassert(olist);

    /* Count file IDs */
    if(olist->obj_type == H5I_FILE) {
        if((olist->file_info.local &&
                (!olist->file_info.ptr.file ||
                (olist->file_info.ptr.file && (H5F_t*)obj_ptr == olist->file_info.ptr.file))) ||
                (!olist->file_info.local &&
                (!olist->file_info.ptr.shared ||
                (olist->file_info.ptr.shared && ((H5F_t*)obj_ptr)->shared == olist->file_info.ptr.shared)))) {
            add_obj = TRUE;
        } /* end if */
    } /* end if */
    else { /* either count opened object IDs or put the IDs on the list */
        H5O_loc_t *oloc;        /* Group entry info for object */

<<<<<<< HEAD
    	switch(olist->obj_type) {
	    case H5I_ATTR:
	        oloc = H5A_oloc((H5A_t *)obj_ptr);
                break;

	    case H5I_GROUP:
	        oloc = H5G_oloc((H5G_t *)obj_ptr);
                break;

	    case H5I_DATASET:
	        oloc = H5D_oloc((H5D_t *)obj_ptr);
		break;

	    case H5I_DATATYPE:
                if(H5T_is_named((H5T_t*)obj_ptr)==TRUE)
                    oloc = H5T_oloc((H5T_t*)obj_ptr);
                else
                    oloc = NULL;
		break;

	    case H5I_UNINIT:
	    case H5I_BADID:
	    case H5I_FILE:
	    case H5I_DATASPACE:
	    case H5I_REFERENCE:
	    case H5I_VFL:
        case H5I_VOL:
	    case H5I_GENPROP_CLS:
	    case H5I_GENPROP_LST:
	    case H5I_ERROR_CLASS:
	    case H5I_ERROR_MSG:
	    case H5I_ERROR_STACK:
	    case H5I_NTYPES:
=======
        switch(olist->obj_type) {
        case H5I_ATTR:
            oloc = H5A_oloc((H5A_t *)obj_ptr);
            break;

        case H5I_GROUP:
            oloc = H5G_oloc((H5G_t *)obj_ptr);
            break;

        case H5I_DATASET:
            oloc = H5D_oloc((H5D_t *)obj_ptr);
            break;

        case H5I_DATATYPE:
            if(H5T_is_named((H5T_t*)obj_ptr)==TRUE)
                oloc = H5T_oloc((H5T_t*)obj_ptr);
            else
                oloc = NULL;
            break;

        case H5I_UNINIT:
        case H5I_BADID:
        case H5I_FILE:
        case H5I_DATASPACE:
        case H5I_REFERENCE:
        case H5I_VFL:
        case H5I_GENPROP_CLS:
        case H5I_GENPROP_LST:
        case H5I_ERROR_CLASS:
        case H5I_ERROR_MSG:
        case H5I_ERROR_STACK:
        case H5I_NTYPES:
>>>>>>> fb5c4f68
            default:
                HGOTO_ERROR(H5E_ARGS, H5E_BADTYPE, H5_ITER_ERROR, "unknown data object")
        } /* end switch */

        if((olist->file_info.local &&
                    ((!olist->file_info.ptr.file && olist->obj_type == H5I_DATATYPE && H5T_is_immutable((H5T_t *)obj_ptr) == FALSE) ||
                    (!olist->file_info.ptr.file && olist->obj_type != H5I_DATATYPE) ||
                    (oloc && oloc->file == olist->file_info.ptr.file))) ||
                    (!olist->file_info.local &&
                    ((!olist->file_info.ptr.shared && olist->obj_type == H5I_DATATYPE && H5T_is_immutable((H5T_t *)obj_ptr) == FALSE) ||
                    (!olist->file_info.ptr.shared && olist->obj_type != H5I_DATATYPE) ||
                    (oloc && oloc->file && oloc->file->shared == olist->file_info.ptr.shared)))) {
            add_obj = TRUE;
        } /* end if */
    } /* end else */

    if(add_obj) {
        /* Add the object's ID to the ID list, if appropriate */
        if(olist->obj_id_list) {
            olist->obj_id_list[olist->list_index] = obj_id;
            olist->list_index++;
        } /* end if */

        /* Increment the number of open objects */
        if(olist->obj_id_count)
            (*olist->obj_id_count)++;

        /* Check if we've filled up the array.  Return H5_ITER_STOP only if
         * we have filled up the array. Otherwise return H5_ITER_CONT(RET_VALUE is
         * preset to H5_ITER_CONT) because H5I_iterate needs the return value of
         * H5_ITER_CONT to continue the iteration. */
        if(olist->max_nobjs > 0 && olist->list_index >= olist->max_nobjs)
            HGOTO_DONE(H5_ITER_STOP)  /* Indicate that the iterator should stop */
    } /* end if */

done:
    FUNC_LEAVE_NOAPI(ret_value)
} /* end H5F_get_objects_cb() */


/*-------------------------------------------------------------------------
 * Function: H5F__is_hdf5
 *
 * Purpose:  Check the file signature to detect an HDF5 file.
 *
 * Bugs:     This function is not robust: it only uses the default file
 *           driver when attempting to open the file when in fact it
 *           should use all known file drivers.
 *
 * Return:   Success:    TRUE/FALSE
 * *         Failure:    Negative
 *-------------------------------------------------------------------------
 */
htri_t
H5F__is_hdf5(const char *name, hid_t meta_dxpl_id, hid_t raw_dxpl_id)
{
    H5FD_t    *file = NULL;            /* Low-level file struct */
    H5FD_io_info_t fdio_info;          /* File driver I/O info */
    haddr_t    sig_addr;               /* Addess of hdf5 file signature */
    htri_t     ret_value = FAIL;       /* Return value */

    FUNC_ENTER_NOAPI_NOINIT

    /* Open the file at the virtual file layer */
    if(NULL == (file = H5FD_open(name, H5F_ACC_RDONLY, H5P_FILE_ACCESS_DEFAULT, HADDR_UNDEF)))
    HGOTO_ERROR(H5E_IO, H5E_CANTINIT, FAIL, "unable to open file")

    /* Set up the file driver info */
    fdio_info.file = file;
    if(NULL == (fdio_info.meta_dxpl = (H5P_genplist_t *)H5I_object(meta_dxpl_id)))
        HGOTO_ERROR(H5E_CACHE, H5E_BADATOM, FAIL, "can't get new property list object")
    if(NULL == (fdio_info.raw_dxpl = (H5P_genplist_t *)H5I_object(raw_dxpl_id)))
        HGOTO_ERROR(H5E_CACHE, H5E_BADATOM, FAIL, "can't get new property list object")

    /* The file is an hdf5 file if the hdf5 file signature can be found */
    if(H5FD_locate_signature(&fdio_info, &sig_addr) < 0)
        HGOTO_ERROR(H5E_FILE, H5E_NOTHDF5, FAIL, "unable to locate file signature")
    ret_value = (HADDR_UNDEF != sig_addr);

done:
    /* Close the file */
    if(file)
        if(H5FD_close(file) < 0 && ret_value >= 0)
            HDONE_ERROR(H5E_IO, H5E_CANTCLOSEFILE, FAIL, "unable to close file")

    FUNC_LEAVE_NOAPI(ret_value)
} /* end H5F__is_hdf5() */


/*-------------------------------------------------------------------------
 * Function: H5F_new
 *
 * Purpose:  Creates a new file object and initializes it.  The
 *           H5Fopen and H5Fcreate functions then fill in various fields.
 *           If SHARED is a non-null pointer then the shared info
 *           to which it points has the reference count incremented.
 *           Otherwise a new, empty shared info struct is created and
 *           initialized with the specified file access property list.
 *
 * Return:   Success:    Ptr to a new file struct.
 *           Failure:    NULL
 *-------------------------------------------------------------------------
 */
H5F_t *
H5F_new(H5F_file_t *shared, unsigned flags, hid_t fcpl_id, hid_t fapl_id, H5FD_t *lf)
{
    H5F_t    *f = NULL, *ret_value = NULL;

    FUNC_ENTER_NOAPI_NOINIT

    if(NULL == (f = H5FL_CALLOC(H5F_t)))
        HGOTO_ERROR(H5E_FILE, H5E_NOSPACE, NULL, "can't allocate top file structure")
    f->file_id = -1;

    if(shared) {
        HDassert(lf == NULL);
        f->shared = shared;
    } /* end if */
    else {
        H5P_genplist_t *plist;          /* Property list */
        unsigned efc_size;              /* External file cache size */
        hbool_t latest_format;          /* Always use the latest format?    */
        size_t u;                       /* Local index variable */

        HDassert(lf != NULL);
        if(NULL == (f->shared = H5FL_CALLOC(H5F_file_t)))
            HGOTO_ERROR(H5E_FILE, H5E_NOSPACE, NULL, "can't allocate shared file structure")

        f->shared->flags = flags;
        f->shared->sohm_addr = HADDR_UNDEF;
        f->shared->sohm_vers = HDF5_SHAREDHEADER_VERSION;
        f->shared->accum.loc = HADDR_UNDEF;
        f->shared->lf = lf;

        /* Initialization for handling file space */
        for(u = 0; u < NELMTS(f->shared->fs_addr); u++) {
            f->shared->fs_state[u] = H5F_FS_STATE_CLOSED;
            f->shared->fs_addr[u] = HADDR_UNDEF;
            f->shared->fs_man[u] = NULL;
        } /* end for */
        f->shared->first_alloc_dealloc = FALSE;
        f->shared->eoa_pre_fsm_fsalloc = HADDR_UNDEF;
        f->shared->eoa_post_fsm_fsalloc = HADDR_UNDEF;
        f->shared->eoa_post_mdci_fsalloc = HADDR_UNDEF;

        /* Initialization for handling file space (for paged aggregation) */
        f->shared->pgend_meta_thres = H5F_FILE_SPACE_PGEND_META_THRES;

        /* intialize point of no return */
        f->shared->point_of_no_return = FALSE;

        /*
         * Copy the file creation and file access property lists into the
         * new file handle.  We do this early because some values might need
         * to change as the file is being opened.
         */
        if(NULL == (plist = (H5P_genplist_t *)H5I_object(fcpl_id)))
            HGOTO_ERROR(H5E_ARGS, H5E_BADTYPE, NULL, "not property list")
        f->shared->fcpl_id = H5P_copy_plist(plist, FALSE);

        /* Get the FCPL values to cache */
        if(H5P_get(plist, H5F_CRT_ADDR_BYTE_NUM_NAME, &f->shared->sizeof_addr) < 0)
            HGOTO_ERROR(H5E_PLIST, H5E_CANTGET, NULL, "can't get byte number for address")
        if(H5P_get(plist, H5F_CRT_OBJ_BYTE_NUM_NAME, &f->shared->sizeof_size) < 0)
            HGOTO_ERROR(H5E_PLIST, H5E_CANTGET, NULL, "can't get byte number for object size")
        if(H5P_get(plist, H5F_CRT_SHMSG_NINDEXES_NAME, &f->shared->sohm_nindexes) < 0)
            HGOTO_ERROR(H5E_PLIST, H5E_CANTGET, NULL, "can't get number of SOHM indexes")
        HDassert(f->shared->sohm_nindexes < 255);
        if(H5P_get(plist, H5F_CRT_FILE_SPACE_STRATEGY_NAME, &f->shared->fs_strategy) < 0)
            HGOTO_ERROR(H5E_PLIST, H5E_CANTGET, NULL, "can't get file space strategy")
        if(H5P_get(plist, H5F_CRT_FREE_SPACE_PERSIST_NAME, &f->shared->fs_persist) < 0)
            HGOTO_ERROR(H5E_PLIST, H5E_CANTGET, NULL, "can't get file space persisting status")
        if(H5P_get(plist, H5F_CRT_FREE_SPACE_THRESHOLD_NAME, &f->shared->fs_threshold) < 0)
            HGOTO_ERROR(H5E_PLIST, H5E_CANTGET, NULL, "can't get free-space section threshold")
        if(H5P_get(plist, H5F_CRT_FILE_SPACE_PAGE_SIZE_NAME, &f->shared->fs_page_size) < 0)
            HGOTO_ERROR(H5E_PLIST, H5E_CANTGET, NULL, "can't get file space page size")
        HDassert(f->shared->fs_page_size >= H5F_FILE_SPACE_PAGE_SIZE_MIN);

        /* Temporary for multi/split drivers: fail file creation
             when persisting free-space or using paged aggregation strategy */
        if(H5F_HAS_FEATURE(f, H5FD_FEAT_PAGED_AGGR))
            if(f->shared->fs_strategy == H5F_FSPACE_STRATEGY_PAGE || f->shared->fs_persist)
                HGOTO_ERROR(H5E_PLIST, H5E_CANTGET, NULL, "can't open with this strategy or persistent fs")

        /* Get the FAPL values to cache */
        if(NULL == (plist = (H5P_genplist_t *)H5I_object(fapl_id)))
            HGOTO_ERROR(H5E_ARGS, H5E_BADTYPE, NULL, "not file access property list")
        if(H5P_get(plist, H5F_ACS_META_CACHE_INIT_CONFIG_NAME, &(f->shared->mdc_initCacheCfg)) < 0)
            HGOTO_ERROR(H5E_PLIST, H5E_CANTGET, NULL, "can't get initial metadata cache resize config")
        if(H5P_get(plist, H5F_ACS_DATA_CACHE_NUM_SLOTS_NAME, &(f->shared->rdcc_nslots)) < 0)
            HGOTO_ERROR(H5E_PLIST, H5E_CANTGET, NULL, "can't get data cache number of slots")
        if(H5P_get(plist, H5F_ACS_DATA_CACHE_BYTE_SIZE_NAME, &(f->shared->rdcc_nbytes)) < 0)
            HGOTO_ERROR(H5E_PLIST, H5E_CANTGET, NULL, "can't get data cache byte size")
        if(H5P_get(plist, H5F_ACS_PREEMPT_READ_CHUNKS_NAME, &(f->shared->rdcc_w0)) < 0)
            HGOTO_ERROR(H5E_PLIST, H5E_CANTGET, NULL, "can't get preempt read chunk")
        if(H5P_get(plist, H5F_ACS_ALIGN_THRHD_NAME, &(f->shared->threshold)) < 0)
            HGOTO_ERROR(H5E_PLIST, H5E_CANTGET, NULL, "can't get alignment threshold")
        if(H5P_get(plist, H5F_ACS_ALIGN_NAME, &(f->shared->alignment)) < 0)
            HGOTO_ERROR(H5E_PLIST, H5E_CANTGET, NULL, "can't get alignment")
        if(H5P_get(plist, H5F_ACS_GARBG_COLCT_REF_NAME,&(f->shared->gc_ref)) < 0)
            HGOTO_ERROR(H5E_PLIST, H5E_CANTGET, NULL, "can't get garbage collect reference")
        if(H5P_get(plist, H5F_ACS_SIEVE_BUF_SIZE_NAME, &(f->shared->sieve_buf_size)) < 0)
            HGOTO_ERROR(H5E_PLIST, H5E_CANTGET, NULL, "can't get sieve buffer size")
        if(H5P_get(plist, H5F_ACS_LATEST_FORMAT_NAME, &latest_format) < 0)
            HGOTO_ERROR(H5E_PLIST, H5E_CANTGET, NULL, "can't get 'latest format' flag")
        /* For latest format or SWMR_WRITE, activate all latest version support */
        if(latest_format)
            f->shared->latest_flags |= H5F_LATEST_ALL_FLAGS;
        else if(H5F_INTENT(f) & H5F_ACC_SWMR_WRITE)
            f->shared->latest_flags |= H5F_LATEST_LAYOUT_MSG;
        if(H5P_get(plist, H5F_ACS_USE_MDC_LOGGING_NAME, &(f->shared->use_mdc_logging)) < 0)
            HGOTO_ERROR(H5E_PLIST, H5E_CANTGET, NULL, "can't get 'use mdc logging' flag")
        if(H5P_get(plist, H5F_ACS_START_MDC_LOG_ON_ACCESS_NAME, &(f->shared->start_mdc_log_on_access)) < 0)
            HGOTO_ERROR(H5E_PLIST, H5E_CANTGET, NULL, "can't get 'start mdc log on access' flag")
        if(H5P_get(plist, H5F_ACS_META_BLOCK_SIZE_NAME, &(f->shared->meta_aggr.alloc_size)) < 0)
            HGOTO_ERROR(H5E_PLIST, H5E_CANTGET, NULL, "can't get metadata cache size")
        f->shared->meta_aggr.feature_flag = H5FD_FEAT_AGGREGATE_METADATA;
        if(H5P_get(plist, H5F_ACS_SDATA_BLOCK_SIZE_NAME, &(f->shared->sdata_aggr.alloc_size)) < 0)
            HGOTO_ERROR(H5E_PLIST, H5E_CANTGET, NULL, "can't get 'small data' cache size")
        f->shared->sdata_aggr.feature_flag = H5FD_FEAT_AGGREGATE_SMALLDATA;
        if(H5P_get(plist, H5F_ACS_EFC_SIZE_NAME, &efc_size) < 0)
            HGOTO_ERROR(H5E_PLIST, H5E_CANTGET, NULL, "can't get elink file cache size")
        if(efc_size > 0)
            if(NULL == (f->shared->efc = H5F_efc_create(efc_size)))
                HGOTO_ERROR(H5E_FILE, H5E_CANTINIT, NULL, "can't create external file cache")
#ifdef H5_HAVE_PARALLEL
        if(H5P_get(plist, H5_COLL_MD_READ_FLAG_NAME, &(f->coll_md_read)) < 0)
            HGOTO_ERROR(H5E_PLIST, H5E_CANTGET, NULL, "can't get collective metadata read flag")
        if(H5P_get(plist, H5F_ACS_COLL_MD_WRITE_FLAG_NAME, &(f->coll_md_write)) < 0)
            HGOTO_ERROR(H5E_PLIST, H5E_CANTGET, NULL, "can't get collective metadata write flag")
#endif /* H5_HAVE_PARALLEL */
        if(H5P_get(plist, H5F_ACS_META_CACHE_INIT_IMAGE_CONFIG_NAME, &(f->shared->mdc_initCacheImageCfg)) < 0)
            HGOTO_ERROR(H5E_PLIST, H5E_CANTGET, NULL, "can't get initial metadata cache resize config")

        /* Get the VFD values to cache */
        f->shared->maxaddr = H5FD_get_maxaddr(lf);
        if(!H5F_addr_defined(f->shared->maxaddr))
            HGOTO_ERROR(H5E_FILE, H5E_BADVALUE, NULL, "bad maximum address from VFD")
        if(H5FD_get_feature_flags(lf, &f->shared->feature_flags) < 0)
            HGOTO_ERROR(H5E_FILE, H5E_CANTGET, NULL, "can't get feature flags from VFD")

        /* Require the SWMR feature flag if SWMR I/O is desired */
        if(!H5F_HAS_FEATURE(f, H5FD_FEAT_SUPPORTS_SWMR_IO) && (H5F_INTENT(f) & (H5F_ACC_SWMR_WRITE | H5F_ACC_SWMR_READ)))
            HGOTO_ERROR(H5E_FILE, H5E_BADVALUE, NULL, "must use a SWMR-compatible VFD when SWMR is specified")

        if(H5FD_get_fs_type_map(lf, f->shared->fs_type_map) < 0)
            HGOTO_ERROR(H5E_FILE, H5E_CANTGET, NULL, "can't get free space type mapping from VFD")
        if(H5MF_init_merge_flags(f) < 0)
            HGOTO_ERROR(H5E_FILE, H5E_CANTINIT, NULL, "problem initializing free space merge flags")
        f->shared->tmp_addr = f->shared->maxaddr;
        /* Disable temp. space allocation for parallel I/O (for now) */
        /* (When we've arranged to have the relocated metadata addresses (and
         *      sizes) broadcast during the "end of epoch" metadata operations,
         *      this can be enabled - QAK)
         */
        /* (This should be disabled when the metadata journaling branch is
         *      merged into the trunk and journaling is enabled, at least until
         *      we make it work. - QAK)
         */
        f->shared->use_tmp_space = !H5F_HAS_FEATURE(f, H5FD_FEAT_HAS_MPI);

        /* Retrieve the # of read attempts here so that sohm in superblock will get the correct # of attempts */
        if(H5P_get(plist, H5F_ACS_METADATA_READ_ATTEMPTS_NAME, &f->shared->read_attempts) < 0)
            HGOTO_ERROR(H5E_PLIST, H5E_CANTGET, NULL, "can't get the # of read attempts")

        /* When opening file with SWMR access, the # of read attempts is H5F_SWMR_METADATA_READ_ATTEMPTS if not set */
        /* When opening file without SWMR access, the # of read attempts is always H5F_METADATA_READ_ATTEMPTS (set or not set) */
        if(H5F_INTENT(f) & (H5F_ACC_SWMR_READ | H5F_ACC_SWMR_WRITE)) {
            /* If no value for read attempts has been set, use the default */
            if(!f->shared->read_attempts)
                f->shared->read_attempts = H5F_SWMR_METADATA_READ_ATTEMPTS;

            /* Turn off accumulator with SWMR */
            f->shared->feature_flags &= ~(unsigned)H5FD_FEAT_ACCUMULATE_METADATA;
            if(H5FD_set_feature_flags(f->shared->lf, f->shared->feature_flags) < 0)
                 HGOTO_ERROR(H5E_FILE, H5E_CANTSET, NULL, "can't set feature_flags in VFD")
        } /* end if */
        else {
            /* If no value for read attempts has been set, use the default */
            if(!f->shared->read_attempts)
                f->shared->read_attempts = H5F_METADATA_READ_ATTEMPTS;
        } /* end else */

        /* Determine the # of bins for metdata read retries */
        if(H5F_set_retries(f) < 0)
            HGOTO_ERROR(H5E_FILE, H5E_CANTINIT, NULL, "can't set retries and retries_nbins")

        /* Get the metadata cache log location (if we're logging) */
        {
            char *mdc_log_location = NULL;      /* location of metadata cache log location */

            if(H5P_get(plist, H5F_ACS_MDC_LOG_LOCATION_NAME, &mdc_log_location) < 0)
                HGOTO_ERROR(H5E_PLIST, H5E_CANTGET, NULL, "can't get mdc log location")
            if(mdc_log_location != NULL) {
                size_t len = HDstrlen(mdc_log_location);
                if(NULL == (f->shared->mdc_log_location = (char *)H5MM_calloc((len + 1) * sizeof(char))))
                    HGOTO_ERROR(H5E_RESOURCE, H5E_CANTALLOC, NULL, "can't allocate memory for mdc log file name")
                HDstrncpy(f->shared->mdc_log_location, mdc_log_location, len);
            }
            else
                f->shared->mdc_log_location = NULL;
        } /* end block */

        /* Get object flush callback information */
        if(H5P_get(plist, H5F_ACS_OBJECT_FLUSH_CB_NAME, &(f->shared->object_flush)) < 0)
            HGOTO_ERROR(H5E_FILE, H5E_CANTGET, NULL, "can't get object flush cb info")

        /*
         * Create a metadata cache with the specified number of elements.
         * The cache might be created with a different number of elements and
         * the access property list should be updated to reflect that.
         */
        if(H5AC_create(f, &(f->shared->mdc_initCacheCfg), &(f->shared->mdc_initCacheImageCfg)) < 0)
            HGOTO_ERROR(H5E_FILE, H5E_CANTINIT, NULL, "unable to create metadata cache")

        /* Create the file's "open object" information */
        if(H5FO_create(f) < 0)
            HGOTO_ERROR(H5E_FILE, H5E_CANTINIT, NULL, "unable to create open object data structure")

        /* Add new "shared" struct to list of open files */
        if(H5F_sfile_add(f->shared) < 0)
            HGOTO_ERROR(H5E_FILE, H5E_CANTINIT, NULL, "unable to append to list of open files")
    } /* end else */

    f->shared->nrefs++;

    /* Create the file's "top open object" information */
    if(H5FO_top_create(f) < 0)
        HGOTO_ERROR(H5E_FILE, H5E_CANTINIT, NULL, "unable to create open object data structure")

    /* Set return value */
    ret_value = f;

done:
    if(!ret_value && f) {
        if(!shared) {
            /* Attempt to clean up some of the shared file structures */
            if(f->shared->efc)
                if(H5F_efc_destroy(f->shared->efc) < 0)
                    HDONE_ERROR(H5E_FILE, H5E_CANTRELEASE, NULL, "can't destroy external file cache")
            if(f->shared->fcpl_id > 0)
                if(H5I_dec_ref(f->shared->fcpl_id) < 0)
                    HDONE_ERROR(H5E_FILE, H5E_CANTDEC, NULL, "can't close property list")

            f->shared = H5FL_FREE(H5F_file_t, f->shared);
        } /* end if */
        f = H5FL_FREE(H5F_t, f);
    } /* end if */

    FUNC_LEAVE_NOAPI(ret_value)
} /* end H5F_new() */


/*-------------------------------------------------------------------------
 * Function: H5F__dest
 *
 * Purpose:  Destroys a file structure.  This function flushes the cache
 *           but doesn't do any other cleanup other than freeing memory
 *           for the file struct.  The shared info for the file is freed
 *           only when its reference count reaches zero.
 *
 * Return:   Non-negative on success/Negative on failure
 *-------------------------------------------------------------------------
 */
herr_t
H5F__dest(H5F_t *f, hid_t meta_dxpl_id, hid_t raw_dxpl_id, hbool_t flush)
{
    herr_t       ret_value = SUCCEED;         /* Return value */

    FUNC_ENTER_PACKAGE

    /* Sanity check */
    HDassert(f);
    HDassert(f->shared);

    if(1 == f->shared->nrefs) {
        int actype;                         /* metadata cache type (enum value) */
        H5F_io_info2_t fio_info;            /* I/O info for operation */

        /* Flush at this point since the file will be closed (phase 1).
         * Only try to flush the file if it was opened with write access, and if
         * the caller requested a flush.
         */
        if((H5F_ACC_RDWR & H5F_INTENT(f)) && flush)
            if(H5F__flush_phase1(f, meta_dxpl_id) < 0)
                /* Push error, but keep going*/
                HDONE_ERROR(H5E_FILE, H5E_CANTFLUSH, FAIL, "unable to flush cached data (phase 1)")

        /* Notify the metadata cache that the file is about to be closed.
         * This allows the cache to set up for creating a metadata cache
         * image if this has been requested.
         */
        if(H5AC_prep_for_file_close(f, meta_dxpl_id) < 0)
            /* Push error, but keep going */
            HDONE_ERROR(H5E_FILE, H5E_CANTFLUSH, FAIL, "metadata cache prep for close failed")

        /* Flush at this point since the file will be closed (phase 2).
         * Only try to flush the file if it was opened with write access, and if
         * the caller requested a flush.
         */
        if((H5F_ACC_RDWR & H5F_INTENT(f)) && flush)
            if(H5F__flush_phase2(f, meta_dxpl_id, raw_dxpl_id, TRUE) < 0)
                /* Push error, but keep going */
                HDONE_ERROR(H5E_FILE, H5E_CANTFLUSH, FAIL, "unable to flush cached data (phase 2)")

        /* With the shutdown modifications, the contents of the metadata cache
         * should be clean at this point, with the possible exception of the
         * the superblock and superblock extension.
         *
         * Verify this.
         */
        HDassert(H5AC_cache_is_clean(f, H5AC_RING_MDFSM));

        /* Release the external file cache */
        if(f->shared->efc) {
            if(H5F_efc_destroy(f->shared->efc) < 0)
                /* Push error, but keep going*/
                HDONE_ERROR(H5E_FILE, H5E_CANTRELEASE, FAIL, "can't destroy external file cache")
            f->shared->efc = NULL;
        } /* end if */

        /* With the shutdown modifications, the contents of the metadata cache
         * should be clean at this point, with the possible exception of the
         * the superblock and superblock extension.
         *
         * Verify this.
         */
        HDassert(H5AC_cache_is_clean(f, H5AC_RING_MDFSM));

        /* Release objects that depend on the superblock being initialized */
        if(f->shared->sblock) {
            /* Shutdown file free space manager(s) */
            /* (We should release the free space information now (before
             *      truncating the file and before the metadata cache is shut
             *      down) since the free space manager is holding some data
             *      structures in memory and also because releasing free space
             *      can shrink the file's 'eoa' value)
             *
             * Update 11/1/16:
             *
             *      With recent library shutdown modifications, the free space
             *      managers should be settled and written to file at this point
             *      (assuming they are persistent).  In this case, closing the
             *      free space managers should have no effect on EOA.
             *
             *                                          -- JRM
             */
            if(H5F_ACC_RDWR & H5F_INTENT(f)) {
                if(H5MF_close(f, meta_dxpl_id) < 0)
                    /* Push error, but keep going*/
                    HDONE_ERROR(H5E_FILE, H5E_CANTRELEASE, FAIL, "can't release file free space info")

                /* at this point, only the superblock and superblock
                 * extension should be dirty.
                 */
                HDassert(H5AC_cache_is_clean(f, H5AC_RING_MDFSM));

                /* Flush the file again (if requested), as shutting down the
                 * free space manager may dirty some data structures again.
                 */
                if(flush) {
                    /* Clear status_flags */
                    f->shared->sblock->status_flags &= (uint8_t)(~H5F_SUPER_WRITE_ACCESS);
                    f->shared->sblock->status_flags &= (uint8_t)(~H5F_SUPER_SWMR_WRITE_ACCESS);

                    /* Mark EOA info dirty in cache, so change will get encoded */
                    if(H5F_eoa_dirty(f, meta_dxpl_id) < 0)
                        /* Push error, but keep going*/
                        HDONE_ERROR(H5E_FILE, H5E_CANTMARKDIRTY, FAIL, "unable to mark superblock as dirty")

                    /* Release any space allocated to space aggregators,
                     * so that the eoa value corresponds to the end of the
                     * space written to in the file.
                     *
                     * At most, this should change the superblock or the
                     * superblock extension messages.
                     */
                    if(H5MF_free_aggrs(f, meta_dxpl_id) < 0)
                        /* Push error, but keep going*/
                        HDONE_ERROR(H5E_FILE, H5E_CANTRELEASE, FAIL, "can't release file space")

                    /* Truncate the file to the current allocated size */
                    if(H5FD_truncate(f->shared->lf, meta_dxpl_id, TRUE) < 0)
                        /* Push error, but keep going*/
                        HDONE_ERROR(H5E_FILE, H5E_WRITEERROR, FAIL, "low level truncate failed")

                    /* at this point, only the superblock and superblock
                     * extension should be dirty.
                     */
                    HDassert(H5AC_cache_is_clean(f, H5AC_RING_MDFSM));
                } /* end if */
            } /* end if */

            /* if it exists, unpin the driver information block cache entry,
             * since we're about to destroy the cache
             */
            if(f->shared->drvinfo)
                if(H5AC_unpin_entry(f->shared->drvinfo) < 0)
                    /* Push error, but keep going*/
                    HDONE_ERROR(H5E_FSPACE, H5E_CANTUNPIN, FAIL, "unable to unpin drvinfo")

            /* Unpin the superblock, since we're about to destroy the cache */
            if(H5AC_unpin_entry(f->shared->sblock) < 0)
                /* Push error, but keep going*/
                HDONE_ERROR(H5E_FSPACE, H5E_CANTUNPIN, FAIL, "unable to unpin superblock")
            f->shared->sblock = NULL;
        } /* end if */

        /* with the possible exception of the superblock and superblock
         * extension, the metadata cache should be clean at this point.
         *
         * Verify this.
         */
        HDassert(H5AC_cache_is_clean(f, H5AC_RING_MDFSM));

        /* Remove shared file struct from list of open files */
        if(H5F_sfile_remove(f->shared) < 0)
            /* Push error, but keep going*/
            HDONE_ERROR(H5E_FILE, H5E_CANTRELEASE, FAIL, "problems closing file")

        /* Shutdown the metadata cache */
        if(H5AC_dest(f, meta_dxpl_id))
            /* Push error, but keep going*/
            HDONE_ERROR(H5E_FILE, H5E_CANTRELEASE, FAIL, "problems closing file")

        /* Set up I/O info for operation */
        fio_info.f = f;
        if(NULL == (fio_info.meta_dxpl = (H5P_genplist_t *)H5I_object(meta_dxpl_id)))
            HDONE_ERROR(H5E_ARGS, H5E_BADTYPE, FAIL, "can't get property list")
        if(NULL == (fio_info.raw_dxpl = (H5P_genplist_t *)H5I_object(H5AC_rawdata_dxpl_id)))
            HDONE_ERROR(H5E_ARGS, H5E_BADTYPE, FAIL, "can't get property list")

        /* Shutdown the page buffer cache */
        if(H5PB_dest(&fio_info) < 0)
            /* Push error, but keep going*/
            HDONE_ERROR(H5E_FILE, H5E_CANTRELEASE, FAIL, "problems closing page buffer cache")

        /* Clean up the metadata cache log location string */
        if(f->shared->mdc_log_location)
            f->shared->mdc_log_location = (char *)H5MM_xfree(f->shared->mdc_log_location);

        /*
         * Do not close the root group since we didn't count it, but free
         * the memory associated with it.
         */
        if(f->shared->root_grp) {
            /* Free the root group */
            if(H5G_root_free(f->shared->root_grp) < 0)
                /* Push error, but keep going*/
                HDONE_ERROR(H5E_FILE, H5E_CANTRELEASE, FAIL, "problems closing file")
            f->shared->root_grp = NULL;
        } /* end if */

        /* Destroy other components of the file */
        if(H5F__accum_reset(&fio_info, TRUE) < 0)
            /* Push error, but keep going*/
            HDONE_ERROR(H5E_FILE, H5E_CANTRELEASE, FAIL, "problems closing file")
        if(H5FO_dest(f) < 0)
            /* Push error, but keep going*/
            HDONE_ERROR(H5E_FILE, H5E_CANTRELEASE, FAIL, "problems closing file")
        f->shared->cwfs = (struct H5HG_heap_t **)H5MM_xfree(f->shared->cwfs);
        if(H5G_node_close(f) < 0)
            /* Push error, but keep going*/
            HDONE_ERROR(H5E_FILE, H5E_CANTRELEASE, FAIL, "problems closing file")

        /* Destroy file creation properties */
        if(H5I_GENPROP_LST != H5I_get_type(f->shared->fcpl_id))
            /* Push error, but keep going*/
            HDONE_ERROR(H5E_FILE, H5E_BADTYPE, FAIL, "not a property list")
        if(H5I_dec_ref(f->shared->fcpl_id) < 0)
            /* Push error, but keep going*/
            HDONE_ERROR(H5E_FILE, H5E_CANTDEC, FAIL, "can't close property list")

        /* Close the file */
        if(H5FD_close(f->shared->lf) < 0)
            /* Push error, but keep going*/
            HDONE_ERROR(H5E_FILE, H5E_CANTCLOSEFILE, FAIL, "unable to close file")

        /* Free mount table */
        f->shared->mtab.child = (H5F_mount_t *)H5MM_xfree(f->shared->mtab.child);
        f->shared->mtab.nalloc = 0;

        /* Clean up the metadata retries array */
        for(actype = 0; actype < (int)H5AC_NTYPES; actype++)
            if(f->shared->retries[actype])
                f->shared->retries[actype] = (uint32_t *)H5MM_xfree(f->shared->retries[actype]);

        /* Destroy shared file struct */
        f->shared = (H5F_file_t *)H5FL_FREE(H5F_file_t, f->shared);

    }
    else if(f->shared->nrefs > 0) {
        /*
         * There are other references to the shared part of the file.
         * Only decrement the reference count.
         */
        --f->shared->nrefs;
    }

    /* Free the non-shared part of the file */
    f->open_name = (char *)H5MM_xfree(f->open_name);
    f->actual_name = (char *)H5MM_xfree(f->actual_name);
    f->extpath = (char *)H5MM_xfree(f->extpath);
    if(H5FO_top_dest(f) < 0)
        HDONE_ERROR(H5E_FILE, H5E_CANTINIT, FAIL, "problems closing file")
    f->shared = NULL;
    f = H5FL_FREE(H5F_t, f);

    FUNC_LEAVE_NOAPI(ret_value)
} /* end H5F_dest() */


/*-------------------------------------------------------------------------
 * Function:    H5F_open
 *
 * Purpose:    Opens (or creates) a file.  This function understands the
 *        following flags which are similar in nature to the Posix
 *        open(2) flags.
 *
 *        H5F_ACC_RDWR:    Open with read/write access. If the file is
 *                currently open for read-only access then it
 *                will be reopened. Absence of this flag
 *                implies read-only access.
 *
 *        H5F_ACC_CREAT:    Create a new file if it doesn't exist yet.
 *                The permissions are 0666 bit-wise AND with
 *                the current umask.  H5F_ACC_WRITE must also
 *                be specified.
 *
 *        H5F_ACC_EXCL:    This flag causes H5F_open() to fail if the
 *                file already exists.
 *
 *        H5F_ACC_TRUNC:    The file is truncated and a new HDF5 superblock
 *                is written.  This operation will fail if the
 *                file is already open.
 *
 *        Unlinking the file name from the group directed graph while
 *        the file is opened causes the file to continue to exist but
 *        one will not be able to upgrade the file from read-only
 *        access to read-write access by reopening it. Disk resources
 *        for the file are released when all handles to the file are
 *        closed. NOTE: This paragraph probably only applies to Unix;
 *        deleting the file name in other OS's has undefined results.
 *
 *        The CREATE_PARMS argument is optional.    A null pointer will
 *        cause the default file creation parameters to be used.
 *
 *        The ACCESS_PARMS argument is optional.  A null pointer will
 *        cause the default file access parameters to be used.
 *
 * The following two tables show results of file opens for single and concurrent access:
 *
 * SINGLE PROCESS ACCESS                        CONCURRENT ACCESS
 *
 *             #1st open#                                   #1st open#
 *             -- SR SR -- -- SR SR --                      -- SR SR -- -- SR SR --
 *             -- -- SW SW SW SW -- --                      -- -- SW SW SW SW -- --
 *              W  W  W  W  R  R  R  R                       W  W  W  W  R  R  R  R
 * #2nd open#                                   #2nd open#
 *            --------------------------                   --------------------------
 *   -- --  W | s  x  x  s  x  x  f  f |          -- --  W | f  x  x  f  x  x  f  f |
 *   SR --  W | x  x  x  x  x  x  x  x |          SR --  W | x  x  x  x  x  x  x  x |
 *   SR SW  W | x  x  x  x  x  x  x  x |          SR SW  W | x  x  x  x  x  x  x  x |
 *   -- SW  W | f  x  x  s  x  x  f  f |          -- SW  W | f  x  x  f  x  x  f  f |
 *   -- SW  R | x  x  x  x  x  x  x  x |          -- SW  R | x  x  x  x  x  x  x  x |
 *   SR SW  R | x  x  x  x  x  x  x  x |          SR SW  R | x  x  x  x  x  x  x  x |
 *   SR --  R | s  x  x  s  x  x  s  f |          SR --  R | f  x  x  s  x  x  s  s |
 *   -- --  R | s  x  x  s  x  x  s  s |          -- --  R | f  x  x  f  x  x  s  s |
 *            --------------------------                   --------------------------
 *
 *      Notations:
 *        W:  H5F_ACC_RDWR
 *        R:  H5F_ACC_RDONLY
 *        SW: H5F_ACC_SWMR_WRITE
 *        SR: H5F_ACC_SWMR_READ
 *
 *        x: the first open or second open itself fails due to invalid flags combination
 *        f: the open fails with flags combination from both the first and second opens
 *        s: the open succeeds with flags combination from both the first and second opens
 *
 *
 * Return:    Success:    A new file pointer.
 *        Failure:    NULL
 *-------------------------------------------------------------------------
 */
H5F_t *
H5F_open(const char *name, unsigned flags, hid_t fcpl_id, hid_t fapl_id,
    hid_t meta_dxpl_id)
{
    H5F_t              *file = NULL;        /*the success return value      */
    H5F_file_t         *shared = NULL;      /*shared part of `file'         */
    H5FD_t             *lf = NULL;          /*file driver part of `shared'  */
    unsigned            tent_flags;         /*tentative flags               */
    H5FD_class_t       *drvr;               /*file driver class info        */
    H5P_genplist_t     *a_plist;            /*file access property list     */
    H5F_close_degree_t  fc_degree;          /*file close degree             */
    hid_t               raw_dxpl_id = H5AC_rawdata_dxpl_id;    /* Raw data dxpl used by library        */
    size_t              page_buf_size;
    unsigned            page_buf_min_meta_perc;
    unsigned            page_buf_min_raw_perc;
    hbool_t             set_flag = FALSE;   /*set the status_flags in the superblock */
    hbool_t             clear = FALSE;      /*clear the status_flags         */
    hbool_t             evict_on_close;     /* evict on close value from plist  */
    H5F_t              *ret_value = NULL;   /*actual return value           */
    char               *lock_env_var = NULL;/*env var pointer               */
    hbool_t             use_file_locking;   /*read from env var             */
    hbool_t      ci_load = FALSE;       /* whether MDC ci load requested */
    hbool_t      ci_write = FALSE;      /* whether MDC CI write requested */

    FUNC_ENTER_NOAPI(NULL)

    /*
     * If the driver has a `cmp' method then the driver is capable of
     * determining when two file handles refer to the same file and the
     * library can insure that when the application opens a file twice
     * that the two handles coordinate their operations appropriately.
     * Otherwise it is the application's responsibility to never open the
     * same file more than once at a time.
     */
    if(NULL == (drvr = H5FD_get_class(fapl_id)))
        HGOTO_ERROR(H5E_FILE, H5E_CANTGET, NULL, "unable to retrieve VFL class")

    /* Check the environment variable that determines if we care
     * about file locking. File locking should be used unless explicitly
     * disabled.
     */
    lock_env_var = HDgetenv("HDF5_USE_FILE_LOCKING");
    if(lock_env_var && !HDstrcmp(lock_env_var, "FALSE"))
        use_file_locking = FALSE;
    else
        use_file_locking = TRUE;

    /*
     * Opening a file is a two step process. First we try to open the
     * file in a way which doesn't affect its state (like not truncating
     * or creating it) so we can compare it with files that are already
     * open. If that fails then we try again with the full set of flags
     * (only if they're different than the original failed attempt).
     * However, if the file driver can't distinquish between files then
     * there's no reason to open the file tentatively because it's the
     * application's responsibility to prevent this situation (there's no
     * way for us to detect it here anyway).
     */
    if(drvr->cmp)
        tent_flags = flags & ~(H5F_ACC_CREAT|H5F_ACC_TRUNC|H5F_ACC_EXCL);
    else
        tent_flags = flags;

    if(NULL == (lf = H5FD_open(name, tent_flags, fapl_id, HADDR_UNDEF))) {
        if(tent_flags == flags) {
#ifndef H5_USING_MEMCHECKER
            time_t mytime = HDtime(NULL);

            HGOTO_ERROR(H5E_FILE, H5E_CANTOPENFILE, NULL, "unable to open file: time = %s, name = '%s', tent_flags = %x", HDctime(&mytime), name, tent_flags)
#else /* H5_USING_MEMCHECKER */
            HGOTO_ERROR(H5E_FILE, H5E_CANTOPENFILE, NULL, "unable to open file: name = '%s', tent_flags = %x", name, tent_flags)
#endif /* H5_USING_MEMCHECKER */
        } /* end if */
        H5E_clear_stack(NULL);
        tent_flags = flags;
        if(NULL == (lf = H5FD_open(name, tent_flags, fapl_id, HADDR_UNDEF))) {
#ifndef H5_USING_MEMCHECKER
            time_t mytime = HDtime(NULL);

            HGOTO_ERROR(H5E_FILE, H5E_CANTOPENFILE, NULL, "unable to open file: time = %s, name = '%s', tent_flags = %x", HDctime(&mytime), name, tent_flags)
#else /* H5_USING_MEMCHECKER */
            HGOTO_ERROR(H5E_FILE, H5E_CANTOPENFILE, NULL, "unable to open file: name = '%s', tent_flags = %x", name, tent_flags)
#endif /* H5_USING_MEMCHECKER */
        } /* end if */
    } /* end if */

    /* Is the file already open? */
    if((shared = H5F_sfile_search(lf)) != NULL) {
        /*
         * The file is already open, so use that one instead of the one we
         * just opened. We only one one H5FD_t* per file so one doesn't
         * confuse the other.  But fail if this request was to truncate the
         * file (since we can't do that while the file is open), or if the
         * request was to create a non-existent file (since the file already
         * exists), or if the new request adds write access (since the
         * readers don't expect the file to change under them), or if the
         * SWMR write/read access flags don't agree.
         */
        if(H5FD_close(lf) < 0)
            HGOTO_ERROR(H5E_FILE, H5E_CANTOPENFILE, NULL, "unable to close low-level file info")
        if(flags & H5F_ACC_TRUNC)
            HGOTO_ERROR(H5E_FILE, H5E_CANTOPENFILE, NULL, "unable to truncate a file which is already open")
        if(flags & H5F_ACC_EXCL)
            HGOTO_ERROR(H5E_FILE, H5E_CANTOPENFILE, NULL, "file exists")
        if((flags & H5F_ACC_RDWR) && 0 == (shared->flags & H5F_ACC_RDWR))
            HGOTO_ERROR(H5E_FILE, H5E_CANTOPENFILE, NULL, "file is already open for read-only")

        if((flags & H5F_ACC_SWMR_WRITE) && 0 == (shared->flags & H5F_ACC_SWMR_WRITE))
            HGOTO_ERROR(H5E_FILE, H5E_CANTOPENFILE, NULL, "SWMR write access flag not the same for file that is already open")
        if((flags & H5F_ACC_SWMR_READ) && !((shared->flags & H5F_ACC_SWMR_WRITE) || (shared->flags & H5F_ACC_SWMR_READ) || (shared->flags & H5F_ACC_RDWR)))
            HGOTO_ERROR(H5E_FILE, H5E_CANTOPENFILE, NULL, "SWMR read access flag not the same for file that is already open")

        /* Allocate new "high-level" file struct */
        if((file = H5F_new(shared, flags, fcpl_id, fapl_id, NULL)) == NULL)
            HGOTO_ERROR(H5E_FILE, H5E_CANTOPENFILE, NULL, "unable to create new file object")
    } /* end if */
    else {
        /* Check if tentative open was good enough */
        if(flags != tent_flags) {
            /*
             * This file is not yet open by the library and the flags we used to
             * open it are different than the desired flags. Close the tentative
             * file and open it for real.
             */
            if(H5FD_close(lf) < 0)
                HGOTO_ERROR(H5E_FILE, H5E_CANTOPENFILE, NULL, "unable to close low-level file info")

            if(NULL == (lf = H5FD_open(name, flags, fapl_id, HADDR_UNDEF)))
                HGOTO_ERROR(H5E_FILE, H5E_CANTOPENFILE, NULL, "unable to open file")
        } /* end if */

        /* Place an advisory lock on the file */
        if(use_file_locking)
            if(H5FD_lock(lf, (hbool_t)((flags & H5F_ACC_RDWR) ? TRUE : FALSE)) < 0) {
                /* Locking failed - Closing will remove the lock */
                if(H5FD_close(lf) < 0)
                    HDONE_ERROR(H5E_FILE, H5E_CANTOPENFILE, NULL, "unable to close low-level file info")
                HGOTO_ERROR(H5E_FILE, H5E_CANTOPENFILE, NULL, "unable to lock the file")
            } /* end if */

        /* Create the 'top' file structure */
        if(NULL == (file = H5F_new(NULL, flags, fcpl_id, fapl_id, lf))) {
            /* If this is the only time the file has been opened and the struct
             * returned is NULL, H5FD_close() will never be called via H5F_dest()
             * so we have to close lf here before heading to the error handling.
             */
            if(H5FD_close(lf) < 0)
                HDONE_ERROR(H5E_FILE, H5E_CANTOPENFILE, NULL, "unable to close low-level file info")
            HGOTO_ERROR(H5E_FILE, H5E_CANTOPENFILE, NULL, "unable to initialize file structure")
        } /* end if */

        /* Need to set status_flags in the superblock if the driver has a 'lock' method */
        if(drvr->lock)
            set_flag = TRUE;
    } /* end else */

    /* Check to see if both SWMR and cache image are requested.  Fail if so */
    if(H5C_cache_image_status(file, &ci_load, &ci_write) < 0)
        HGOTO_ERROR(H5E_FILE, H5E_CANTGET, NULL, "can't get MDC cache image status")
    if((ci_load || ci_write) && (flags & (H5F_ACC_SWMR_READ | H5F_ACC_SWMR_WRITE)))
        HGOTO_ERROR(H5E_FILE, H5E_UNSUPPORTED, NULL, "can't have both SWMR and cache image")

    /* Retain the name the file was opened with */
    file->open_name = H5MM_xstrdup(name);

    /* Short cuts */
    shared = file->shared;
    lf = shared->lf;

    /* Get the file access property list, for future queries */
    if(NULL == (a_plist = (H5P_genplist_t *)H5I_object(fapl_id)))
        HGOTO_ERROR(H5E_ARGS, H5E_BADTYPE, NULL, "not file access property list")

    /* Check if page buffering is enabled */
    if(H5P_get(a_plist, H5F_ACS_PAGE_BUFFER_SIZE_NAME, &page_buf_size) < 0)
        HGOTO_ERROR(H5E_FILE, H5E_CANTGET, NULL, "can't get page buffer size")
    if(page_buf_size) {
#ifdef H5_HAVE_PARALLEL
        /* Collective metadata writes are not supported with page buffering */
        if(file->coll_md_write)
            HGOTO_ERROR(H5E_FILE, H5E_CANTOPENFILE, NULL, "collective metadata writes are not supported with page buffering")

        /* Temporary: fail file create when page buffering feature is enabled for parallel */
        HGOTO_ERROR(H5E_FILE, H5E_CANTOPENFILE, NULL, "page buffering is disabled for parallel")
#endif /* H5_HAVE_PARALLEL */
        /* Query for other page buffer cache properties */
        if(H5P_get(a_plist, H5F_ACS_PAGE_BUFFER_MIN_META_PERC_NAME, &page_buf_min_meta_perc) < 0)
            HGOTO_ERROR(H5E_FILE, H5E_CANTGET, NULL, "can't get minimum metadata fraction of page buffer")
        if(H5P_get(a_plist, H5F_ACS_PAGE_BUFFER_MIN_RAW_PERC_NAME, &page_buf_min_raw_perc) < 0)
            HGOTO_ERROR(H5E_FILE, H5E_CANTGET, NULL, "can't get minimum raw data fraction of page buffer")
    } /* end if */

    /*
     * Read or write the file superblock, depending on whether the file is
     * empty or not.
     */
    if(0 == (MAX(H5FD_get_eof(lf, H5FD_MEM_SUPER), H5FD_get_eoa(lf, H5FD_MEM_SUPER))) && (flags & H5F_ACC_RDWR)) {
        /*
         * We've just opened a fresh new file (or truncated one). We need
         * to create & write the superblock.
         */

        /* Create the page buffer before initializing the superblock */
        if(page_buf_size)
            if(H5PB_create(file, page_buf_size, page_buf_min_meta_perc, page_buf_min_raw_perc) < 0)
                HGOTO_ERROR(H5E_FILE, H5E_CANTINIT, NULL, "unable to create page buffer")

        /* Initialize information about the superblock and allocate space for it */
        /* (Writes superblock extension messages, if there are any) */
        if(H5F__super_init(file, meta_dxpl_id) < 0)
            HGOTO_ERROR(H5E_FILE, H5E_CANTINIT, NULL, "unable to allocate file superblock")

        /* Create and open the root group */
        /* (This must be after the space for the superblock is allocated in
         *      the file, since the superblock must be at offset 0)
         */
        if(H5G_mkroot(file, meta_dxpl_id, TRUE) < 0)
            HGOTO_ERROR(H5E_FILE, H5E_CANTINIT, NULL, "unable to create/open root group")
    } /* end if */
    else if (1 == shared->nrefs) {
        /* Read the superblock if it hasn't been read before. */
        if(H5F__super_read(file, meta_dxpl_id, raw_dxpl_id, TRUE) < 0)
            HGOTO_ERROR(H5E_FILE, H5E_READERROR, NULL, "unable to read superblock")

        /* Create the page buffer before initializing the superblock */
        if(page_buf_size)
            if(H5PB_create(file, page_buf_size, page_buf_min_meta_perc, page_buf_min_raw_perc) < 0)
                HGOTO_ERROR(H5E_FILE, H5E_CANTINIT, NULL, "unable to create page buffer")

        /* Open the root group */
        if(H5G_mkroot(file, meta_dxpl_id, FALSE) < 0)
            HGOTO_ERROR(H5E_FILE, H5E_CANTOPENFILE, NULL, "unable to read root group")
    } /* end if */

    /*
     * Decide the file close degree.  If it's the first time to open the
     * file, set the degree to access property list value; if it's the
     * second time or later, verify the access property list value matches
     * the degree in shared file structure.
     */
    if(H5P_get(a_plist, H5F_ACS_CLOSE_DEGREE_NAME, &fc_degree) < 0)
        HGOTO_ERROR(H5E_PLIST, H5E_CANTGET, NULL, "can't get file close degree")

    /* This is a private property to clear the status_flags in the super block */
    /* Use by h5clear and a routine in test/flush2.c to clear the test file's status_flags */
    if(H5P_exist_plist(a_plist, H5F_ACS_CLEAR_STATUS_FLAGS_NAME) > 0) {
        if(H5P_get(a_plist, H5F_ACS_CLEAR_STATUS_FLAGS_NAME, &clear) < 0)
            HGOTO_ERROR(H5E_PLIST, H5E_CANTGET, NULL, "can't get clearance for status_flags")
        else if(clear)
            file->shared->sblock->status_flags = 0;
    } /* end if */

    if(shared->nrefs == 1) {
        if(fc_degree == H5F_CLOSE_DEFAULT)
            shared->fc_degree = lf->cls->fc_degree;
        else
            shared->fc_degree = fc_degree;
    } /* end if */
    else if(shared->nrefs > 1) {
        if(fc_degree == H5F_CLOSE_DEFAULT && shared->fc_degree != lf->cls->fc_degree)
            HGOTO_ERROR(H5E_FILE, H5E_CANTINIT, NULL, "file close degree doesn't match")
        if(fc_degree != H5F_CLOSE_DEFAULT && fc_degree != shared->fc_degree)
            HGOTO_ERROR(H5E_FILE, H5E_CANTINIT, NULL, "file close degree doesn't match")
    } /* end if */

    /* Record the evict-on-close MDC behavior.  If it's the first time opening
     * the file, set it to access property list value; if it's the second time
     * or later, verify that the access property list value matches the value
     * in shared file structure.
     */
    if(H5P_get(a_plist, H5F_ACS_EVICT_ON_CLOSE_FLAG_NAME, &evict_on_close) < 0)
        HGOTO_ERROR(H5E_PLIST, H5E_CANTGET, NULL, "can't get evict on close value")
    if(shared->nrefs == 1)
        shared->evict_on_close = evict_on_close;
    else if(shared->nrefs > 1) {
        if(shared->evict_on_close != evict_on_close)
            HGOTO_ERROR(H5E_FILE, H5E_BADVALUE, NULL, "file evict-on-close value doesn't match")
    } /* end if */

    /* Formulate the absolute path for later search of target file for external links */
    if(H5_build_extpath(name, &file->extpath) < 0)
        HGOTO_ERROR(H5E_FILE, H5E_CANTINIT, NULL, "unable to build extpath")

    /* Formulate the actual file name, after following symlinks, etc. */
    if(H5F_build_actual_name(file, a_plist, name, &file->actual_name) < 0)
        HGOTO_ERROR(H5E_FILE, H5E_CANTINIT, NULL, "unable to build actual name")

    if(set_flag) {
        if(H5F_INTENT(file) & H5F_ACC_RDWR) { /* Set and check consistency of status_flags */
            /* Skip check of status_flags for file with < superblock version 3 */
            if(file->shared->sblock->super_vers >= HDF5_SUPERBLOCK_VERSION_3) {

                if(file->shared->sblock->status_flags & H5F_SUPER_WRITE_ACCESS ||
                        file->shared->sblock->status_flags & H5F_SUPER_SWMR_WRITE_ACCESS)
                    HGOTO_ERROR(H5E_FILE, H5E_CANTOPENFILE, NULL, "file is already open for write/SWMR write (may use <h5clear file> to clear file consistency flags)")
            } /* version 3 superblock */

            file->shared->sblock->status_flags |= H5F_SUPER_WRITE_ACCESS;
            if(H5F_INTENT(file) & H5F_ACC_SWMR_WRITE)
                file->shared->sblock->status_flags |= H5F_SUPER_SWMR_WRITE_ACCESS;

            /* Flush the superblock & superblock extension */
            if(H5F_super_dirty(file) < 0)
                HGOTO_ERROR(H5E_FILE, H5E_CANTMARKDIRTY, NULL, "unable to mark superblock as dirty")
            if(H5F_flush_tagged_metadata(file, H5AC__SUPERBLOCK_TAG, meta_dxpl_id) < 0)
                HGOTO_ERROR(H5E_FILE, H5E_CANTFLUSH, NULL, "unable to flush superblock")
            if(H5F_flush_tagged_metadata(file, file->shared->sblock->ext_addr, meta_dxpl_id) < 0)
                HGOTO_ERROR(H5E_FILE, H5E_CANTFLUSH, NULL, "unable to flush superblock extension")

            /* Remove the file lock for SWMR_WRITE */
            if(use_file_locking && (H5F_INTENT(file) & H5F_ACC_SWMR_WRITE)) {
                if(H5FD_unlock(file->shared->lf) < 0)
                    HGOTO_ERROR(H5E_FILE, H5E_CANTOPENFILE, NULL, "unable to unlock the file")
            } /* end if */
        } /* end if */
        else { /* H5F_ACC_RDONLY: check consistency of status_flags */
            /* Skip check of status_flags for file with < superblock version 3 */
            if(file->shared->sblock->super_vers >= HDF5_SUPERBLOCK_VERSION_3) {
                if(H5F_INTENT(file) & H5F_ACC_SWMR_READ) {
                    if((file->shared->sblock->status_flags & H5F_SUPER_WRITE_ACCESS &&
                            !(file->shared->sblock->status_flags & H5F_SUPER_SWMR_WRITE_ACCESS))
                            ||
                            (!(file->shared->sblock->status_flags & H5F_SUPER_WRITE_ACCESS) &&
                            file->shared->sblock->status_flags & H5F_SUPER_SWMR_WRITE_ACCESS))
                        HGOTO_ERROR(H5E_FILE, H5E_CANTOPENFILE, NULL, "file is not already open for SWMR writing")
                } /* end if */
                else if((file->shared->sblock->status_flags & H5F_SUPER_WRITE_ACCESS) ||
                        (file->shared->sblock->status_flags & H5F_SUPER_SWMR_WRITE_ACCESS))
                    HGOTO_ERROR(H5E_FILE, H5E_CANTOPENFILE, NULL, "file is already open for write (may use <h5clear file> to clear file consistency flags)")
            } /* version 3 superblock */
        } /* end else */
    } /* end if set_flag */

    /* Success */
    ret_value = file;

done:
    if((NULL == ret_value) && file)
        if(H5F__dest(file, meta_dxpl_id, raw_dxpl_id, FALSE) < 0)
            HDONE_ERROR(H5E_FILE, H5E_CANTCLOSEFILE, NULL, "problems closing file")

    FUNC_LEAVE_NOAPI(ret_value)
} /* end H5F_open() */


/*-------------------------------------------------------------------------
 * Function: H5F_flush_phase1
 *
 * Purpose:  First phase of flushing cached data.
 *
 * Return:   Non-negative on success/Negative on failure
 *-------------------------------------------------------------------------
 */
static herr_t
H5F__flush_phase1(H5F_t *f, hid_t meta_dxpl_id)
{
    herr_t   ret_value = SUCCEED;       /* Return value */

    FUNC_ENTER_STATIC

    /* Sanity check arguments */
    HDassert(f);

    /* Flush any cached dataset storage raw data */
    if(H5D_flush(f, meta_dxpl_id) < 0)
        /* Push error, but keep going*/
        HDONE_ERROR(H5E_CACHE, H5E_CANTFLUSH, FAIL, "unable to flush dataset cache")

    /* Release any space allocated to space aggregators, so that the eoa value
     *  corresponds to the end of the space written to in the file.
     */
    /* (needs to happen before cache flush, with superblock write, since the
     *  'eoa' value is written in superblock -QAK)
     */
    if(H5MF_free_aggrs(f, meta_dxpl_id) < 0)
        /* Push error, but keep going*/
        HDONE_ERROR(H5E_FILE, H5E_CANTRELEASE, FAIL, "can't release file space")

    FUNC_LEAVE_NOAPI(ret_value)
} /* end H5F__flush_phase1() */


/*-------------------------------------------------------------------------
 * Function: H5F__flush_phase2
 *
 * Purpose:  Second phase of flushing cached data.
 *
 * Return:   Non-negative on success/Negative on failure
 *-------------------------------------------------------------------------
 */
static herr_t
H5F__flush_phase2(H5F_t *f, hid_t meta_dxpl_id, hid_t raw_dxpl_id, hbool_t closing)
{
    H5F_io_info2_t fio_info;            /* I/O info for operation */
    herr_t   ret_value = SUCCEED;       /* Return value */

    FUNC_ENTER_STATIC

    /* Sanity check arguments */
    HDassert(f);

    /* Flush the entire metadata cache */
    if(H5AC_flush(f, meta_dxpl_id) < 0)
        /* Push error, but keep going*/
        HDONE_ERROR(H5E_CACHE, H5E_CANTFLUSH, FAIL, "unable to flush metadata cache")

    /* Truncate the file to the current allocated size */
    if(H5FD_truncate(f->shared->lf, meta_dxpl_id, closing) < 0)
        /* Push error, but keep going*/
        HDONE_ERROR(H5E_FILE, H5E_WRITEERROR, FAIL, "low level truncate failed")

    /* Flush the entire metadata cache again since the EOA could have changed in the truncate call. */
    if(H5AC_flush(f, meta_dxpl_id) < 0)
        /* Push error, but keep going*/
        HDONE_ERROR(H5E_CACHE, H5E_CANTFLUSH, FAIL, "unable to flush metadata cache")

    /* Set up I/O info for operation */
    fio_info.f = f;
    if(NULL == (fio_info.meta_dxpl = (H5P_genplist_t *)H5I_object(meta_dxpl_id)))
        /* Push error, but keep going*/
        HDONE_ERROR(H5E_ARGS, H5E_BADTYPE, FAIL, "can't get property list")
    if(NULL == (fio_info.raw_dxpl = (H5P_genplist_t *)H5I_object(raw_dxpl_id)))
        /* Push error, but keep going*/
        HDONE_ERROR(H5E_ARGS, H5E_BADTYPE, FAIL, "can't get property list")

    /* Flush out the metadata accumulator */
    if(H5F__accum_flush(&fio_info) < 0)
        /* Push error, but keep going*/
        HDONE_ERROR(H5E_IO, H5E_CANTFLUSH, FAIL, "unable to flush metadata accumulator")

    /* Flush the page buffer */
    if(H5PB_flush(&fio_info) < 0)
        /* Push error, but keep going*/
        HDONE_ERROR(H5E_IO, H5E_CANTFLUSH, FAIL, "page buffer flush failed")

    /* Flush file buffers to disk. */
    if(H5FD_flush(f->shared->lf, meta_dxpl_id, closing) < 0)
        /* Push error, but keep going*/
        HDONE_ERROR(H5E_IO, H5E_CANTFLUSH, FAIL, "low level flush failed")

    FUNC_LEAVE_NOAPI(ret_value)
} /* end H5F__flush_phase2() */


/*-------------------------------------------------------------------------
 * Function: H5F__flush
 *
 * Purpose:  Flushes cached data.
 *
 * Return:   Non-negative on success/Negative on failure
 *-------------------------------------------------------------------------
 */
herr_t
H5F__flush(H5F_t *f, hid_t meta_dxpl_id, hid_t raw_dxpl_id, hbool_t closing)
{
    herr_t   ret_value = SUCCEED;       /* Return value */

    FUNC_ENTER_PACKAGE

    /* Sanity check arguments */
    HDassert(f);

    /* First phase of flushing data */
    if(H5F__flush_phase1(f, meta_dxpl_id) < 0)
        /* Push error, but keep going*/
        HDONE_ERROR(H5E_CACHE, H5E_CANTFLUSH, FAIL, "unable to flush file data")

    /* Second phase of flushing data */
    if(H5F__flush_phase2(f, meta_dxpl_id, raw_dxpl_id, closing) < 0)
        /* Push error, but keep going*/
        HDONE_ERROR(H5E_CACHE, H5E_CANTFLUSH, FAIL, "unable to flush file data")

    FUNC_LEAVE_NOAPI(ret_value)
} /* end H5F__flush() */


/*-------------------------------------------------------------------------
 * Function:    H5F_close
 *
 * Purpose:    Closes a file or causes the close operation to be pended.
 *        This function is called two ways: from the API it gets called
 *        by H5Fclose->H5I_dec_ref->H5F_close when H5I_dec_ref()
 *        decrements the file ID reference count to zero.  The file ID
 *        is removed from the H5I_FILE group by H5I_dec_ref() just
 *        before H5F_close() is called. If there are open object
 *        headers then the close is pended by moving the file to the
 *        H5I_FILE_CLOSING ID group (the f->closing contains the ID
 *        assigned to file).
 *
 *        This function is also called directly from H5O_close() when
 *        the last object header is closed for the file and the file
 *        has a pending close.
 *
 * Return:    Non-negative on success/Negative on failure
 *-------------------------------------------------------------------------
 */
herr_t
H5F_close(H5F_t *f)
{
    herr_t            ret_value = SUCCEED;    /* Return value */

    FUNC_ENTER_NOAPI_NOINIT

    /* Sanity check */
    HDassert(f);
    HDassert(f->file_id > 0);   /* This routine should only be called when a file ID's ref count drops to zero */

    /* Perform checks for "semi" file close degree here, since closing the
     * file is not allowed if there are objects still open */
    if(f->shared->fc_degree == H5F_CLOSE_SEMI) {
        unsigned nopen_files = 0;       /* Number of open files in file/mount hierarchy */
        unsigned nopen_objs = 0;        /* Number of open objects in file/mount hierarchy */

        /* Get the number of open objects and open files on this file/mount hierarchy */
        if(H5F_mount_count_ids(f, &nopen_files, &nopen_objs) < 0)
            HGOTO_ERROR(H5E_SYM, H5E_MOUNT, FAIL, "problem checking mount hierarchy")

        /* If there are no other file IDs open on this file/mount hier., but
         * there are still open objects, issue an error and bail out now,
         * without decrementing the file ID's reference count and triggering
         * a "real" attempt at closing the file */
        if(nopen_files == 1 && nopen_objs > 0)
            HGOTO_ERROR(H5E_FILE, H5E_CANTCLOSEFILE, FAIL, "can't close file, there are objects still open")
    } /* end if */

    /* Reset the file ID for this file */
    f->file_id = -1;

    /* Attempt to close the file/mount hierarchy */
    if(H5F_try_close(f, NULL) < 0)
        HGOTO_ERROR(H5E_FILE, H5E_CANTCLOSEFILE, FAIL, "can't close file")

done:
    FUNC_LEAVE_NOAPI(ret_value)
} /* end H5F_close() */


/*-------------------------------------------------------------------------
 * Function: H5F_try_close
 *
 * Purpose:  Attempts to close a file due to one of several actions:
 *                      - The reference count on the file ID dropped to zero
 *                      - The last open object was closed in the file
 *                      - The file was unmounted
 *
 * Return:   Non-negative on success/Negative on failure
 *-------------------------------------------------------------------------
 */
herr_t
H5F_try_close(H5F_t *f, hbool_t *was_closed /*out*/)
{
    unsigned            nopen_files = 0;        /* Number of open files in file/mount hierarchy */
    unsigned            nopen_objs = 0;         /* Number of open objects in file/mount hierarchy */
    herr_t              ret_value = SUCCEED;    /* Return value */

    FUNC_ENTER_NOAPI_NOINIT

    /* Sanity check */
    HDassert(f);
    HDassert(f->shared);

    /* Set the was_closed flag to the default value.
     * This flag lets downstream code know if the file struct is
     * still accessible and/or likely to contain useful data.
     * It's needed by the evict-on-close code. Clients can ignore
     * this value by passing in NULL.
     */
    if(was_closed)
        *was_closed = FALSE;

    /* Check if this file is already in the process of closing */
    if(f->closing) {
        if(was_closed)
            *was_closed = TRUE;
        HGOTO_DONE(SUCCEED)
    } /* end if */

    /* Get the number of open objects and open files on this file/mount hierarchy */
    if(H5F_mount_count_ids(f, &nopen_files, &nopen_objs) < 0)
        HGOTO_ERROR(H5E_SYM, H5E_MOUNT, FAIL, "problem checking mount hierarchy")

    /*
     * Close file according to close degree:
     *
     *  H5F_CLOSE_WEAK:    if there are still objects open, wait until
     *            they are all closed.
     *  H5F_CLOSE_SEMI:    if there are still objects open, return fail;
     *            otherwise, close file.
     *  H5F_CLOSE_STRONG:    if there are still objects open, close them
     *            first, then close file.
     */
    switch(f->shared->fc_degree) {
        case H5F_CLOSE_WEAK:
            /*
             * If file or object IDS are still open then delay deletion of
             * resources until they have all been closed.  Flush all
             * caches and update the object header anyway so that failing to
             * close all objects isn't a major problem.
             */
            if((nopen_files + nopen_objs) > 0)
                HGOTO_DONE(SUCCEED)
            break;

        case H5F_CLOSE_SEMI:
            /* Can leave safely if file IDs are still open on this file */
            if(nopen_files > 0)
                HGOTO_DONE(SUCCEED)

            /* Sanity check: If close degree if "semi" and we have gotten this
             * far and there are objects left open, bail out now */
            HDassert(nopen_files == 0 && nopen_objs == 0);

            /* If we've gotten this far (ie. there are no open objects in the file), fall through to flush & close */
            break;

        case H5F_CLOSE_STRONG:
            /* If there are other open files in the hierarchy, we can leave now */
            if(nopen_files > 0)
                HGOTO_DONE(SUCCEED)

            /* If we've gotten this far (ie. there are no open file IDs in the file/mount hierarchy), fall through to flush & close */
            break;

        case H5F_CLOSE_DEFAULT:
        default:
            HGOTO_ERROR(H5E_FILE, H5E_CANTCLOSEFILE, FAIL, "can't close file, unknown file close degree")
    } /* end switch */

    /* Mark this file as closing (prevents re-entering file shutdown code below) */
    f->closing = TRUE;

    /* If the file close degree is "strong", close all the open objects in this file */
    if(f->shared->fc_degree == H5F_CLOSE_STRONG) {
        HDassert(nopen_files ==  0);

        /* Forced close of all opened objects in this file */
        if(f->nopen_objs > 0) {
            size_t obj_count;       /* # of open objects */
            hid_t objs[128];        /* Array of objects to close */
            herr_t result;          /* Local result from obj ID query */
            size_t u;               /* Local index variable */

            /* Get the list of IDs of open dataset, group, & attribute objects */
            while((result = H5F_get_obj_ids(f, H5F_OBJ_LOCAL | H5F_OBJ_DATASET | H5F_OBJ_GROUP | H5F_OBJ_ATTR, (int)(sizeof(objs) / sizeof(objs[0])), objs, FALSE, &obj_count)) <= 0
                    && obj_count != 0 ) {

                /* Try to close all the open objects in this file */
                for(u = 0; u < obj_count; u++)
                    if(H5I_dec_ref(objs[u]) < 0)
                        HGOTO_ERROR(H5E_ATOM, H5E_CLOSEERROR, FAIL, "can't close object")
            } /* end while */
            if(result < 0)
                HGOTO_ERROR(H5E_INTERNAL, H5E_BADITER, FAIL, "H5F_get_obj_ids failed(1)")

            /* Get the list of IDs of open named datatype objects */
            /* (Do this separately from the dataset & attribute IDs, because
             * they could be using one of the named datatypes and then the
             * open named datatype ID will get closed twice)
             */
            while((result = H5F_get_obj_ids(f, H5F_OBJ_LOCAL | H5F_OBJ_DATATYPE, (int)(sizeof(objs) / sizeof(objs[0])), objs, FALSE, &obj_count)) <= 0
                    && obj_count != 0) {

                /* Try to close all the open objects in this file */
                for(u = 0; u < obj_count; u++)
                    if(H5I_dec_ref(objs[u]) < 0)
                        HGOTO_ERROR(H5E_ATOM, H5E_CLOSEERROR, FAIL, "can't close object")
            } /* end while */
            if(result < 0)
                HGOTO_ERROR(H5E_INTERNAL, H5E_BADITER, FAIL, "H5F_get_obj_ids failed(2)")
        } /* end if */
    } /* end if */

    /* Check if this is a child file in a mounting hierarchy & proceed up the
     * hierarchy if so.
     */
    if(f->parent)
        if(H5F_try_close(f->parent, NULL) < 0)
            HGOTO_ERROR(H5E_FILE, H5E_CANTCLOSEFILE, FAIL, "can't close parent file")

    /* Unmount and close each child before closing the current file. */
    if(H5F_close_mounts(f) < 0)
        HGOTO_ERROR(H5E_FILE, H5E_CANTCLOSEFILE, FAIL, "can't unmount child files")

    /* If there is more than one reference to the shared file struct and the
     * file has an external file cache, we should see if it can be closed.  This
     * can happen if a cycle is formed with external file caches */
    if(f->shared->efc && (f->shared->nrefs > 1))
        if(H5F_efc_try_close(f) < 0)
            HGOTO_ERROR(H5E_FILE, H5E_CANTRELEASE, FAIL, "can't attempt to close EFC")

    /* Delay flush until the shared file struct is closed, in H5F__dest.  If the
     * application called H5Fclose, it would have been flushed in that function
     * (unless it will have been flushed in H5F_dest anyways). */

    /*
     * Destroy the H5F_t struct and decrement the reference count for the
     * shared H5F_file_t struct. If the reference count for the H5F_file_t
     * struct reaches zero then destroy it also.
     */
    if(H5F__dest(f, H5AC_ind_read_dxpl_id, H5AC_rawdata_dxpl_id, TRUE) < 0)
        HGOTO_ERROR(H5E_FILE, H5E_CANTCLOSEFILE, FAIL, "problems closing file")

    /* Since we closed the file, this should be set to TRUE */
    if(was_closed)
        *was_closed = TRUE;
done:
    FUNC_LEAVE_NOAPI(ret_value)
} /* end H5F_try_close() */


/*-------------------------------------------------------------------------
 * Function: H5F_get_id
 *
 * Purpose:  Get the file ID, incrementing it, or "resurrecting" it as
 *           appropriate.
 *
 * Return:   Non-negative on success/Negative on failure
 *-------------------------------------------------------------------------
 */
hid_t
H5F_get_id(H5F_t *file, hbool_t app_ref)
{
    hid_t ret_value = H5I_INVALID_HID;  /* Return value */

    FUNC_ENTER_NOAPI_NOINIT

    HDassert(file);

    if(file->file_id == -1) {
        /* Get an atom for the file */
        if((file->file_id = H5I_register(H5I_FILE, file, app_ref)) < 0)
            HGOTO_ERROR(H5E_ATOM, H5E_CANTREGISTER, FAIL, "unable to atomize file")
    }
    else {
        /* Increment reference count on atom. */
        if(H5I_inc_ref(file->file_id, app_ref) < 0)
            HGOTO_ERROR(H5E_ATOM, H5E_CANTSET, FAIL, "incrementing file ID failed")
    } /* end else */

    ret_value = file->file_id;

done:
    FUNC_LEAVE_NOAPI(ret_value)
} /* end H5F_get_id() */


/*-------------------------------------------------------------------------
 * Function: H5F_incr_nopen_objs
 *
 * Purpose:  Increment the number of open objects for a file.
 *
 * Return:   Success:    The number of open objects, after the increment
 *           Failure:    (can't happen)
 *-------------------------------------------------------------------------
 */
unsigned
H5F_incr_nopen_objs(H5F_t *f)
{
    /* Use FUNC_ENTER_NOAPI_NOINIT_NOERR here to avoid performance issues */
    FUNC_ENTER_NOAPI_NOINIT_NOERR

    HDassert(f);

    FUNC_LEAVE_NOAPI(++f->nopen_objs)
} /* end H5F_incr_nopen_objs() */


/*-------------------------------------------------------------------------
 * Function: H5F_decr_nopen_objs
 *
 * Purpose:  Decrement the number of open objects for a file.
 *
 * Return:   Success:    The number of open objects, after the decrement
 *           Failure:    (can't happen)
 *-------------------------------------------------------------------------
 */
unsigned
H5F_decr_nopen_objs(H5F_t *f)
{
    /* Use FUNC_ENTER_NOAPI_NOINIT_NOERR here to avoid performance issues */
    FUNC_ENTER_NOAPI_NOINIT_NOERR

    HDassert(f);

    FUNC_LEAVE_NOAPI(--f->nopen_objs)
} /* end H5F_decr_nopen_objs() */


/*-------------------------------------------------------------------------
 * Function: H5F_build_actual_name
 *
 * Purpose:  Retrieve the name of a file, after following symlinks, etc.
 *
 * Note:     Currently only working for "POSIX I/O compatible" VFDs
 *
 * Return:   Success:        0
 *           Failure:    -1
 *-------------------------------------------------------------------------
 */
static herr_t
H5F_build_actual_name(const H5F_t *f, const H5P_genplist_t *fapl, const char *name,
    char **actual_name/*out*/)
{
    hid_t       new_fapl_id = -1;       /* ID for duplicated FAPL */
#ifdef H5_HAVE_SYMLINK
    /* This has to be declared here to avoid unfreed resources on errors */
    char *realname = NULL;              /* Fully resolved path name of file */
#endif /* H5_HAVE_SYMLINK */
    herr_t      ret_value = SUCCEED;    /* Return value */

    FUNC_ENTER_NOAPI_NOINIT

    /* Sanity check */
    HDassert(f);
    HDassert(fapl);
    HDassert(name);
    HDassert(actual_name);

    /* Clear actual name pointer to begin with */
    *actual_name = NULL;

/* Assume that if the OS can't create symlinks, that we don't need to worry
 *      about resolving them either. -QAK
 */
#ifdef H5_HAVE_SYMLINK
    /* Check for POSIX I/O compatible file handle */
    if(H5F_HAS_FEATURE(f, H5FD_FEAT_POSIX_COMPAT_HANDLE)) {
        h5_stat_t lst;   /* Stat info from lstat() call */

        /* Call lstat() on the file's name */
        if(HDlstat(name, &lst) < 0)
            HGOTO_ERROR(H5E_FILE, H5E_CANTGET, FAIL, "can't retrieve stat info for file")

        /* Check for symbolic link */
        if(S_IFLNK == (lst.st_mode & S_IFMT)) {
            H5P_genplist_t *new_fapl;   /* Duplicated FAPL */
            int *fd;                    /* POSIX I/O file descriptor */
            h5_stat_t st;               /* Stat info from stat() call */
            h5_stat_t fst;              /* Stat info from fstat() call */
            hbool_t want_posix_fd;      /* Flag for retrieving file descriptor from VFD */

            /* Allocate realname buffer */
            if(NULL == (realname = (char *)H5MM_calloc((size_t)PATH_MAX * sizeof(char))))
                HGOTO_ERROR(H5E_RESOURCE, H5E_NOSPACE, FAIL, "memory allocation failed")

            /* Perform a sanity check that the file or link wasn't switched
             * between when we opened it and when we called lstat().  This is
             * according to the security best practices for lstat() documented
             * here: https://www.securecoding.cert.org/confluence/display/seccode/POS35-C.+Avoid+race+conditions+while+checking+for+the+existence+of+a+symbolic+link
             */

            /* Copy the FAPL object to modify */
            if((new_fapl_id = H5P_copy_plist(fapl, FALSE)) < 0)
                HGOTO_ERROR(H5E_FILE, H5E_CANTCOPY, FAIL, "unable to copy file access property list")
            if(NULL == (new_fapl = (H5P_genplist_t *)H5I_object(new_fapl_id)))
                HGOTO_ERROR(H5E_FILE, H5E_CANTCREATE, FAIL, "can't get property list")

            /* Set the character encoding on the new property list */
            want_posix_fd = TRUE;
            if(H5P_set(new_fapl, H5F_ACS_WANT_POSIX_FD_NAME, &want_posix_fd) < 0)
                HGOTO_ERROR(H5E_PLIST, H5E_CANTSET, FAIL, "can't set character encoding")

            /* Retrieve the file handle */
            if(H5F_get_vfd_handle(f, new_fapl_id, (void **)&fd) < 0)
                HGOTO_ERROR(H5E_FILE, H5E_CANTGET, FAIL, "can't retrieve POSIX file descriptor")

            /* Stat the filename we're resolving */
            if(HDstat(name, &st) < 0)
                HSYS_GOTO_ERROR(H5E_FILE, H5E_BADFILE, FAIL, "unable to stat file")

            /* Stat the file we opened */
            if(HDfstat(*fd, &fst) < 0)
                HSYS_GOTO_ERROR(H5E_FILE, H5E_BADFILE, FAIL, "unable to fstat file")

            /* Verify that the files are really the same */
            if(st.st_mode != fst.st_mode || st.st_ino != fst.st_ino || st.st_dev != fst.st_dev)
                HGOTO_ERROR(H5E_FILE, H5E_BADVALUE, FAIL, "files' st_ino or st_dev fields changed!")

            /* Get the resolved path for the file name */
            if(NULL == HDrealpath(name, realname))
                HGOTO_ERROR(H5E_FILE, H5E_CANTGET, FAIL, "can't retrieve real path for file")

            /* Duplicate the resolved path for the file name */
            if(NULL == (*actual_name = (char *)H5MM_strdup(realname)))
                HGOTO_ERROR(H5E_FILE, H5E_CANTALLOC, FAIL, "can't duplicate real path")
        } /* end if */
    } /* end if */
#endif /* H5_HAVE_SYMLINK */

    /* Check if we've resolved the file's name */
    if(NULL == *actual_name) {
        /* Just duplicate the name used to open the file */
        if(NULL == (*actual_name = (char *)H5MM_strdup(name)))
            HGOTO_ERROR(H5E_FILE, H5E_CANTALLOC, FAIL, "can't duplicate open name")
    } /* end else */

done:
    /* Close the property list */
    if(new_fapl_id > 0)
        if(H5I_dec_app_ref(new_fapl_id) < 0)
            HDONE_ERROR(H5E_FILE, H5E_CANTCLOSEOBJ, FAIL, "can't close duplicated FAPL")
#ifdef H5_HAVE_SYMLINK
    if(realname)
        realname = (char *)H5MM_xfree(realname);
#endif /* H5_HAVE_SYMLINK */

    FUNC_LEAVE_NOAPI(ret_value)
} /* H5F_build_actual_name() */


/*-------------------------------------------------------------------------
 * Function: H5F_addr_encode_len
 *
 * Purpose:  Encodes an address into the buffer pointed to by *PP and
 *           then increments the pointer to the first byte after the
 *           address.  An undefined value is stored as all 1's.
 *
 * Return:   void
 *-------------------------------------------------------------------------
 */
void
H5F_addr_encode_len(size_t addr_len, uint8_t **pp/*in,out*/, haddr_t addr)
{
    unsigned    u;              /* Local index variable */

    /* Use FUNC_ENTER_NOAPI_NOINIT_NOERR here to avoid performance issues */
    FUNC_ENTER_NOAPI_NOINIT_NOERR

    HDassert(addr_len);
    HDassert(pp && *pp);

    if(H5F_addr_defined(addr)) {
        for(u = 0; u < addr_len; u++) {
            *(*pp)++ = (uint8_t)(addr & 0xff);
            addr >>= 8;
        } /* end for */
        HDassert("overflow" && 0 == addr);
    } /* end if */
    else {
        for(u = 0; u < addr_len; u++)
            *(*pp)++ = 0xff;
    } /* end else */

    FUNC_LEAVE_NOAPI_VOID
} /* end H5F_addr_encode_len() */


/*-------------------------------------------------------------------------
 * Function: H5F_addr_encode
 *
 * Purpose:  Encodes an address into the buffer pointed to by *PP and
 *           then increments the pointer to the first byte after the
 *           address.  An undefined value is stored as all 1's.
 *
 * Return:   void
 *-------------------------------------------------------------------------
 */
void
H5F_addr_encode(const H5F_t *f, uint8_t **pp/*in,out*/, haddr_t addr)
{
    /* Use FUNC_ENTER_NOAPI_NOINIT_NOERR here to avoid performance issues */
    FUNC_ENTER_NOAPI_NOINIT_NOERR

    HDassert(f);

    H5F_addr_encode_len(H5F_SIZEOF_ADDR(f), pp, addr);

    FUNC_LEAVE_NOAPI_VOID
} /* end H5F_addr_encode() */


/*-------------------------------------------------------------------------
 * Function: H5F_addr_decode_len
 *
 * Purpose:  Decodes an address from the buffer pointed to by *PP and
 *           updates the pointer to point to the next byte after the
 *           address.
 *
 *           If the value read is all 1's then the address is returned
 *           with an undefined value.
 *
 * Return:   void
 *-------------------------------------------------------------------------
 */
void
H5F_addr_decode_len(size_t addr_len, const uint8_t **pp/*in,out*/, haddr_t *addr_p/*out*/)
{
    hbool_t        all_zero = TRUE;    /* True if address was all zeroes */
    unsigned       u;                  /* Local index variable */

    /* Use FUNC_ENTER_NOAPI_NOINIT_NOERR here to avoid performance issues */
    FUNC_ENTER_NOAPI_NOINIT_NOERR

    HDassert(addr_len);
    HDassert(pp && *pp);
    HDassert(addr_p);

    /* Reset value in destination */
    *addr_p = 0;

    /* Decode bytes from address */
    for(u = 0; u < addr_len; u++) {
        uint8_t        c;          /* Local decoded byte */

        /* Get decoded byte (and advance pointer) */
        c = *(*pp)++;

        /* Check for non-undefined address byte value */
        if(c != 0xff)
            all_zero = FALSE;

        if(u < sizeof(*addr_p)) {
            haddr_t        tmp = c;    /* Local copy of address, for casting */

            /* Shift decoded byte to correct position */
            tmp <<= (u * 8);    /*use tmp to get casting right */

            /* Merge into already decoded bytes */
            *addr_p |= tmp;
        } /* end if */
        else
            if(!all_zero)
                HDassert(0 == **pp);    /*overflow */
    } /* end for */

    /* If 'all_zero' is still TRUE, the address was entirely composed of '0xff'
     *  bytes, which is the encoded form of 'HADDR_UNDEF', so set the destination
     *  to that value */
    if(all_zero)
        *addr_p = HADDR_UNDEF;

    FUNC_LEAVE_NOAPI_VOID
} /* end H5F_addr_decode_len() */


/*-------------------------------------------------------------------------
 * Function: H5F_addr_decode
 *
 * Purpose:  Decodes an address from the buffer pointed to by *PP and
 *           updates the pointer to point to the next byte after the
 *           address.
 *
 *           If the value read is all 1's then the address is returned
 *           with an undefined value.
 *
 * Return:   void
 *-------------------------------------------------------------------------
 */
void
H5F_addr_decode(const H5F_t *f, const uint8_t **pp/*in,out*/, haddr_t *addr_p/*out*/)
{
    /* Use FUNC_ENTER_NOAPI_NOINIT_NOERR here to avoid performance issues */
    FUNC_ENTER_NOAPI_NOINIT_NOERR

    HDassert(f);

    H5F_addr_decode_len(H5F_SIZEOF_ADDR(f), pp, addr_p);

    FUNC_LEAVE_NOAPI_VOID
} /* end H5F_addr_decode() */


/*-------------------------------------------------------------------------
 * Function:    H5F_set_grp_btree_shared
 *
 * Purpose:     Set the grp_btree_shared field with a valid ref-count pointer.
 *
 * Return:      Success:        SUCCEED
 *              Failure:        FAIL
 *-------------------------------------------------------------------------
 */
herr_t
H5F_set_grp_btree_shared(H5F_t *f, H5UC_t *rc)
{
    /* Use FUNC_ENTER_NOAPI_NOINIT_NOERR here to avoid performance issues */
    FUNC_ENTER_NOAPI_NOINIT_NOERR

    /* Sanity check */
    HDassert(f);
    HDassert(f->shared);
    HDassert(rc);

    f->shared->grp_btree_shared = rc;

    FUNC_LEAVE_NOAPI(SUCCEED)
} /* H5F_set_grp_btree_shared() */


/*-------------------------------------------------------------------------
 * Function:    H5F_set_sohm_addr
 *
 * Purpose:     Set the sohm_addr field with a new value.
 *
 * Return:      Success:        SUCCEED
 *              Failure:        FAIL
 *-------------------------------------------------------------------------
 */
herr_t
H5F_set_sohm_addr(H5F_t *f, haddr_t addr)
{
    /* Use FUNC_ENTER_NOAPI_NOINIT_NOERR here to avoid performance issues */
    FUNC_ENTER_NOAPI_NOINIT_NOERR

    /* Sanity check */
    HDassert(f);
    HDassert(f->shared);

    f->shared->sohm_addr = addr;

    FUNC_LEAVE_NOAPI(SUCCEED)
} /* H5F_set_sohm_addr() */


/*-------------------------------------------------------------------------
 * Function:    H5F_set_sohm_vers
 *
 * Purpose:     Set the sohm_vers field with a new value.
 *
 * Return:      Success:        SUCCEED
 *              Failure:        FAIL
 *-------------------------------------------------------------------------
 */
herr_t
H5F_set_sohm_vers(H5F_t *f, unsigned vers)
{
    /* Use FUNC_ENTER_NOAPI_NOINIT_NOERR here to avoid performance issues */
    FUNC_ENTER_NOAPI_NOINIT_NOERR

    /* Sanity check */
    HDassert(f);
    HDassert(f->shared);

    f->shared->sohm_vers = vers;

    FUNC_LEAVE_NOAPI(SUCCEED)
} /* H5F_set_sohm_vers() */


/*-------------------------------------------------------------------------
 * Function:    H5F_set_sohm_nindexes
 *
 * Purpose:     Set the sohm_nindexes field with a new value.
 *
 * Return:      Success:        SUCCEED
 *              Failure:        FAIL
 *-------------------------------------------------------------------------
 */
herr_t
H5F_set_sohm_nindexes(H5F_t *f, unsigned nindexes)
{
    /* Use FUNC_ENTER_NOAPI_NOINIT_NOERR here to avoid performance issues */
    FUNC_ENTER_NOAPI_NOINIT_NOERR

    /* Sanity check */
    HDassert(f);
    HDassert(f->shared);

    f->shared->sohm_nindexes = nindexes;

    FUNC_LEAVE_NOAPI(SUCCEED)
} /* H5F_set_sohm_nindexes() */


/*-------------------------------------------------------------------------
 * Function:    H5F_set_store_msg_crt_idx
 *
 * Purpose:     Set the store_msg_crt_idx field with a new value.
 *
 * Return:      Success:        SUCCEED
 *              Failure:        FAIL
 *-------------------------------------------------------------------------
 */
herr_t
H5F_set_store_msg_crt_idx(H5F_t *f, hbool_t flag)
{
    /* Use FUNC_ENTER_NOAPI_NOINIT_NOERR here to avoid performance issues */
    FUNC_ENTER_NOAPI_NOINIT_NOERR

    /* Sanity check */
    HDassert(f);
    HDassert(f->shared);

    f->shared->store_msg_crt_idx = flag;

    FUNC_LEAVE_NOAPI(SUCCEED)
} /* H5F_set_store_msg_crt_idx() */


/*-------------------------------------------------------------------------
 * Function:    H5F_get_file_image
 *
 * Purpose:     Private version of H5Fget_file_image
 *
 * Return:      Success:        Bytes copied / number of bytes needed.
 *              Failure:        negative value
 *-------------------------------------------------------------------------
 */
ssize_t
H5F_get_file_image(H5F_t *file, void *buf_ptr, size_t buf_len, hid_t meta_dxpl_id,
    hid_t raw_dxpl_id)
{
    H5FD_t     *fd_ptr;                 /* file driver */
    haddr_t     eoa;                    /* End of file address */
    ssize_t     ret_value = -1;         /* Return value */

    FUNC_ENTER_NOAPI_NOINIT

    /* Check args */
    if(!file || !file->shared || !file->shared->lf)
        HGOTO_ERROR(H5E_FILE, H5E_BADVALUE, FAIL, "file_id yields invalid file pointer")
    fd_ptr = file->shared->lf;
    if(!fd_ptr->cls)
        HGOTO_ERROR(H5E_FILE, H5E_BADVALUE, FAIL, "fd_ptr yields invalid class pointer")

    /* the address space used by the split and multi file drivers is not
     * a good fit for this call.  Since the plan is to depreciate these
     * drivers anyway, don't bother to do a "force fit".
     *
     * The following clause tests for the multi file driver, and fails
     * if the supplied file has the multi file driver as its top level
     * file driver.  However, this test will not work if there is some
     * other file driver sitting on top of the multi file driver.
     *
     * I'm not sure if this is possible at present, but in all likelyhood,
     * it will become possible in the future.  On the other hand, we may
     * remove the split/multi file drivers before then.
     *
     * I am leaving this solution in for now, but we should review it,
     * and improve the solution if necessary.
     *
     *                                          JRM -- 11/11/22
     */
    if(HDstrcmp(fd_ptr->cls->name, "multi") == 0)
        HGOTO_ERROR(H5E_ARGS, H5E_BADVALUE, FAIL, "Not supported for multi file driver.")

    /* While the family file driver is conceptually fully compatible
     * with the get file image operation, it sets a file driver message
     * in the super block that prevents the image being opened with any
     * driver other than the family file driver.  Needless to say, this
     * rather defeats the purpose of the get file image operation.
     *
     * While this problem is quire solvable, the required time and
     * resources are lacking at present.  Hence, for now, we don't
     * allow the get file image operation to be perfomed on files
     * opened with the family file driver.
     *
     * Observe that the following test only looks at the top level
     * driver, and fails if there is some other driver sitting on to
     * of the family file driver.
     *
     * I don't think this can happen at present, but that may change
     * in the future.
     *                                   JRM -- 12/21/11
     */
    if(HDstrcmp(fd_ptr->cls->name, "family") == 0)
        HGOTO_ERROR(H5E_FILE, H5E_BADVALUE, FAIL, "Not supported for family file driver.")

    /* Go get the actual file size */
    if(HADDR_UNDEF == (eoa = H5FD_get_eoa(file->shared->lf, H5FD_MEM_DEFAULT)))
        HGOTO_ERROR(H5E_FILE, H5E_CANTGET, FAIL, "unable to get file size")

    /* set ret_value = to eoa -- will overwrite this if appropriate */
    ret_value = (ssize_t)eoa;

    /* test to see if a buffer was provided -- if not, we are done */
    if(buf_ptr != NULL) {
        H5FD_io_info_t fdio_info;       /* File driver I/O info */
        size_t    space_needed;        /* size of file image */
        hsize_t tmp;
        size_t tmp_size;

        /* Check for buffer too small */
        if((haddr_t)buf_len < eoa)
            HGOTO_ERROR(H5E_FILE, H5E_BADVALUE, FAIL, "supplied buffer too small")

        space_needed = (size_t)eoa;

        /* Set up file driver I/O info object */
        fdio_info.file = fd_ptr;
        if(NULL == (fdio_info.meta_dxpl = (H5P_genplist_t *)H5I_object(meta_dxpl_id)))
            HGOTO_ERROR(H5E_CACHE, H5E_BADATOM, FAIL, "can't get property list object")
        if(NULL == (fdio_info.raw_dxpl = (H5P_genplist_t *)H5I_object(raw_dxpl_id)))
            HGOTO_ERROR(H5E_CACHE, H5E_BADATOM, FAIL, "can't get property list object")

        /* read in the file image */
        /* (Note compensation for base address addition in internal routine) */
        if(H5FD_read(&fdio_info, H5FD_MEM_DEFAULT, 0, space_needed, buf_ptr) < 0)
            HGOTO_ERROR(H5E_FILE, H5E_READERROR, FAIL, "file image read request failed")

        /* Offset to "status_flags" in the superblock */
        tmp = H5F_SUPER_STATUS_FLAGS_OFF(file->shared->sblock->super_vers);
        /* Size of "status_flags" depends on the superblock version */
        tmp_size = H5F_SUPER_STATUS_FLAGS_SIZE(file->shared->sblock->super_vers);

        /* Clear "status_flags" */
        HDmemset((uint8_t *)(buf_ptr) + tmp, 0, tmp_size);

    } /* end if */

done:
    FUNC_LEAVE_NOAPI(ret_value)
} /* H5F_get_file_image() */


/*-------------------------------------------------------------------------
 * Function: H5F_track_metadata_read_retries
 *
 * Purpose:  To track the # of a "retries" (log10) for a metadata item.
 *           This routine should be used only when:
 *           "retries" > 0
 *           f->shared->read_attempts > 1 (does not have retry when 1)
 *           f->shared->retries_nbins > 0 (calculated based on f->shared->read_attempts)
 *
 * Return:   Success:        SUCCEED
 *           Failure:        FAIL
 *-------------------------------------------------------------------------
 */
herr_t
H5F_track_metadata_read_retries(H5F_t *f, unsigned actype, unsigned retries)
{
    unsigned log_ind;            /* Index to the array of retries based on log10 of retries */
    double tmp;                  /* Temporary value, to keep compiler quiet */
    herr_t ret_value = SUCCEED;  /* Return value */

    FUNC_ENTER_NOAPI(FAIL)

    /* Sanity check */
    HDassert(f);
    HDassert(f->shared->read_attempts > 1);
    HDassert(f->shared->retries_nbins > 0);
    HDassert(retries > 0);
    HDassert(retries < f->shared->read_attempts);
    HDassert(actype < H5AC_NTYPES);

    /* Allocate memory for retries */
    if(NULL == f->shared->retries[actype])
        if(NULL == (f->shared->retries[actype] = (uint32_t *)H5MM_calloc((size_t)f->shared->retries_nbins * sizeof(uint32_t))))
            HGOTO_ERROR(H5E_RESOURCE, H5E_NOSPACE, FAIL, "memory allocation failed")

    /* Index to retries based on log10 */
    tmp = HDlog10((double)retries);
    log_ind = (unsigned)tmp;
    HDassert(log_ind < f->shared->retries_nbins);

    /* Increment the # of the "retries" */
    f->shared->retries[actype][log_ind]++;

done:
    FUNC_LEAVE_NOAPI(ret_value)
} /* H5F_track_metadata_read_retries() */


/*-------------------------------------------------------------------------
 * Function: H5F_set_retries
 *
 * Purpose:  To initialize data structures for read retries:
 *           --zero out "retries"
 *           --set up "retries_nbins" based on read_attempts
 *
 * Return:   Success:        SUCCEED
 *           Failure:        FAIL
 *-------------------------------------------------------------------------
 */
herr_t
H5F_set_retries(H5F_t *f)
{
    double tmp;                /* Temporary variable */

    /* Use FUNC_ENTER_NOAPI_NOINIT_NOERR here to avoid performance issues */
    FUNC_ENTER_NOAPI_NOINIT_NOERR

    /* Sanity check */
    HDassert(f);

    /* Initialize the tracking for metadata read retries */
    HDmemset(f->shared->retries, 0, sizeof(f->shared->retries));

    /* Initialize the # of bins for retries */
    f->shared->retries_nbins = 0;
    if(f->shared->read_attempts > 1) {
        tmp = HDlog10((double)(f->shared->read_attempts - 1));
        f->shared->retries_nbins = (unsigned)tmp + 1;
    }

    FUNC_LEAVE_NOAPI(SUCCEED)
} /* H5F_set_retries() */


/*-------------------------------------------------------------------------
 * Function:    H5F_object_flush_cb
 *
 * Purpose:     To invoke the callback function for object flush that is set
 *              in the file's access property list.
 *
 * Return:      Success:        SUCCEED
 *              Failure:        FAIL
 *-------------------------------------------------------------------------
 */
herr_t
H5F_object_flush_cb(H5F_t *f, hid_t obj_id)
{
    herr_t ret_value = SUCCEED;         /* Return value */

    FUNC_ENTER_NOAPI(FAIL)

    /* Sanity check */
    HDassert(f);
    HDassert(f->shared);

    /* Invoke object flush callback if there is one */
    if(f->shared->object_flush.func && f->shared->object_flush.func(obj_id, f->shared->object_flush.udata) < 0)
        HGOTO_ERROR(H5E_DATASET, H5E_CANTINIT, FAIL, "object flush callback returns error")

done:
    FUNC_LEAVE_NOAPI(ret_value)
} /* H5F_object_flush_cb() */


/*-------------------------------------------------------------------------
 * Function: H5F__set_base_addr
 *
 * Purpose:  Quick and dirty routine to set the file's 'base_addr' value
 *
 * Return:   Non-negative on success/Negative on failure
 *-------------------------------------------------------------------------
 */
herr_t
H5F__set_base_addr(const H5F_t *f, haddr_t addr)
{
    herr_t ret_value = SUCCEED;         /* Return value */

    FUNC_ENTER_PACKAGE

    HDassert(f);
    HDassert(f->shared);

    /* Dispatch to driver */
    if(H5FD_set_base_addr(f->shared->lf, addr) < 0)
        HGOTO_ERROR(H5E_FILE, H5E_CANTSET, FAIL, "driver set_base_addr request failed")

done:
    FUNC_LEAVE_NOAPI(ret_value)
} /* end H5F__set_base_addr() */


/*-------------------------------------------------------------------------
 * Function: H5F__set_eoa
 *
 * Purpose:  Quick and dirty routine to set the file's 'eoa' value
 *
 * Return:   Non-negative on success/Negative on failure
 *-------------------------------------------------------------------------
 */
herr_t
H5F__set_eoa(const H5F_t *f, H5F_mem_t type, haddr_t addr)
{
    herr_t ret_value = SUCCEED;         /* Return value */

    FUNC_ENTER_PACKAGE

    HDassert(f);
    HDassert(f->shared);

    /* Dispatch to driver */
    if(H5FD_set_eoa(f->shared->lf, type, addr) < 0)
        HGOTO_ERROR(H5E_FILE, H5E_CANTSET, FAIL, "driver set_eoa request failed")

done:
    FUNC_LEAVE_NOAPI(ret_value)
} /* end H5F__set_eoa() */


/*-------------------------------------------------------------------------
 * Function: H5F__set_paged_aggr
 *
 * Purpose:  Quick and dirty routine to set the file's paged_aggr mode
 *
 * Return:   Non-negative on success/Negative on failure
 *-------------------------------------------------------------------------
 */
herr_t
H5F__set_paged_aggr(const H5F_t *f, hbool_t paged)
{
    herr_t ret_value = SUCCEED;         /* Return value */

    FUNC_ENTER_PACKAGE

    /* Sanity check */
    HDassert(f);
    HDassert(f->shared);

    /* Dispatch to driver */
    if(H5FD_set_paged_aggr(f->shared->lf, paged) < 0)
        HGOTO_ERROR(H5E_FILE, H5E_CANTSET, FAIL, "driver set paged aggr mode failed")

done:
    FUNC_LEAVE_NOAPI(ret_value)
} /* end H5F__set_paged_aggr() */

#ifdef H5_HAVE_PARALLEL

/*-------------------------------------------------------------------------
 * Function:    H5F_set_coll_md_read
 *
 * Purpose:     Set the coll_md_read field with a new value.
 *
 * Return:      Success:        SUCCEED
 *              Failure:        FAIL
 *-------------------------------------------------------------------------
 */
void
H5F_set_coll_md_read(H5F_t *f, H5P_coll_md_read_flag_t cmr)
{
    /* Use FUNC_ENTER_NOAPI_NOINIT_NOERR here to avoid performance issues */
    FUNC_ENTER_NOAPI_NOINIT_NOERR

    /* Sanity check */
    HDassert(f);

    f->coll_md_read = cmr;

    FUNC_LEAVE_NOAPI_VOID
} /* H5F_set_coll_md_read() */
#endif /* H5_HAVE_PARALLEL */


/*-------------------------------------------------------------------------
 * Function:    H5F_set_latest_flags
 *
 * Purpose:     Set the latest_flags field with a new value.
 *
 * Return:      Success:        SUCCEED
 *              Failure:        FAIL
 *-------------------------------------------------------------------------
 */
herr_t
H5F_set_latest_flags(H5F_t *f, unsigned flags)
{
    /* Use FUNC_ENTER_NOAPI_NOINIT_NOERR here to avoid performance issues */
    FUNC_ENTER_NOAPI_NOINIT_NOERR

    /* Sanity check */
    HDassert(f);
    HDassert(f->shared);
    HDassert(0 == ((~flags) & H5F_LATEST_ALL_FLAGS));

    f->shared->latest_flags = flags;

    FUNC_LEAVE_NOAPI(SUCCEED)
} /* H5F_set_latest_flags() */
<|MERGE_RESOLUTION|>--- conflicted
+++ resolved
@@ -413,76 +413,41 @@
     else { /* either count opened object IDs or put the IDs on the list */
         H5O_loc_t *oloc;        /* Group entry info for object */
 
-<<<<<<< HEAD
-    	switch(olist->obj_type) {
-	    case H5I_ATTR:
-	        oloc = H5A_oloc((H5A_t *)obj_ptr);
+        switch(olist->obj_type) {
+            case H5I_ATTR:
+                oloc = H5A_oloc((H5A_t *)obj_ptr);
                 break;
 
-	    case H5I_GROUP:
-	        oloc = H5G_oloc((H5G_t *)obj_ptr);
+            case H5I_GROUP:
+                oloc = H5G_oloc((H5G_t *)obj_ptr);
                 break;
 
-	    case H5I_DATASET:
-	        oloc = H5D_oloc((H5D_t *)obj_ptr);
-		break;
-
-	    case H5I_DATATYPE:
+            case H5I_DATASET:
+                oloc = H5D_oloc((H5D_t *)obj_ptr);
+                break;
+
+            case H5I_DATATYPE:
                 if(H5T_is_named((H5T_t*)obj_ptr)==TRUE)
                     oloc = H5T_oloc((H5T_t*)obj_ptr);
                 else
                     oloc = NULL;
-		break;
-
-	    case H5I_UNINIT:
-	    case H5I_BADID:
-	    case H5I_FILE:
-	    case H5I_DATASPACE:
-	    case H5I_REFERENCE:
-	    case H5I_VFL:
-        case H5I_VOL:
-	    case H5I_GENPROP_CLS:
-	    case H5I_GENPROP_LST:
-	    case H5I_ERROR_CLASS:
-	    case H5I_ERROR_MSG:
-	    case H5I_ERROR_STACK:
-	    case H5I_NTYPES:
-=======
-        switch(olist->obj_type) {
-        case H5I_ATTR:
-            oloc = H5A_oloc((H5A_t *)obj_ptr);
-            break;
-
-        case H5I_GROUP:
-            oloc = H5G_oloc((H5G_t *)obj_ptr);
-            break;
-
-        case H5I_DATASET:
-            oloc = H5D_oloc((H5D_t *)obj_ptr);
-            break;
-
-        case H5I_DATATYPE:
-            if(H5T_is_named((H5T_t*)obj_ptr)==TRUE)
-                oloc = H5T_oloc((H5T_t*)obj_ptr);
-            else
-                oloc = NULL;
-            break;
-
-        case H5I_UNINIT:
-        case H5I_BADID:
-        case H5I_FILE:
-        case H5I_DATASPACE:
-        case H5I_REFERENCE:
-        case H5I_VFL:
-        case H5I_GENPROP_CLS:
-        case H5I_GENPROP_LST:
-        case H5I_ERROR_CLASS:
-        case H5I_ERROR_MSG:
-        case H5I_ERROR_STACK:
-        case H5I_NTYPES:
->>>>>>> fb5c4f68
+                break;
+
+            case H5I_UNINIT:
+            case H5I_BADID:
+            case H5I_FILE:
+            case H5I_DATASPACE:
+            case H5I_REFERENCE:
+            case H5I_VFL:
+            case H5I_VOL:
+            case H5I_GENPROP_CLS:
+            case H5I_GENPROP_LST:
+            case H5I_ERROR_CLASS:
+            case H5I_ERROR_MSG:
+            case H5I_ERROR_STACK:
+            case H5I_NTYPES:
             default:
-                HGOTO_ERROR(H5E_ARGS, H5E_BADTYPE, H5_ITER_ERROR, "unknown data object")
+                HGOTO_ERROR(H5E_ARGS, H5E_BADTYPE, H5_ITER_ERROR, "unknown or invalid data object")
         } /* end switch */
 
         if((olist->file_info.local &&
