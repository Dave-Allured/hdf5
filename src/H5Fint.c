/* * * * * * * * * * * * * * * * * * * * * * * * * * * * * * * * * * * * * * *
 * Copyright by The HDF Group.                                               *
 * Copyright by the Board of Trustees of the University of Illinois.         *
 * All rights reserved.                                                      *
 *                                                                           *
 * This file is part of HDF5.  The full HDF5 copyright notice, including     *
 * terms governing use, modification, and redistribution, is contained in    *
 * the COPYING file, which can be found at the root of the source code       *
 * distribution tree, or in https://www.hdfgroup.org/licenses.               *
 * If you do not have access to either file, you may request a copy from     *
 * help@hdfgroup.org.                                                        *
 * * * * * * * * * * * * * * * * * * * * * * * * * * * * * * * * * * * * * * */

/****************/
/* Module Setup */
/****************/

#include "H5Fmodule.h" /* This source code file is part of the H5F module */

/***********/
/* Headers */
/***********/
#include "H5private.h"   /* Generic Functions                        */
#include "H5Aprivate.h"  /* Attributes                               */
#include "H5ACprivate.h" /* Metadata cache                           */
#include "H5CXprivate.h" /* API Contexts                             */
#include "H5Dprivate.h"  /* Datasets                                 */
#include "H5Eprivate.h"  /* Error handling                           */
#include "H5Fpkg.h"      /* File access                              */
#include "H5FDprivate.h" /* File drivers                             */
#include "H5Gprivate.h"  /* Groups                                   */
#include "H5Iprivate.h"  /* IDs                                      */
#include "H5Lprivate.h"  /* Links                                    */
#include "H5MFprivate.h" /* File memory management                   */
#include "H5MMprivate.h" /* Memory management                        */
#include "H5Pprivate.h"  /* Property lists                           */
#include "H5SMprivate.h" /* Shared Object Header Messages            */
#include "H5Tprivate.h"  /* Datatypes                                */
#include "H5VLprivate.h" /* Virtual Object Layer                     */

#if 1 /* JRM */ /* probably want to re-work this */
#include "H5FDvfd_swmr.h"
#endif /* JRM */

#include "H5VLnative_private.h" /* Native VOL connector                     */

/****************/
/* Local Macros */
/****************/

/******************/
/* Local Typedefs */
/******************/

/* Struct only used by functions H5F__get_objects and H5F__get_objects_cb */
typedef struct H5F_olist_t {
    H5I_type_t obj_type;     /* Type of object to look for */
    hid_t *    obj_id_list;  /* Pointer to the list of open IDs to return */
    size_t *   obj_id_count; /* Number of open IDs */
    struct {
        hbool_t local; /* Set flag for "local" file searches */
        union {
            H5F_shared_t *shared; /* Pointer to shared file to look inside */
            const H5F_t * file;   /* Pointer to file to look inside */
        } ptr;
    } file_info;
    size_t list_index; /* Current index in open ID array */
    size_t max_nobjs;  /* Maximum # of IDs to put into array */
} H5F_olist_t;

/********************/
/* Package Typedefs */
/********************/

/********************/
/* Local Prototypes */
/********************/

static herr_t H5F__close_cb(H5VL_object_t *file_vol_obj, void **request);
static herr_t H5F__set_vol_conn(H5F_t *file);
static herr_t H5F__get_objects(const H5F_t *f, unsigned types, size_t max_index, hid_t *obj_id_list,
                               hbool_t app_ref, size_t *obj_id_count_ptr);
static int    H5F__get_objects_cb(void *obj_ptr, hid_t obj_id, void *key);
static herr_t H5F__build_name(const char *prefix, const char *file_name, char **full_name /*out*/);
static char * H5F__getenv_prefix_name(char **env_prefix /*in,out*/);
static H5F_t *H5F__new(H5F_shared_t *shared, unsigned flags, hid_t fcpl_id, hid_t fapl_id, H5FD_t *lf);
static herr_t H5F__check_if_using_file_locks(H5P_genplist_t *fapl, hbool_t *use_file_locking);
static herr_t H5F__dest(H5F_t *f, hbool_t flush);
static herr_t H5F__build_actual_name(const H5F_t *f, const H5P_genplist_t *fapl, const char *name,
                                     char ** /*out*/ actual_name);
static herr_t H5F__flush_phase1(H5F_t *f);
static herr_t H5F__flush_phase2(H5F_t *f, hbool_t closing);

/*********************/
/* Package Variables */
/*********************/

/* Based on the value of the HDF5_USE_FILE_LOCKING environment variable.
 * TRUE/FALSE have obvious meanings. FAIL means the environment variable was
 * not set, so the code should ignore it and use the fapl value instead.
 */
htri_t use_locks_env_g = FAIL;

/*****************************/
/* Library Private Variables */
/*****************************/

/*******************/
/* Local Variables */
/*******************/

/* Declare a free list to manage the H5F_t struct */
H5FL_DEFINE(H5F_t);

/* Declare a free list to manage the H5F_shared_t struct */
H5FL_DEFINE(H5F_shared_t);

/* File ID class */
static const H5I_class_t H5I_FILE_CLS[1] = {{
    H5I_FILE,                 /* ID class value */
    0,                        /* Class flags */
    0,                        /* # of reserved IDs for class */
    (H5I_free_t)H5F__close_cb /* Callback routine for closing objects of this class */
}};

/*-------------------------------------------------------------------------
 * Function: H5F_init
 *
 * Purpose:  Initialize the interface from some other layer.
 *
 * Return:   Success:    non-negative
 *
 *           Failure:    negative
 *-------------------------------------------------------------------------
 */
herr_t
H5F_init(void)
{
    herr_t ret_value = SUCCEED; /* Return value */

    FUNC_ENTER_NOAPI(FAIL)

    /* Initialize the ID group for the file IDs */
    if (H5I_register_type(H5I_FILE_CLS) < 0)
        HGOTO_ERROR(H5E_FILE, H5E_CANTINIT, FAIL, "unable to initialize interface")

    /* Check the file locking environment variable */
    if (H5F__parse_file_lock_env_var(&use_locks_env_g) < 0)
        HGOTO_ERROR(H5E_FILE, H5E_CANTGET, FAIL, "unable to parse file locking environment variable")

done:
    FUNC_LEAVE_NOAPI(ret_value)
} /* end H5F_init() */

/*-------------------------------------------------------------------------
 * Function:    H5F_term_package
 *
 * Purpose:     Terminate this interface: free all memory and reset global
 *              variables to their initial values.  Release all ID groups
 *              associated with this interface.
 *
 * Return:      Success:    Positive if anything was done that might
 *                          have affected other interfaces;
 *                          zero otherwise.
 *
 *              Failure:    Never fails
 *
 *-------------------------------------------------------------------------
 */
int
H5F_term_package(void)
{
    int n = 0;

    FUNC_ENTER_NOAPI_NOINIT_NOERR

    if (H5I_nmembers(H5I_FILE) > 0) {
        (void)H5I_clear_type(H5I_FILE, FALSE, FALSE);
        n++; /*H5I*/
    }        /* end if */
    else {
        /* Make certain we've cleaned up all the shared file objects */
        H5F_sfile_assert_num(0);

        /* Destroy the file object id group */
        n += (H5I_dec_type_ref(H5I_FILE) > 0);
    } /* end else */

    FUNC_LEAVE_NOAPI(n)
} /* end H5F_term_package() */

/*-------------------------------------------------------------------------
 * Function:    H5F__close_cb
 *
 * Purpose:     Closes a file or causes the close operation to be pended.
 *              This function is called from the API and gets called
 *              by H5Fclose->H5I_dec_ref->H5F__close_cb when H5I_dec_ref()
 *              decrements the file ID reference count to zero.  The file ID
 *              is removed from the H5I_FILE group by H5I_dec_ref() just
 *              before H5F__close_cb() is called. If there are open object
 *              headers then the close is pended by moving the file to the
 *              H5I_FILE_CLOSING ID group (the f->closing contains the ID
 *              assigned to file).
 *
 * Return:      SUCCEED/FAIL
 *
 *-------------------------------------------------------------------------
 */
static herr_t
H5F__close_cb(H5VL_object_t *file_vol_obj, void **request)
{
    herr_t ret_value = SUCCEED; /* Return value */

    FUNC_ENTER_PACKAGE

    /* Sanity check */
    HDassert(file_vol_obj);

    /* Close the file */
    if (H5VL_file_close(file_vol_obj, H5P_DATASET_XFER_DEFAULT, request) < 0)
        HGOTO_ERROR(H5E_FILE, H5E_CANTCLOSEFILE, FAIL, "unable to close file")

    /* Free the VOL object; it is unnecessary to unwrap the VOL
     * object before freeing it, as the object was not wrapped */
    if (H5VL_free_object(file_vol_obj) < 0)
        HGOTO_ERROR(H5E_FILE, H5E_CANTDEC, FAIL, "unable to free VOL object")

done:
    FUNC_LEAVE_NOAPI(ret_value)
} /* end H5F__close_cb() */

/*-------------------------------------------------------------------------
 * Function:    H5F__parse_file_lock_env_var
 *
 * Purpose:     Parses the HDF5_USE_FILE_LOCKING environment variable.
 *
 * NOTE:        This is done in a separate function so we can call it from
 *              the test code.
 *
 * Return:      SUCCEED/FAIL
 *
 *-------------------------------------------------------------------------
 */
herr_t
H5F__parse_file_lock_env_var(htri_t *use_locks)
{
    char *lock_env_var = NULL; /* Environment variable pointer */

    FUNC_ENTER_PACKAGE_NOERR

    /* Check the file locking environment variable */
    lock_env_var = HDgetenv(HDF5_USE_FILE_LOCKING);
    if (lock_env_var && (!HDstrcmp(lock_env_var, "FALSE") || !HDstrcmp(lock_env_var, "0")))
        *use_locks = FALSE; /* Override: Never use locks */
    else if (lock_env_var && (!HDstrcmp(lock_env_var, "TRUE") || !HDstrcmp(lock_env_var, "BEST_EFFORT") ||
                              !HDstrcmp(lock_env_var, "1")))
        *use_locks = TRUE; /* Override: Always use locks */
    else
        *use_locks = FAIL; /* Environment variable not set, or not set correctly */

    FUNC_LEAVE_NOAPI(SUCCEED)
} /* end H5F__parse_file_lock_env_var() */

/*-------------------------------------------------------------------------
 * Function:    H5F__set_vol_conn
 *
 * Purpose:     Set the VOL connector ID and info for a file.
 *
 * Return:      SUCCEED/FAIL
 *
 *-------------------------------------------------------------------------
 */
static herr_t
H5F__set_vol_conn(H5F_t *file)
{
    H5VL_connector_prop_t connector_prop;               /* Property for VOL connector ID & info */
    void *                new_connector_info = NULL;    /* Copy of connector info */
    herr_t                ret_value          = SUCCEED; /* Return value */

    FUNC_ENTER_PACKAGE

    /* Sanity check */
    HDassert(file);

    /* Retrieve a copy of the "top-level" connector property, before any pass-through
     *  connectors modified or unwrapped it.
     */
    if (H5CX_get_vol_connector_prop(&connector_prop) < 0)
        HGOTO_ERROR(H5E_FILE, H5E_CANTGET, FAIL, "can't get VOL connector info from API context")

    /* Sanity check */
    HDassert(0 != connector_prop.connector_id);

    /* Retrieve the connector for the ID */
    if (NULL == (file->shared->vol_cls = (H5VL_class_t *)H5I_object(connector_prop.connector_id)))
        HGOTO_ERROR(H5E_FILE, H5E_BADTYPE, FAIL, "not a VOL connector ID")

    /* Allocate and copy connector info, if it exists */
    if (connector_prop.connector_info)
        if (H5VL_copy_connector_info(file->shared->vol_cls, &new_connector_info,
                                     connector_prop.connector_info) < 0)
            HGOTO_ERROR(H5E_FILE, H5E_CANTCOPY, FAIL, "connector info copy failed")

    /* Cache the connector ID & info for the container */
    file->shared->vol_id   = connector_prop.connector_id;
    file->shared->vol_info = new_connector_info;
    if (H5I_inc_ref(file->shared->vol_id, FALSE) < 0)
        HGOTO_ERROR(H5E_FILE, H5E_CANTINC, FAIL, "incrementing VOL connector ID failed")

done:
    FUNC_LEAVE_NOAPI(ret_value)
} /* end H5F__set_vol_conn() */

/*-------------------------------------------------------------------------
 * Function:    H5F_get_access_plist
 *
 * Purpose:     Returns a copy of the file access property list of the
 *              specified file.
 *
 *              NOTE: Make sure that, if you are going to overwrite
 *              information in the copied property list that was
 *              previously opened and assigned to the property list, then
 *              you must close it before overwriting the values.
 *
 * Return:      Success:    Object ID for a copy of the file access
 *                          property list.
 *              Failure:    H5I_INVALID_HID
 *-------------------------------------------------------------------------
 */
hid_t
H5F_get_access_plist(H5F_t *f, hbool_t app_ref)
{
    H5P_genplist_t *      new_plist;                  /* New property list */
    H5P_genplist_t *      old_plist;                  /* Old property list */
    H5FD_driver_prop_t    driver_prop;                /* Property for driver ID & info */
    hbool_t               driver_prop_copied = FALSE; /* Whether the driver property has been set up */
    H5VL_connector_prop_t connector_prop;             /* Property for VOL connector ID & info */
    unsigned              efc_size  = 0;
    hid_t                 ret_value = H5I_INVALID_HID; /* Return value */

    FUNC_ENTER_NOAPI(H5I_INVALID_HID)

    /* Check args */
    HDassert(f);

    /* Make a copy of the default file access property list */
    if (NULL == (old_plist = (H5P_genplist_t *)H5I_object(H5P_LST_FILE_ACCESS_ID_g)))
        HGOTO_ERROR(H5E_ARGS, H5E_BADTYPE, H5I_INVALID_HID, "not a property list")
    if ((ret_value = H5P_copy_plist(old_plist, app_ref)) < 0)
        HGOTO_ERROR(H5E_FILE, H5E_CANTINIT, H5I_INVALID_HID, "can't copy file access property list")
    if (NULL == (new_plist = (H5P_genplist_t *)H5I_object(ret_value)))
        HGOTO_ERROR(H5E_ARGS, H5E_BADTYPE, H5I_INVALID_HID, "not a property list")

    /* Copy properties of the file access property list */
    if (H5P_set(new_plist, H5F_ACS_META_CACHE_INIT_CONFIG_NAME, &(f->shared->mdc_initCacheCfg)) < 0)
        HGOTO_ERROR(H5E_FILE, H5E_CANTSET, H5I_INVALID_HID, "can't set initial metadata cache resize config.")
    if (H5P_set(new_plist, H5F_ACS_DATA_CACHE_NUM_SLOTS_NAME, &(f->shared->rdcc_nslots)) < 0)
        HGOTO_ERROR(H5E_FILE, H5E_CANTSET, H5I_INVALID_HID, "can't set data cache number of slots")
    if (H5P_set(new_plist, H5F_ACS_DATA_CACHE_BYTE_SIZE_NAME, &(f->shared->rdcc_nbytes)) < 0)
        HGOTO_ERROR(H5E_FILE, H5E_CANTSET, H5I_INVALID_HID, "can't set data cache byte size")
    if (H5P_set(new_plist, H5F_ACS_PREEMPT_READ_CHUNKS_NAME, &(f->shared->rdcc_w0)) < 0)
        HGOTO_ERROR(H5E_FILE, H5E_CANTSET, H5I_INVALID_HID, "can't set preempt read chunks")
    if (H5P_set(new_plist, H5F_ACS_ALIGN_THRHD_NAME, &(f->shared->threshold)) < 0)
        HGOTO_ERROR(H5E_FILE, H5E_CANTSET, H5I_INVALID_HID, "can't set alignment threshold")
    if (H5P_set(new_plist, H5F_ACS_ALIGN_NAME, &(f->shared->alignment)) < 0)
        HGOTO_ERROR(H5E_FILE, H5E_CANTSET, H5I_INVALID_HID, "can't set alignment")
    if (H5P_set(new_plist, H5F_ACS_GARBG_COLCT_REF_NAME, &(f->shared->gc_ref)) < 0)
        HGOTO_ERROR(H5E_FILE, H5E_CANTSET, H5I_INVALID_HID, "can't set garbage collect reference")
    if (H5P_set(new_plist, H5F_ACS_META_BLOCK_SIZE_NAME, &(f->shared->meta_aggr.alloc_size)) < 0)
        HGOTO_ERROR(H5E_FILE, H5E_CANTSET, H5I_INVALID_HID, "can't set metadata cache size")
    if (H5P_set(new_plist, H5F_ACS_SIEVE_BUF_SIZE_NAME, &(f->shared->sieve_buf_size)) < 0)
        HGOTO_ERROR(H5E_FILE, H5E_CANTSET, H5I_INVALID_HID, "can't sieve buffer size")
    if (H5P_set(new_plist, H5F_ACS_SDATA_BLOCK_SIZE_NAME, &(f->shared->sdata_aggr.alloc_size)) < 0)
        HGOTO_ERROR(H5E_FILE, H5E_CANTSET, H5I_INVALID_HID, "can't set 'small data' cache size")
    if (H5P_set(new_plist, H5F_ACS_LIBVER_LOW_BOUND_NAME, &f->shared->low_bound) < 0)
        HGOTO_ERROR(H5E_FILE, H5E_CANTSET, H5I_INVALID_HID,
                    "can't set 'low' bound for library format versions")
    if (H5P_set(new_plist, H5F_ACS_LIBVER_HIGH_BOUND_NAME, &f->shared->high_bound) < 0)
        HGOTO_ERROR(H5E_FILE, H5E_CANTSET, H5I_INVALID_HID,
                    "can't set 'high' bound for library format versions")
    if (H5P_set(new_plist, H5F_ACS_METADATA_READ_ATTEMPTS_NAME, &(f->shared->read_attempts)) < 0)
        HGOTO_ERROR(H5E_FILE, H5E_CANTSET, H5I_INVALID_HID, "can't set 'read attempts ' flag")
    if (H5P_set(new_plist, H5F_ACS_OBJECT_FLUSH_CB_NAME, &(f->shared->object_flush)) < 0)
        HGOTO_ERROR(H5E_FILE, H5E_CANTSET, H5I_INVALID_HID, "can't set object flush callback")

    if (f->shared->efc)
        efc_size = H5F__efc_max_nfiles(f->shared->efc);
    if (H5P_set(new_plist, H5F_ACS_EFC_SIZE_NAME, &efc_size) < 0)
        HGOTO_ERROR(H5E_FILE, H5E_CANTSET, H5I_INVALID_HID, "can't set elink file cache size")
    if (f->shared->page_buf != NULL) {
        if (H5P_set(new_plist, H5F_ACS_PAGE_BUFFER_SIZE_NAME, &(f->shared->page_buf->max_size)) < 0)
            HGOTO_ERROR(H5E_FILE, H5E_CANTSET, H5I_INVALID_HID, "can't set page buffer size")
        if (H5P_set(new_plist, H5F_ACS_PAGE_BUFFER_MIN_META_PERC_NAME,
                    &(f->shared->page_buf->min_meta_perc)) < 0)
            HGOTO_ERROR(H5E_FILE, H5E_CANTSET, H5I_INVALID_HID,
                        "can't set minimum metadata fraction of page buffer")
        if (H5P_set(new_plist, H5F_ACS_PAGE_BUFFER_MIN_RAW_PERC_NAME, &(f->shared->page_buf->min_raw_perc)) <
            0)
            HGOTO_ERROR(H5E_FILE, H5E_CANTSET, H5I_INVALID_HID,
                        "can't set minimum raw data fraction of page buffer")
    } /* end if */

    if (H5P_set(new_plist, H5F_ACS_VFD_SWMR_CONFIG_NAME, &(f->shared->vfd_swmr_config)) < 0)
        HGOTO_ERROR(H5E_PLIST, H5E_CANTSET, FAIL, "can't set VFD SWMR config")

#ifdef H5_HAVE_PARALLEL
    if (H5P_set(new_plist, H5_COLL_MD_READ_FLAG_NAME, &(f->shared->coll_md_read)) < 0)
        HGOTO_ERROR(H5E_FILE, H5E_CANTSET, H5I_INVALID_HID, "can't set collective metadata read flag")
    if (H5P_set(new_plist, H5F_ACS_COLL_MD_WRITE_FLAG_NAME, &(f->shared->coll_md_write)) < 0)
        HGOTO_ERROR(H5E_FILE, H5E_CANTSET, H5I_INVALID_HID, "can't set collective metadata read flag")
    if (H5F_HAS_FEATURE(f, H5FD_FEAT_HAS_MPI)) {
        MPI_Comm mpi_comm;
        MPI_Info mpi_info;

        /* Retrieve and set MPI communicator */
        if (MPI_COMM_NULL == (mpi_comm = H5F_mpi_get_comm(f)))
            HGOTO_ERROR(H5E_FILE, H5E_CANTGET, H5I_INVALID_HID, "can't get MPI communicator")
        if (H5P_set(new_plist, H5F_ACS_MPI_PARAMS_COMM_NAME, &mpi_comm) < 0)
            HGOTO_ERROR(H5E_FILE, H5E_CANTSET, H5I_INVALID_HID, "can't set MPI communicator")

        /* Retrieve and set MPI info object */
        if (H5P_get(old_plist, H5F_ACS_MPI_PARAMS_INFO_NAME, &mpi_info) < 0)
            HGOTO_ERROR(H5E_FILE, H5E_CANTGET, H5I_INVALID_HID, "can't get MPI info object")
        if (H5P_set(new_plist, H5F_ACS_MPI_PARAMS_INFO_NAME, &mpi_info) < 0)
            HGOTO_ERROR(H5E_FILE, H5E_CANTSET, H5I_INVALID_HID, "can't set MPI info object")
    }
#endif /* H5_HAVE_PARALLEL */
    if (H5P_set(new_plist, H5F_ACS_META_CACHE_INIT_IMAGE_CONFIG_NAME, &(f->shared->mdc_initCacheImageCfg)) <
        0)
        HGOTO_ERROR(H5E_FILE, H5E_CANTSET, H5I_INVALID_HID, "can't set initial metadata cache resize config.")

    /* Prepare the driver property */
    driver_prop.driver_id         = f->shared->lf->driver_id;
    driver_prop.driver_info       = H5FD_fapl_get(f->shared->lf);
    driver_prop.driver_config_str = H5P_peek_driver_config_str(old_plist);
    driver_prop_copied            = TRUE;

    /* Set the driver property */
    if (H5P_set(new_plist, H5F_ACS_FILE_DRV_NAME, &driver_prop) < 0)
        HGOTO_ERROR(H5E_FILE, H5E_CANTSET, H5I_INVALID_HID, "can't set file driver ID & info")

    /* Set the VOL connector property */
    connector_prop.connector_id   = f->shared->vol_id;
    connector_prop.connector_info = f->shared->vol_info;
    if (H5P_set(new_plist, H5F_ACS_VOL_CONN_NAME, &connector_prop) < 0)
        HGOTO_ERROR(H5E_FILE, H5E_CANTSET, H5I_INVALID_HID, "can't set VOL connector ID & info")

    /* Set the file close degree appropriately */
    if (f->shared->fc_degree == H5F_CLOSE_DEFAULT &&
        H5P_set(new_plist, H5F_ACS_CLOSE_DEGREE_NAME, &(f->shared->lf->cls->fc_degree)) < 0)
        HGOTO_ERROR(H5E_FILE, H5E_CANTSET, H5I_INVALID_HID, "can't set file close degree")
    else if (f->shared->fc_degree != H5F_CLOSE_DEFAULT &&
             H5P_set(new_plist, H5F_ACS_CLOSE_DEGREE_NAME, &(f->shared->fc_degree)) < 0)
        HGOTO_ERROR(H5E_FILE, H5E_CANTSET, H5I_INVALID_HID, "can't set file close degree")

done:
    /* Release the copy of the driver info, if it was set up */
    if (driver_prop_copied && H5FD_free_driver_info(driver_prop.driver_id, driver_prop.driver_info) < 0)
        HDONE_ERROR(H5E_FILE, H5E_CANTCLOSEOBJ, H5I_INVALID_HID, "can't close copy of driver info")

    FUNC_LEAVE_NOAPI(ret_value)
} /* end H5F_get_access_plist() */

/*-------------------------------------------------------------------------
 * Function: H5F_get_obj_count
 *
 * Purpose:  Private function return the number of opened object IDs
 *           (files, datasets, groups, datatypes) in the same file.
 *
 * Return:      SUCCEED on success, FAIL on failure.
 *-------------------------------------------------------------------------
 */
herr_t
H5F_get_obj_count(const H5F_t *f, unsigned types, hbool_t app_ref, size_t *obj_id_count_ptr)
{
    herr_t ret_value = SUCCEED;

    FUNC_ENTER_NOAPI(FAIL)

    /* Sanity check */
    HDassert(obj_id_count_ptr);

    /* Perform the query */
    if ((ret_value = H5F__get_objects(f, types, 0, NULL, app_ref, obj_id_count_ptr)) < 0)
        HGOTO_ERROR(H5E_FILE, H5E_BADITER, FAIL, "H5F__get_objects failed")

done:
    FUNC_LEAVE_NOAPI(ret_value)
} /* end H5F_get_obj_count() */

/*-------------------------------------------------------------------------
 * Function:    H5F_get_obj_ids
 *
 * Purpose:     Private function to return a list of opened object IDs.
 *
 * Return:      Non-negative on success; can't fail.
 *-------------------------------------------------------------------------
 */
herr_t
H5F_get_obj_ids(const H5F_t *f, unsigned types, size_t max_objs, hid_t *oid_list, hbool_t app_ref,
                size_t *obj_id_count_ptr)
{
    herr_t ret_value = SUCCEED; /* Return value */

    FUNC_ENTER_NOAPI(FAIL)

    /* Sanity check */
    HDassert(obj_id_count_ptr);

    /* Perform the query */
    if ((ret_value = H5F__get_objects(f, types, max_objs, oid_list, app_ref, obj_id_count_ptr)) < 0)
        HGOTO_ERROR(H5E_FILE, H5E_BADITER, FAIL, "H5F__get_objects failed")

done:
    FUNC_LEAVE_NOAPI(ret_value)
} /* end H5F_get_obj_ids() */

/*---------------------------------------------------------------------------
 * Function:    H5F__get_objects
 *
 * Purpose:     This function is called by H5F_get_obj_count or
 *              H5F_get_obj_ids to get number of object IDs and/or a
 *              list of opened object IDs (in return value).
 *
 * Return:      SUCCEED/FAIL
 *---------------------------------------------------------------------------
 */
static herr_t
H5F__get_objects(const H5F_t *f, unsigned types, size_t max_nobjs, hid_t *obj_id_list, hbool_t app_ref,
                 size_t *obj_id_count_ptr)
{
    size_t      obj_id_count = 0;    /* Number of open IDs */
    H5F_olist_t olist;               /* Structure to hold search results */
    herr_t      ret_value = SUCCEED; /* Return value */

    FUNC_ENTER_PACKAGE

    /* Sanity check */
    HDassert(obj_id_count_ptr);

    /* Set up search information */
    olist.obj_id_list  = (max_nobjs == 0 ? NULL : obj_id_list);
    olist.obj_id_count = &obj_id_count;
    olist.list_index   = 0;
    olist.max_nobjs    = max_nobjs;

    /* Determine if we are searching for local or global objects */
    if (types & H5F_OBJ_LOCAL) {
        olist.file_info.local    = TRUE;
        olist.file_info.ptr.file = f;
    } /* end if */
    else {
        olist.file_info.local      = FALSE;
        olist.file_info.ptr.shared = f ? f->shared : NULL;
    } /* end else */

    /* Iterate through file IDs to count the number, and put their
     * IDs on the object list.  */
    if (types & H5F_OBJ_FILE) {
        olist.obj_type = H5I_FILE;
        if (H5I_iterate(H5I_FILE, H5F__get_objects_cb, &olist, app_ref) < 0)
            HGOTO_ERROR(H5E_FILE, H5E_BADITER, FAIL, "iteration failed(1)")
    } /* end if */

    /* If the caller just wants to count the number of objects (OLIST.MAX_NOBJS is zero),
     * or the caller wants to get the list of IDs and the list isn't full,
     * search through dataset IDs to count number of datasets, and put their
     * IDs on the object list */
    if (!olist.max_nobjs || (olist.max_nobjs && olist.list_index < olist.max_nobjs)) {
        if (types & H5F_OBJ_DATASET) {
            olist.obj_type = H5I_DATASET;
            if (H5I_iterate(H5I_DATASET, H5F__get_objects_cb, &olist, app_ref) < 0)
                HGOTO_ERROR(H5E_FILE, H5E_BADITER, FAIL, "iteration failed(2)")
        } /* end if */
    }

    /* If the caller just wants to count the number of objects (OLIST.MAX_NOBJS is zero),
     * or the caller wants to get the list of IDs and the list isn't full,
     * search through group IDs to count number of groups, and put their
     * IDs on the object list */
    if (!olist.max_nobjs || (olist.max_nobjs && olist.list_index < olist.max_nobjs)) {
        if (types & H5F_OBJ_GROUP) {
            olist.obj_type = H5I_GROUP;
            if (H5I_iterate(H5I_GROUP, H5F__get_objects_cb, &olist, app_ref) < 0)
                HGOTO_ERROR(H5E_FILE, H5E_BADITER, FAIL, "iteration failed(3)")
        }
    }

    /* If the caller just wants to count the number of objects (OLIST.MAX_NOBJS is zero),
     * or the caller wants to get the list of IDs and the list isn't full,
     * search through datatype IDs to count number of named datatypes, and put their
     * IDs on the object list */
    if (!olist.max_nobjs || (olist.max_nobjs && olist.list_index < olist.max_nobjs)) {
        if (types & H5F_OBJ_DATATYPE) {
            olist.obj_type = H5I_DATATYPE;
            if (H5I_iterate(H5I_DATATYPE, H5F__get_objects_cb, &olist, app_ref) < 0)
                HGOTO_ERROR(H5E_FILE, H5E_BADITER, FAIL, "iteration failed(4)")
        } /* end if */
    }

    /* If the caller just wants to count the number of objects (OLIST.MAX_NOBJS is zero),
     * or the caller wants to get the list of IDs and the list isn't full,
     * search through attribute IDs to count number of attributes, and put their
     * IDs on the object list */
    if (!olist.max_nobjs || (olist.max_nobjs && olist.list_index < olist.max_nobjs)) {
        if (types & H5F_OBJ_ATTR) {
            olist.obj_type = H5I_ATTR;
            if (H5I_iterate(H5I_ATTR, H5F__get_objects_cb, &olist, app_ref) < 0)
                HGOTO_ERROR(H5E_FILE, H5E_BADITER, FAIL, "iteration failed(5)")
        } /* end if */
    }

    /* Set the number of objects currently open */
    *obj_id_count_ptr = obj_id_count;

done:
    FUNC_LEAVE_NOAPI(ret_value)
} /* end H5F__get_objects() */

/*-------------------------------------------------------------------------
 * Function:    H5F__get_objects_cb
 *
 * Purpose:     H5F__get_objects' callback function.  It verifies if an
 *              object is in the file, and either count it or put its ID
 *              on the list.
 *
 * Return:      H5_ITER_STOP if the array of object IDs is filled up.
 *              H5_ITER_CONT otherwise.
 *-------------------------------------------------------------------------
 */
static int
H5F__get_objects_cb(void *obj_ptr, hid_t obj_id, void *key)
{
    H5F_olist_t *olist     = (H5F_olist_t *)key; /* Alias for search info */
    hbool_t      add_obj   = FALSE;
    int          ret_value = H5_ITER_CONT; /* Return value */

    FUNC_ENTER_PACKAGE

    HDassert(obj_ptr);
    HDassert(olist);

    /* Count file IDs */
    if (olist->obj_type == H5I_FILE) {
        if ((olist->file_info.local &&
             (!olist->file_info.ptr.file ||
              (olist->file_info.ptr.file && (H5F_t *)obj_ptr == olist->file_info.ptr.file))) ||
            (!olist->file_info.local &&
             (!olist->file_info.ptr.shared ||
              (olist->file_info.ptr.shared && ((H5F_t *)obj_ptr)->shared == olist->file_info.ptr.shared)))) {
            add_obj = TRUE;
        }                /* end if */
    }                    /* end if */
    else {               /* Either count opened object IDs or put the IDs on the list */
        H5O_loc_t *oloc; /* Group entry info for object */

        switch (olist->obj_type) {
            case H5I_ATTR:
                oloc = H5A_oloc((H5A_t *)obj_ptr);
                break;

            case H5I_GROUP:
                oloc = H5G_oloc((H5G_t *)obj_ptr);
                break;

            case H5I_DATASET:
                oloc = H5D_oloc((H5D_t *)obj_ptr);
                break;

            case H5I_DATATYPE:
                if (H5T_is_named((H5T_t *)obj_ptr) == TRUE)
                    oloc = H5T_oloc((H5T_t *)obj_ptr);
                else
                    oloc = NULL;
                break;

            case H5I_MAP:
                HGOTO_ERROR(H5E_ARGS, H5E_BADTYPE, H5_ITER_ERROR,
                            "maps not supported in native VOL connector")

            case H5I_UNINIT:
            case H5I_BADID:
            case H5I_FILE:
            case H5I_DATASPACE:
            case H5I_VFL:
            case H5I_VOL:
            case H5I_GENPROP_CLS:
            case H5I_GENPROP_LST:
            case H5I_ERROR_CLASS:
            case H5I_ERROR_MSG:
            case H5I_ERROR_STACK:
            case H5I_SPACE_SEL_ITER:
            case H5I_EVENTSET:
            case H5I_NTYPES:
            default:
                HGOTO_ERROR(H5E_ARGS, H5E_BADTYPE, H5_ITER_ERROR, "unknown or invalid data object")
        } /* end switch */

        if ((olist->file_info.local && ((!olist->file_info.ptr.file && olist->obj_type == H5I_DATATYPE &&
                                         H5T_is_immutable((H5T_t *)obj_ptr) == FALSE) ||
                                        (!olist->file_info.ptr.file && olist->obj_type != H5I_DATATYPE) ||
                                        (oloc && oloc->file == olist->file_info.ptr.file))) ||
            (!olist->file_info.local &&
             ((!olist->file_info.ptr.shared && olist->obj_type == H5I_DATATYPE &&
               H5T_is_immutable((H5T_t *)obj_ptr) == FALSE) ||
              (!olist->file_info.ptr.shared && olist->obj_type != H5I_DATATYPE) ||
              (oloc && oloc->file && oloc->file->shared == olist->file_info.ptr.shared)))) {
            add_obj = TRUE;
        } /* end if */
    }     /* end else */

    if (add_obj) {
        /* Add the object's ID to the ID list, if appropriate */
        if (olist->obj_id_list) {
            olist->obj_id_list[olist->list_index] = obj_id;
            olist->list_index++;
        } /* end if */

        /* Increment the number of open objects */
        if (olist->obj_id_count)
            (*olist->obj_id_count)++;

        /* Check if we've filled up the array.  Return H5_ITER_STOP only if
         * we have filled up the array. Otherwise return H5_ITER_CONT(RET_VALUE is
         * preset to H5_ITER_CONT) because H5I_iterate needs the return value of
         * H5_ITER_CONT to continue the iteration.
         */
        if (olist->max_nobjs > 0 && olist->list_index >= olist->max_nobjs)
            HGOTO_DONE(H5_ITER_STOP) /* Indicate that the iterator should stop */
    }                                /* end if */

done:
    FUNC_LEAVE_NOAPI(ret_value)
} /* end H5F__get_objects_cb() */

/*--------------------------------------------------------------------------
 * Function:    H5F__build_name
 *
 * Purpose:     Prepend PREFIX to FILE_NAME and store in FULL_NAME
 *
 * Return:      SUCCEED/FAIL
 *--------------------------------------------------------------------------*/
static herr_t
H5F__build_name(const char *prefix, const char *file_name, char **full_name /*out*/)
{
    size_t prefix_len;          /* length of prefix */
    size_t fname_len;           /* Length of external link file name */
    herr_t ret_value = SUCCEED; /* Return value */

    FUNC_ENTER_PACKAGE

    prefix_len = HDstrlen(prefix);
    fname_len  = HDstrlen(file_name);

    /* Allocate a buffer to hold the filename + prefix + possibly the delimiter + terminating null byte */
    if (NULL == (*full_name = (char *)H5MM_malloc(prefix_len + fname_len + 2 +
                                                  2))) /* Extra "+2" to quiet GCC warning - 2019/07/05, QAK */
        HGOTO_ERROR(H5E_FILE, H5E_CANTALLOC, FAIL, "unable to allocate filename buffer")

    /* Compose the full file name */
    HDsnprintf(*full_name, (prefix_len + fname_len + 2 + 2), "%s%s%s",
               prefix, /* Extra "+2" to quiet GCC warning - 2019/07/05, QAK */
               ((prefix_len == 0 || H5_CHECK_DELIMITER(prefix[prefix_len - 1])) ? "" : H5_DIR_SEPS),
               file_name);

done:
    FUNC_LEAVE_NOAPI(ret_value)
} /* H5F__build_name() */

/*--------------------------------------------------------------------------
 * Function:    H5F__getenv_prefix_name
 *
 * Purpose:     Get the first pathname in the list of pathnames stored in env_prefix,
 *              which is separated by the environment delimiter.
 *              env_prefix is modified to point to the remaining pathnames
 *              in the list.
 *
 * Return:      A pointer to a pathname (can't fail but can return NULL)
--------------------------------------------------------------------------*/
static char *
H5F__getenv_prefix_name(char **env_prefix /*in,out*/)
{
    char *strret;           /* Pointer to next separator */
    char *ret_value = NULL; /* Return value */

    FUNC_ENTER_PACKAGE_NOERR

    /* Set return value now */
    ret_value = *env_prefix;

    /* Advance to next component, if possible */
    strret = HDstrchr(*env_prefix, H5_COLON_SEPC);
    if (strret == NULL)
        *env_prefix = NULL;
    else {
        /* Advance to next component */
        *env_prefix = strret + 1;

        /* Terminate current component (pointed to by ret_value) */
        *strret = '\0';
    } /* end else */

    FUNC_LEAVE_NOAPI(ret_value)
} /* end H5F__getenv_prefix_name() */

/*-------------------------------------------------------------------------
 * Function:    H5F_prefix_open_file
 *
 * Purpose:     Attempts to open a dataset file.
 *
 * Return:      Pointer to an opened file on success / NULL on failure
 *-------------------------------------------------------------------------
 */
H5F_t *
H5F_prefix_open_file(H5F_t *primary_file, H5F_prefix_open_t prefix_type, const char *prop_prefix,
                     const char *file_name, unsigned file_intent, hid_t fapl_id)
{
    H5F_t *src_file         = NULL; /* Source file */
    char * full_name        = NULL; /* File name with prefix */
    char * actual_file_name = NULL; /* File's actual name */
    char * temp_file_name   = NULL; /* Temporary pointer to file name */
    size_t temp_file_name_len;      /* Length of temporary file name */
    H5F_t *ret_value = NULL;        /* Return value  */

    FUNC_ENTER_NOAPI_NOINIT

    /* Simplify intent flags for open calls */
    file_intent &= (H5F_ACC_RDWR | H5F_ACC_SWMR_WRITE | H5F_ACC_SWMR_READ);

    /* Copy the file name to use */
    if (NULL == (temp_file_name = H5MM_strdup(file_name)))
        HGOTO_ERROR(H5E_RESOURCE, H5E_NOSPACE, NULL, "memory allocation failed")
    temp_file_name_len = HDstrlen(temp_file_name);

    /* Target file_name is an absolute pathname: see RM for detailed description */
    if (H5_CHECK_ABSOLUTE(file_name) || H5_CHECK_ABS_PATH(file_name)) {
        /* Try opening file */
        src_file = H5F__efc_open(primary_file, file_name, file_intent, H5P_FILE_CREATE_DEFAULT, fapl_id);

        /* Adjust temporary file name if file not opened */
        if (NULL == src_file) {
            char *ptr;

            /* Reset the error stack */
            H5E_clear_stack(NULL);

            /* Get last component of file_name */
            H5_GET_LAST_DELIMITER(file_name, ptr)
            HDassert(ptr);

            /* Increment past delimiter */
            ptr++;

            /* Copy into the temp. file name */
            HDstrncpy(temp_file_name, ptr, temp_file_name_len);
            temp_file_name[temp_file_name_len - 1] = '\0';
        } /* end if */
    }     /* end if */
    else if (H5_CHECK_ABS_DRIVE(file_name)) {
        /* Try opening file */
        src_file = H5F__efc_open(primary_file, file_name, file_intent, H5P_FILE_CREATE_DEFAULT, fapl_id);

        /* Adjust temporary file name if file not opened */
        if (NULL == src_file) {
            /* Reset the error stack */
            H5E_clear_stack(NULL);

            /* Strip "<drive-letter>:" */
            HDstrncpy(temp_file_name, &file_name[2], temp_file_name_len);
            temp_file_name[temp_file_name_len - 1] = '\0';
        } /* end if */
    }     /* end if */

    /* Try searching from paths set in the environment variable */
    if (src_file == NULL) {
        char *env_prefix;

        /* Get the appropriate environment variable */
        if (H5F_PREFIX_VDS == prefix_type)
            env_prefix = HDgetenv("HDF5_VDS_PREFIX");
        else if (H5F_PREFIX_ELINK == prefix_type)
            env_prefix = HDgetenv("HDF5_EXT_PREFIX");
        else
            HGOTO_ERROR(H5E_FILE, H5E_BADTYPE, NULL, "prefix type is not sensible")

        /* If environment variable is defined, iterate through prefixes it defines */
        if (NULL != env_prefix) {
            char *tmp_env_prefix, *saved_env;

            /* Make a copy of the environment variable string */
            if (NULL == (saved_env = tmp_env_prefix = H5MM_strdup(env_prefix)))
                HGOTO_ERROR(H5E_RESOURCE, H5E_NOSPACE, NULL, "memory allocation failed")

            /* Loop over prefixes in environment variable */
            while ((tmp_env_prefix) && (*tmp_env_prefix)) {
                char *out_prefix_name;

                out_prefix_name = H5F__getenv_prefix_name(&tmp_env_prefix /*in,out*/);
                if (out_prefix_name && (*out_prefix_name)) {
                    if (H5F__build_name(out_prefix_name, temp_file_name, &full_name /*out*/) < 0) {
                        saved_env = (char *)H5MM_xfree(saved_env);
                        HGOTO_ERROR(H5E_FILE, H5E_CANTGET, NULL, "can't prepend prefix to filename")
                    } /* end if */

                    /* Try opening file */
                    src_file =
                        H5F__efc_open(primary_file, full_name, file_intent, H5P_FILE_CREATE_DEFAULT, fapl_id);

                    /* Release copy of file name */
                    full_name = (char *)H5MM_xfree(full_name);

                    /* Check for file not opened */
                    if (NULL == src_file)
                        /* Reset the error stack */
                        H5E_clear_stack(NULL);
                    /* Leave if file was opened */
                    else
                        break;
                    H5E_clear_stack(NULL);
                } /* end if */
            }     /* end while */

            saved_env = (char *)H5MM_xfree(saved_env);
        } /* end if */
    }     /* end if */

    /* Try searching from property list */
    if (src_file == NULL && prop_prefix) {
        /* Construct name to open */
        if (H5F__build_name(prop_prefix, temp_file_name, &full_name /*out*/) < 0)
            HGOTO_ERROR(H5E_FILE, H5E_CANTGET, NULL, "can't prepend prefix to filename")

        /* Try opening file */
        src_file = H5F__efc_open(primary_file, full_name, file_intent, H5P_FILE_CREATE_DEFAULT, fapl_id);

        /* Release name */
        full_name = (char *)H5MM_xfree(full_name);

        /* Check for file not opened */
        if (NULL == src_file)
            /* Reset the error stack */
            H5E_clear_stack(NULL);
    } /* end if */

    /* Try searching from main file's "extpath": see description in H5F_open() & H5_build_extpath() */
    if (src_file == NULL) {
        char *dspath;

        if (NULL != (dspath = H5F_EXTPATH(primary_file))) {
            /* Construct name to open */
            if (H5F__build_name(dspath, temp_file_name, &full_name /*out*/) < 0)
                HGOTO_ERROR(H5E_FILE, H5E_CANTGET, NULL, "can't prepend prefix to filename")

            /* Try opening file */
            src_file = H5F__efc_open(primary_file, full_name, file_intent, H5P_FILE_CREATE_DEFAULT, fapl_id);

            /* Release name */
            full_name = (char *)H5MM_xfree(full_name);

            /* Check for file not opened */
            if (NULL == src_file)
                /* Reset the error stack */
                H5E_clear_stack(NULL);
        } /* end if */
    }     /* end if */

    /* Try the relative file_name stored in temp_file_name */
    if (src_file == NULL) {
        /* Try opening file */
        src_file = H5F__efc_open(primary_file, temp_file_name, file_intent, H5P_FILE_CREATE_DEFAULT, fapl_id);

        /* Check for file not opened */
        if (NULL == src_file)
            /* Reset the error stack */
            H5E_clear_stack(NULL);
    } /* end if */

    /* try the 'resolved' name for the virtual file */
    if (src_file == NULL) {
        char *ptr = NULL;

        /* Copy resolved file name */
        if (NULL == (actual_file_name = H5MM_strdup(H5F_ACTUAL_NAME(primary_file))))
            HGOTO_ERROR(H5E_FILE, H5E_CANTALLOC, NULL, "can't duplicate resolved file name string")

        /* get last component of file_name */
        H5_GET_LAST_DELIMITER(actual_file_name, ptr)
        if (ptr)
            /* Truncate filename portion from actual file name path */
            *ptr = '\0';

        /* Build new file name for the external file */
        if (H5F__build_name((ptr ? actual_file_name : ""), temp_file_name, &full_name /*out*/) < 0)
            HGOTO_ERROR(H5E_FILE, H5E_CANTGET, NULL, "can't prepend prefix to filename")
        actual_file_name = (char *)H5MM_xfree(actual_file_name);

        /* Try opening with the resolved name */
        src_file = H5F__efc_open(primary_file, full_name, file_intent, H5P_FILE_CREATE_DEFAULT, fapl_id);

        /* Release name */
        full_name = (char *)H5MM_xfree(full_name);

        /* Check for file not opened */
        if (NULL == src_file)
            /* Reset the error stack */
            H5E_clear_stack(NULL);
    } /* end if */

    /* Set return value (possibly NULL or valid H5F_t *) */
    ret_value = src_file;

done:
    if ((NULL == ret_value) && src_file)
        if (H5F_efc_close(primary_file, src_file) < 0)
            HDONE_ERROR(H5E_FILE, H5E_CANTCLOSEFILE, NULL, "can't close source file")
    if (full_name)
        full_name = (char *)H5MM_xfree(full_name);
    if (temp_file_name)
        temp_file_name = (char *)H5MM_xfree(temp_file_name);
    if (actual_file_name)
        actual_file_name = (char *)H5MM_xfree(actual_file_name);

    FUNC_LEAVE_NOAPI(ret_value)
} /* H5F_prefix_open_file() */

/*-------------------------------------------------------------------------
 * Function:    H5F__is_hdf5
 *
 * Purpose:     Check the file signature to detect an HDF5 file.
 *
 * Return:      TRUE/FALSE/FAIL
 *-------------------------------------------------------------------------
 */
htri_t
H5F__is_hdf5(const char *name, hid_t fapl_id)
{
    H5FD_t *      file      = NULL;        /* Low-level file struct            */
    H5F_shared_t *shared    = NULL;        /* Shared part of file              */
    haddr_t       sig_addr  = HADDR_UNDEF; /* Address of hdf5 file signature    */
    htri_t        ret_value = FAIL;        /* Return value                     */

    FUNC_ENTER_PACKAGE

    /* Open the file */
    /* NOTE:    This now uses the fapl_id that was passed in, so H5Fis_accessible()
     *          should work with arbitrary VFDs, unlike H5Fis_hdf5().
     */
    if (NULL == (file = H5FD_open(name, H5F_ACC_RDONLY, fapl_id, HADDR_UNDEF)))
        HGOTO_ERROR(H5E_FILE, H5E_CANTINIT, FAIL, "unable to open file")

    /* If the file is already open, it's an HDF5 file
     *
     * If the file is open with an exclusive lock on an operating system that enforces
     * mandatory file locks (like Windows), creating a new file handle and attempting
     * to read through it will fail so we have to try this first.
     */
    if ((shared = H5F__sfile_search(file)) != NULL)
        ret_value = TRUE;
    else {
        /* The file is an HDF5 file if the HDF5 file signature can be found */
        if (H5FD_locate_signature(file, &sig_addr) < 0)
            HGOTO_ERROR(H5E_FILE, H5E_NOTHDF5, FAIL, "error while trying to locate file signature")
        ret_value = (HADDR_UNDEF != sig_addr);
    }

done:
    /* Close the file */
    if (file)
        if (H5FD_close(file) < 0 && TRUE == ret_value)
            HDONE_ERROR(H5E_FILE, H5E_CANTCLOSEFILE, FAIL, "unable to close file")

    FUNC_LEAVE_NOAPI(ret_value)
} /* end H5F__is_hdf5() */

/*-------------------------------------------------------------------------
 * Function:    H5F__new
 *
 * Purpose:     Creates a new file object and initializes it. The
 *              H5Fopen and H5Fcreate functions then fill in various fields.
 *              If SHARED is a non-null pointer then the shared info
 *              to which it points has the reference count incremented.
 *              Otherwise a new, empty shared info struct is created and
 *              initialized with the specified file access property list.
 *
 * Return:      Success:    Pointer to a new file struct
 *
 *              Failure:    NULL
 *
 *-------------------------------------------------------------------------
 */
static H5F_t *
H5F__new(H5F_shared_t *shared, unsigned flags, hid_t fcpl_id, hid_t fapl_id, H5FD_t *lf)
{
    H5F_t *f         = NULL;
    H5F_t *ret_value = NULL;

    FUNC_ENTER_PACKAGE

    if (NULL == (f = H5FL_CALLOC(H5F_t)))
        HGOTO_ERROR(H5E_FILE, H5E_NOSPACE, NULL, "can't allocate top file structure")
    f->id_exists = FALSE;

    if (shared) {
        HDassert(lf == NULL);
        f->shared = shared;
    }
    else {
        H5P_genplist_t *plist;    /* Property list */
        unsigned        efc_size; /* External file cache size */
        size_t          u;        /* Local index variable */

        HDassert(lf != NULL);
        if (NULL == (f->shared = H5FL_CALLOC(H5F_shared_t)))
            HGOTO_ERROR(H5E_FILE, H5E_NOSPACE, NULL, "can't allocate shared file structure")

        f->shared->flags     = flags;
        f->shared->sohm_addr = HADDR_UNDEF;
        f->shared->sohm_vers = HDF5_SHAREDHEADER_VERSION;
        f->shared->accum.loc = HADDR_UNDEF;
        f->shared->lf        = lf;

        /* Initialization for handling file space */
        for (u = 0; u < NELMTS(f->shared->fs_addr); u++) {
            f->shared->fs_state[u] = H5F_FS_STATE_CLOSED;
            f->shared->fs_addr[u]  = HADDR_UNDEF;
            f->shared->fs_man[u]   = NULL;
        }
        /* This will be stored as eoa_pre_fsm_fsalloc in the fsinfo message */
        /* This is done to be backward compatible with 1.10 library that has the FSM hack */
        f->shared->eoa_fsm_fsalloc       = HADDR_UNDEF;
        f->shared->eoa_post_mdci_fsalloc = HADDR_UNDEF;

        /* Initialization for handling file space (for paged aggregation) */
        f->shared->pgend_meta_thres = H5F_FILE_SPACE_PGEND_META_THRES;

        /* initialize point of no return */
        f->shared->point_of_no_return = FALSE;

        /* Copy the file creation and file access property lists into the
         * new file handle. We do this early because some values might need
         * to change as the file is being opened.
         */
        if (NULL == (plist = (H5P_genplist_t *)H5I_object(fcpl_id)))
            HGOTO_ERROR(H5E_ARGS, H5E_BADTYPE, NULL, "not property list")
        f->shared->fcpl_id = H5P_copy_plist(plist, FALSE);

        /* Get the FCPL values to cache */
        if (H5P_get(plist, H5F_CRT_ADDR_BYTE_NUM_NAME, &f->shared->sizeof_addr) < 0)
            HGOTO_ERROR(H5E_PLIST, H5E_CANTGET, NULL, "can't get byte number for address")
        if (H5P_get(plist, H5F_CRT_OBJ_BYTE_NUM_NAME, &f->shared->sizeof_size) < 0)
            HGOTO_ERROR(H5E_PLIST, H5E_CANTGET, NULL, "can't get byte number for object size")
        if (H5P_get(plist, H5F_CRT_SHMSG_NINDEXES_NAME, &f->shared->sohm_nindexes) < 0)
            HGOTO_ERROR(H5E_PLIST, H5E_CANTGET, NULL, "can't get number of SOHM indexes")
        HDassert(f->shared->sohm_nindexes < 255);
        if (H5P_get(plist, H5F_CRT_FILE_SPACE_STRATEGY_NAME, &f->shared->fs_strategy) < 0)
            HGOTO_ERROR(H5E_PLIST, H5E_CANTGET, NULL, "can't get file space strategy")
        if (H5P_get(plist, H5F_CRT_FREE_SPACE_PERSIST_NAME, &f->shared->fs_persist) < 0)
            HGOTO_ERROR(H5E_PLIST, H5E_CANTGET, NULL, "can't get file space persisting status")
        if (H5P_get(plist, H5F_CRT_FREE_SPACE_THRESHOLD_NAME, &f->shared->fs_threshold) < 0)
            HGOTO_ERROR(H5E_PLIST, H5E_CANTGET, NULL, "can't get free-space section threshold")
        if (H5P_get(plist, H5F_CRT_FILE_SPACE_PAGE_SIZE_NAME, &f->shared->fs_page_size) < 0)
            HGOTO_ERROR(H5E_PLIST, H5E_CANTGET, NULL, "can't get file space page size")
        HDassert(f->shared->fs_page_size >= H5F_FILE_SPACE_PAGE_SIZE_MIN);

        /* Temporary for multi/split drivers: fail file creation
         * when persisting free-space or using paged aggregation strategy.
         */
        if (H5F_HAS_FEATURE(f, H5FD_FEAT_PAGED_AGGR))
            if (f->shared->fs_strategy == H5F_FSPACE_STRATEGY_PAGE || f->shared->fs_persist)
                HGOTO_ERROR(H5E_PLIST, H5E_CANTGET, NULL, "can't open with this strategy or persistent fs")

        /* Get the FAPL values to cache */
        if (NULL == (plist = (H5P_genplist_t *)H5I_object(fapl_id)))
            HGOTO_ERROR(H5E_ARGS, H5E_BADTYPE, NULL, "not file access property list")
        if (H5P_get(plist, H5F_ACS_META_CACHE_INIT_CONFIG_NAME, &(f->shared->mdc_initCacheCfg)) < 0)
            HGOTO_ERROR(H5E_PLIST, H5E_CANTGET, NULL, "can't get initial metadata cache resize config")
        if (H5P_get(plist, H5F_ACS_DATA_CACHE_NUM_SLOTS_NAME, &(f->shared->rdcc_nslots)) < 0)
            HGOTO_ERROR(H5E_PLIST, H5E_CANTGET, NULL, "can't get data cache number of slots")
        if (H5P_get(plist, H5F_ACS_DATA_CACHE_BYTE_SIZE_NAME, &(f->shared->rdcc_nbytes)) < 0)
            HGOTO_ERROR(H5E_PLIST, H5E_CANTGET, NULL, "can't get data cache byte size")
        if (H5P_get(plist, H5F_ACS_PREEMPT_READ_CHUNKS_NAME, &(f->shared->rdcc_w0)) < 0)
            HGOTO_ERROR(H5E_PLIST, H5E_CANTGET, NULL, "can't get preempt read chunk")
        if (H5P_get(plist, H5F_ACS_ALIGN_THRHD_NAME, &(f->shared->threshold)) < 0)
            HGOTO_ERROR(H5E_PLIST, H5E_CANTGET, NULL, "can't get alignment threshold")
        if (H5P_get(plist, H5F_ACS_ALIGN_NAME, &(f->shared->alignment)) < 0)
            HGOTO_ERROR(H5E_PLIST, H5E_CANTGET, NULL, "can't get alignment")
        if (H5P_get(plist, H5F_ACS_GARBG_COLCT_REF_NAME, &(f->shared->gc_ref)) < 0)
            HGOTO_ERROR(H5E_PLIST, H5E_CANTGET, NULL, "can't get garbage collect reference")
        if (H5P_get(plist, H5F_ACS_SIEVE_BUF_SIZE_NAME, &(f->shared->sieve_buf_size)) < 0)
            HGOTO_ERROR(H5E_PLIST, H5E_CANTGET, NULL, "can't get sieve buffer size")
        if (H5P_get(plist, H5F_ACS_LIBVER_LOW_BOUND_NAME, &(f->shared->low_bound)) < 0)
            HGOTO_ERROR(H5E_PLIST, H5E_CANTGET, NULL, "can't get 'low' bound for library format versions")
        if (H5P_get(plist, H5F_ACS_LIBVER_HIGH_BOUND_NAME, &(f->shared->high_bound)) < 0)
            HGOTO_ERROR(H5E_PLIST, H5E_CANTGET, NULL, "can't get 'high' bound for library format versions")
        if (H5P_get(plist, H5F_ACS_USE_MDC_LOGGING_NAME, &(f->shared->use_mdc_logging)) < 0)
            HGOTO_ERROR(H5E_PLIST, H5E_CANTGET, NULL, "can't get 'use mdc logging' flag")
        if (H5P_get(plist, H5F_ACS_START_MDC_LOG_ON_ACCESS_NAME, &(f->shared->start_mdc_log_on_access)) < 0)
            HGOTO_ERROR(H5E_PLIST, H5E_CANTGET, NULL, "can't get 'start mdc log on access' flag")
        if (H5P_get(plist, H5F_ACS_META_BLOCK_SIZE_NAME, &(f->shared->meta_aggr.alloc_size)) < 0)
            HGOTO_ERROR(H5E_PLIST, H5E_CANTGET, NULL, "can't get metadata cache size")
        f->shared->meta_aggr.feature_flag = H5FD_FEAT_AGGREGATE_METADATA;
        if (H5P_get(plist, H5F_ACS_SDATA_BLOCK_SIZE_NAME, &(f->shared->sdata_aggr.alloc_size)) < 0)
            HGOTO_ERROR(H5E_PLIST, H5E_CANTGET, NULL, "can't get 'small data' cache size")
        f->shared->sdata_aggr.feature_flag = H5FD_FEAT_AGGREGATE_SMALLDATA;
        if (H5P_get(plist, H5F_ACS_EFC_SIZE_NAME, &efc_size) < 0)
            HGOTO_ERROR(H5E_PLIST, H5E_CANTGET, NULL, "can't get elink file cache size")
        if (efc_size > 0)
            if (NULL == (f->shared->efc = H5F__efc_create(efc_size)))
                HGOTO_ERROR(H5E_FILE, H5E_CANTINIT, NULL, "can't create external file cache")
#ifdef H5_HAVE_PARALLEL
        if (H5P_get(plist, H5_COLL_MD_READ_FLAG_NAME, &(f->shared->coll_md_read)) < 0)
            HGOTO_ERROR(H5E_PLIST, H5E_CANTGET, NULL, "can't get collective metadata read flag")
        if (H5P_get(plist, H5F_ACS_COLL_MD_WRITE_FLAG_NAME, &(f->shared->coll_md_write)) < 0)
            HGOTO_ERROR(H5E_PLIST, H5E_CANTGET, NULL, "can't get collective metadata write flag")
#endif /* H5_HAVE_PARALLEL */
        if (H5P_get(plist, H5F_ACS_META_CACHE_INIT_IMAGE_CONFIG_NAME, &(f->shared->mdc_initCacheImageCfg)) <
            0)
            HGOTO_ERROR(H5E_PLIST, H5E_CANTGET, NULL, "can't get initial metadata cache resize config")

        /* Get the VFD values to cache */
        f->shared->maxaddr = H5FD_get_maxaddr(lf);
        if (!H5F_addr_defined(f->shared->maxaddr))
            HGOTO_ERROR(H5E_FILE, H5E_BADVALUE, NULL, "bad maximum address from VFD")
        if (H5FD_get_feature_flags(lf, &f->shared->feature_flags) < 0)
            HGOTO_ERROR(H5E_FILE, H5E_CANTGET, NULL, "can't get feature flags from VFD")

        /* Require the SWMR feature flag if SWMR I/O is desired */
        if (!H5F_HAS_FEATURE(f, H5FD_FEAT_SUPPORTS_SWMR_IO) &&
            (H5F_INTENT(f) & (H5F_ACC_SWMR_WRITE | H5F_ACC_SWMR_READ)))
            HGOTO_ERROR(H5E_FILE, H5E_BADVALUE, NULL, "must use a SWMR-compatible VFD when SWMR is specified")

        if (H5FD_get_fs_type_map(lf, f->shared->fs_type_map) < 0)
            HGOTO_ERROR(H5E_FILE, H5E_CANTGET, NULL, "can't get free space type mapping from VFD")
        if (H5MF_init_merge_flags(f->shared) < 0)
            HGOTO_ERROR(H5E_FILE, H5E_CANTINIT, NULL, "problem initializing free space merge flags")
        f->shared->tmp_addr = f->shared->maxaddr;
        /* Disable temp. space allocation for parallel I/O (for now) */
        /* (When we've arranged to have the relocated metadata addresses (and
         *      sizes) broadcast during the "end of epoch" metadata operations,
         *      this can be enabled - QAK)
         */
        /* (This should be disabled when the metadata journaling branch is
         *      merged into the trunk and journaling is enabled, at least until
         *      we make it work. - QAK)
         */
        f->shared->use_tmp_space = !H5F_HAS_FEATURE(f, H5FD_FEAT_HAS_MPI);

        /* Retrieve the # of read attempts here so that sohm in superblock will get the correct # of attempts
         */
        if (H5P_get(plist, H5F_ACS_METADATA_READ_ATTEMPTS_NAME, &f->shared->read_attempts) < 0)
            HGOTO_ERROR(H5E_PLIST, H5E_CANTGET, NULL, "can't get the # of read attempts")

        /* When opening file with SWMR access, the # of read attempts is H5F_SWMR_METADATA_READ_ATTEMPTS if
         * not set */
        /* When opening file without SWMR access, the # of read attempts is always H5F_METADATA_READ_ATTEMPTS
         * (set or not set) */
        if (H5F_INTENT(f) & (H5F_ACC_SWMR_READ | H5F_ACC_SWMR_WRITE)) {
            /* If no value for read attempts has been set, use the default */
            if (!f->shared->read_attempts)
                f->shared->read_attempts = H5F_SWMR_METADATA_READ_ATTEMPTS;

            /* Turn off accumulator with SWMR */
            f->shared->feature_flags &= ~(unsigned)H5FD_FEAT_ACCUMULATE_METADATA;
            if (H5FD_set_feature_flags(f->shared->lf, f->shared->feature_flags) < 0)
                HGOTO_ERROR(H5E_FILE, H5E_CANTSET, NULL, "can't set feature_flags in VFD")
        }
        else {
            /* If no value for read attempts has been set, use the default */
            if (!f->shared->read_attempts)
                f->shared->read_attempts = H5F_METADATA_READ_ATTEMPTS;
        }

        /* Determine the # of bins for metadata read retries */
        if (H5F_set_retries(f) < 0)
            HGOTO_ERROR(H5E_FILE, H5E_CANTINIT, NULL, "can't set retries and retries_nbins")

        /* Get the metadata cache log location (if we're logging) */
        {
            char *mdc_log_location = NULL; /* location of metadata cache log location */

            if (H5P_get(plist, H5F_ACS_MDC_LOG_LOCATION_NAME, &mdc_log_location) < 0)
                HGOTO_ERROR(H5E_PLIST, H5E_CANTGET, NULL, "can't get mdc log location")
            if (mdc_log_location != NULL) {
                size_t len = HDstrlen(mdc_log_location);
                if (NULL == (f->shared->mdc_log_location = (char *)H5MM_calloc((len + 1) * sizeof(char))))
                    HGOTO_ERROR(H5E_RESOURCE, H5E_CANTALLOC, NULL,
                                "can't allocate memory for mdc log file name")
                HDstrncpy(f->shared->mdc_log_location, mdc_log_location, len);
            }
            else
                f->shared->mdc_log_location = NULL;
        } /* end block */

        /* Get object flush callback information */
        if (H5P_get(plist, H5F_ACS_OBJECT_FLUSH_CB_NAME, &(f->shared->object_flush)) < 0)
            HGOTO_ERROR(H5E_FILE, H5E_CANTGET, NULL, "can't get object flush cb info")

        /* Get VFD SWMR configuration */
        if (H5P_get(plist, H5F_ACS_VFD_SWMR_CONFIG_NAME, &(f->shared->vfd_swmr_config)) < 0)
            HGOTO_ERROR(H5E_PLIST, H5E_CANTGET, NULL, "can't get VFD SWMR config info")

        /* Initialization for VFD SWMR */
        f->shared->vfd_swmr                 = FALSE;
        f->shared->vfd_swmr_writer          = FALSE;
        f->shared->tick_num                 = 0;
        f->shared->mdf_idx                  = NULL;
        f->shared->mdf_idx_len              = 0;
        f->shared->mdf_idx_entries_used     = 0;
        f->shared->old_mdf_idx              = NULL;
        f->shared->old_mdf_idx_len          = 0;
        f->shared->old_mdf_idx_entries_used = 0;

        f->shared->vfd_swmr_md_fd = -1;
        f->shared->fs_man_md      = NULL;
        TAILQ_INIT(&f->shared->shadow_defrees);

        /* Get the VOL connector info */
        if (H5F__set_vol_conn(f) < 0)
            HGOTO_ERROR(H5E_FILE, H5E_CANTINIT, NULL, "can't cache VOL connector info")

        /* Create a metadata cache with the specified number of elements.
         * The cache might be created with a different number of elements and
         * the access property list should be updated to reflect that.
         */
        if (H5AC_create(f, &(f->shared->mdc_initCacheCfg), &(f->shared->mdc_initCacheImageCfg)) < 0)
            HGOTO_ERROR(H5E_FILE, H5E_CANTINIT, NULL, "unable to create metadata cache")

        /* Create the file's "open object" information */
        if (H5FO_create(f) < 0)
            HGOTO_ERROR(H5E_FILE, H5E_CANTINIT, NULL, "unable to create open object data structure")

        /* Add new "shared" struct to list of open files */
        if (H5F__sfile_add(f->shared) < 0)
            HGOTO_ERROR(H5E_FILE, H5E_CANTINIT, NULL, "unable to append to list of open files")
    } /* end else */

    f->shared->nrefs++;

    /* Create the file's "top open object" information */
    if (H5FO_top_create(f) < 0)
        HGOTO_ERROR(H5E_FILE, H5E_CANTINIT, NULL, "unable to create open object data structure")

    /* Set return value */
    ret_value = f;

done:
    if (!ret_value && f) {
        HDassert(NULL == f->vol_obj);

        if (!shared) {
            /* Attempt to clean up some of the shared file structures */
            if (f->shared->efc)
                if (H5F__efc_destroy(f->shared->efc) < 0)
                    HDONE_ERROR(H5E_FILE, H5E_CANTRELEASE, NULL, "can't destroy external file cache")
            if (f->shared->fcpl_id > 0)
                if (H5I_dec_ref(f->shared->fcpl_id) < 0)
                    HDONE_ERROR(H5E_FILE, H5E_CANTDEC, NULL, "can't close property list")

            f->shared = H5FL_FREE(H5F_shared_t, f->shared);
        }

        f = H5FL_FREE(H5F_t, f);
    }

    FUNC_LEAVE_NOAPI(ret_value)
} /* end H5F__new() */

/*-------------------------------------------------------------------------
 * Function:    H5F__dest
 *
 * Purpose:     Destroys a file structure.  This function flushes the cache
 *              but doesn't do any other cleanup other than freeing memory
 *              for the file struct.  The shared info for the file is freed
 *              only when its reference count reaches zero.
 *
 * Return:      SUCCEED/FAIL
 *-------------------------------------------------------------------------
 */
static herr_t
H5F__dest(H5F_t *f, hbool_t flush)
{
    herr_t ret_value = SUCCEED; /* Return value */

    FUNC_ENTER_PACKAGE

    /* Sanity check */
    HDassert(f);
    HDassert(f->shared);

    if (1 == f->shared->nrefs) {
        int actype; /* metadata cache type (enum value) */

        /* Mark this file as closing */
        f->shared->closing = TRUE;

        /* Flush at this point since the file will be closed (phase 1).
         * Only try to flush the file if it was opened with write access, and if
         * the caller requested a flush.
         */
        if ((H5F_ACC_RDWR & H5F_INTENT(f)) && flush)
            if (H5F__flush_phase1(f) < 0)
                /* Push error, but keep going*/
                HDONE_ERROR(H5E_FILE, H5E_CANTFLUSH, FAIL, "unable to flush cached data (phase 1)")

        /* Notify the metadata cache that the file is about to be closed.
         * This allows the cache to set up for creating a metadata cache
         * image if this has been requested.
         */
        if (H5AC_prep_for_file_close(f) < 0)
            /* Push error, but keep going */
            HDONE_ERROR(H5E_FILE, H5E_CANTFLUSH, FAIL, "metadata cache prep for close failed")

        /* Flush at this point since the file will be closed (phase 2).
         * Only try to flush the file if it was opened with write access, and if
         * the caller requested a flush.
         */
        if ((H5F_ACC_RDWR & H5F_INTENT(f)) && flush)
            if (H5F__flush_phase2(f, TRUE) < 0)
                /* Push error, but keep going */
                HDONE_ERROR(H5E_FILE, H5E_CANTFLUSH, FAIL, "unable to flush cached data (phase 2)")

        /* With the shutdown modifications, the contents of the metadata cache
         * should be clean at this point, with the possible exception of the
         * the superblock and superblock extension.
         *
         * Verify this.
         */
        HDassert(H5AC_cache_is_clean(f, H5AC_RING_MDFSM));

        /* Release the external file cache */
        if (f->shared->efc) {
            if (H5F__efc_destroy(f->shared->efc) < 0)
                /* Push error, but keep going*/
                HDONE_ERROR(H5E_FILE, H5E_CANTRELEASE, FAIL, "can't destroy external file cache")
            f->shared->efc = NULL;
        } /* end if */

        /* With the shutdown modifications, the contents of the metadata cache
         * should be clean at this point, with the possible exception of the
         * the superblock and superblock extension.
         *
         * Verify this.
         */
        HDassert(H5AC_cache_is_clean(f, H5AC_RING_MDFSM));

        /* Release objects that depend on the superblock being initialized */
        if (f->shared->sblock) {
            /* Shutdown file free space manager(s) */
            /* (We should release the free space information now (before
             *      truncating the file and before the metadata cache is shut
             *      down) since the free space manager is holding some data
             *      structures in memory and also because releasing free space
             *      can shrink the file's 'eoa' value)
             *
             * Update 11/1/16:
             *
             *      With recent library shutdown modifications, the free space
             *      managers should be settled and written to file at this point
             *      (assuming they are persistent).  In this case, closing the
             *      free space managers should have no effect on EOA.
             *
             *                                          -- JRM
             */
            if (H5F_ACC_RDWR & H5F_INTENT(f)) {
                if (H5MF_close(f) < 0)
                    /* Push error, but keep going*/
                    HDONE_ERROR(H5E_FILE, H5E_CANTRELEASE, FAIL, "can't release file free space info")

                /* at this point, only the superblock and superblock
                 * extension should be dirty.
                 */
                HDassert(H5AC_cache_is_clean(f, H5AC_RING_MDFSM));

                /* Flush the file again (if requested), as shutting down the
                 * free space manager may dirty some data structures again.
                 */
                if (flush) {
                    /* Clear status_flags */
                    f->shared->sblock->status_flags &= (uint8_t)(~H5F_SUPER_WRITE_ACCESS);
                    f->shared->sblock->status_flags &= (uint8_t)(~H5F_SUPER_SWMR_WRITE_ACCESS);

                    /* Mark EOA info dirty in cache, so change will get encoded */
                    if (H5F_eoa_dirty(f) < 0)
                        /* Push error, but keep going*/
                        HDONE_ERROR(H5E_FILE, H5E_CANTMARKDIRTY, FAIL, "unable to mark superblock as dirty")

                    /* Release any space allocated to space aggregators,
                     * so that the eoa value corresponds to the end of the
                     * space written to in the file.
                     *
                     * At most, this should change the superblock or the
                     * superblock extension messages.
                     */
                    if (H5MF_free_aggrs(f) < 0)
                        /* Push error, but keep going*/
                        HDONE_ERROR(H5E_FILE, H5E_CANTRELEASE, FAIL, "can't release file space")

                    /* Truncate the file to the current allocated size */
                    if (H5FD_truncate(f->shared->lf, TRUE) < 0)
                        /* Push error, but keep going*/
                        HDONE_ERROR(H5E_FILE, H5E_WRITEERROR, FAIL, "low level truncate failed")

                    /* at this point, only the superblock and superblock
                     * extension should be dirty.
                     */
                    HDassert(H5AC_cache_is_clean(f, H5AC_RING_MDFSM));
                } /* end if */
            }     /* end if */

            /* if it exists, unpin the driver information block cache entry,
             * since we're about to destroy the cache
             */
            if (f->shared->drvinfo)
                if (H5AC_unpin_entry(f->shared->drvinfo) < 0)
                    /* Push error, but keep going*/
                    HDONE_ERROR(H5E_FSPACE, H5E_CANTUNPIN, FAIL, "unable to unpin drvinfo")

            /* Unpin the superblock, since we're about to destroy the cache */
            if (H5AC_unpin_entry(f->shared->sblock) < 0)
                /* Push error, but keep going*/
                HDONE_ERROR(H5E_FSPACE, H5E_CANTUNPIN, FAIL, "unable to unpin superblock")
            f->shared->sblock = NULL;
        } /* end if */

        /* with the possible exception of the superblock and superblock
         * extension, the metadata cache should be clean at this point.
         *
         * Verify this.
         */
        HDassert(H5AC_cache_is_clean(f, H5AC_RING_MDFSM));

        /* Remove shared file struct from list of open files */
        if (H5F__sfile_remove(f->shared) < 0)
            /* Push error, but keep going*/
            HDONE_ERROR(H5E_FILE, H5E_CANTRELEASE, FAIL, "problems closing file")

        /* Shutdown the metadata cache */
        /* (Flushes any remaining dirty entries, which should only be the
         *      superblock and / or driver info at this point)
         */
        if (H5AC_dest(f))
            /* Push error, but keep going*/
            HDONE_ERROR(H5E_FILE, H5E_CANTRELEASE, FAIL, "problems closing file")

        /* If this is a VFD SWMR writer, prep for flush or close */
        if ((f->shared->vfd_swmr) && (f->shared->vfd_swmr_writer) &&
            (H5F_vfd_swmr_writer_prep_for_flush_or_close(f) < 0))
            /* Push error, but keep going*/
            HDONE_ERROR(H5E_IO, H5E_CANTFLUSH, FAIL, "vfd swmr prep for flush or close failed")

        /* Shutdown the page buffer cache */
        if (H5PB_dest(f->shared) < 0)
            /* Push error, but keep going*/
            HDONE_ERROR(H5E_FILE, H5E_CANTRELEASE, FAIL, "problems closing page buffer cache")

        /* Clean up the metadata cache log location string */
        if (f->shared->mdc_log_location)
            f->shared->mdc_log_location = (char *)H5MM_xfree(f->shared->mdc_log_location);

        /*
         * Do not close the root group since we didn't count it, but free
         * the memory associated with it.
         */
        if (f->shared->root_grp) {
            /* Free the root group */
            if (H5G_root_free(f->shared->root_grp) < 0)
                /* Push error, but keep going*/
                HDONE_ERROR(H5E_FILE, H5E_CANTRELEASE, FAIL, "problems closing file")
            f->shared->root_grp = NULL;
        } /* end if */

        /* Destroy other components of the file */
        if (H5F__accum_reset(f->shared, TRUE) < 0)
            /* Push error, but keep going*/
            HDONE_ERROR(H5E_FILE, H5E_CANTRELEASE, FAIL, "problems closing file")
        if (H5FO_dest(f) < 0)
            /* Push error, but keep going*/
            HDONE_ERROR(H5E_FILE, H5E_CANTRELEASE, FAIL, "problems closing file")
        f->shared->cwfs = (struct H5HG_heap_t **)H5MM_xfree(f->shared->cwfs);
        if (H5G_node_close(f) < 0)
            /* Push error, but keep going*/
            HDONE_ERROR(H5E_FILE, H5E_CANTRELEASE, FAIL, "problems closing file")

        /* Destroy file creation properties */
        if (H5I_GENPROP_LST != H5I_get_type(f->shared->fcpl_id))
            /* Push error, but keep going*/
            HDONE_ERROR(H5E_FILE, H5E_BADTYPE, FAIL, "not a property list")
        if (H5I_dec_ref(f->shared->fcpl_id) < 0)
            /* Push error, but keep going*/
            HDONE_ERROR(H5E_FILE, H5E_CANTDEC, FAIL, "can't close property list")

        /* VFD SWMR: closing down */
        if (H5F_ACC_RDWR & H5F_INTENT(f) && f->shared->vfd_swmr_md_fd >= 0) {
            if (H5F_vfd_swmr_close_or_flush(f, TRUE) < 0)
                HDONE_ERROR(H5E_FILE, H5E_CANTCLOSEFILE, FAIL, "unable to close the metadata file")
        }

        if (f->shared->vfd_swmr) {
            if (H5F_vfd_swmr_remove_entry_eot(f) < 0)
                HDONE_ERROR(H5E_FILE, H5E_CANTCLOSEFILE, FAIL, "unable to remove entry from EOT queue")
        }

        /* Clean up the cached VOL connector ID & info */
        if (f->shared->vol_info)
            if (H5VL_free_connector_info(f->shared->vol_id, f->shared->vol_info) < 0)
                /* Push error, but keep going*/
                HDONE_ERROR(H5E_FILE, H5E_CANTRELEASE, FAIL, "unable to release VOL connector info object")
        if (f->shared->vol_id > 0)
            if (H5I_dec_ref(f->shared->vol_id) < 0)
                /* Push error, but keep going*/
                HDONE_ERROR(H5E_FILE, H5E_CANTDEC, FAIL, "can't close VOL connector ID")
        f->shared->vol_cls = NULL;

        /* Close the file */
        if (H5FD_close(f->shared->lf) < 0)
            /* Push error, but keep going*/
            HDONE_ERROR(H5E_FILE, H5E_CANTCLOSEFILE, FAIL, "unable to close file")

        /* A VFD SWMR reader may still have metadata indexes at this stage.
         * If so, free them.
         */
        if (f->shared->vfd_swmr) {
            if (f->shared->mdf_idx != NULL) {
                H5MM_xfree(f->shared->mdf_idx);
                f->shared->mdf_idx     = NULL;
                f->shared->mdf_idx_len = 0;
            }
            if (f->shared->old_mdf_idx != NULL) {
                H5MM_xfree(f->shared->old_mdf_idx);
                f->shared->old_mdf_idx     = NULL;
                f->shared->old_mdf_idx_len = 0;
            }
        }

        /* Free mount table */
        f->shared->mtab.child  = (H5F_mount_t *)H5MM_xfree(f->shared->mtab.child);
        f->shared->mtab.nalloc = 0;

        /* Free the external link file */
        f->shared->extpath = (char *)H5MM_xfree(f->shared->extpath);

        /* Clean up the metadata retries array */
        for (actype = 0; actype < (int)H5AC_NTYPES; actype++)
            if (f->shared->retries[actype])
                f->shared->retries[actype] = (uint32_t *)H5MM_xfree(f->shared->retries[actype]);

        /* Destroy shared file struct */
        f->shared = (H5F_shared_t *)H5FL_FREE(H5F_shared_t, f->shared);
    }
    else if (f->shared->nrefs > 0) {
        /*
         * There are other references to the shared part of the file.
         * Only decrement the reference count.
         */
        --f->shared->nrefs;

        if (f->shared->vfd_swmr) {
            if (H5F_vfd_swmr_remove_entry_eot(f) < 0)
                HDONE_ERROR(H5E_FILE, H5E_CANTCLOSEFILE, FAIL, "unable to remove entry from EOT queue")
        }
    }

    /* Free the non-shared part of the file */
    f->open_name   = (char *)H5MM_xfree(f->open_name);
    f->actual_name = (char *)H5MM_xfree(f->actual_name);
    if (f->vol_obj) {
        void *vol_wrap_ctx = NULL;

        /* If a VOL wrapping context is available, retrieve it
         * and unwrap file VOL object
         */
        if (H5CX_get_vol_wrap_ctx((void **)&vol_wrap_ctx) < 0)
            HDONE_ERROR(H5E_FILE, H5E_CANTGET, FAIL, "can't get VOL object wrap context")
        if (vol_wrap_ctx && (NULL == H5VL_object_unwrap(f->vol_obj)))
            HDONE_ERROR(H5E_FILE, H5E_CANTGET, FAIL, "can't unwrap VOL object")

        if (H5VL_free_object(f->vol_obj) < 0)
            HDONE_ERROR(H5E_FILE, H5E_CANTDEC, FAIL, "unable to free VOL object")
        f->vol_obj = NULL;
    }
    if (H5FO_top_dest(f) < 0)
        HDONE_ERROR(H5E_FILE, H5E_CANTINIT, FAIL, "problems closing file")
    f->shared = NULL;
    f         = H5FL_FREE(H5F_t, f);

    FUNC_LEAVE_NOAPI(ret_value)
} /* end H5F__dest() */

/*-------------------------------------------------------------------------
 * Function:    H5F__check_if_using_file_locks
 *
 * Purpose:     Determines if this file will use file locks.
 *
 * There are three ways that file locking can be controlled:
 *
 * 1) The configure/cmake option that sets the H5_USE_FILE_LOCKING
 *    symbol (which is used as the default fapl value).
 *
 * 2) The H5Pset_file_locking() API call, which will override
 *    the configuration default.
 *
 * 3) The HDF5_USE_FILE_LOCKING environment variable, which overrides
 *    everything above.
 *
 * The main reason to disable file locking is to prevent errors on file
 * systems where locking is not supported or has been disabled (as is
 * often the case in parallel file systems).
 *
 * Return:      SUCCEED/FAIL
 *-------------------------------------------------------------------------
 */
static herr_t
H5F__check_if_using_file_locks(H5P_genplist_t *fapl, hbool_t *use_file_locking)
{
    herr_t ret_value = SUCCEED; /* Return value */

    FUNC_ENTER_PACKAGE

    /* Make sure the out parameter has a value */
    *use_file_locking = TRUE;

    /* Check the fapl property */
    if (H5P_get(fapl, H5F_ACS_USE_FILE_LOCKING_NAME, use_file_locking) < 0)
        HGOTO_ERROR(H5E_FILE, H5E_CANTGET, FAIL, "can't get use file locking flag")

    /* Check the environment variable */
    if (use_locks_env_g != FAIL)
        *use_file_locking = (use_locks_env_g == TRUE) ? TRUE : FALSE;

done:
    FUNC_LEAVE_NOAPI(ret_value)
} /* end H5F__check_if_using_file_locks() */

/*-------------------------------------------------------------------------
 * Function:    H5F_open
 *
 * Purpose:    Opens (or creates) a file.  This function understands the
 *        following flags which are similar in nature to the Posix
 *        open(2) flags.
 *
 *        H5F_ACC_RDWR:    Open with read/write access. If the file is
 *                currently open for read-only access then it
 *                will be reopened. Absence of this flag
 *                implies read-only access.
 *
 *        H5F_ACC_CREAT:    Create a new file if it doesn't exist yet.
 *                The permissions are 0666 bit-wise AND with
 *                the current umask.  H5F_ACC_WRITE must also
 *                be specified.
 *
 *        H5F_ACC_EXCL:    This flag causes H5F_open() to fail if the
 *                file already exists.
 *
 *        H5F_ACC_TRUNC:    The file is truncated and a new HDF5 superblock
 *                is written.  This operation will fail if the
 *                file is already open.
 *
 *        Unlinking the file name from the group directed graph while
 *        the file is opened causes the file to continue to exist but
 *        one will not be able to upgrade the file from read-only
 *        access to read-write access by reopening it. Disk resources
 *        for the file are released when all handles to the file are
 *        closed. NOTE: This paragraph probably only applies to Unix;
 *        deleting the file name in other OS's has undefined results.
 *
 *        The CREATE_PARMS argument is optional.    A null pointer will
 *        cause the default file creation parameters to be used.
 *
 *        The ACCESS_PARMS argument is optional.  A null pointer will
 *        cause the default file access parameters to be used.
 *
 * The following two tables show results of file opens for single and concurrent access:
 *
 * SINGLE PROCESS ACCESS                        CONCURRENT ACCESS
 *
 *             #1st open#                                   #1st open#
 *             -- SR SR -- -- SR SR --                      -- SR SR -- -- SR SR --
 *             -- -- SW SW SW SW -- --                      -- -- SW SW SW SW -- --
 *              W  W  W  W  R  R  R  R                       W  W  W  W  R  R  R  R
 * #2nd open#                                   #2nd open#
 *            --------------------------                   --------------------------
 *   -- --  W | s  x  x  s  x  x  f  f |          -- --  W | f  x  x  f  x  x  f  f |
 *   SR --  W | x  x  x  x  x  x  x  x |          SR --  W | x  x  x  x  x  x  x  x |
 *   SR SW  W | x  x  x  x  x  x  x  x |          SR SW  W | x  x  x  x  x  x  x  x |
 *   -- SW  W | f  x  x  s  x  x  f  f |          -- SW  W | f  x  x  f  x  x  f  f |
 *   -- SW  R | x  x  x  x  x  x  x  x |          -- SW  R | x  x  x  x  x  x  x  x |
 *   SR SW  R | x  x  x  x  x  x  x  x |          SR SW  R | x  x  x  x  x  x  x  x |
 *   SR --  R | s  x  x  s  x  x  s  f |          SR --  R | f  x  x  s  x  x  s  s |
 *   -- --  R | s  x  x  s  x  x  s  s |          -- --  R | f  x  x  f  x  x  s  s |
 *            --------------------------                   --------------------------
 *
 *      Notations:
 *        W:  H5F_ACC_RDWR
 *        R:  H5F_ACC_RDONLY
 *        SW: H5F_ACC_SWMR_WRITE
 *        SR: H5F_ACC_SWMR_READ
 *
 *        x: the first open or second open itself fails due to invalid flags combination
 *        f: the open fails with flags combination from both the first and second opens
 *        s: the open succeeds with flags combination from both the first and second opens
 *
 *
 * Return:    Success:    A new file pointer.
 *        Failure:    NULL
 *-------------------------------------------------------------------------
 */
H5F_t *
H5F_open(const char *name, unsigned flags, hid_t fcpl_id, hid_t fapl_id)
{
<<<<<<< HEAD
    H5F_t *                 file   = NULL; /*the success return value      */
    H5F_shared_t *          shared = NULL; /*shared part of `file'         */
    H5FD_t *                lf     = NULL; /*file driver part of `shared'  */
    unsigned                tent_flags;    /*tentative flags               */
    H5FD_class_t *          drvr;          /*file driver class info        */
    H5P_genplist_t *        a_plist;       /*file access property list     */
    H5F_close_degree_t      fc_degree;     /*file close degree             */
    size_t                  page_buf_size;
    unsigned                page_buf_min_meta_perc = 0;
    unsigned                page_buf_min_raw_perc  = 0;
    hbool_t                 vfd_swmr                = FALSE; /* TRUE iff opening file with VFD SWMR */
    hbool_t                 vfd_swmr_writer         = FALSE; /* TRUE iff opening file as VFD SWMR   */
                                                             /* writer.                             */
    hbool_t                 pop_vfd_swmr_reader_vfd = FALSE; /* Flag set when the VFD SWMR reader VFD */
                                                             /* has been pushed on the supplied fapl  */
                                                             /* and must be popped before return.      */
    hbool_t                 set_flag               = FALSE; /* Set the status_flags in the superblock */
    hbool_t                 clear                  = FALSE; /* Clear the status_flags */
    hbool_t                 evict_on_close;                 /* Evict on close value from plist */
    hbool_t                 use_file_locking    = TRUE;     /* Using file locks? */
    hbool_t                 ci_load             = FALSE;    /* Whether MDC ci load requested */
    hbool_t                 ci_write            = FALSE;    /* Whether MDC ci write requested */
    hbool_t                 file_create         = FALSE;    /* Creating a new file or not */
    H5F_vfd_swmr_config_t * vfd_swmr_config_ptr = NULL;     /* Points to VFD SMWR config info */
    H5F_generate_md_ck_cb_t cb_info             = {NULL};   /* For VFD SWMR NFS testing:
                                                               initialize the callback to generate
                                                               checksums for metadata files */
    H5F_t *ret_value = NULL;                                /* Actual return value */
=======
    H5F_t *            file   = NULL; /*the success return value      */
    H5F_shared_t *     shared = NULL; /*shared part of `file'         */
    H5FD_t *           lf     = NULL; /*file driver part of `shared'  */
    unsigned           tent_flags;    /*tentative flags               */
    H5FD_class_t *     drvr;          /*file driver class info        */
    H5P_genplist_t *   a_plist;       /*file access property list     */
    H5F_close_degree_t fc_degree;     /*file close degree             */
    size_t             page_buf_size;
    unsigned           page_buf_min_meta_perc = 0;
    unsigned           page_buf_min_raw_perc  = 0;
    hbool_t            vfd_swmr               = FALSE;    /* TRUE iff opening file with VFD SWMR */
    hbool_t            vfd_swmr_writer        = FALSE;    /* TRUE iff opening file as VFD SWMR   */
                                                          /* writer.                             */
    hbool_t pop_vfd_swmr_reader_vfd = FALSE;              /* Flag set when the VFD SWMR reader VFD */
                                                          /* has been pushed on the supplied fapl  */
                                                          /* and must be poped before return.      */
    hbool_t                 set_flag = FALSE;             /* Set the status_flags in the superblock */
    hbool_t                 clear    = FALSE;             /* Clear the status_flags */
    hbool_t                 evict_on_close;               /* Evict on close value from plist */
    hbool_t                 use_file_locking    = TRUE;   /* Using file locks? */
    hbool_t                 ci_load             = FALSE;  /* Whether MDC ci load requested */
    hbool_t                 ci_write            = FALSE;  /* Whether MDC ci write requested */
    hbool_t                 file_create         = FALSE;  /* Creating a new file or not */
    H5F_vfd_swmr_config_t * vfd_swmr_config_ptr = NULL;   /* Points to VFD SMWR config info */
    H5F_generate_md_ck_cb_t cb_info             = {NULL}; /* For VFD SWMR NFS testing:
                                                             initialize the callback to generate
                                                             checksums for metadata files */
    H5F_t *ret_value = NULL;                              /* Actual return value */
>>>>>>> fae493e8

    FUNC_ENTER_NOAPI(NULL)

    /* Get the file access property list, for future queries */
    if (NULL == (a_plist = (H5P_genplist_t *)H5I_object(fapl_id)))
        HGOTO_ERROR(H5E_ARGS, H5E_BADTYPE, NULL, "not file access property list")

    /* start by testing to see if we are opening the file VFD SWMR reader.  If
     * we are, we must "push" the vfd swrm reader vfd on the vfd "stack" supplied
     * by the user in the fapl.  Since the user may use the fapl elsewhere, we
     * must "pop" the vfd swmr reader vfd off the vfd "stack" before we return.
     *
     * In passing, collect the VFD SWMR configuration info for later use.
     */

    /* Allocate space for VFD SWMR configuration info */
    if (NULL == (vfd_swmr_config_ptr = H5MM_calloc(sizeof(H5F_vfd_swmr_config_t))))
        HGOTO_ERROR(H5E_RESOURCE, H5E_CANTALLOC, NULL, "can't allocate memory for mdc log file name")

    /* Get VFD SWMR configuration */
    if (H5P_get(a_plist, H5F_ACS_VFD_SWMR_CONFIG_NAME, vfd_swmr_config_ptr) < 0)
        HGOTO_ERROR(H5E_PLIST, H5E_CANTGET, NULL, "can't get VFD SWMR config info")

    /* When configured with VFD SWMR */
    if (vfd_swmr_config_ptr->version) {

<<<<<<< HEAD
        /* get the page buffer size and verify that it is greater than zero.  Note
         * that this get of the page buffer size is redundant -- we do it again 
=======
        /* get the page buffer size and verify that it is greater tha zero.  Note
         * that this get of the page buffer size is redundant -- we do it again
>>>>>>> fae493e8
         * below.
         */
        if (H5P_get(a_plist, H5F_ACS_PAGE_BUFFER_SIZE_NAME, &page_buf_size) < 0)
            HGOTO_ERROR(H5E_VFL, H5E_CANTGET, NULL, "can't get page buffer size");

        if (page_buf_size == 0)
            HGOTO_ERROR(H5E_VFL, H5E_CANTGET, NULL, "page buffering must be enabled")

        /* Paged allocation must also be enabled, but the page buffer
         * initialization (H5PB_create) will detect a conflicting configuration
         * and return an error.
         */

        /* Legacy SWMR and VFD SWMR are incompatible.  Fail if the legacy SWMR flags are set */
        if ((flags & H5F_ACC_SWMR_WRITE) || (flags & H5F_ACC_SWMR_READ))
            HGOTO_ERROR(H5E_FILE, H5E_CANTOPENFILE, NULL, "Legacy and VFD SWMR are incompatible")

        /* Verify that file access flags are consistent with VFD SWMR configuration */
        if ((flags & H5F_ACC_RDWR) && !vfd_swmr_config_ptr->writer)
            HGOTO_ERROR(H5E_PLIST, H5E_CANTGET, NULL, "file access is writer but VFD SWMR config is reader")
        if ((flags & H5F_ACC_RDWR) == 0 && vfd_swmr_config_ptr->writer)
            HGOTO_ERROR(H5E_PLIST, H5E_CANTGET, NULL, "file access is reader but VFD SWMR config is writer")

        if (((flags & H5F_ACC_RDWR) == 0) && (!vfd_swmr_config_ptr->writer)) {

            vfd_swmr = TRUE;

            /* We are opening a file as a VFD SWMR reader.  Push the vfd swrm reader vfd on the
             * vfd stack specified in the fapl.  Set the pop_vfd_swmr_reader flag to trigger a
             * pop of the vfd swmr reader vfd on exit from this function.
             */
            if (H5P_push_vfd_swmr_reader_vfd_on_fapl(fapl_id) < 0)
                HGOTO_ERROR(H5E_PLIST, H5E_CANTSET, NULL, "can't push VFD SWMR reader VFD on FAPL");

            pop_vfd_swmr_reader_vfd = TRUE;
        }
        else if ((flags & H5F_ACC_RDWR) && (vfd_swmr_config_ptr->writer)) {

            vfd_swmr        = TRUE;
            vfd_swmr_writer = TRUE;
        }

        /* if we get to this point, vfd_swmr must be TRUE. */
        HDassert(vfd_swmr);

        /* Retrieve the private property for VFD SWMR testing */
        if (H5P_get(a_plist, H5F_ACS_GENERATE_MD_CK_CB_NAME, &cb_info) < 0)
            HGOTO_ERROR(H5E_PLIST, H5E_CANTGET, NULL, "can't get generate_md_ck_cb info")
    }

    /*
     * If the driver has a 'cmp' method then the driver is capable of
     * determining when two file handles refer to the same file and the
     * library can insure that when the application opens a file twice
     * that the two handles coordinate their operations appropriately.
     * Otherwise it is the application's responsibility to never open the
     * same file more than once at a time.
     */
    if (NULL == (drvr = H5FD_get_class(fapl_id)))
        HGOTO_ERROR(H5E_FILE, H5E_CANTGET, NULL, "unable to retrieve VFL class")

    /* Check if we are using file locking */
    if (H5F__check_if_using_file_locks(a_plist, &use_file_locking) < 0)
        HGOTO_ERROR(H5E_FILE, H5E_CANTGET, NULL, "unable to get file locking flag")

    /* turn off file locking unconditionally if the file is being opened VFD SWMR reader */
    if ((vfd_swmr) && (!vfd_swmr_writer)) {

        use_file_locking = FALSE;
    }

    /*
     * Opening a file is a two step process. First we try to open the
     * file in a way which doesn't affect its state (like not truncating
     * or creating it) so we can compare it with files that are already
     * open. If that fails then we try again with the full set of flags
     * (only if they're different than the original failed attempt).
     * However, if the file driver can't distinguish between files then
     * there's no reason to open the file tentatively because it's the
     * application's responsibility to prevent this situation (there's no
     * way for us to detect it here anyway).
     */
    if (drvr->cmp)
        tent_flags = flags & ~(H5F_ACC_CREAT | H5F_ACC_TRUNC | H5F_ACC_EXCL);
    else
        tent_flags = flags;

    if (NULL == (lf = H5FD_open(name, tent_flags, fapl_id, HADDR_UNDEF))) {
        if (tent_flags == flags)
            HGOTO_ERROR(H5E_FILE, H5E_CANTOPENFILE, NULL, "unable to open file: name = '%s', tent_flags = %x",
                        name, tent_flags)
        H5E_clear_stack(NULL);
        tent_flags = flags;
        if (NULL == (lf = H5FD_open(name, tent_flags, fapl_id, HADDR_UNDEF)))
            HGOTO_ERROR(H5E_FILE, H5E_CANTOPENFILE, NULL, "unable to open file: name = '%s', tent_flags = %x",
                        name, tent_flags)
    } /* end if */

    /* Avoid reusing a virtual file opened exclusively by a second virtual
     * file, or opening the same file twice with different parameters.
     */

    /* Is the file already open? */
    if ((shared = H5F__sfile_search(lf)) != NULL) {
        /*
         * The file is already open, so use that one instead of the one we
         * just opened. We only one one H5FD_t* per file so one doesn't
         * confuse the other.  But fail if this request was to truncate the
         * file (since we can't do that while the file is open), or if the
         * request was to create a non-existent file (since the file already
         * exists), or if the new request adds write access (since the
         * readers don't expect the file to change under them), or if the
         * SWMR write/read access flags don't agree.
         */
        if (H5FD_close(lf) < 0)
            HGOTO_ERROR(H5E_FILE, H5E_CANTOPENFILE, NULL, "unable to close low-level file info")
        if (flags & H5F_ACC_TRUNC)
            HGOTO_ERROR(H5E_FILE, H5E_CANTOPENFILE, NULL, "unable to truncate a file which is already open")
        if (flags & H5F_ACC_EXCL)
            HGOTO_ERROR(H5E_FILE, H5E_CANTOPENFILE, NULL, "file exists")
        if ((flags & H5F_ACC_RDWR) && 0 == (shared->flags & H5F_ACC_RDWR))
            HGOTO_ERROR(H5E_FILE, H5E_CANTOPENFILE, NULL, "file is already open for read-only")

        if ((flags & H5F_ACC_SWMR_WRITE) && 0 == (shared->flags & H5F_ACC_SWMR_WRITE))
            HGOTO_ERROR(H5E_FILE, H5E_CANTOPENFILE, NULL,
                        "SWMR write access flag not the same for file that is already open")
        if ((flags & H5F_ACC_SWMR_READ) &&
            !((shared->flags & H5F_ACC_SWMR_WRITE) || (shared->flags & H5F_ACC_SWMR_READ) ||
              (shared->flags & H5F_ACC_RDWR)))
            HGOTO_ERROR(H5E_FILE, H5E_CANTOPENFILE, NULL,
                        "SWMR read access flag not the same for file that is already open")

        /* fail if VFD SWMR configurations disagree */
        if (HDmemcmp(&(shared->vfd_swmr_config), vfd_swmr_config_ptr, sizeof(H5F_vfd_swmr_config_t)))
            HGOTO_ERROR(H5E_FILE, H5E_CANTOPENFILE, NULL,
                        "VFD SWMR configuration not the same for file that is already open")

        /* Arguably, we should fail if there is a page size mismatch.  However, if I read
         * the code correctly, the page size and page buffer configuration from the open file
         * will domininate.  Thus, there probably isn't a functional issue.  That said,
         * this should be thought about.
         */

        /* Allocate new "high-level" file struct */
        if ((file = H5F__new(shared, flags, fcpl_id, fapl_id, NULL)) == NULL)
            HGOTO_ERROR(H5E_FILE, H5E_CANTOPENFILE, NULL, "unable to create new file object")
    } /* end if */
    else {
        /* Check if tentative open was good enough */
        if (flags != tent_flags) {
            /*
             * This file is not yet open by the library and the flags we used to
             * open it are different than the desired flags. Close the tentative
             * file and open it for real.
             */
            if (H5FD_close(lf) < 0)
                HGOTO_ERROR(H5E_FILE, H5E_CANTOPENFILE, NULL, "unable to close low-level file info")

            if (NULL == (lf = H5FD_open(name, flags, fapl_id, HADDR_UNDEF)))
                HGOTO_ERROR(H5E_FILE, H5E_CANTOPENFILE, NULL, "unable to open file")
        } /* end if */

        /* Place an advisory lock on the file */
        if (use_file_locking)
            if (H5FD_lock(lf, (hbool_t)((flags & H5F_ACC_RDWR) ? TRUE : FALSE)) < 0) {
                /* Locking failed - Closing will remove the lock */
                if (H5FD_close(lf) < 0)
                    HDONE_ERROR(H5E_FILE, H5E_CANTCLOSEFILE, NULL, "unable to close low-level file info")
                HGOTO_ERROR(H5E_FILE, H5E_CANTLOCKFILE, NULL, "unable to lock the file")
            } /* end if */

        /* Create the 'top' file structure */
        if (NULL == (file = H5F__new(NULL, flags, fcpl_id, fapl_id, lf))) {
            /* If this is the only time the file has been opened and the struct
             * returned is NULL, H5FD_close() will never be called via H5F__dest()
             * so we have to close lf here before heading to the error handling.
             */
            if (H5FD_close(lf) < 0)
                HDONE_ERROR(H5E_FILE, H5E_CANTOPENFILE, NULL, "unable to close low-level file info")
            HGOTO_ERROR(H5E_FILE, H5E_CANTOPENFILE, NULL, "unable to initialize file structure")
        } /* end if */

        /* Need to set status_flags in the superblock if the driver has a 'lock' method */
        if (drvr->lock)
            set_flag = TRUE;
    } /* end else */

    /* Check to see if both SWMR and cache image are requested.  Fail if so */
    if (H5C_cache_image_status(file, &ci_load, &ci_write) < 0)
        HGOTO_ERROR(H5E_FILE, H5E_CANTGET, NULL, "can't get MDC cache image status")
    if ((ci_load || ci_write) && (flags & (H5F_ACC_SWMR_READ | H5F_ACC_SWMR_WRITE)))
        HGOTO_ERROR(H5E_FILE, H5E_UNSUPPORTED, NULL, "can't have both SWMR and cache image")

    /* Retain the name the file was opened with */
    file->open_name = H5MM_xstrdup(name);

    /* Short cuts */
    shared = file->shared;
    lf     = shared->lf;

    /* Set the file locking flag. If the file is already open, the file
     * requested file locking flag must match that of the open file.
     */
    if (shared->nrefs == 1)
        file->shared->use_file_locking = use_file_locking;
    else if (shared->nrefs > 1)
        if (file->shared->use_file_locking != use_file_locking)
            HGOTO_ERROR(H5E_FILE, H5E_CANTINIT, NULL, "file locking flag values don't match")

    /* Check if page buffering is enabled */
    if (H5P_get(a_plist, H5F_ACS_PAGE_BUFFER_SIZE_NAME, &page_buf_size) < 0)
        HGOTO_ERROR(H5E_FILE, H5E_CANTGET, NULL, "can't get page buffer size")
    if (page_buf_size) {
#ifdef H5_HAVE_PARALLEL
        /* Collective metadata writes are not supported with page buffering */
        if (file->shared->coll_md_write)
            HGOTO_ERROR(H5E_FILE, H5E_CANTOPENFILE, NULL,
                        "collective metadata writes are not supported with page buffering")

        /* Temporary: fail file create when page buffering feature is enabled for parallel */
        HGOTO_ERROR(H5E_FILE, H5E_CANTOPENFILE, NULL, "page buffering is disabled for parallel")
#endif /* H5_HAVE_PARALLEL */
        /* Query for other page buffer cache properties */
        if (H5P_get(a_plist, H5F_ACS_PAGE_BUFFER_MIN_META_PERC_NAME, &page_buf_min_meta_perc) < 0)
            HGOTO_ERROR(H5E_FILE, H5E_CANTGET, NULL, "can't get minimum metadata fraction of page buffer")
        if (H5P_get(a_plist, H5F_ACS_PAGE_BUFFER_MIN_RAW_PERC_NAME, &page_buf_min_raw_perc) < 0)
            HGOTO_ERROR(H5E_FILE, H5E_CANTGET, NULL, "can't get minimum raw data fraction of page buffer")
    } /* end if */

    /*
     * Read or write the file superblock, depending on whether the file is
     * empty or not.
     */
    if (0 == (MAX(H5FD_get_eof(lf, H5FD_MEM_SUPER), H5FD_get_eoa(lf, H5FD_MEM_SUPER))) &&
        (flags & H5F_ACC_RDWR)) {
        /*
         * We've just opened a fresh new file (or truncated one). We need
         * to create & write the superblock.
         */

        /* Create the page buffer before initializing the superblock */
        if (page_buf_size)
            if (H5PB_create(shared, page_buf_size, page_buf_min_meta_perc, page_buf_min_raw_perc) < 0)
                HGOTO_ERROR(H5E_FILE, H5E_CANTINIT, NULL, "unable to create page buffer")

        /* Initialize information about the superblock and allocate space for it */
        /* (Writes superblock extension messages, if there are any) */
        if (H5F__super_init(file) < 0)
            HGOTO_ERROR(H5E_FILE, H5E_CANTINIT, NULL, "unable to allocate file superblock")

        /* Create and open the root group */
        /* (This must be after the space for the superblock is allocated in
         *      the file, since the superblock must be at offset 0)
         */
        if (H5G_mkroot(file, TRUE) < 0)
            HGOTO_ERROR(H5E_FILE, H5E_CANTINIT, NULL, "unable to create/open root group")

        file_create = TRUE;

    } /* end if */
    else if (1 == shared->nrefs) {
        /* Read the superblock if it hasn't been read before. */
        if (H5F__super_read(file, a_plist, TRUE) < 0)
            HGOTO_ERROR(H5E_FILE, H5E_READERROR, NULL, "unable to read superblock")

        /* Create the page buffer before initializing the superblock */
        if (page_buf_size)
            if (H5PB_create(shared, page_buf_size, page_buf_min_meta_perc, page_buf_min_raw_perc) < 0)
                HGOTO_ERROR(H5E_FILE, H5E_CANTINIT, NULL, "unable to create page buffer")

        /* Open the root group */
        if (H5G_mkroot(file, FALSE) < 0)
            HGOTO_ERROR(H5E_FILE, H5E_CANTOPENFILE, NULL, "unable to read root group")
    } /* end if */

    /* Checked if configured for VFD SWMR */
    if (H5F_VFD_SWMR_CONFIG(file)) {

        /* Set up the VFD SWMR LOG file */
        if (HDstrlen(vfd_swmr_config_ptr->log_file_path) > 0)
            shared->vfd_swmr_log_on = TRUE;
        if (TRUE == shared->vfd_swmr_log_on) {
            /* Create the log file */
            if ((shared->vfd_swmr_log_file_ptr = HDfopen(vfd_swmr_config_ptr->log_file_path, "w")) == NULL)
                HGOTO_ERROR(H5E_FILE, H5E_CANTOPENFILE, NULL, "unable to create the log file")
            if (H5_timer_init(&(shared->vfd_swmr_log_start_time)) < 0)
                HGOTO_ERROR(H5E_FILE, H5E_CANTGET, NULL, "can't initialize HDF5 timer.")
            if (H5_timer_start(&(shared->vfd_swmr_log_start_time)) < 0)
                HGOTO_ERROR(H5E_FILE, H5E_CANTGET, NULL, "can't obtain the time from the HDF5 timer.")
        }

        /* Initialization for VFD SWMR writer and reader */
        if (1 == shared->nrefs) {
            /* Private property for VFD SWMR testing: generate checksum for metadata file */
            if (cb_info.func)
                shared->generate_md_ck_cb = cb_info.func;
            if (H5F_vfd_swmr_init(file, file_create) < 0)
                HGOTO_ERROR(H5E_FILE, H5E_CANTSET, NULL, "file open fail with initialization for VFD SWMR")
        }

        /* Insert the entry that corresponds to file onto the EOT queue */
        if (H5F_vfd_swmr_insert_entry_eot(file) < 0)
            HGOTO_ERROR(H5E_FILE, H5E_CANTSET, NULL, "unable to insert entry into the EOT queue")
    }

    /*
     * Decide the file close degree.  If it's the first time to open the
     * file, set the degree to access property list value; if it's the
     * second time or later, verify the access property list value matches
     * the degree in shared file structure.
     */
    if (H5P_get(a_plist, H5F_ACS_CLOSE_DEGREE_NAME, &fc_degree) < 0)
        HGOTO_ERROR(H5E_PLIST, H5E_CANTGET, NULL, "can't get file close degree")
    if (shared->nrefs == 1) {
        if (fc_degree == H5F_CLOSE_DEFAULT)
            shared->fc_degree = lf->cls->fc_degree;
        else
            shared->fc_degree = fc_degree;
    } /* end if */
    else if (shared->nrefs > 1) {
        if (fc_degree == H5F_CLOSE_DEFAULT && shared->fc_degree != lf->cls->fc_degree)
            HGOTO_ERROR(H5E_FILE, H5E_CANTINIT, NULL, "file close degree doesn't match")
        if (fc_degree != H5F_CLOSE_DEFAULT && fc_degree != shared->fc_degree)
            HGOTO_ERROR(H5E_FILE, H5E_CANTINIT, NULL, "file close degree doesn't match")
    } /* end if */

    /* This is a private property to clear the status_flags in the super block */
    /* Use by h5clear and a routine in test/flush2.c to clear the test file's status_flags */
    if (H5P_exist_plist(a_plist, H5F_ACS_CLEAR_STATUS_FLAGS_NAME) > 0) {
        if (H5P_get(a_plist, H5F_ACS_CLEAR_STATUS_FLAGS_NAME, &clear) < 0)
            HGOTO_ERROR(H5E_PLIST, H5E_CANTGET, NULL, "can't get clearance for status_flags")
        else if (clear)
            file->shared->sblock->status_flags = 0;
    } /* end if */

    /* Record the evict-on-close MDC behavior.  If it's the first time opening
     * the file, set it to access property list value; if it's the second time
     * or later, verify that the access property list value matches the value
     * in shared file structure.
     */
    if (H5P_get(a_plist, H5F_ACS_EVICT_ON_CLOSE_FLAG_NAME, &evict_on_close) < 0)
        HGOTO_ERROR(H5E_PLIST, H5E_CANTGET, NULL, "can't get evict on close value")
    if (shared->nrefs == 1)
        shared->evict_on_close = evict_on_close;
    else if (shared->nrefs > 1) {
        if (shared->evict_on_close != evict_on_close)
            HGOTO_ERROR(H5E_FILE, H5E_BADVALUE, NULL, "file evict-on-close value doesn't match")
    } /* end if */

    /* Formulate the absolute path for later search of target file for external links */
    if (shared->nrefs == 1) {
        if (H5_build_extpath(name, &file->shared->extpath) < 0)
            HGOTO_ERROR(H5E_FILE, H5E_CANTINIT, NULL, "unable to build extpath")
    }

    /* Formulate the actual file name, after following symlinks, etc. */
    if (H5F__build_actual_name(file, a_plist, name, &file->actual_name) < 0)
        HGOTO_ERROR(H5E_FILE, H5E_CANTINIT, NULL, "unable to build actual name")

    if (set_flag) {
        if (H5F_INTENT(file) & H5F_ACC_RDWR) { /* Set and check consistency of status_flags */
            /* Skip check of status_flags for file with < superblock version 3 */
            if (file->shared->sblock->super_vers >= HDF5_SUPERBLOCK_VERSION_3) {

                if (file->shared->sblock->status_flags & H5F_SUPER_WRITE_ACCESS ||
                    file->shared->sblock->status_flags & H5F_SUPER_SWMR_WRITE_ACCESS)
                    HGOTO_ERROR(H5E_FILE, H5E_CANTOPENFILE, NULL,
                                "file is already open for write/SWMR write (may use <h5clear file> to clear "
                                "file consistency flags)")
            } /* version 3 superblock */

            file->shared->sblock->status_flags |= H5F_SUPER_WRITE_ACCESS;
            if (H5F_INTENT(file) & H5F_ACC_SWMR_WRITE || H5F_USE_VFD_SWMR(file))
                file->shared->sblock->status_flags |= H5F_SUPER_SWMR_WRITE_ACCESS;

            /* Flush the superblock & superblock extension */
            if (H5F_super_dirty(file) < 0)
                HGOTO_ERROR(H5E_FILE, H5E_CANTMARKDIRTY, NULL, "unable to mark superblock as dirty")
            if (H5F_flush_tagged_metadata(file, H5AC__SUPERBLOCK_TAG) < 0)
                HGOTO_ERROR(H5E_FILE, H5E_CANTFLUSH, NULL, "unable to flush superblock")
            if (H5F_flush_tagged_metadata(file, file->shared->sblock->ext_addr) < 0)
                HGOTO_ERROR(H5E_FILE, H5E_CANTFLUSH, NULL, "unable to flush superblock extension")

            /* Remove the file lock for SWMR_WRITE */
            if (use_file_locking && ((H5F_INTENT(file) & H5F_ACC_SWMR_WRITE) || H5F_USE_VFD_SWMR(file))) {
                if (H5FD_unlock(file->shared->lf) < 0)
                    HGOTO_ERROR(H5E_FILE, H5E_CANTUNLOCKFILE, NULL, "unable to unlock the file")
            }  /* end if */
        }      /* end if */
        else { /* H5F_ACC_RDONLY: check consistency of status_flags */
            /* Skip check of status_flags for file with < superblock version 3 */
            if (file->shared->sblock->super_vers >= HDF5_SUPERBLOCK_VERSION_3) {
                if (H5F_INTENT(file) & H5F_ACC_SWMR_READ || H5F_USE_VFD_SWMR(file)) {
                    if ((file->shared->sblock->status_flags & H5F_SUPER_WRITE_ACCESS &&
                         !(file->shared->sblock->status_flags & H5F_SUPER_SWMR_WRITE_ACCESS)) ||
                        (!(file->shared->sblock->status_flags & H5F_SUPER_WRITE_ACCESS) &&
                         file->shared->sblock->status_flags & H5F_SUPER_SWMR_WRITE_ACCESS))
                        HGOTO_ERROR(H5E_FILE, H5E_CANTOPENFILE, NULL,
                                    "file is not already open for SWMR writing")
                } /* end if */
                else if ((file->shared->sblock->status_flags & H5F_SUPER_WRITE_ACCESS) ||
                         (file->shared->sblock->status_flags & H5F_SUPER_SWMR_WRITE_ACCESS))
                    HGOTO_ERROR(H5E_FILE, H5E_CANTOPENFILE, NULL,
                                "file is already open for write (may use <h5clear file> to clear file "
                                "consistency flags)")
            } /* version 3 superblock */
        }     /* end else */
    }         /* end if set_flag */

    /* Success */
    ret_value = file;

    /* Write to the log file when H5F_open ends.
     * TODO: Tested, can be commented out if necessary.
     */
    H5F_POST_VFD_SWMR_LOG_ENTRY(file, FILE_OPEN, "File open ends");

done:
    if ((NULL == ret_value) && file) {
        if (file->shared->root_grp && file->shared->nrefs == 1) {
            if (H5AC_expunge_all_tagged_metadata(file, H5G_oloc(file->shared->root_grp)->addr, H5AC_OHDR_ID,
                                                 H5AC__NO_FLAGS_SET) < 0)
                HDONE_ERROR(H5E_FILE, H5E_CANTEXPUNGE, NULL, "unable to expunge root group tagged entries")
        }

        if (H5F__dest(file, FALSE) < 0)
            HDONE_ERROR(H5E_FILE, H5E_CANTCLOSEFILE, NULL, "problems closing file")
    }
    if (vfd_swmr_config_ptr)
        H5MM_free(vfd_swmr_config_ptr);

    if ((pop_vfd_swmr_reader_vfd) && (H5P_pop_vfd_swmr_reader_vfd_off_fapl(fapl_id) < 0))
        HDONE_ERROR(H5E_PLIST, H5E_CANTSET, NULL, "can't pop vfd swrm reader vfd off vfd stack")

    FUNC_LEAVE_NOAPI(ret_value)
} /* end H5F_open() */

/*-------------------------------------------------------------------------
 * Function:    H5F__post_open
 *
 * Purpose:     Finishes file open after wrapper context for file has been
 *              set.
 *
 * Return:      SUCCEED/FAIL
 *
 *-------------------------------------------------------------------------
 */
herr_t
H5F__post_open(H5F_t *f)
{
    herr_t ret_value = SUCCEED; /* Return value */

    FUNC_ENTER_PACKAGE

    /* Sanity check arguments */
    HDassert(f);

    /* Store a vol object in the file struct */
    if (NULL == (f->vol_obj = H5VL_create_object_using_vol_id(H5I_FILE, f, f->shared->vol_id)))
        HGOTO_ERROR(H5E_FILE, H5E_CANTINIT, FAIL, "can't create VOL object")

done:
    FUNC_LEAVE_NOAPI(ret_value)
} /* end H5F__post_open() */

/*-------------------------------------------------------------------------
 * Function:    H5F_flush_phase1
 *
 * Purpose:     First phase of flushing cached data.
 *
 * Return:      SUCCEED/FAIL
 *
 *-------------------------------------------------------------------------
 */
static herr_t
H5F__flush_phase1(H5F_t *f)
{
    herr_t ret_value = SUCCEED; /* Return value */

    FUNC_ENTER_PACKAGE

    /* Sanity check arguments */
    HDassert(f);

    /* Flush any cached dataset storage raw data */
    if (H5D_flush_all(f) < 0)
        /* Push error, but keep going*/
        HDONE_ERROR(H5E_CACHE, H5E_CANTFLUSH, FAIL, "unable to flush dataset cache")

    /* Release any space allocated to space aggregators, so that the eoa value
     *  corresponds to the end of the space written to in the file.
     */
    /* (needs to happen before cache flush, with superblock write, since the
     *  'eoa' value is written in superblock -QAK)
     */
    if (H5MF_free_aggrs(f) < 0)
        /* Push error, but keep going*/
        HDONE_ERROR(H5E_FILE, H5E_CANTRELEASE, FAIL, "can't release file space")

    FUNC_LEAVE_NOAPI(ret_value)
} /* end H5F__flush_phase1() */

/*-------------------------------------------------------------------------
 * Function:    H5F__flush_phase2
 *
 * Purpose:     Second phase of flushing cached data.
 *
 * Return:      SUCCEED/FAIL
 *
 *-------------------------------------------------------------------------
 */
static herr_t
H5F__flush_phase2(H5F_t *f, hbool_t closing)
{
    herr_t ret_value = SUCCEED; /* Return value */

    FUNC_ENTER_PACKAGE

    /* Sanity check arguments */
    HDassert(f);

    /* Inform the metadata cache that we are about to flush */
    if (H5AC_prep_for_file_flush(f) < 0)
        /* Push error, but keep going*/
        HDONE_ERROR(H5E_CACHE, H5E_CANTFLUSH, FAIL, "prep for MDC flush failed")

    /* Flush the entire metadata cache */
    if (H5AC_flush(f) < 0)
        /* Push error, but keep going*/
        HDONE_ERROR(H5E_CACHE, H5E_CANTFLUSH, FAIL, "unable to flush metadata cache")

#ifdef H5_HAVE_PARALLEL
    if (H5F_HAS_FEATURE(f, H5FD_FEAT_HAS_MPI)) {
        /* Since we just returned from a call to H5AC_flush(), we just
         * passed through a barrier.  Hence we can skip the barrier on
         * entry to the mpio file driver truncate call below, and the first
         * barrier in the following call to flush the cache again.
         */
        H5CX_set_mpi_file_flushing(TRUE);
    }
#endif /* H5_HAVE_PARALLEL */

    /* Truncate the file to the current allocated size */
    if (H5FD_truncate(f->shared->lf, closing) < 0)
        /* Push error, but keep going*/
        HDONE_ERROR(H5E_FILE, H5E_WRITEERROR, FAIL, "low level truncate failed")

    /* Flush the entire metadata cache again since the EOA could have changed in the truncate call. */
    if (H5AC_flush(f) < 0)
        /* Push error, but keep going*/
        HDONE_ERROR(H5E_CACHE, H5E_CANTFLUSH, FAIL, "unable to flush metadata cache")

#ifdef H5_HAVE_PARALLEL
    if (H5F_HAS_FEATURE(f, H5FD_FEAT_HAS_MPI))
        /* Reset the "flushing the file" flag */
        H5CX_set_mpi_file_flushing(FALSE);
#endif /* H5_HAVE_PARALLEL */

    /* Inform the metadata cache that we are done with the flush */
    if (H5AC_secure_from_file_flush(f) < 0)
        /* Push error, but keep going*/
        HDONE_ERROR(H5E_CACHE, H5E_CANTFLUSH, FAIL, "secure from MDC flush failed")

    /* Flush out the metadata accumulator */
    if (H5F__accum_flush(f->shared) < 0)
        /* Push error, but keep going*/
        HDONE_ERROR(H5E_IO, H5E_CANTFLUSH, FAIL, "unable to flush metadata accumulator")

    /* If this is a VFD SWMR writer, prep for flush or close */
    if ((f->shared->vfd_swmr) && (f->shared->vfd_swmr_writer) &&
        (H5F_vfd_swmr_writer_prep_for_flush_or_close(f) < 0))
        /* Push error, but keep going*/
        HDONE_ERROR(H5E_IO, H5E_CANTFLUSH, FAIL, "vfd swmr prep for flush or close failed")

    /* Flush the page buffer */
    if (H5PB_flush(f->shared) < 0)
        /* Push error, but keep going*/
        HDONE_ERROR(H5E_IO, H5E_CANTFLUSH, FAIL, "page buffer flush failed")

    /* Flush file buffers to disk. */
    if (H5FD_flush(f->shared->lf, closing) < 0)
        /* Push error, but keep going*/
        HDONE_ERROR(H5E_IO, H5E_CANTFLUSH, FAIL, "low level flush failed")

    FUNC_LEAVE_NOAPI(ret_value)
} /* end H5F__flush_phase2() */

/*-------------------------------------------------------------------------
 * Function:    H5F__flush
 *
 * Purpose:     Flushes cached data.
 *
 * Return:      SUCCEED/FAIL
 *
 *-------------------------------------------------------------------------
 */
herr_t
H5F__flush(H5F_t *f)
{
    herr_t ret_value = SUCCEED; /* Return value */

    FUNC_ENTER_PACKAGE

    /* Sanity check arguments */
    HDassert(f);

    /* First phase of flushing data */
    if (H5F__flush_phase1(f) < 0)
        /* Push error, but keep going*/
        HDONE_ERROR(H5E_CACHE, H5E_CANTFLUSH, FAIL, "unable to flush file data")

    /* Second phase of flushing data */
    if (H5F__flush_phase2(f, FALSE) < 0)
        /* Push error, but keep going*/
        HDONE_ERROR(H5E_CACHE, H5E_CANTFLUSH, FAIL, "unable to flush file data")

    /* VFD SWMR when flushing the HDF5 file */
    if (f->shared->nrefs == 1 && f->shared->vfd_swmr_writer && f->shared->vfd_swmr_md_fd >= 0) {
        HDassert(H5F_ACC_RDWR & H5F_INTENT(f));

        if (H5F_vfd_swmr_close_or_flush(f, FALSE) < 0)
            HDONE_ERROR(H5E_FILE, H5E_WRITEERROR, FAIL, "unable to encode and write to the metadata file")
    }

    FUNC_LEAVE_NOAPI(ret_value)
} /* end H5F__flush() */

/*-------------------------------------------------------------------------
 * Function:    H5F__close
 *
 * Purpose:     Closes a file or causes the close operation to be pended.
 *              This function is called two ways: from the API it gets called
 *              by H5Fclose->H5I_dec_ref->H5F__close when H5I_dec_ref()
 *              decrements the file ID reference count to zero.  The file ID
 *              is removed from the H5I_FILE group by H5I_dec_ref() just
 *              before H5F__close() is called. If there are open object
 *              headers then the close is pended by moving the file to the
 *              H5I_FILE_CLOSING ID group (the f->closing contains the ID
 *              assigned to file).
 *
 *              This function is also called directly from H5O_close() when
 *              the last object header is closed for the file and the file
 *              has a pending close.
 *
 * Return:      SUCCEED/FAIL
 *
 *-------------------------------------------------------------------------
 */
herr_t
H5F__close(H5F_t *f)
{
    herr_t ret_value = SUCCEED; /* Return value */

    FUNC_ENTER_PACKAGE

    /* Sanity check */
    HDassert(f);

    /* Perform checks for "semi" file close degree here, since closing the
     * file is not allowed if there are objects still open.
     */
    if (f->shared->fc_degree == H5F_CLOSE_SEMI) {
        unsigned nopen_files = 0; /* Number of open files in file/mount hierarchy */
        unsigned nopen_objs  = 0; /* Number of open objects in file/mount hierarchy */

        /* Get the number of open objects and open files on this file/mount hierarchy */
        if (H5F__mount_count_ids(f, &nopen_files, &nopen_objs) < 0)
            HGOTO_ERROR(H5E_SYM, H5E_MOUNT, FAIL, "problem checking mount hierarchy")

        /* If there are no other file IDs open on this file/mount hier., but
         * there are still open objects, issue an error and bail out now,
         * without decrementing the file ID's reference count and triggering
         * a "real" attempt at closing the file.
         */
        if (nopen_files == 1 && nopen_objs > 0)
            HGOTO_ERROR(H5E_FILE, H5E_CANTCLOSEFILE, FAIL, "can't close file, there are objects still open")
    }

    /* Reset the file ID for this file */
    f->id_exists = FALSE;

    /* Attempt to close the file/mount hierarchy */
    if (H5F_try_close(f, NULL) < 0)
        HGOTO_ERROR(H5E_FILE, H5E_CANTCLOSEFILE, FAIL, "can't close file")

done:
    FUNC_LEAVE_NOAPI(ret_value)
} /* end H5F__close() */

/*-------------------------------------------------------------------------
 * Function:    H5F_delete
 *
 * Purpose:     Deletes a file.
 *
 * Return:      SUCCEED/FAIL
 *-------------------------------------------------------------------------
 */
herr_t
H5F__delete(const char *filename, hid_t fapl_id)
{
    herr_t ret_value = SUCCEED; /* Return value */

    FUNC_ENTER_PACKAGE

    HDassert(filename);

    /* Delete the file */
    if (H5FD_delete(filename, fapl_id) < 0)
        HGOTO_ERROR(H5E_FILE, H5E_CANTDELETEFILE, FAIL, "unable to delete file")

done:
    FUNC_LEAVE_NOAPI(ret_value)
} /* end H5F__delete() */

/*-------------------------------------------------------------------------
 * Function:    H5F_try_close
 *
 * Purpose:     Attempts to close a file due to one of several actions:
 *              - The reference count on the file ID dropped to zero
 *              - The last open object was closed in the file
 *              - The file was unmounted
 *
 * Return:      SUCCEED/FAIL
 *
 *-------------------------------------------------------------------------
 */
herr_t
H5F_try_close(H5F_t *f, hbool_t *was_closed /*out*/)
{
    unsigned nopen_files = 0;       /* Number of open files in file/mount hierarchy */
    unsigned nopen_objs  = 0;       /* Number of open objects in file/mount hierarchy */
    herr_t   ret_value   = SUCCEED; /* Return value */

    FUNC_ENTER_NOAPI_NOINIT

    /* Sanity check */
    HDassert(f);
    HDassert(f->shared);

    /* Set the was_closed flag to the default value.
     * This flag lets downstream code know if the file struct is
     * still accessible and/or likely to contain useful data.
     * It's needed by the evict-on-close code. Clients can ignore
     * this value by passing in NULL.
     */
    if (was_closed)
        *was_closed = FALSE;

    /* Check if this file is already in the process of closing */
    if (f->closing) {
        if (was_closed)
            *was_closed = TRUE;
        HGOTO_DONE(SUCCEED)
    }

    /* Get the number of open objects and open files on this file/mount hierarchy */
    if (H5F__mount_count_ids(f, &nopen_files, &nopen_objs) < 0)
        HGOTO_ERROR(H5E_SYM, H5E_MOUNT, FAIL, "problem checking mount hierarchy")

    /*
     * Close file according to close degree:
     *
     *  H5F_CLOSE_WEAK:    if there are still objects open, wait until
     *            they are all closed.
     *  H5F_CLOSE_SEMI:    if there are still objects open, return fail;
     *            otherwise, close file.
     *  H5F_CLOSE_STRONG:    if there are still objects open, close them
     *            first, then close file.
     */
    switch (f->shared->fc_degree) {
        case H5F_CLOSE_WEAK:
            /*
             * If file or object IDS are still open then delay deletion of
             * resources until they have all been closed.  Flush all
             * caches and update the object header anyway so that failing to
             * close all objects isn't a major problem.
             */
            if ((nopen_files + nopen_objs) > 0)
                HGOTO_DONE(SUCCEED)
            break;

        case H5F_CLOSE_SEMI:
            /* Can leave safely if file IDs are still open on this file */
            if (nopen_files > 0)
                HGOTO_DONE(SUCCEED)

            /* Sanity check: If close degree if "semi" and we have gotten this
             * far and there are objects left open, bail out now.
             */
            HDassert(nopen_files == 0 && nopen_objs == 0);

            /* If we've gotten this far (ie. there are no open objects in the file), fall through to flush &
             * close */
            break;

        case H5F_CLOSE_STRONG:
            /* If there are other open files in the hierarchy, we can leave now */
            if (nopen_files > 0)
                HGOTO_DONE(SUCCEED)

            /* If we've gotten this far (ie. there are no open file IDs in the file/mount hierarchy), fall
             * through to flush & close */
            break;

        case H5F_CLOSE_DEFAULT:
        default:
            HGOTO_ERROR(H5E_FILE, H5E_CANTCLOSEFILE, FAIL, "can't close file, unknown file close degree")
    } /* end switch */

    /* Mark this file as closing (prevents re-entering file shutdown code below) */
    f->closing = TRUE;

    /* If the file close degree is "strong", close all the open objects in this file */
    if (f->shared->fc_degree == H5F_CLOSE_STRONG) {
        HDassert(nopen_files == 0);

        /* Forced close of all opened objects in this file */
        if (f->nopen_objs > 0) {
            size_t obj_count; /* # of open objects */
            hid_t  objs[128]; /* Array of objects to close */
            herr_t result;    /* Local result from obj ID query */
            size_t u;         /* Local index variable */

            /* Get the list of IDs of open dataset, group, & attribute objects */
            while ((result = H5F_get_obj_ids(
                        f, H5F_OBJ_LOCAL | H5F_OBJ_DATASET | H5F_OBJ_GROUP | H5F_OBJ_ATTR,
                        (int)(sizeof(objs) / sizeof(objs[0])), objs, FALSE, &obj_count)) <= 0 &&
                   obj_count != 0) {

                /* Try to close all the open objects in this file */
                for (u = 0; u < obj_count; u++)
                    if (H5I_dec_ref(objs[u]) < 0)
                        HGOTO_ERROR(H5E_ID, H5E_CLOSEERROR, FAIL, "can't close object")
            }
            if (result < 0)
                HGOTO_ERROR(H5E_FILE, H5E_BADITER, FAIL, "H5F_get_obj_ids failed(1)")

            /* Get the list of IDs of open named datatype objects */
            /* (Do this separately from the dataset & attribute IDs, because
             * they could be using one of the named datatypes and then the
             * open named datatype ID will get closed twice)
             */
            while ((result = H5F_get_obj_ids(f, H5F_OBJ_LOCAL | H5F_OBJ_DATATYPE,
                                             (int)(sizeof(objs) / sizeof(objs[0])), objs, FALSE,
                                             &obj_count)) <= 0 &&
                   obj_count != 0) {

                /* Try to close all the open objects in this file */
                for (u = 0; u < obj_count; u++)
                    if (H5I_dec_ref(objs[u]) < 0)
                        HGOTO_ERROR(H5E_ID, H5E_CLOSEERROR, FAIL, "can't close object")
            }
            if (result < 0)
                HGOTO_ERROR(H5E_INTERNAL, H5E_BADITER, FAIL, "H5F_get_obj_ids failed(2)")
        } /* end if */
    }     /* end if */

    /* Check if this is a child file in a mounting hierarchy & proceed up the
     * hierarchy if so.
     */
    if (f->parent)
        if (H5F_try_close(f->parent, NULL) < 0)
            HGOTO_ERROR(H5E_FILE, H5E_CANTCLOSEFILE, FAIL, "can't close parent file")

    /* Unmount and close each child before closing the current file. */
    if (H5F__close_mounts(f) < 0)
        HGOTO_ERROR(H5E_FILE, H5E_CANTCLOSEFILE, FAIL, "can't unmount child files")

    /* If there is more than one reference to the shared file struct and the
     * file has an external file cache, we should see if it can be closed.  This
     * can happen if a cycle is formed with external file caches.
     */
    if (f->shared->efc && (f->shared->nrefs > 1))
        if (H5F__efc_try_close(f) < 0)
            HGOTO_ERROR(H5E_FILE, H5E_CANTRELEASE, FAIL, "can't attempt to close EFC")

    /* Delay flush until the shared file struct is closed, in H5F__dest.  If the
     * application called H5Fclose, it would have been flushed in that function
     * (unless it will have been flushed in H5F__dest anyways).
     */

    /* Destroy the H5F_t struct and decrement the reference count for the
     * shared H5F_shared_t struct. If the reference count for the H5F_shared_t
     * struct reaches zero then destroy it also.
     */
    if (H5F__dest(f, TRUE) < 0)
        HGOTO_ERROR(H5E_FILE, H5E_CANTCLOSEFILE, FAIL, "problems closing file")

    /* Since we closed the file, this should be set to TRUE */
    if (was_closed)
        *was_closed = TRUE;
done:
    FUNC_LEAVE_NOAPI(ret_value)
} /* end H5F_try_close() */

/*-------------------------------------------------------------------------
 * Function:    H5F__reopen
 *
 * Purpose:     Reopen a file.  The new file handle which is returned points
 *		        to the same file as the specified file handle.  Both handles
 *		        share caches and other information.  The only difference
 *		        between the handles is that the new handle is not mounted
 *		        anywhere and no files are mounted on it.
 *
 * Return:      Success:    A pointer to a file struct
 *
 *              Failure:    NULL
 *
 *-------------------------------------------------------------------------
 */
H5F_t *
H5F__reopen(H5F_t *f)
{
    H5F_t *ret_value = NULL; /* Return value */

    FUNC_ENTER_PACKAGE

    /* Get a new "top level" file struct, sharing the same "low level" file struct */
    if (NULL == (ret_value = H5F__new(f->shared, 0, H5P_FILE_CREATE_DEFAULT, H5P_FILE_ACCESS_DEFAULT, NULL)))
        HGOTO_ERROR(H5E_FILE, H5E_CANTINIT, NULL, "unable to reopen file")

    /* Duplicate old file's names */
    ret_value->open_name   = H5MM_xstrdup(f->open_name);
    ret_value->actual_name = H5MM_xstrdup(f->actual_name);

done:
    FUNC_LEAVE_NOAPI(ret_value)
} /* end H5F__reopen() */

/*-------------------------------------------------------------------------
 * Function:    H5F_get_id
 *
 * Purpose:     Get the file ID, incrementing it, or "resurrecting" it as
 *              appropriate.
 *
 * Return:      Success:    An ID for a file
 *
 *              Failure:    H5I_INVALID_HID
 *
 *-------------------------------------------------------------------------
 */
hid_t
H5F_get_id(H5F_t *file)
{
    hid_t ret_value = H5I_INVALID_HID; /* Return value */

    FUNC_ENTER_NOAPI_NOINIT

    HDassert(file);

    if (H5I_find_id(file, H5I_FILE, &ret_value) < 0 || H5I_INVALID_HID == ret_value) {
        /* resurrect the ID - Register an ID with the native connector */
        if ((ret_value = H5VL_wrap_register(H5I_FILE, file, FALSE)) < 0)
            HGOTO_ERROR(H5E_ID, H5E_CANTREGISTER, H5I_INVALID_HID, "unable to register group")
        file->id_exists = TRUE;
    }
    else {
        /* Increment reference count on existing ID */
        if (H5I_inc_ref(ret_value, FALSE) < 0)
            HGOTO_ERROR(H5E_ID, H5E_CANTINC, H5I_INVALID_HID, "incrementing file ID failed")
    } /* end else */

done:
    FUNC_LEAVE_NOAPI(ret_value)
} /* end H5F_get_id() */

/*-------------------------------------------------------------------------
 * Function:    H5F_incr_nopen_objs
 *
 * Purpose:     Increment the number of open objects for a file.
 *
 * Return:      Success:    The number of open objects, after the increment
 *              Failure:    (can't happen)
 *-------------------------------------------------------------------------
 */
unsigned
H5F_incr_nopen_objs(H5F_t *f)
{
    /* Use FUNC_ENTER_NOAPI_NOINIT_NOERR here to avoid performance issues */
    FUNC_ENTER_NOAPI_NOINIT_NOERR

    HDassert(f);

    FUNC_LEAVE_NOAPI(++f->nopen_objs)
} /* end H5F_incr_nopen_objs() */

/*-------------------------------------------------------------------------
 * Function:    H5F_decr_nopen_objs
 *
 * Purpose:     Decrement the number of open objects for a file.
 *
 * Return:      Success:    The number of open objects, after the decrement
 *              Failure:    (can't happen)
 *-------------------------------------------------------------------------
 */
unsigned
H5F_decr_nopen_objs(H5F_t *f)
{
    /* Use FUNC_ENTER_NOAPI_NOINIT_NOERR here to avoid performance issues */
    FUNC_ENTER_NOAPI_NOINIT_NOERR

    HDassert(f);

    FUNC_LEAVE_NOAPI(--f->nopen_objs)
} /* end H5F_decr_nopen_objs() */

/*-------------------------------------------------------------------------
 * Function:    H5F__build_actual_name
 *
 * Purpose:     Retrieve the name of a file, after following symlinks, etc.
 *
 * Note:        Currently only working for "POSIX I/O compatible" VFDs
 *
 * Return:      SUCCEED/FAIL
 *-------------------------------------------------------------------------
 */
static herr_t
H5F__build_actual_name(const H5F_t *f, const H5P_genplist_t *fapl, const char *name,
                       char **actual_name /*out*/)
{
    hid_t new_fapl_id = H5I_INVALID_HID; /* ID for duplicated FAPL */
#ifdef H5_HAVE_SYMLINK
    /* This has to be declared here to avoid unfreed resources on errors */
    char *realname = NULL;      /* Fully resolved path name of file */
#endif                          /* H5_HAVE_SYMLINK */
    herr_t ret_value = SUCCEED; /* Return value */

    FUNC_ENTER_PACKAGE

    /* Sanity check */
    HDassert(f);
    HDassert(fapl);
    HDassert(name);
    HDassert(actual_name);

    /* Clear actual name pointer to begin with */
    *actual_name = NULL;

/* Assume that if the OS can't create symlinks, that we don't need to worry
 *      about resolving them either. -QAK
 */
#ifdef H5_HAVE_SYMLINK
    /* Check for POSIX I/O compatible file handle */
    if (H5F_HAS_FEATURE(f, H5FD_FEAT_POSIX_COMPAT_HANDLE)) {
        h5_stat_t lst; /* Stat info from lstat() call */

        /* Call lstat() on the file's name */
        if (HDlstat(name, &lst) < 0)
            HGOTO_ERROR(H5E_FILE, H5E_CANTGET, FAIL, "can't retrieve stat info for file")

        /* Check for symbolic link */
        if (S_IFLNK == (lst.st_mode & S_IFMT)) {
            H5P_genplist_t *new_fapl;      /* Duplicated FAPL */
            int *           fd;            /* POSIX I/O file descriptor */
            h5_stat_t       st;            /* Stat info from stat() call */
            h5_stat_t       fst;           /* Stat info from fstat() call */
            hbool_t         want_posix_fd; /* Flag for retrieving file descriptor from VFD */

            /* Allocate realname buffer */
            if (NULL == (realname = (char *)H5MM_calloc((size_t)PATH_MAX * sizeof(char))))
                HGOTO_ERROR(H5E_RESOURCE, H5E_NOSPACE, FAIL, "memory allocation failed")

            /* Perform a sanity check that the file or link wasn't switched
             * between when we opened it and when we called lstat().  This is
             * according to the security best practices for lstat() documented
             * here:
             * https://www.securecoding.cert.org/confluence/display/seccode/POS35-C.+Avoid+race+conditions+while+checking+for+the+existence+of+a+symbolic+link
             */

            /* Copy the FAPL object to modify */
            if ((new_fapl_id = H5P_copy_plist(fapl, FALSE)) < 0)
                HGOTO_ERROR(H5E_FILE, H5E_CANTCOPY, FAIL, "unable to copy file access property list")
            if (NULL == (new_fapl = (H5P_genplist_t *)H5I_object(new_fapl_id)))
                HGOTO_ERROR(H5E_FILE, H5E_CANTCREATE, FAIL, "can't get property list")

            /* Set the character encoding on the new property list */
            want_posix_fd = TRUE;
            if (H5P_set(new_fapl, H5F_ACS_WANT_POSIX_FD_NAME, &want_posix_fd) < 0)
                HGOTO_ERROR(H5E_PLIST, H5E_CANTSET, FAIL, "can't set character encoding")

            /* Retrieve the file handle */
            if (H5F_get_vfd_handle(f, new_fapl_id, (void **)&fd) < 0)
                HGOTO_ERROR(H5E_FILE, H5E_CANTGET, FAIL, "can't retrieve POSIX file descriptor")

            /* Stat the filename we're resolving */
            if (HDstat(name, &st) < 0)
                HSYS_GOTO_ERROR(H5E_FILE, H5E_BADFILE, FAIL, "unable to stat file")

            /* Stat the file we opened */
            if (HDfstat(*fd, &fst) < 0)
                HSYS_GOTO_ERROR(H5E_FILE, H5E_BADFILE, FAIL, "unable to fstat file")

            /* Verify that the files are really the same */
            if (st.st_mode != fst.st_mode || st.st_ino != fst.st_ino || st.st_dev != fst.st_dev)
                HGOTO_ERROR(H5E_FILE, H5E_BADVALUE, FAIL, "files' st_ino or st_dev fields changed!")

            /* Get the resolved path for the file name */
            if (NULL == HDrealpath(name, realname))
                HGOTO_ERROR(H5E_FILE, H5E_CANTGET, FAIL, "can't retrieve real path for file")

            /* Duplicate the resolved path for the file name */
            if (NULL == (*actual_name = (char *)H5MM_strdup(realname)))
                HGOTO_ERROR(H5E_FILE, H5E_CANTALLOC, FAIL, "can't duplicate real path")
        } /* end if */
    }     /* end if */
#endif    /* H5_HAVE_SYMLINK */

    /* Check if we've resolved the file's name */
    if (NULL == *actual_name) {
        /* Just duplicate the name used to open the file */
        if (NULL == (*actual_name = (char *)H5MM_strdup(name)))
            HGOTO_ERROR(H5E_FILE, H5E_CANTALLOC, FAIL, "can't duplicate open name")
    } /* end else */

done:
    /* Close the property list */
    if (new_fapl_id > 0)
        if (H5I_dec_app_ref(new_fapl_id) < 0)
            HDONE_ERROR(H5E_FILE, H5E_CANTCLOSEOBJ, FAIL, "can't close duplicated FAPL")
#ifdef H5_HAVE_SYMLINK
    if (realname)
        realname = (char *)H5MM_xfree(realname);
#endif /* H5_HAVE_SYMLINK */

    FUNC_LEAVE_NOAPI(ret_value)
} /* H5F__build_actual_name() */

/*-------------------------------------------------------------------------
 * Function:    H5F_addr_encode_len
 *
 * Purpose:     Encodes an address into the buffer pointed to by *PP and
 *              then increments the pointer to the first byte after the
 *              address.  An undefined value is stored as all 1's.
 *
 * Return:      void
 *-------------------------------------------------------------------------
 */
void
H5F_addr_encode_len(size_t addr_len, uint8_t **pp /*in,out*/, haddr_t addr)
{
    unsigned u; /* Local index variable */

    /* Use FUNC_ENTER_NOAPI_NOINIT_NOERR here to avoid performance issues */
    FUNC_ENTER_NOAPI_NOINIT_NOERR

    HDassert(addr_len);
    HDassert(pp && *pp);

    if (H5F_addr_defined(addr)) {
        for (u = 0; u < addr_len; u++) {
            *(*pp)++ = (uint8_t)(addr & 0xff);
            addr >>= 8;
        } /* end for */
        HDassert("overflow" && 0 == addr);
    } /* end if */
    else {
        for (u = 0; u < addr_len; u++)
            *(*pp)++ = 0xff;
    } /* end else */

    FUNC_LEAVE_NOAPI_VOID
} /* end H5F_addr_encode_len() */

/*-------------------------------------------------------------------------
 * Function:    H5F_addr_encode
 *
 * Purpose:     Encodes an address into the buffer pointed to by *PP and
 *              then increments the pointer to the first byte after the
 *              address.  An undefined value is stored as all 1's.
 *
 * Return:      void
 *-------------------------------------------------------------------------
 */
void
H5F_addr_encode(const H5F_t *f, uint8_t **pp /*in,out*/, haddr_t addr)
{
    /* Use FUNC_ENTER_NOAPI_NOINIT_NOERR here to avoid performance issues */
    FUNC_ENTER_NOAPI_NOINIT_NOERR

    HDassert(f);

    H5F_addr_encode_len(H5F_SIZEOF_ADDR(f), pp, addr);

    FUNC_LEAVE_NOAPI_VOID
} /* end H5F_addr_encode() */

/*-------------------------------------------------------------------------
 * Function:    H5F_addr_decode_len
 *
 * Purpose:     Decodes an address from the buffer pointed to by *PP and
 *              updates the pointer to point to the next byte after the
 *              address.
 *
 *              If the value read is all 1's then the address is returned
 *              with an undefined value.
 *
 * Return:      void
 *-------------------------------------------------------------------------
 */
void
H5F_addr_decode_len(size_t addr_len, const uint8_t **pp /*in,out*/, haddr_t *addr_p /*out*/)
{
    hbool_t  all_zero = TRUE; /* True if address was all zeroes */
    unsigned u;               /* Local index variable */

    /* Use FUNC_ENTER_NOAPI_NOINIT_NOERR here to avoid performance issues */
    FUNC_ENTER_NOAPI_NOINIT_NOERR

    HDassert(addr_len);
    HDassert(pp && *pp);
    HDassert(addr_p);

    /* Reset value in destination */
    *addr_p = 0;

    /* Decode bytes from address */
    for (u = 0; u < addr_len; u++) {
        uint8_t c; /* Local decoded byte */

        /* Get decoded byte (and advance pointer) */
        c = *(*pp)++;

        /* Check for non-undefined address byte value */
        if (c != 0xff)
            all_zero = FALSE;

        if (u < sizeof(*addr_p)) {
            haddr_t tmp = c; /* Local copy of address, for casting */

            /* Shift decoded byte to correct position */
            tmp <<= (u * 8); /*use tmp to get casting right */

            /* Merge into already decoded bytes */
            *addr_p |= tmp;
        } /* end if */
        else if (!all_zero)
            HDassert(0 == **pp); /*overflow */
    }                            /* end for */

    /* If 'all_zero' is still TRUE, the address was entirely composed of '0xff'
     *  bytes, which is the encoded form of 'HADDR_UNDEF', so set the destination
     *  to that value */
    if (all_zero)
        *addr_p = HADDR_UNDEF;

    FUNC_LEAVE_NOAPI_VOID
} /* end H5F_addr_decode_len() */

/*-------------------------------------------------------------------------
 * Function:    H5F_addr_decode
 *
 * Purpose:     Decodes an address from the buffer pointed to by *PP and
 *              updates the pointer to point to the next byte after the
 *              address.
 *
 *              If the value read is all 1's then the address is returned
 *              with an undefined value.
 *
 * Return:      void
 *-------------------------------------------------------------------------
 */
void
H5F_addr_decode(const H5F_t *f, const uint8_t **pp /*in,out*/, haddr_t *addr_p /*out*/)
{
    /* Use FUNC_ENTER_NOAPI_NOINIT_NOERR here to avoid performance issues */
    FUNC_ENTER_NOAPI_NOINIT_NOERR

    HDassert(f);

    H5F_addr_decode_len(H5F_SIZEOF_ADDR(f), pp, addr_p);

    FUNC_LEAVE_NOAPI_VOID
} /* end H5F_addr_decode() */

/*-------------------------------------------------------------------------
 * Function:    H5F_set_grp_btree_shared
 *
 * Purpose:     Set the grp_btree_shared field with a valid ref-count pointer.
 *
 * Return:      SUCCEED/FAIL
 *-------------------------------------------------------------------------
 */
herr_t
H5F_set_grp_btree_shared(H5F_t *f, H5UC_t *rc)
{
    /* Use FUNC_ENTER_NOAPI_NOINIT_NOERR here to avoid performance issues */
    FUNC_ENTER_NOAPI_NOINIT_NOERR

    /* Sanity check */
    HDassert(f);
    HDassert(f->shared);
    HDassert(rc);

    f->shared->grp_btree_shared = rc;

    FUNC_LEAVE_NOAPI(SUCCEED)
} /* H5F_set_grp_btree_shared() */

/*-------------------------------------------------------------------------
 * Function:    H5F_set_sohm_addr
 *
 * Purpose:     Set the sohm_addr field with a new value.
 *
 * Return:      SUCCEED/FAIL
 *-------------------------------------------------------------------------
 */
herr_t
H5F_set_sohm_addr(H5F_t *f, haddr_t addr)
{
    /* Use FUNC_ENTER_NOAPI_NOINIT_NOERR here to avoid performance issues */
    FUNC_ENTER_NOAPI_NOINIT_NOERR

    /* Sanity check */
    HDassert(f);
    HDassert(f->shared);

    f->shared->sohm_addr = addr;

    FUNC_LEAVE_NOAPI(SUCCEED)
} /* H5F_set_sohm_addr() */

/*-------------------------------------------------------------------------
 * Function:    H5F_set_sohm_vers
 *
 * Purpose:     Set the sohm_vers field with a new value.
 *
 * Return:      SUCCEED/FAIL
 *-------------------------------------------------------------------------
 */
herr_t
H5F_set_sohm_vers(H5F_t *f, unsigned vers)
{
    /* Use FUNC_ENTER_NOAPI_NOINIT_NOERR here to avoid performance issues */
    FUNC_ENTER_NOAPI_NOINIT_NOERR

    /* Sanity check */
    HDassert(f);
    HDassert(f->shared);

    f->shared->sohm_vers = vers;

    FUNC_LEAVE_NOAPI(SUCCEED)
} /* H5F_set_sohm_vers() */

/*-------------------------------------------------------------------------
 * Function:    H5F_set_sohm_nindexes
 *
 * Purpose:     Set the sohm_nindexes field with a new value.
 *
 * Return:      SUCCEED/FAIL
 *-------------------------------------------------------------------------
 */
herr_t
H5F_set_sohm_nindexes(H5F_t *f, unsigned nindexes)
{
    /* Use FUNC_ENTER_NOAPI_NOINIT_NOERR here to avoid performance issues */
    FUNC_ENTER_NOAPI_NOINIT_NOERR

    /* Sanity check */
    HDassert(f);
    HDassert(f->shared);

    f->shared->sohm_nindexes = nindexes;

    FUNC_LEAVE_NOAPI(SUCCEED)
} /* H5F_set_sohm_nindexes() */

/*-------------------------------------------------------------------------
 * Function:    H5F_set_store_msg_crt_idx
 *
 * Purpose:     Set the store_msg_crt_idx field with a new value.
 *
 * Return:      SUCCEED/FAIL
 *-------------------------------------------------------------------------
 */
herr_t
H5F_set_store_msg_crt_idx(H5F_t *f, hbool_t flag)
{
    /* Use FUNC_ENTER_NOAPI_NOINIT_NOERR here to avoid performance issues */
    FUNC_ENTER_NOAPI_NOINIT_NOERR

    /* Sanity check */
    HDassert(f);
    HDassert(f->shared);

    f->shared->store_msg_crt_idx = flag;

    FUNC_LEAVE_NOAPI(SUCCEED)
} /* H5F_set_store_msg_crt_idx() */

/*-------------------------------------------------------------------------
 * Function:    H5F__set_libver_bounds()
 *
 * Purpose:     Set the file's low and high bound to the input parameters
 *              'low' and 'high' respectively.
 *              This is done only if the existing setting is different
 *              from the inputs.
 *
 * Return:      SUCCEED/FAIL
 *
 * Programmer:  Vailin Choi; December 2017
 *
 *-------------------------------------------------------------------------
 */
herr_t
H5F__set_libver_bounds(H5F_t *f, H5F_libver_t low, H5F_libver_t high)
{
    herr_t ret_value = SUCCEED; /* Return value */

    FUNC_ENTER_PACKAGE

    /* Sanity checks */
    HDassert(f);
    HDassert(f->shared);

    /* Set the bounds only if the existing setting is different from the inputs */
    if (f->shared->low_bound != low || f->shared->high_bound != high) {
        /* Call the flush routine, for this file */
        /* Note: This is done in case the binary format for representing a
         *      metadata entry class changes when the file format low / high
         *      bounds are changed and an unwritten entry of that class is
         *      sitting in the metadata cache.
         *
         *      If that happens, it's possible that the entry's size could
         *      become larger, potentially corrupting the file (if the larger
         *      entry is fully written, overwriting data outside its allocated
         *      space), or corrupting the entry (if the entry is truncated to
         *      fit into the allocated space).
         *
         *      Although I'm not aware of any metadata with this behavior
         *      currently, it would be very difficult to guard against and / or
         *      detect, but if we flush everything here, the format version
         *      for metadata entries in the cache will be finalized and these
         *      sorts of problems can be avoided.
         *
         *      QAK - April, 2018
         */
        if (H5F__flush(f) < 0)
            HGOTO_ERROR(H5E_FILE, H5E_CANTFLUSH, FAIL, "unable to flush file's cached information")

        /* Set the new bounds */
        f->shared->low_bound  = low;
        f->shared->high_bound = high;
    }

done:
    FUNC_LEAVE_NOAPI(ret_value)
} /* H5F__set_libver_bounds() */

/*-------------------------------------------------------------------------
 * Function:    H5F__get_file_image
 *
 * Purpose:     Private version of H5Fget_file_image, returns bytes copied/
 *              number of bytes needed in *image_len.
 *
 * Return:      SUCCEED/FAIL
 *
 *-------------------------------------------------------------------------
 */
herr_t
H5F__get_file_image(H5F_t *file, void *buf_ptr, size_t buf_len, size_t *image_len)
{
    H5FD_t *fd_ptr;              /* file driver */
    haddr_t eoa;                 /* End of file address */
    herr_t  ret_value = SUCCEED; /* Return value */

    FUNC_ENTER_PACKAGE

    /* Check args */
    if (!file || !file->shared || !file->shared->lf)
        HGOTO_ERROR(H5E_FILE, H5E_BADVALUE, FAIL, "file_id yields invalid file pointer")
    fd_ptr = file->shared->lf;
    if (!fd_ptr->cls)
        HGOTO_ERROR(H5E_FILE, H5E_BADVALUE, FAIL, "fd_ptr yields invalid class pointer")

    /* the address space used by the split and multi file drivers is not
     * a good fit for this call.  Since the plan is to depreciate these
     * drivers anyway, don't bother to do a "force fit".
     *
     * The following clause tests for the multi file driver, and fails
     * if the supplied file has the multi file driver as its top level
     * file driver.  However, this test will not work if there is some
     * other file driver sitting on top of the multi file driver.
     *
     * I'm not sure if this is possible at present, but in all likelihood,
     * it will become possible in the future.  On the other hand, we may
     * remove the split/multi file drivers before then.
     *
     * I am leaving this solution in for now, but we should review it,
     * and improve the solution if necessary.
     *
     *                                          JRM -- 11/11/22
     */
    if (HDstrcmp(fd_ptr->cls->name, "multi") == 0)
        HGOTO_ERROR(H5E_ARGS, H5E_BADVALUE, FAIL, "Not supported for multi file driver.")

    /* While the family file driver is conceptually fully compatible
     * with the get file image operation, it sets a file driver message
     * in the super block that prevents the image being opened with any
     * driver other than the family file driver.  Needless to say, this
     * rather defeats the purpose of the get file image operation.
     *
     * While this problem is quite solvable, the required time and
     * resources are lacking at present.  Hence, for now, we don't
     * allow the get file image operation to be performed on files
     * opened with the family file driver.
     *
     * Observe that the following test only looks at the top level
     * driver, and fails if there is some other driver sitting on to
     * of the family file driver.
     *
     * I don't think this can happen at present, but that may change
     * in the future.
     *                                   JRM -- 12/21/11
     */
    if (HDstrcmp(fd_ptr->cls->name, "family") == 0)
        HGOTO_ERROR(H5E_FILE, H5E_BADVALUE, FAIL, "Not supported for family file driver.")

    /* Go get the actual file size */
    if (HADDR_UNDEF == (eoa = H5FD_get_eoa(file->shared->lf, H5FD_MEM_DEFAULT)))
        HGOTO_ERROR(H5E_FILE, H5E_CANTGET, FAIL, "unable to get file size")

    /* Test to see if a buffer was provided */
    if (buf_ptr != NULL) {
        unsigned tmp, tmp_size;

        /* Check for buffer too small */
        if ((haddr_t)buf_len < eoa)
            HGOTO_ERROR(H5E_FILE, H5E_BADVALUE, FAIL, "supplied buffer too small")

        /* Read in the file image */
        /* (Note compensation for base address addition in internal routine) */
        if (H5FD_read(fd_ptr, H5FD_MEM_DEFAULT, 0, (size_t)eoa, buf_ptr) < 0)
            HGOTO_ERROR(H5E_FILE, H5E_READERROR, FAIL, "file image read request failed")

        /* Offset to "status_flags" in the superblock */
        tmp = H5F_SUPER_STATUS_FLAGS_OFF(file->shared->sblock->super_vers);

        /* Size of "status_flags" depends on the superblock version */
        tmp_size = H5F_SUPER_STATUS_FLAGS_SIZE(file->shared->sblock->super_vers);

        /* Clear "status_flags" */
        HDmemset((uint8_t *)buf_ptr + tmp, 0, tmp_size);
    } /* end if */

    /* Set *image_len = to EOA */
    *image_len = (size_t)eoa;

done:
    FUNC_LEAVE_NOAPI(ret_value)
} /* H5F__get_file_image() */

/*-------------------------------------------------------------------------
 * Function:    H5F__get_info
 *
 * Purpose:     Private version of H5Fget_info
 *
 * Return:      Success:        SUCCEED
 *              Failure:        FAIL
 *-------------------------------------------------------------------------
 */
herr_t
H5F__get_info(H5F_t *f, H5F_info2_t *finfo)
{
    herr_t ret_value = SUCCEED; /* Return value */

    FUNC_ENTER_PACKAGE

    /* Sanity check */
    HDassert(f);
    HDassert(f->shared);
    HDassert(finfo);

    /* Reset file info struct */
    HDmemset(finfo, 0, sizeof(*finfo));

    /* Get the size of the superblock and any superblock extensions */
    if (H5F__super_size(f, &finfo->super.super_size, &finfo->super.super_ext_size) < 0)
        HGOTO_ERROR(H5E_FILE, H5E_CANTGET, FAIL, "unable to retrieve superblock sizes")

    /* Get the size of any persistent free space */
    if (H5MF_get_freespace(f, &finfo->free.tot_space, &finfo->free.meta_size) < 0)
        HGOTO_ERROR(H5E_FILE, H5E_CANTGET, FAIL, "unable to retrieve free space information")

    /* Check for SOHM info */
    if (H5F_addr_defined(f->shared->sohm_addr))
        if (H5SM_ih_size(f, &finfo->sohm.hdr_size, &finfo->sohm.msgs_info) < 0)
            HGOTO_ERROR(H5E_FILE, H5E_CANTGET, FAIL, "unable to retrieve SOHM index & heap storage info")

    /* Set version # fields */
    finfo->super.version = f->shared->sblock->super_vers;
    finfo->sohm.version  = f->shared->sohm_vers;
    finfo->free.version  = HDF5_FREESPACE_VERSION;

done:
    FUNC_LEAVE_NOAPI(ret_value)
} /* H5F__get_info() */

/*-------------------------------------------------------------------------
 * Function:    H5F_track_metadata_read_retries
 *
 * Purpose:     To track the # of a "retries" (log10) for a metadata item.
 *              This routine should be used only when:
 *              "retries" > 0
 *              f->shared->read_attempts > 1 (does not have retry when 1)
 *              f->shared->retries_nbins > 0 (calculated based on f->shared->read_attempts)
 *
 * Return:      SUCCEED/FAIL
 *-------------------------------------------------------------------------
 */
herr_t
H5F_track_metadata_read_retries(H5F_t *f, unsigned actype, unsigned retries)
{
    unsigned log_ind;             /* Index to the array of retries based on log10 of retries */
    double   tmp;                 /* Temporary value, to keep compiler quiet */
    herr_t   ret_value = SUCCEED; /* Return value */

    FUNC_ENTER_NOAPI(FAIL)

    /* Sanity check */
    HDassert(f);
    HDassert(f->shared->read_attempts > 1);
    HDassert(f->shared->retries_nbins > 0);
    HDassert(retries > 0);
    HDassert(retries < f->shared->read_attempts);
    HDassert(actype < H5AC_NTYPES);

    /* Allocate memory for retries */
    if (NULL == f->shared->retries[actype])
        if (NULL == (f->shared->retries[actype] =
                         (uint32_t *)H5MM_calloc((size_t)f->shared->retries_nbins * sizeof(uint32_t))))
            HGOTO_ERROR(H5E_RESOURCE, H5E_NOSPACE, FAIL, "memory allocation failed")

    /* Index to retries based on log10 */
    tmp     = HDlog10((double)retries);
    log_ind = (unsigned)tmp;
    HDassert(log_ind < f->shared->retries_nbins);

    /* Increment the # of the "retries" */
    f->shared->retries[actype][log_ind]++;

done:
    FUNC_LEAVE_NOAPI(ret_value)
} /* H5F_track_metadata_read_retries() */

/*-------------------------------------------------------------------------
 * Function:    H5F_set_retries
 *
 * Purpose:     To initialize data structures for read retries:
 *              --zero out "retries"
 *              --set up "retries_nbins" based on read_attempts
 *
 * Return:      SUCCEED/FAIL
 *-------------------------------------------------------------------------
 */
herr_t
H5F_set_retries(H5F_t *f)
{
    double tmp; /* Temporary variable */

    /* Use FUNC_ENTER_NOAPI_NOINIT_NOERR here to avoid performance issues */
    FUNC_ENTER_NOAPI_NOINIT_NOERR

    /* Sanity check */
    HDassert(f);

    /* Initialize the tracking for metadata read retries */
    HDmemset(f->shared->retries, 0, sizeof(f->shared->retries));

    /* Initialize the # of bins for retries */
    f->shared->retries_nbins = 0;
    if (f->shared->read_attempts > 1) {
        /* Use HDceil to ensure that the log10 value is rounded up to the
           nearest integer before casting to unsigned */
        tmp                      = HDceil(HDlog10((double)f->shared->read_attempts));
        f->shared->retries_nbins = (unsigned)tmp;
    }

    FUNC_LEAVE_NOAPI(SUCCEED)
} /* H5F_set_retries() */

/*-------------------------------------------------------------------------
 * Function:    H5F_object_flush_cb
 *
 * Purpose:     To invoke the callback function for object flush that is set
 *              in the file's access property list.
 *
 * Return:      Success:        SUCCEED
 *              Failure:        FAIL
 *-------------------------------------------------------------------------
 */
herr_t
H5F_object_flush_cb(H5F_t *f, hid_t obj_id)
{
    herr_t ret_value = SUCCEED; /* Return value */

    FUNC_ENTER_NOAPI(FAIL)

    /* Sanity check */
    HDassert(f);
    HDassert(f->shared);

    /* Invoke object flush callback if there is one */
    if (f->shared->object_flush.func &&
        f->shared->object_flush.func(obj_id, f->shared->object_flush.udata) < 0)
        HGOTO_ERROR(H5E_DATASET, H5E_CANTINIT, FAIL, "object flush callback returns error")

done:
    FUNC_LEAVE_NOAPI(ret_value)
} /* H5F_object_flush_cb() */

/*-------------------------------------------------------------------------
 * Function: H5F__set_base_addr
 *
 * Purpose:  Quick and dirty routine to set the file's 'base_addr' value
 *
 * Return:   Non-negative on success/Negative on failure
 *-------------------------------------------------------------------------
 */
herr_t
H5F__set_base_addr(const H5F_t *f, haddr_t addr)
{
    herr_t ret_value = SUCCEED; /* Return value */

    FUNC_ENTER_PACKAGE

    HDassert(f);
    HDassert(f->shared);

    /* Dispatch to driver */
    if (H5FD_set_base_addr(f->shared->lf, addr) < 0)
        HGOTO_ERROR(H5E_FILE, H5E_CANTSET, FAIL, "driver set_base_addr request failed")

done:
    FUNC_LEAVE_NOAPI(ret_value)
} /* end H5F__set_base_addr() */

/*-------------------------------------------------------------------------
 * Function: H5F__set_eoa
 *
 * Purpose:  Quick and dirty routine to set the file's 'eoa' value
 *
 * Return:   Non-negative on success/Negative on failure
 *-------------------------------------------------------------------------
 */
herr_t
H5F__set_eoa(const H5F_t *f, H5F_mem_t type, haddr_t addr)
{
    herr_t ret_value = SUCCEED; /* Return value */

    FUNC_ENTER_PACKAGE

    HDassert(f);
    HDassert(f->shared);

    /* Dispatch to driver */
    /* (H5FD_set_eoa() will add base_addr to addr) */
    if (H5FD_set_eoa(f->shared->lf, type, addr) < 0)
        HGOTO_ERROR(H5E_FILE, H5E_CANTSET, FAIL, "driver set_eoa request failed")

done:
    FUNC_LEAVE_NOAPI(ret_value)
} /* end H5F__set_eoa() */

/*-------------------------------------------------------------------------
 * Function: H5F__set_paged_aggr
 *
 * Purpose:  Quick and dirty routine to set the file's paged_aggr mode
 *
 * Return:   Non-negative on success/Negative on failure
 *-------------------------------------------------------------------------
 */
herr_t
H5F__set_paged_aggr(const H5F_t *f, hbool_t paged)
{
    herr_t ret_value = SUCCEED; /* Return value */

    FUNC_ENTER_PACKAGE

    /* Sanity check */
    HDassert(f);
    HDassert(f->shared);

    /* Dispatch to driver */
    if (H5FD_set_paged_aggr(f->shared->lf, paged) < 0)
        HGOTO_ERROR(H5E_FILE, H5E_CANTSET, FAIL, "driver set paged aggr mode failed")

done:
    FUNC_LEAVE_NOAPI(ret_value)
} /* end H5F__set_paged_aggr() */

/*-------------------------------------------------------------------------
 * Function:    H5F__get_max_eof_eoa
 *
 * Purpose:     Determine the maximum of (EOA, EOF) for the file
 *
 * Return:      SUCCEED/FAIL
 *-------------------------------------------------------------------------
 */
herr_t
H5F__get_max_eof_eoa(const H5F_t *f, haddr_t *max_eof_eoa)
{
    haddr_t eof; /* Relative address for EOF */
    haddr_t eoa; /* Relative address for EOA */
    haddr_t tmp_max;
    herr_t  ret_value = SUCCEED; /* Return value */

    FUNC_ENTER_PACKAGE

    /* Sanity checks */
    HDassert(f);
    HDassert(f->shared);

    /* Get the relative EOA and EOF */
    eoa = H5FD_get_eoa(f->shared->lf, H5FD_MEM_DEFAULT);
    eof = H5FD_get_eof(f->shared->lf, H5FD_MEM_DEFAULT);

    /* Determine the maximum */
    tmp_max = MAX(eof, eoa);
    if (HADDR_UNDEF == tmp_max)
        HGOTO_ERROR(H5E_FILE, H5E_CANTGET, FAIL, "file get eof/eoa requests failed")

    *max_eof_eoa = tmp_max;

done:
    FUNC_LEAVE_NOAPI(ret_value)
} /* end H5F__get_max_eof_eoa() */

/*-------------------------------------------------------------------------
 * Function:    H5F_get_metadata_read_retry_info
 *
 * Purpose:     Private function to retrieve the collection of read retries
 *              for metadata items with checksum.
 *
 * Return:      SUCCEED/FAIL
 *
 *-------------------------------------------------------------------------
 */
herr_t
H5F_get_metadata_read_retry_info(H5F_t *file, H5F_retry_info_t *info)
{
    unsigned i, j;                /* Local index variable */
    size_t   tot_size;            /* Size of each retries[i] */
    herr_t   ret_value = SUCCEED; /* Return value */

    FUNC_ENTER_NOAPI(FAIL)

    /* Check args */
    HDassert(file);
    HDassert(info);

    /* Copy the # of bins for "retries" array */
    info->nbins = file->shared->retries_nbins;

    /* Initialize the array of "retries" */
    HDmemset(info->retries, 0, sizeof(info->retries));

    /* Return if there are no bins -- no retries */
    if (!info->nbins)
        HGOTO_DONE(SUCCEED);

    /* Calculate size for each retries[i] */
    tot_size = info->nbins * sizeof(uint32_t);

    /* Map and copy information to info's retries for metadata items with tracking for read retries */
    j = 0;
    for (i = 0; i < H5AC_NTYPES; i++) {
        switch (i) {
            case H5AC_OHDR_ID:
            case H5AC_OHDR_CHK_ID:
            case H5AC_BT2_HDR_ID:
            case H5AC_BT2_INT_ID:
            case H5AC_BT2_LEAF_ID:
            case H5AC_FHEAP_HDR_ID:
            case H5AC_FHEAP_DBLOCK_ID:
            case H5AC_FHEAP_IBLOCK_ID:
            case H5AC_FSPACE_HDR_ID:
            case H5AC_FSPACE_SINFO_ID:
            case H5AC_SOHM_TABLE_ID:
            case H5AC_SOHM_LIST_ID:
            case H5AC_EARRAY_HDR_ID:
            case H5AC_EARRAY_IBLOCK_ID:
            case H5AC_EARRAY_SBLOCK_ID:
            case H5AC_EARRAY_DBLOCK_ID:
            case H5AC_EARRAY_DBLK_PAGE_ID:
            case H5AC_FARRAY_HDR_ID:
            case H5AC_FARRAY_DBLOCK_ID:
            case H5AC_FARRAY_DBLK_PAGE_ID:
            case H5AC_SUPERBLOCK_ID:
                HDassert(j < H5F_NUM_METADATA_READ_RETRY_TYPES);
                if (file->shared->retries[i] != NULL) {
                    /* Allocate memory for retries[i]
                     *
                     * This memory should be released by the user with
                     * the H5free_memory() call.
                     */
                    if (NULL == (info->retries[j] = (uint32_t *)H5MM_malloc(tot_size)))
                        HGOTO_ERROR(H5E_RESOURCE, H5E_NOSPACE, FAIL, "memory allocation failed")

                    /* Copy the information */
                    H5MM_memcpy(info->retries[j], file->shared->retries[i], tot_size);
                }

                /* Increment location in info->retries[] array */
                j++;
                break;

            default:
                break;
        }
    }

done:
    FUNC_LEAVE_NOAPI(ret_value)
} /* end H5F_get_metadata_read_retry_info() */

/*-------------------------------------------------------------------------
 * Function:    H5F__start_swmr_write
 *
 * Purpose:     Private version of H5Fstart_swmr_write
 *
 *              1) Refresh opened objects: part 1
 *              2) Flush & reset accumulator
 *              3) Mark the file in SWMR writing mode
 *              4) Set metadata read attempts and retries info
 *              5) Disable accumulator
 *              6) Evict all cache entries except the superblock
 *              7) Refresh opened objects (part 2)
 *              8) Unlock the file
 *
 *              Pre-conditions:
 *
 *              1) The file being opened has v3 superblock
 *              2) The file is opened with H5F_ACC_RDWR
 *              3) The file is not already marked for SWMR writing
 *              4) Current implementation for opened objects:
 *                  --only allow datasets and groups without attributes
 *                  --disallow named datatype with/without attributes
 *                  --disallow opened attributes attached to objects
 *
 * NOTE:        Currently, only opened groups and datasets are allowed
 *              when enabling SWMR via H5Fstart_swmr_write().
 *              Will later implement a different approach--
 *              set up flush dependency/proxy even for file opened without
 *              SWMR to resolve issues with opened objects.
 *
 * Return:      SUCCEED/FAIL
 *
 *-------------------------------------------------------------------------
 */
herr_t
H5F__start_swmr_write(H5F_t *f)
{
    hbool_t     ci_load        = FALSE;  /* whether MDC ci load requested */
    hbool_t     ci_write       = FALSE;  /* whether MDC CI write requested */
    size_t      grp_dset_count = 0;      /* # of open objects: groups & datasets */
    size_t      nt_attr_count  = 0;      /* # of opened named datatypes  + opened attributes */
    hid_t *     obj_ids        = NULL;   /* List of ids */
    H5G_loc_t * obj_glocs      = NULL;   /* Group location of the object */
    H5O_loc_t * obj_olocs      = NULL;   /* Object location */
    H5G_name_t *obj_paths      = NULL;   /* Group hierarchy path */
    size_t      u;                       /* Local index variable */
    hbool_t     setup         = FALSE;   /* Boolean flag to indicate whether SWMR setting is enabled */
    H5VL_t *    vol_connector = NULL;    /* VOL connector for the file */
    herr_t      ret_value     = SUCCEED; /* Return value */

    FUNC_ENTER_PACKAGE

    /* Sanity check */
    HDassert(f);
    HDassert(f->shared);

    /* Should have write permission */
    if ((H5F_INTENT(f) & H5F_ACC_RDWR) == 0)
        HGOTO_ERROR(H5E_FILE, H5E_BADVALUE, FAIL, "no write intent on file")

    /* Check superblock version */
    if (f->shared->sblock->super_vers < HDF5_SUPERBLOCK_VERSION_3)
        HGOTO_ERROR(H5E_FILE, H5E_BADVALUE, FAIL, "file superblock version - should be at least 3")

    /* Check for correct file format version */
    if ((f->shared->low_bound < H5F_LIBVER_V110) || (f->shared->high_bound < H5F_LIBVER_V110))
        HGOTO_ERROR(H5E_FILE, H5E_BADVALUE, FAIL,
                    "file format version does not support SWMR - needs to be 1.10 or greater")

    /* Should not be marked for SWMR writing mode already */
    if (f->shared->sblock->status_flags & H5F_SUPER_SWMR_WRITE_ACCESS)
        HGOTO_ERROR(H5E_FILE, H5E_BADVALUE, FAIL, "file already in SWMR writing mode")

    /* Check to see if cache image is enabled.  Fail if so */
    if (H5C_cache_image_status(f, &ci_load, &ci_write) < 0)
        HGOTO_ERROR(H5E_FILE, H5E_CANTGET, FAIL, "can't get MDC cache image status")
    if (ci_load || ci_write)
        HGOTO_ERROR(H5E_FILE, H5E_UNSUPPORTED, FAIL, "can't have both SWMR and MDC cache image")

    /* Flush the superblock extension */
    if (H5F_flush_tagged_metadata(f, f->shared->sblock->ext_addr) < 0)
        HGOTO_ERROR(H5E_FILE, H5E_CANTFLUSH, FAIL, "unable to flush superblock extension")

    /* Flush data buffers */
    if (H5F__flush(f) < 0)
        HGOTO_ERROR(H5E_FILE, H5E_CANTFLUSH, FAIL, "unable to flush file's cached information")

    /* Get the # of opened named datatypes and attributes */
    if (H5F_get_obj_count(f, H5F_OBJ_DATATYPE | H5F_OBJ_ATTR, FALSE, &nt_attr_count) < 0)
        HGOTO_ERROR(H5E_FILE, H5E_BADITER, FAIL, "H5F_get_obj_count failed")
    if (nt_attr_count > 0)
        HGOTO_ERROR(H5E_FILE, H5E_BADVALUE, FAIL, "named datatypes and/or attributes opened in the file")

    /* Get the # of opened datasets and groups */
    if (H5F_get_obj_count(f, H5F_OBJ_GROUP | H5F_OBJ_DATASET, FALSE, &grp_dset_count) < 0)
        HGOTO_ERROR(H5E_FILE, H5E_BADITER, FAIL, "H5F_get_obj_count failed")

    if (grp_dset_count > 0) {
        /* Allocate space for group and object locations */
        if ((obj_ids = (hid_t *)H5MM_malloc(grp_dset_count * sizeof(hid_t))) == NULL)
            HGOTO_ERROR(H5E_FILE, H5E_NOSPACE, FAIL, "can't allocate buffer for hid_t")
        if ((obj_glocs = (H5G_loc_t *)H5MM_malloc(grp_dset_count * sizeof(H5G_loc_t))) == NULL)
            HGOTO_ERROR(H5E_FILE, H5E_NOSPACE, FAIL, "can't allocate buffer for H5G_loc_t")
        if ((obj_olocs = (H5O_loc_t *)H5MM_malloc(grp_dset_count * sizeof(H5O_loc_t))) == NULL)
            HGOTO_ERROR(H5E_FILE, H5E_NOSPACE, FAIL, "can't allocate buffer for H5O_loc_t")
        if ((obj_paths = (H5G_name_t *)H5MM_malloc(grp_dset_count * sizeof(H5G_name_t))) == NULL)
            HGOTO_ERROR(H5E_FILE, H5E_NOSPACE, FAIL, "can't allocate buffer for H5G_name_t")

        /* Get the list of opened object ids (groups & datasets) */
        if (H5F_get_obj_ids(f, H5F_OBJ_GROUP | H5F_OBJ_DATASET, grp_dset_count, obj_ids, FALSE,
                            &grp_dset_count) < 0)
            HGOTO_ERROR(H5E_FILE, H5E_CANTGET, FAIL, "H5F_get_obj_ids failed")

        /* Save the VOL connector and the object wrapping context for the refresh step */
        if (grp_dset_count > 0) {
            H5VL_object_t *vol_obj;

            /* Get the VOL object for one of the IDs */
            if (NULL == (vol_obj = H5VL_vol_object(obj_ids[0])))
                HGOTO_ERROR(H5E_FILE, H5E_BADTYPE, FAIL, "invalid object identifier")

            /* Get the (top) connector for the ID */
            vol_connector = vol_obj->connector;
        } /* end if */

        /* Gather information about opened objects (groups, datasets) in the file */
        /* (For refresh later on) */
        for (u = 0; u < grp_dset_count; u++) {
            H5O_loc_t *oloc; /* object location */
            H5G_loc_t  tmp_loc;

            /* Set up the id's group location */
            obj_glocs[u].oloc = &obj_olocs[u];
            obj_glocs[u].path = &obj_paths[u];
            H5G_loc_reset(&obj_glocs[u]);

            /* get the id's object location */
            if ((oloc = H5O_get_loc(obj_ids[u])) == NULL)
                HGOTO_ERROR(H5E_ARGS, H5E_BADTYPE, FAIL, "not an object")

            /* Make deep local copy of object's location information */
            H5G_loc(obj_ids[u], &tmp_loc);
            H5G_loc_copy(&obj_glocs[u], &tmp_loc, H5_COPY_DEEP);

            /* Close the object */
            if (H5I_dec_ref(obj_ids[u]) < 0)
                HGOTO_ERROR(H5E_ID, H5E_CANTCLOSEOBJ, FAIL, "decrementing object ID failed")
        } /* end for */
    }     /* end if */

    /* Flush and reset the accumulator */
    if (H5F__accum_reset(f->shared, TRUE) < 0)
        HGOTO_ERROR(H5E_IO, H5E_CANTRESET, FAIL, "can't reset accumulator")

    /* Turn on SWMR write in shared file open flags */
    f->shared->flags |= H5F_ACC_SWMR_WRITE;

    /* Mark the file in SWMR writing mode */
    f->shared->sblock->status_flags |= H5F_SUPER_SWMR_WRITE_ACCESS;

    /* Set up metadata read attempts */
    f->shared->read_attempts = H5F_SWMR_METADATA_READ_ATTEMPTS;

    /* Initialize "retries" and "retries_nbins" */
    if (H5F_set_retries(f) < 0)
        HGOTO_ERROR(H5E_FILE, H5E_CANTINIT, FAIL, "can't set retries and retries_nbins")

    /* Turn off usage of accumulator */
    f->shared->feature_flags &= ~(unsigned)H5FD_FEAT_ACCUMULATE_METADATA;
    if (H5FD_set_feature_flags(f->shared->lf, f->shared->feature_flags) < 0)
        HGOTO_ERROR(H5E_FILE, H5E_CANTSET, FAIL, "can't set feature_flags in VFD")

    setup = TRUE;

    /* Place an advisory lock on the file */
    if (H5F_USE_FILE_LOCKING(f)) {
        /* Have to unlock on Windows as Win32 doesn't support changing the lock
         * type (exclusive vs shared) with a second call.
         */
        if (H5FD_unlock(f->shared->lf) < 0) {
            HGOTO_ERROR(H5E_FILE, H5E_CANTUNLOCKFILE, FAIL, "unable to unlock the file")
        }
        if (H5FD_lock(f->shared->lf, TRUE) < 0) {
            HGOTO_ERROR(H5E_FILE, H5E_CANTLOCKFILE, FAIL, "unable to lock the file")
        }
    }

    /* Mark superblock as dirty */
    if (H5F_super_dirty(f) < 0)
        HGOTO_ERROR(H5E_FILE, H5E_CANTMARKDIRTY, FAIL, "unable to mark superblock as dirty")

    /* Flush the superblock */
    if (H5F_flush_tagged_metadata(f, H5AC__SUPERBLOCK_TAG) < 0)
        HGOTO_ERROR(H5E_FILE, H5E_CANTFLUSH, FAIL, "unable to flush superblock")

    /* Evict all flushed entries in the cache except the pinned superblock */
    if (H5F__evict_cache_entries(f) < 0)
        HGOTO_ERROR(H5E_FILE, H5E_CANTFLUSH, FAIL, "unable to evict file's cached information")

    /* Refresh (reopen) the objects (groups & datasets) in the file */
    for (u = 0; u < grp_dset_count; u++)
        /* XXX This routine probably should prepare legitimate
         * H5O_refresh_state_t's, above, and pass those instead of NULL, so
         * that non-persistent object properties---e.g., dataset access
         * properties---are copied from old objects to reopened objects.
         *
         * Passing NULL here shouldn't introduce any bugs in Legacy SWMR,
         * however, and it lets VFD SWMR development proceed, so I'm not
         * going to sweat it, now.
         */
        if (H5O_refresh_metadata_reopen(obj_ids[u], &obj_glocs[u], NULL, vol_connector, TRUE) < 0)
            HGOTO_ERROR(H5E_ID, H5E_CLOSEERROR, FAIL, "can't refresh-close object")

done:
    if (ret_value < 0 && setup) {

        /* Re-enable accumulator */
        f->shared->feature_flags |= (unsigned)H5FD_FEAT_ACCUMULATE_METADATA;
        if (H5FD_set_feature_flags(f->shared->lf, f->shared->feature_flags) < 0)
            HDONE_ERROR(H5E_FILE, H5E_CANTSET, FAIL, "can't set feature_flags in VFD")

        /* Reset the # of read attempts */
        f->shared->read_attempts = H5F_METADATA_READ_ATTEMPTS;
        if (H5F_set_retries(f) < 0)
            HDONE_ERROR(H5E_FILE, H5E_CANTINIT, FAIL, "can't set retries and retries_nbins")

        /* Un-set H5F_ACC_SWMR_WRITE in shared open flags */
        f->shared->flags &= ~H5F_ACC_SWMR_WRITE;

        /* Unmark the file: not in SWMR writing mode */
        f->shared->sblock->status_flags &= (uint8_t)(~H5F_SUPER_SWMR_WRITE_ACCESS);

        /* Mark superblock as dirty */
        if (H5F_super_dirty(f) < 0)
            HDONE_ERROR(H5E_FILE, H5E_CANTMARKDIRTY, FAIL, "unable to mark superblock as dirty")

        /* Flush the superblock */
        if (H5F_flush_tagged_metadata(f, H5AC__SUPERBLOCK_TAG) < 0)
            HDONE_ERROR(H5E_FILE, H5E_CANTFLUSH, FAIL, "unable to flush superblock")
    } /* end if */

    /* Unlock the file */
    if (H5F_USE_FILE_LOCKING(f))
        if (H5FD_unlock(f->shared->lf) < 0)
            HDONE_ERROR(H5E_FILE, H5E_CANTUNLOCKFILE, FAIL, "unable to unlock the file")

    /* Free memory */
    if (obj_ids)
        H5MM_xfree(obj_ids);
    if (obj_glocs)
        H5MM_xfree(obj_glocs);
    if (obj_olocs)
        H5MM_xfree(obj_olocs);
    if (obj_paths)
        H5MM_xfree(obj_paths);

    FUNC_LEAVE_NOAPI(ret_value)
} /* end H5F__start_swmr_write() */

/*-------------------------------------------------------------------------
 * Function:    H5F__format_convert
 *
 * Purpose:     Private version of H5Fformat_convert
 *
 * Return:      Success:        SUCCEED
 *              Failure:        FAIL
 *-------------------------------------------------------------------------
 */
herr_t
H5F__format_convert(H5F_t *f)
{
    hbool_t mark_dirty = FALSE;   /* Whether to mark the file's superblock dirty */
    herr_t  ret_value  = SUCCEED; /* Return value */

    FUNC_ENTER_PACKAGE

    /* Sanity check */
    HDassert(f);
    HDassert(f->shared);

    /* Check if the superblock should be downgraded */
    if (f->shared->sblock->super_vers > HDF5_SUPERBLOCK_VERSION_V18_LATEST) {
        f->shared->sblock->super_vers = HDF5_SUPERBLOCK_VERSION_V18_LATEST;
        mark_dirty                    = TRUE;
    }

    /* Check for persistent freespace manager, which needs to be downgraded */
    if (!(f->shared->fs_strategy == H5F_FILE_SPACE_STRATEGY_DEF &&
          f->shared->fs_persist == H5F_FREE_SPACE_PERSIST_DEF &&
          f->shared->fs_threshold == H5F_FREE_SPACE_THRESHOLD_DEF &&
          f->shared->fs_page_size == H5F_FILE_SPACE_PAGE_SIZE_DEF)) {

        /* Check to remove free-space manager info message from superblock extension */
        if (H5F_addr_defined(f->shared->sblock->ext_addr))
            if (H5F__super_ext_remove_msg(f, H5O_FSINFO_ID) < 0)
                HGOTO_ERROR(H5E_FILE, H5E_CANTRELEASE, FAIL,
                            "error in removing message from superblock extension")

        /* Close freespace manager */
        if (H5MF_try_close(f) < 0)
            HGOTO_ERROR(H5E_FILE, H5E_CANTRELEASE, FAIL, "unable to free free-space address")

        /* Set non-persistent freespace manager */
        f->shared->fs_strategy  = H5F_FILE_SPACE_STRATEGY_DEF;
        f->shared->fs_persist   = H5F_FREE_SPACE_PERSIST_DEF;
        f->shared->fs_threshold = H5F_FREE_SPACE_THRESHOLD_DEF;
        f->shared->fs_page_size = H5F_FILE_SPACE_PAGE_SIZE_DEF;

        /* Indicate that the superblock should be marked dirty */
        mark_dirty = TRUE;
    } /* end if */

    /* Check if we should mark the superblock dirty */
    if (mark_dirty)
        /* Mark superblock as dirty */
        if (H5F_super_dirty(f) < 0)
            HGOTO_ERROR(H5E_FILE, H5E_CANTMARKDIRTY, FAIL, "unable to mark superblock as dirty")

done:
    FUNC_LEAVE_NOAPI(ret_value)
} /* H5F__format_convert() */

/*-------------------------------------------------------------------------
 * Function:    H5F_get_file_id
 *
 * Purpose:     The private version of H5Iget_file_id(), obtains the file
 *              ID given an object ID.
 *
 * Return:      Success:    The file ID associated with the object
 *              Failure:    H5I_INVALID_HID
 *
 *-------------------------------------------------------------------------
 */
hid_t
H5F_get_file_id(H5VL_object_t *vol_obj, H5I_type_t obj_type, hbool_t app_ref)
{
    void *                 vol_obj_file = NULL;               /* File object pointer */
    H5VL_object_get_args_t vol_cb_args;                       /* Arguments to VOL callback */
    H5VL_loc_params_t      loc_params;                        /* Location parameters */
    hid_t                  file_id         = H5I_INVALID_HID; /* File ID for object */
    hbool_t                vol_wrapper_set = FALSE; /* Whether the VOL object wrapping context was set up */
    hid_t                  ret_value       = H5I_INVALID_HID; /* Return value */

    FUNC_ENTER_NOAPI(H5I_INVALID_HID)

    /* Set location parameters */
    loc_params.type     = H5VL_OBJECT_BY_SELF;
    loc_params.obj_type = obj_type;

    /* Set up VOL callback arguments */
    vol_cb_args.op_type            = H5VL_OBJECT_GET_FILE;
    vol_cb_args.args.get_file.file = &vol_obj_file;

    /* Retrieve VOL file from object */
    if (H5VL_object_get(vol_obj, &loc_params, &vol_cb_args, H5P_DATASET_XFER_DEFAULT, H5_REQUEST_NULL) < 0)
        HGOTO_ERROR(H5E_FILE, H5E_CANTGET, H5I_INVALID_HID, "can't retrieve file from object")

    /* Check if the file's ID already exists */
    if (H5I_find_id(vol_obj_file, H5I_FILE, &file_id) < 0)
        HGOTO_ERROR(H5E_FILE, H5E_CANTGET, H5I_INVALID_HID, "getting file ID failed")

    /* If the ID does not exist, register it with the VOL connector */
    if (H5I_INVALID_HID == file_id) {
        /* Set wrapper info in API context */
        if (H5VL_set_vol_wrapper(vol_obj) < 0)
            HGOTO_ERROR(H5E_FILE, H5E_CANTSET, H5I_INVALID_HID, "can't set VOL wrapper info")
        vol_wrapper_set = TRUE;

        if ((file_id = H5VL_wrap_register(H5I_FILE, vol_obj_file, app_ref)) < 0)
            HGOTO_ERROR(H5E_FILE, H5E_CANTREGISTER, H5I_INVALID_HID, "unable to register file handle")
    } /* end if */
    else {
        /* Increment ref count on existing ID */
        if (H5I_inc_ref(file_id, app_ref) < 0)
            HGOTO_ERROR(H5E_FILE, H5E_CANTSET, H5I_INVALID_HID, "incrementing file ID failed")
    } /* end else */

    /* Set return value */
    ret_value = file_id;

done:
    /* Reset object wrapping info in API context */
    if (vol_wrapper_set && H5VL_reset_vol_wrapper() < 0)
        HDONE_ERROR(H5E_FILE, H5E_CANTRESET, H5I_INVALID_HID, "can't reset VOL wrapper info")

    FUNC_LEAVE_NOAPI(ret_value)
} /* end H5F_get_file_id() */

/*-------------------------------------------------------------------------
 * Function:    H5F_set_min_dset_ohdr
 *
 * Purpose:     Set the crt_dset_ohdr_flag field with a new value.
 *
 * Return:      SUCCEED/FAIL
 *-------------------------------------------------------------------------
 */
herr_t
H5F_set_min_dset_ohdr(H5F_t *f, hbool_t minimize)
{
    /* Use FUNC_ENTER_NOAPI_NOINIT_NOERR here to avoid performance issues */
    FUNC_ENTER_NOAPI_NOINIT_NOERR

    /* Sanity check */
    HDassert(f);
    HDassert(f->shared);

    f->shared->crt_dset_min_ohdr_flag = minimize;

    FUNC_LEAVE_NOAPI(SUCCEED)
} /* H5F_set_min_dset_ohdr() */<|MERGE_RESOLUTION|>--- conflicted
+++ resolved
@@ -1807,7 +1807,6 @@
 H5F_t *
 H5F_open(const char *name, unsigned flags, hid_t fcpl_id, hid_t fapl_id)
 {
-<<<<<<< HEAD
     H5F_t *                 file   = NULL; /*the success return value      */
     H5F_shared_t *          shared = NULL; /*shared part of `file'         */
     H5FD_t *                lf     = NULL; /*file driver part of `shared'  */
@@ -1836,36 +1835,6 @@
                                                                initialize the callback to generate
                                                                checksums for metadata files */
     H5F_t *ret_value = NULL;                                /* Actual return value */
-=======
-    H5F_t *            file   = NULL; /*the success return value      */
-    H5F_shared_t *     shared = NULL; /*shared part of `file'         */
-    H5FD_t *           lf     = NULL; /*file driver part of `shared'  */
-    unsigned           tent_flags;    /*tentative flags               */
-    H5FD_class_t *     drvr;          /*file driver class info        */
-    H5P_genplist_t *   a_plist;       /*file access property list     */
-    H5F_close_degree_t fc_degree;     /*file close degree             */
-    size_t             page_buf_size;
-    unsigned           page_buf_min_meta_perc = 0;
-    unsigned           page_buf_min_raw_perc  = 0;
-    hbool_t            vfd_swmr               = FALSE;    /* TRUE iff opening file with VFD SWMR */
-    hbool_t            vfd_swmr_writer        = FALSE;    /* TRUE iff opening file as VFD SWMR   */
-                                                          /* writer.                             */
-    hbool_t pop_vfd_swmr_reader_vfd = FALSE;              /* Flag set when the VFD SWMR reader VFD */
-                                                          /* has been pushed on the supplied fapl  */
-                                                          /* and must be poped before return.      */
-    hbool_t                 set_flag = FALSE;             /* Set the status_flags in the superblock */
-    hbool_t                 clear    = FALSE;             /* Clear the status_flags */
-    hbool_t                 evict_on_close;               /* Evict on close value from plist */
-    hbool_t                 use_file_locking    = TRUE;   /* Using file locks? */
-    hbool_t                 ci_load             = FALSE;  /* Whether MDC ci load requested */
-    hbool_t                 ci_write            = FALSE;  /* Whether MDC ci write requested */
-    hbool_t                 file_create         = FALSE;  /* Creating a new file or not */
-    H5F_vfd_swmr_config_t * vfd_swmr_config_ptr = NULL;   /* Points to VFD SMWR config info */
-    H5F_generate_md_ck_cb_t cb_info             = {NULL}; /* For VFD SWMR NFS testing:
-                                                             initialize the callback to generate
-                                                             checksums for metadata files */
-    H5F_t *ret_value = NULL;                              /* Actual return value */
->>>>>>> fae493e8
 
     FUNC_ENTER_NOAPI(NULL)
 
@@ -1892,13 +1861,8 @@
     /* When configured with VFD SWMR */
     if (vfd_swmr_config_ptr->version) {
 
-<<<<<<< HEAD
         /* get the page buffer size and verify that it is greater than zero.  Note
          * that this get of the page buffer size is redundant -- we do it again 
-=======
-        /* get the page buffer size and verify that it is greater tha zero.  Note
-         * that this get of the page buffer size is redundant -- we do it again
->>>>>>> fae493e8
          * below.
          */
         if (H5P_get(a_plist, H5F_ACS_PAGE_BUFFER_SIZE_NAME, &page_buf_size) < 0)
