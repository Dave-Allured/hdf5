/* * * * * * * * * * * * * * * * * * * * * * * * * * * * * * * * * * * * * * *
 * Copyright by The HDF Group.                                               *
 * Copyright by the Board of Trustees of the University of Illinois.         *
 * All rights reserved.                                                      *
 *                                                                           *
 * This file is part of HDF5.  The full HDF5 copyright notice, including     *
 * terms governing use, modification, and redistribution, is contained in    *
 * the COPYING file, which can be found at the root of the source code       *
 * distribution tree, or in https://www.hdfgroup.org/licenses.               *
 * If you do not have access to either file, you may request a copy from     *
 * help@hdfgroup.org.                                                        *
 * * * * * * * * * * * * * * * * * * * * * * * * * * * * * * * * * * * * * * */

/* Programmer:  Quincey Koziol
 *              Friday, May 29, 1998
 *
 * Purpose:	Dataspace selection functions.
 */

/****************/
/* Module Setup */
/****************/

#include "H5Smodule.h" /* This source code file is part of the H5S module */

/***********/
/* Headers */
/***********/
#include "H5private.h"   /* Generic Functions			*/
#include "H5Dprivate.h"  /* Datasets				*/
#include "H5Eprivate.h"  /* Error handling		  	*/
#include "H5FLprivate.h" /* Free Lists                           */
#include "H5Iprivate.h"  /* IDs			  		*/
<<<<<<< HEAD
=======
#include "H5MMprivate.h" /* Memory management                    */
>>>>>>> 18bbd3f0
#include "H5Spkg.h"      /* Dataspaces 				*/
#include "H5VMprivate.h" /* Vector and array functions		*/

/****************/
/* Local Macros */
/****************/

/* All the valid public flags to H5Ssel_iter_create() */
#define H5S_SEL_ITER_ALL_PUBLIC_FLAGS (H5S_SEL_ITER_GET_SEQ_LIST_SORTED | H5S_SEL_ITER_SHARE_WITH_DATASPACE)

/******************/
/* Local Typedefs */
/******************/

/********************/
/* Local Prototypes */
/********************/

#ifdef LATER
static herr_t H5S__select_iter_block(const H5S_sel_iter_t *iter, hsize_t *start, hsize_t *end);
static htri_t H5S__select_iter_has_next_block(const H5S_sel_iter_t *iter);
static herr_t H5S__select_iter_next_block(H5S_sel_iter_t *iter);
#endif /* LATER */

/*****************************/
/* Library Private Variables */
/*****************************/

/*********************/
/* Package Variables */
/*********************/

/* Declare a free list to manage the H5S_sel_iter_t struct */
H5FL_DEFINE(H5S_sel_iter_t);

/* Declare extern free list to manage sequences of size_t */
H5FL_SEQ_EXTERN(size_t);

/* Declare extern free list to manage sequences of hsize_t */
H5FL_SEQ_EXTERN(hsize_t);

/*******************/
/* Local Variables */
/*******************/

/*--------------------------------------------------------------------------
 NAME
    H5S_select_offset
 PURPOSE
    Set the selection offset for a datapace
 USAGE
    herr_t H5S_select_offset(space, offset)
        H5S_t *space;	        IN/OUT: Dataspace object to set selection offset
        const hssize_t *offset; IN: Offset to position the selection at
 RETURNS
    Non-negative on success/Negative on failure
 DESCRIPTION
    Sets the selection offset for the dataspace
 GLOBAL VARIABLES
 COMMENTS, BUGS, ASSUMPTIONS
    Only works for simple dataspaces currently
 EXAMPLES
 REVISION LOG
--------------------------------------------------------------------------*/
herr_t
H5S_select_offset(H5S_t *space, const hssize_t *offset)
{
    FUNC_ENTER_NOAPI_NOINIT_NOERR

    /* Check args */
    HDassert(space);
    HDassert(0 < space->extent.rank && space->extent.rank <= H5S_MAX_RANK);
    HDassert(offset);

    /* Copy the offset over */
    H5MM_memcpy(space->select.offset, offset, sizeof(hssize_t) * space->extent.rank);

    /* Indicate that the offset was changed */
    space->select.offset_changed = TRUE;

    FUNC_LEAVE_NOAPI(SUCCEED)
} /* end H5S_select_offset() */

/*--------------------------------------------------------------------------
 NAME
    H5Soffset_simple
 PURPOSE
    Changes the offset of a selection within a simple dataspace extent
 USAGE
    herr_t H5Soffset_simple(space_id, offset)
        hid_t space_id;	        IN: Dataspace object to reset
        const hssize_t *offset; IN: Offset to position the selection at
 RETURNS
    Non-negative on success/Negative on failure
 DESCRIPTION
        This function creates an offset for the selection within an extent, allowing
    the same shaped selection to be moved to different locations within a
    dataspace without requiring it to be re-defined.
--------------------------------------------------------------------------*/
herr_t
H5Soffset_simple(hid_t space_id, const hssize_t *offset)
{
<<<<<<< HEAD
    H5S_t *space;               /* Dataspace to query */
=======
    H5S_t *space;               /* Dataspace to modify */
>>>>>>> 18bbd3f0
    herr_t ret_value = SUCCEED; /* Return value */

    FUNC_ENTER_API(FAIL)
    H5TRACE2("e", "i*Hs", space_id, offset);

    /* Check args */
    if (NULL == (space = (H5S_t *)H5I_object_verify(space_id, H5I_DATASPACE)))
        HGOTO_ERROR(H5E_ATOM, H5E_BADATOM, FAIL, "not a dataspace")
    if (space->extent.rank == 0 ||
        (H5S_GET_EXTENT_TYPE(space) == H5S_SCALAR || H5S_GET_EXTENT_TYPE(space) == H5S_NULL))
        HGOTO_ERROR(H5E_ATOM, H5E_UNSUPPORTED, FAIL, "can't set offset on scalar or null dataspace")
    if (offset == NULL)
        HGOTO_ERROR(H5E_ARGS, H5E_BADVALUE, FAIL, "no offset specified")

    /* Set the selection offset */
    if (H5S_select_offset(space, offset) < 0)
        HGOTO_ERROR(H5E_DATASPACE, H5E_CANTINIT, FAIL, "can't set offset")

done:
    FUNC_LEAVE_API(ret_value)
} /* end H5Soffset_simple() */

/*--------------------------------------------------------------------------
 NAME
    H5Sselect_copy
 PURPOSE
    Copy a selection from one dataspace to another
 USAGE
    herr_t H5Sselect_copy(dst, src)
        hid_t   dst;              OUT: ID of the destination dataspace
        hid_t   src;              IN:  ID of the source dataspace

 RETURNS
    Non-negative on success/Negative on failure
 DESCRIPTION
    Copies all the selection information (including offset) from the source
    dataspace to the destination dataspace.

 GLOBAL VARIABLES
 COMMENTS, BUGS, ASSUMPTIONS
 EXAMPLES
 REVISION LOG
--------------------------------------------------------------------------*/
herr_t
H5Sselect_copy(hid_t dst_id, hid_t src_id)
{
    H5S_t *src;
    H5S_t *dst;
    herr_t ret_value = SUCCEED;

    FUNC_ENTER_API(FAIL)
    H5TRACE2("e", "ii", dst_id, src_id);

    /* Check args */
    if (NULL == (src = (H5S_t *)H5I_object_verify(src_id, H5I_DATASPACE)))
        HGOTO_ERROR(H5E_ARGS, H5E_BADTYPE, FAIL, "not a dataspace")
    if (NULL == (dst = (H5S_t *)H5I_object_verify(dst_id, H5I_DATASPACE)))
        HGOTO_ERROR(H5E_ARGS, H5E_BADTYPE, FAIL, "not a dataspace")

    /* Copy */
    if (H5S_select_copy(dst, src, FALSE) < 0)
        HGOTO_ERROR(H5E_DATASPACE, H5E_CANTCOPY, FAIL, "can't copy selection")

done:
    FUNC_LEAVE_API(ret_value)
} /* end H5Sselect_copy() */

/*--------------------------------------------------------------------------
 NAME
    H5S_select_copy
 PURPOSE
    Copy a selection from one dataspace to another
 USAGE
    herr_t H5S_select_copy(dst, src, share_selection)
        H5S_t *dst;  OUT: Pointer to the destination dataspace
        H5S_t *src;  IN: Pointer to the source dataspace
        hbool_t;     IN: Whether to share the selection between the dataspaces
 RETURNS
    Non-negative on success/Negative on failure
 DESCRIPTION
    Copies all the selection information (include offset) from the source
    dataspace to the destination dataspace.

    If the SHARE_SELECTION flag is set, then the selection can be shared
    between the source and destination dataspaces.  (This should only occur in
    situations where the destination dataspace will immediately change to a new
    selection)
 GLOBAL VARIABLES
 COMMENTS, BUGS, ASSUMPTIONS
 EXAMPLES
 REVISION LOG
--------------------------------------------------------------------------*/
herr_t
H5S_select_copy(H5S_t *dst, const H5S_t *src, hbool_t share_selection)
{
    herr_t ret_value = FAIL; /* Return value */

    FUNC_ENTER_NOAPI(FAIL)

    /* Check args */
    HDassert(dst);
    HDassert(src);

    /* Release the current selection */
    if (H5S_SELECT_RELEASE(dst) < 0)
        HGOTO_ERROR(H5E_DATASPACE, H5E_CANTRELEASE, FAIL, "unable to release selection")

    /* Copy regular fields */
    dst->select = src->select;

    /* Perform correct type of copy based on the type of selection */
    if ((ret_value = (*src->select.type->copy)(dst, src, share_selection)) < 0)
        HGOTO_ERROR(H5E_DATASPACE, H5E_CANTCOPY, FAIL, "can't copy selection specific information")

done:
    FUNC_LEAVE_NOAPI(ret_value)
} /* end H5S_select_copy() */

/*-------------------------------------------------------------------------
 * Function:	H5S_select_release
 *
 * Purpose:	Releases all memory associated with a dataspace selection.
 *
 * Return:	Non-negative on success/Negative on failure
 *
 * Programmer:	Quincey Koziol
 *		Friday, May 30, 2003
 *
 * Note: This routine participates in the "Inlining C function pointers"
 *      pattern, don't call it directly, use the appropriate macro
 *      defined in H5Sprivate.h.
 *
 *-------------------------------------------------------------------------
 */
herr_t
H5S_select_release(H5S_t *ds)
{
    herr_t ret_value = SUCCEED; /* Return value */

    FUNC_ENTER_NOAPI_NOINIT

    HDassert(ds);

    /* Call the selection type's release function */
    if ((ds->select.type) && ((ret_value = (*ds->select.type->release)(ds)) < 0))
        HGOTO_ERROR(H5E_DATASPACE, H5E_CANTRELEASE, FAIL, "unable to release selection")

done:
    FUNC_LEAVE_NOAPI(ret_value)
} /* end H5S_select_release() */

/*-------------------------------------------------------------------------
 * Function:	H5S_select_serial_size
 *
 * Purpose:	Determines the number of bytes required to store the current
 *              selection
 *
 * Return:	Non-negative on success/Negative on failure
 *
 * Programmer:	Quincey Koziol
 *		Tuesday, May 18, 2004
 *
 * Note: This routine participates in the "Inlining C function pointers"
 *      pattern, don't call it directly, use the appropriate macro
 *      defined in H5Sprivate.h.
 *
 *-------------------------------------------------------------------------
 */
hssize_t
H5S_select_serial_size(const H5S_t *space)
{
    hssize_t ret_value = -1; /* Return value */

    FUNC_ENTER_NOAPI_NOINIT_NOERR

    HDassert(space);

    /* Call the selection type's serial_size function */
    ret_value = (*space->select.type->serial_size)(space);

    FUNC_LEAVE_NOAPI(ret_value)
} /* end H5S_select_serial_size() */

/*--------------------------------------------------------------------------
 NAME
    H5S_select_serialize
 PURPOSE
    Serialize the selection for a dataspace into a buffer
 USAGE
    herr_t H5S_select_serialize(space, p)
        const H5S_t *space;     IN: Dataspace with selection to serialize
        uint8_t **p;            OUT: Pointer to buffer to put serialized
                                selection.  Will be advanced to end of
                                serialized selection.
 RETURNS
    Non-negative on success/Negative on failure
 DESCRIPTION
    Calls the appropriate dataspace selection callback to serialize the
    current selection into a buffer.
 GLOBAL VARIABLES
 COMMENTS, BUGS, ASSUMPTIONS
    This routine participates in the "Inlining C function pointers"
        pattern, don't call it directly, use the appropriate macro
        defined in H5Sprivate.h.
 EXAMPLES
 REVISION LOG
--------------------------------------------------------------------------*/
herr_t
H5S_select_serialize(const H5S_t *space, uint8_t **p)
{
    herr_t ret_value = SUCCEED; /* Return value */

    FUNC_ENTER_NOAPI_NOINIT_NOERR

    HDassert(space);
    HDassert(p);

    /* Call the selection type's serialize function */
    ret_value = (*space->select.type->serialize)(space, p);

    FUNC_LEAVE_NOAPI(ret_value)
} /* end H5S_select_serialize() */

/*--------------------------------------------------------------------------
 NAME
    H5Sget_select_npoints
 PURPOSE
    Get the number of elements in current selection
 USAGE
    hssize_t H5Sget_select_npoints(dsid)
        hid_t dsid;             IN: Dataspace ID of selection to query
 RETURNS
    Non-negative on success/Negative on failure
 DESCRIPTION
    Returns the number of elements in current selection for dataspace.
 GLOBAL VARIABLES
 COMMENTS, BUGS, ASSUMPTIONS
 EXAMPLES
 REVISION LOG
--------------------------------------------------------------------------*/
hssize_t
H5Sget_select_npoints(hid_t spaceid)
{
    H5S_t *  space;     /* Dataspace to modify selection of */
    hssize_t ret_value; /* return value */

    FUNC_ENTER_API(FAIL)
    H5TRACE1("Hs", "i", spaceid);

    /* Check args */
    if (NULL == (space = (H5S_t *)H5I_object_verify(spaceid, H5I_DATASPACE)))
        HGOTO_ERROR(H5E_ARGS, H5E_BADTYPE, FAIL, "not a dataspace")

    ret_value = (hssize_t)H5S_GET_SELECT_NPOINTS(space);

done:
    FUNC_LEAVE_API(ret_value)
} /* H5Sget_select_npoints() */

/*--------------------------------------------------------------------------
 NAME
    H5S_get_select_npoints
 PURPOSE
    Get the number of elements in current selection
 USAGE
    hssize_t H5Sget_select_npoints(space)
        H5S_t *space;             IN: Dataspace of selection to query
 RETURNS
    The number of elements in selection on success, 0 on failure
 DESCRIPTION
    Returns the number of elements in current selection for dataspace.
 GLOBAL VARIABLES
 COMMENTS, BUGS, ASSUMPTIONS
     This routine participates in the "Inlining C function pointers"
        pattern, don't call it directly, use the appropriate macro
        defined in H5Sprivate.h.
 EXAMPLES
 REVISION LOG
--------------------------------------------------------------------------*/
H5_ATTR_PURE hsize_t
H5S_get_select_npoints(const H5S_t *space)
{
    FUNC_ENTER_NOAPI_NOINIT_NOERR

    /* Check args */
    HDassert(space);

    FUNC_LEAVE_NOAPI(space->select.num_elem)
} /* end H5S_get_select_npoints() */

/*--------------------------------------------------------------------------
 NAME
    H5Sselect_valid
 PURPOSE
    Check whether the selection fits within the extent, with the current
    offset defined.
 USAGE
    htri_t H5Sselect_void(dsid)
        hid_t dsid;             IN: Dataspace ID to query
 RETURNS
    TRUE if the selection fits within the extent, FALSE if it does not and
        Negative on an error.
 DESCRIPTION
    Determines if the current selection at the current offset fits within the
    extent for the dataspace.
 GLOBAL VARIABLES
 COMMENTS, BUGS, ASSUMPTIONS
 EXAMPLES
 REVISION LOG
--------------------------------------------------------------------------*/
htri_t
H5Sselect_valid(hid_t spaceid)
{
    H5S_t *space;     /* Dataspace to modify selection of */
    htri_t ret_value; /* return value */

    FUNC_ENTER_API(FAIL)
    H5TRACE1("t", "i", spaceid);

    /* Check args */
    if (NULL == (space = (H5S_t *)H5I_object_verify(spaceid, H5I_DATASPACE)))
        HGOTO_ERROR(H5E_ARGS, H5E_BADTYPE, FAIL, "not a dataspace")

    ret_value = H5S_SELECT_VALID(space);

done:
    FUNC_LEAVE_API(ret_value)
} /* end H5Sselect_valid() */

/*--------------------------------------------------------------------------
 NAME
    H5S_select_valid
 PURPOSE
    Check whether the selection fits within the extent, with the current
    offset defined.
 USAGE
    htri_t H5S_select_void(space)
        H5S_t *space;           IN: Dataspace to query
 RETURNS
    TRUE if the selection fits within the extent, FALSE if it does not and
        Negative on an error.
 DESCRIPTION
    Determines if the current selection at the current offset fits within the
    extent for the dataspace.
 GLOBAL VARIABLES
 COMMENTS, BUGS, ASSUMPTIONS
     This routine participates in the "Inlining C function pointers"
        pattern, don't call it directly, use the appropriate macro
        defined in H5Sprivate.h.
 EXAMPLES
 REVISION LOG
--------------------------------------------------------------------------*/
htri_t
H5S_select_valid(const H5S_t *space)
{
    htri_t ret_value = FAIL; /* Return value */

    FUNC_ENTER_NOAPI_NOINIT_NOERR

    HDassert(space);

    ret_value = (*space->select.type->is_valid)(space);

    FUNC_LEAVE_NOAPI(ret_value)
} /* end H5S_select_valid() */

/*--------------------------------------------------------------------------
 NAME
    H5S_select_deserialize
 PURPOSE
    Deserialize the current selection from a user-provided buffer into a real
        selection in the dataspace.
 USAGE
    herr_t H5S_select_deserialize(space, p)
        H5S_t **space;          IN/OUT: Dataspace pointer to place
                                selection into.  Will be allocated if not
                                provided.
        uint8 **p;              OUT: Pointer to buffer holding serialized
                                selection.  Will be advanced to end of
                                serialized selection.
 RETURNS
    Non-negative on success/Negative on failure
 DESCRIPTION
    Deserializes the current selection into a buffer.  (Primarily for retrieving
    from disk).  This routine just hands off to the appropriate routine for each
    type of selection.  The format of the serialized information is shown in
    the H5S_select_serialize() header.
 GLOBAL VARIABLES
 COMMENTS, BUGS, ASSUMPTIONS
 EXAMPLES
 REVISION LOG
--------------------------------------------------------------------------*/
herr_t
H5S_select_deserialize(H5S_t **space, const uint8_t **p)
{
    uint32_t sel_type;         /* Pointer to the selection type */
    herr_t   ret_value = FAIL; /* Return value */

    FUNC_ENTER_NOAPI(FAIL)

    HDassert(space);

    /* Selection-type specific coding is moved to the callbacks. */

    /* Decode selection type */
    UINT32DECODE(*p, sel_type);

    /* Make routine for selection type */
    switch (sel_type) {
        case H5S_SEL_POINTS: /* Sequence of points selected */
            ret_value = (*H5S_sel_point->deserialize)(space, p);
            break;

        case H5S_SEL_HYPERSLABS: /* Hyperslab selection defined */
            ret_value = (*H5S_sel_hyper->deserialize)(space, p);
            break;

        case H5S_SEL_ALL: /* Entire extent selected */
            ret_value = (*H5S_sel_all->deserialize)(space, p);
            break;

        case H5S_SEL_NONE: /* Nothing selected */
            ret_value = (*H5S_sel_none->deserialize)(space, p);
            break;

        default:
            break;
    }

    if (ret_value < 0)
        HGOTO_ERROR(H5E_DATASPACE, H5E_CANTLOAD, FAIL, "can't deserialize selection")

done:
    FUNC_LEAVE_NOAPI(ret_value)
} /* end H5S_select_deserialize() */

/*--------------------------------------------------------------------------
 NAME
    H5Sget_select_bounds
 PURPOSE
    Gets the bounding box containing the selection.
 USAGE
    herr_t H5S_get_select_bounds(space, start, end)
        hid_t dsid;             IN: Dataspace ID of selection to query
        hsize_t start[];        OUT: Starting coordinate of bounding box
        hsize_t end[];          OUT: Opposite coordinate of bounding box
 RETURNS
    Non-negative on success, negative on failure
 DESCRIPTION
    Retrieves the bounding box containing the current selection and places
    it into the user's buffers.  The start and end buffers must be large
    enough to hold the dataspace rank number of coordinates.  The bounding box
    exactly contains the selection, ie. if a 2-D element selection is currently
    defined with the following points: (4,5), (6,8) (10,7), the bounding box
    with be (4, 5), (10, 8).  Calling this function on a "none" selection
    returns fail.
        The bounding box calculations _does_ include the current offset of the
    selection within the dataspace extent.
 GLOBAL VARIABLES
 COMMENTS, BUGS, ASSUMPTIONS
    This routine participates in the "Inlining C function pointers"
        pattern, don't call it directly, use the appropriate macro
        defined in H5Sprivate.h.
 EXAMPLES
 REVISION LOG
--------------------------------------------------------------------------*/
herr_t
H5Sget_select_bounds(hid_t spaceid, hsize_t start[], hsize_t end[])
{
    H5S_t *space;     /* Dataspace to modify selection of */
    herr_t ret_value; /* return value */

    FUNC_ENTER_API(FAIL)
    H5TRACE3("e", "i*h*h", spaceid, start, end);

    /* Check args */
    if (start == NULL || end == NULL)
        HGOTO_ERROR(H5E_ARGS, H5E_BADVALUE, FAIL, "invalid pointer")
    if (NULL == (space = (H5S_t *)H5I_object_verify(spaceid, H5I_DATASPACE)))
        HGOTO_ERROR(H5E_ARGS, H5E_BADTYPE, FAIL, "not a dataspace")

    ret_value = H5S_SELECT_BOUNDS(space, start, end);

done:
    FUNC_LEAVE_API(ret_value)
} /* end H5Sget_select_bounds() */

/*--------------------------------------------------------------------------
 NAME
    H5S_get_select_bounds
 PURPOSE
    Gets the bounding box containing the selection.
 USAGE
    herr_t H5S_get_select_bounds(space, start, end)
        H5S_t *space;           IN: Dataspace ID of selection to query
        hsize_t *start;         OUT: Starting coordinate of bounding box
        hsize_t *end;           OUT: Opposite coordinate of bounding box
 RETURNS
    Non-negative on success, negative on failure
 DESCRIPTION
    Retrieves the bounding box containing the current selection and places
    it into the user's buffers.  The start and end buffers must be large
    enough to hold the dataspace rank number of coordinates.  The bounding box
    exactly contains the selection, ie. if a 2-D element selection is currently
    defined with the following points: (4,5), (6,8) (10,7), the bounding box
    with be (4, 5), (10, 8).  Calling this function on a "none" selection
    returns fail.
        The bounding box calculations _does_ include the current offset of the
    selection within the dataspace extent.
 GLOBAL VARIABLES
 COMMENTS, BUGS, ASSUMPTIONS
 EXAMPLES
 REVISION LOG
--------------------------------------------------------------------------*/
herr_t
H5S_get_select_bounds(const H5S_t *space, hsize_t *start, hsize_t *end)
{
    herr_t ret_value = FAIL; /* Return value */

    FUNC_ENTER_NOAPI_NOINIT_NOERR

    /* Check args */
    HDassert(space);
    HDassert(start);
    HDassert(end);

    ret_value = (*space->select.type->bounds)(space, start, end);

    FUNC_LEAVE_NOAPI(ret_value)
} /* end H5S_get_select_bounds() */

/*--------------------------------------------------------------------------
 NAME
    H5S_get_select_offset
 PURPOSE
    Gets the linear offset of the first element for the selection.
 USAGE
    herr_t H5S_get_select_offset(space, offset)
        const H5S_t *space;     IN: Dataspace pointer of selection to query
        hsize_t *offset;        OUT: Linear offset of first element in selection
 RETURNS
    Non-negative on success, negative on failure
 DESCRIPTION
    Retrieves the linear offset (in "units" of elements) of the first element
    selected within the dataspace.
 GLOBAL VARIABLES
 COMMENTS, BUGS, ASSUMPTIONS
        The offset calculation _does_ include the current offset of the
    selection within the dataspace extent.

        Calling this function on a "none" selection returns fail.
 EXAMPLES
 REVISION LOG
--------------------------------------------------------------------------*/
herr_t
H5S_get_select_offset(const H5S_t *space, hsize_t *offset)
{
    herr_t ret_value = FAIL; /* Return value */

    FUNC_ENTER_NOAPI_NOINIT_NOERR

    /* Check args */
    HDassert(space);
    HDassert(offset);

    ret_value = (*space->select.type->offset)(space, offset);

    FUNC_LEAVE_NOAPI(ret_value)
} /* end H5S_get_select_offset() */

/*--------------------------------------------------------------------------
 NAME
    H5S_get_select_unlim_dim
 PURPOSE
    Gets the unlimited dimension in the selection, or -1 if there is no
    unlimited dimension.
 USAGE
    int H5S_get_select_unlim_dim(space)
        const H5S_t *space;     IN: Dataspace pointer of selection to query
 RETURNS
    Unlimited dimension in the selection, or -1 if there is no unlimited
    dimension (never fails)
 DESCRIPTION
    Gets the unlimited dimension in the selection, or -1 if there is no
    unlimited dimension.
 GLOBAL VARIABLES
 COMMENTS, BUGS, ASSUMPTIONS
        Currently only implemented for hyperslab selections, all others
        simply return -1.
 EXAMPLES
 REVISION LOG
--------------------------------------------------------------------------*/
int
H5S_get_select_unlim_dim(const H5S_t *space)
{
    herr_t ret_value = FAIL; /* Return value */

    FUNC_ENTER_NOAPI_NOINIT_NOERR

    /* Check args */
    HDassert(space);

    ret_value = (*space->select.type->unlim_dim)(space);

    FUNC_LEAVE_NOAPI(ret_value)
} /* end H5S_get_select_unlim_dim() */

/*--------------------------------------------------------------------------
 NAME
    H5S_get_select_num_elem_non_unlim
 PURPOSE
    Gets the number of elements in the non-unlimited dimensions
 USAGE
    herr_t H5S_get_select_num_elem_non_unlim(space,num_elem_non_unlim)
        H5S_t *space;           IN: Dataspace pointer to check
        hsize_t *num_elem_non_unlim; OUT: Number of elements in the non-unlimited dimensions
 RETURNS
    Non-negative on success/Negative on failure
 DESCRIPTION
    Returns the number of elements in a slice through the non-unlimited
    dimensions of the selection.  Fails if the selection has no unlimited
    dimension.
 GLOBAL VARIABLES
 COMMENTS, BUGS, ASSUMPTIONS
 EXAMPLES
 REVISION LOG
--------------------------------------------------------------------------*/
herr_t
H5S_get_select_num_elem_non_unlim(const H5S_t *space, hsize_t *num_elem_non_unlim)
{
    herr_t ret_value = SUCCEED; /* return value */

    FUNC_ENTER_NOAPI(FAIL)

    /* Check args */
    HDassert(space);
    HDassert(num_elem_non_unlim);

    /* Check for selection callback */
    if (!space->select.type->num_elem_non_unlim)
        HGOTO_ERROR(H5E_DATASPACE, H5E_UNSUPPORTED, FAIL, "selection type has no num_elem_non_unlim callback")

    /* Make selection callback */
    if ((*space->select.type->num_elem_non_unlim)(space, num_elem_non_unlim) < 0)
        HGOTO_ERROR(H5E_DATASPACE, H5E_CANTCOUNT, FAIL,
                    "can't get number of elements in non-unlimited dimension")

done:
    FUNC_LEAVE_NOAPI(ret_value)
} /* end H5S_get_select_unlim_dim() */

/*--------------------------------------------------------------------------
 NAME
    H5S_select_is_contiguous
 PURPOSE
    Determines if a selection is contiguous in the dataspace
 USAGE
    htri_t H5S_select_is_contiguous(space)
        const H5S_t *space;             IN: Dataspace of selection to query
 RETURNS
    Non-negative (TRUE/FALSE) on success, negative on failure
 DESCRIPTION
    Checks the selection to determine if the points to iterated over will be
    contiguous in the particular dataspace.
 GLOBAL VARIABLES
 COMMENTS, BUGS, ASSUMPTIONS
    This routine participates in the "Inlining C function pointers"
        pattern, don't call it directly, use the appropriate macro
        defined in H5Sprivate.h.
 EXAMPLES
 REVISION LOG
--------------------------------------------------------------------------*/
htri_t
H5S_select_is_contiguous(const H5S_t *space)
{
    herr_t ret_value = FAIL; /* Return value */

    FUNC_ENTER_NOAPI_NOINIT_NOERR

    /* Check args */
    HDassert(space);

    ret_value = (*space->select.type->is_contiguous)(space);

    FUNC_LEAVE_NOAPI(ret_value)
} /* end H5S_select_is_contiguous() */

/*--------------------------------------------------------------------------
 NAME
    H5S_select_is_single
 PURPOSE
    Determines if a selection is a single block in the dataspace
 USAGE
    htri_t H5S_select_is_single(space)
        const H5S_t *space;             IN: Dataspace of selection to query
 RETURNS
    Non-negative (TRUE/FALSE) on success, negative on failure
 DESCRIPTION
    Checks the selection to determine if it occupies a single block in the
    particular dataspace.
 GLOBAL VARIABLES
 COMMENTS, BUGS, ASSUMPTIONS
    This routine participates in the "Inlining C function pointers"
        pattern, don't call it directly, use the appropriate macro
        defined in H5Sprivate.h.
 EXAMPLES
 REVISION LOG
--------------------------------------------------------------------------*/
htri_t
H5S_select_is_single(const H5S_t *space)
{
    herr_t ret_value = FAIL; /* Return value */

    FUNC_ENTER_NOAPI_NOINIT_NOERR

    /* Check args */
    HDassert(space);

    ret_value = (*space->select.type->is_single)(space);

    FUNC_LEAVE_NOAPI(ret_value)
} /* end H5S_select_is_single() */

/*--------------------------------------------------------------------------
 NAME
    H5S_select_is_regular
 PURPOSE
    Determines if a selection is "regular"  in the dataspace
 USAGE
    htri_t H5S_select_is_regular(space)
        const H5S_t *space;             IN: Dataspace of selection to query
 RETURNS
    Non-negative (TRUE/FALSE) on success, negative on failure
 DESCRIPTION
    Checks the selection to determine if it is "regular" (i.e. a single
    block or a strided pattern) in the particular dataspace.
 GLOBAL VARIABLES
 COMMENTS, BUGS, ASSUMPTIONS
    This routine participates in the "Inlining C function pointers"
        pattern, don't call it directly, use the appropriate macro
        defined in H5Sprivate.h.
 EXAMPLES
 REVISION LOG
--------------------------------------------------------------------------*/
htri_t
H5S_select_is_regular(const H5S_t *space)
{
    herr_t ret_value = FAIL; /* Return value */

    FUNC_ENTER_NOAPI_NOINIT_NOERR

    /* Check args */
    HDassert(space);

    ret_value = (*space->select.type->is_regular)(space);

    FUNC_LEAVE_NOAPI(ret_value)
} /* end H5S_select_is_regular() */

/*--------------------------------------------------------------------------
 NAME
    H5S_select_adjust_u
 PURPOSE
    Adjust a selection by subtracting an offset
 USAGE
    herr_t H5S_select_adjust_u(space, offset)
        H5S_t *space;           IN/OUT: Pointer to dataspace to adjust
        const hsize_t *offset; IN: Offset to subtract
 RETURNS
    Non-negative on success, negative on failure
 DESCRIPTION
    Moves a selection by subtracting an offset from it.
 GLOBAL VARIABLES
 COMMENTS, BUGS, ASSUMPTIONS
    This routine participates in the "Inlining C function pointers"
        pattern, don't call it directly, use the appropriate macro
        defined in H5Sprivate.h.
 EXAMPLES
 REVISION LOG
--------------------------------------------------------------------------*/
herr_t
H5S_select_adjust_u(H5S_t *space, const hsize_t *offset)
{
    herr_t ret_value = SUCCEED; /* Return value */

    FUNC_ENTER_NOAPI_NOINIT_NOERR

    /* Check args */
    HDassert(space);
    HDassert(offset);

    /* Perform operation */
    ret_value = (*space->select.type->adjust_u)(space, offset);

    FUNC_LEAVE_NOAPI(ret_value)
} /* end H5S_select_adjust_u() */

/*--------------------------------------------------------------------------
 NAME
    H5S_select_adjust_s
 PURPOSE
    Adjust a selection by subtracting an offset
 USAGE
    herr_t H5S_select_adjust_u(space, offset)
        H5S_t *space;           IN/OUT: Pointer to dataspace to adjust
        const hssize_t *offset; IN: Offset to subtract
 RETURNS
    Non-negative on success, negative on failure
 DESCRIPTION
    Moves a selection by subtracting an offset from it.
 GLOBAL VARIABLES
 COMMENTS, BUGS, ASSUMPTIONS
    This routine participates in the "Inlining C function pointers"
        pattern, don't call it directly, use the appropriate macro
        defined in H5Sprivate.h.
 EXAMPLES
 REVISION LOG
--------------------------------------------------------------------------*/
herr_t
H5S_select_adjust_s(H5S_t *space, const hssize_t *offset)
{
    herr_t ret_value = SUCCEED; /* Return value */

    FUNC_ENTER_NOAPI_NOINIT_NOERR

    /* Check args */
    HDassert(space);
    HDassert(offset);

    /* Perform operation */
    ret_value = (*space->select.type->adjust_s)(space, offset);

    FUNC_LEAVE_NOAPI(ret_value)
} /* end H5S_select_adjust_s() */

/*--------------------------------------------------------------------------
 NAME
    H5Sselect_adjust
 PURPOSE
    Adjust a selection by subtracting an offset
 USAGE
    herr_t H5Sselect_adjust_u(space_id, offset)
        hid_t space_id;        IN: ID of dataspace to adjust
        const hsize_t *offset; IN: Offset to subtract
 RETURNS
    Non-negative on success, negative on failure
 DESCRIPTION
    Moves a selection by subtracting an offset from it.
 GLOBAL VARIABLES
 COMMENTS, BUGS, ASSUMPTIONS
 EXAMPLES
 REVISION LOG
--------------------------------------------------------------------------*/
herr_t
H5Sselect_adjust(hid_t space_id, const hssize_t *offset)
{
    H5S_t *  space;
    hsize_t  low_bounds[H5S_MAX_RANK];
    hsize_t  high_bounds[H5S_MAX_RANK];
    unsigned u;
    herr_t   ret_value = SUCCEED; /* Return value */

    FUNC_ENTER_API(FAIL)
    H5TRACE2("e", "i*Hs", space_id, offset);

    if (NULL == (space = (H5S_t *)H5I_object_verify(space_id, H5I_DATASPACE)))
        HGOTO_ERROR(H5E_DATASPACE, H5E_BADTYPE, FAIL, "not a dataspace")
    if (NULL == offset)
        HGOTO_ERROR(H5E_DATASPACE, H5E_BADTYPE, FAIL, "NULL offset pointer")

    /* Check bounds */
    if (H5S_SELECT_BOUNDS(space, low_bounds, high_bounds) < 0)
        HGOTO_ERROR(H5E_DATASPACE, H5E_CANTGET, FAIL, "can't get selection bounds")
    for (u = 0; u < space->extent.rank; u++)
        if (offset[u] > (hssize_t)low_bounds[u])
            HGOTO_ERROR(H5E_ARGS, H5E_BADVALUE, FAIL, "adjustment would move selection below zero offset")

    if (H5S_select_adjust_s(space, offset) < 0)
        HGOTO_ERROR(H5E_DATASPACE, H5E_CANTSET, FAIL, "can't adjust selection")

done:
    FUNC_LEAVE_API(ret_value)
} /* end H5Sselect_adjust() */

/*--------------------------------------------------------------------------
 NAME
    H5S_select_project_scalar
 PURPOSE
    Project a single element selection for a scalar dataspace
 USAGE
    herr_t H5S_select_project_scalar(space, offset)
        const H5S_t *space;             IN: Pointer to dataspace to project
        hsize_t *offset;                IN/OUT: Offset of projected point
 RETURNS
    Non-negative on success, negative on failure
 DESCRIPTION
    Projects a selection of a single element into a scalar dataspace, computing
    the offset of the element in the original selection.
 GLOBAL VARIABLES
 COMMENTS, BUGS, ASSUMPTIONS
    This routine participates in the "Inlining C function pointers"
        pattern, don't call it directly, use the appropriate macro
        defined in H5Sprivate.h.
 EXAMPLES
 REVISION LOG
--------------------------------------------------------------------------*/
herr_t
H5S_select_project_scalar(const H5S_t *space, hsize_t *offset)
{
    herr_t ret_value = FAIL; /* Return value */

    FUNC_ENTER_NOAPI_NOINIT_NOERR

    /* Check args */
    HDassert(space);
    HDassert(offset);

    ret_value = (*space->select.type->project_scalar)(space, offset);

    FUNC_LEAVE_NOAPI(ret_value)
} /* end H5S_select_project_scalar() */

/*--------------------------------------------------------------------------
 NAME
    H5S_select_project_simple
 PURPOSE
    Project a selection onto/into a dataspace of different rank
 USAGE
    herr_t H5S_select_project_simple(space, new_space, offset)
        const H5S_t *space;             IN: Pointer to dataspace to project
        H5S_t *new_space;               IN/OUT: Pointer to dataspace projected onto
        hsize_t *offset;                IN/OUT: Offset of projected point
 RETURNS
    Non-negative on success, negative on failure
 DESCRIPTION
    Projects a selection onto/into a simple dataspace, computing
    the offset of the first element in the original selection.
 GLOBAL VARIABLES
 COMMENTS, BUGS, ASSUMPTIONS
    This routine participates in the "Inlining C function pointers"
        pattern, don't call it directly, use the appropriate macro
        defined in H5Sprivate.h.
 EXAMPLES
 REVISION LOG
--------------------------------------------------------------------------*/
herr_t
H5S_select_project_simple(const H5S_t *space, H5S_t *new_space, hsize_t *offset)
{
    herr_t ret_value = FAIL; /* Return value */

    FUNC_ENTER_NOAPI_NOINIT_NOERR

    /* Check args */
    HDassert(space);
    HDassert(new_space);
    HDassert(offset);

    ret_value = (*space->select.type->project_simple)(space, new_space, offset);

    FUNC_LEAVE_NOAPI(ret_value)
} /* end H5S_select_project_simple() */

/*--------------------------------------------------------------------------
 NAME
    H5S_select_iter_init
 PURPOSE
    Initializes iteration information for a selection.
 USAGE
    herr_t H5S_select_iter_init(sel_iter, space, elmt_size, flags)
        H5S_sel_iter_t *sel_iter; OUT: Selection iterator to initialize.
        H5S_t *space;           IN: Dataspace object containing selection to
                                    iterate over
        size_t elmt_size;       IN: Size of elements in the selection
        unsigned flags;         IN: Flags to control iteration behavior
 RETURNS
     Non-negative on success, negative on failure.
 DESCRIPTION
    Initialize the selection iterator object to point to the first element
    in the dataspace's selection.
--------------------------------------------------------------------------*/
herr_t
H5S_select_iter_init(H5S_sel_iter_t *sel_iter, const H5S_t *space, size_t elmt_size, unsigned flags)
{
    herr_t ret_value = FAIL; /* Return value */

    FUNC_ENTER_NOAPI_NOINIT_NOERR

    /* Check args */
    HDassert(sel_iter);
    HDassert(space);

    /* Initialize common information */

    /* Save the dataspace's rank */
    sel_iter->rank = space->extent.rank;

    /* If dims > 0, copy the dataspace dimensions & selection offset */
    if (sel_iter->rank > 0) {
        H5MM_memcpy(sel_iter->dims, space->extent.size, sizeof(hsize_t) * space->extent.rank);
        H5MM_memcpy(sel_iter->sel_off, space->select.offset, sizeof(hsize_t) * space->extent.rank);
    }

    /* Save the element size */
    sel_iter->elmt_size = elmt_size;

    /* Initialize the number of elements to iterate over */
    sel_iter->elmt_left = space->select.num_elem;

    /* Set the flags for the iterator */
    sel_iter->flags = flags;

    /* Call initialization routine for selection type */
    ret_value = (*space->select.type->iter_init)(space, sel_iter);
    HDassert(sel_iter->type);

    FUNC_LEAVE_NOAPI(ret_value)
} /* end H5S_select_iter_init() */

/*--------------------------------------------------------------------------
 NAME
    H5S_select_iter_coords
 PURPOSE
    Get the coordinates of the current iterator position
 USAGE
    herr_t H5S_select_iter_coords(sel_iter,coords)
        H5S_sel_iter_t *sel_iter; IN: Selection iterator to query
        hsize_t *coords;         OUT: Array to place iterator coordinates in
 RETURNS
    Non-negative on success, negative on failure.
 DESCRIPTION
    The current location of the iterator within the selection is placed in
    the COORDS array.
 GLOBAL VARIABLES
 COMMENTS, BUGS, ASSUMPTIONS
    This routine participates in the "Inlining C function pointers"
        pattern, don't call it directly, use the appropriate macro
        defined in H5Sprivate.h.
 EXAMPLES
 REVISION LOG
--------------------------------------------------------------------------*/
herr_t
H5S_select_iter_coords(const H5S_sel_iter_t *sel_iter, hsize_t *coords)
{
    herr_t ret_value = FAIL; /* Return value */

    FUNC_ENTER_NOAPI_NOINIT_NOERR

    /* Check args */
    HDassert(sel_iter);
    HDassert(coords);

    /* Call iter_coords routine for selection type */
    ret_value = (*sel_iter->type->iter_coords)(sel_iter, coords);

    FUNC_LEAVE_NOAPI(ret_value)
} /* end H5S_select_iter_coords() */

#ifdef LATER

/*--------------------------------------------------------------------------
 NAME
    H5S__select_iter_block
 PURPOSE
    Get the block of the current iterator position
 USAGE
    herr_t H5S__select_iter_block(sel_iter,start,end)
        const H5S_sel_iter_t *sel_iter; IN: Selection iterator to query
        hsize_t *start;    OUT: Array to place iterator start block coordinates
        hsize_t *end;      OUT: Array to place iterator end block coordinates
 RETURNS
    Non-negative on success, negative on failure.
 DESCRIPTION
    The current location of the iterator within the selection is placed in
    the COORDS array.
 GLOBAL VARIABLES
 COMMENTS, BUGS, ASSUMPTIONS
    This routine participates in the "Inlining C function pointers"
        pattern, don't call it directly, use the appropriate macro
        defined in H5Sprivate.h.
 EXAMPLES
 REVISION LOG
--------------------------------------------------------------------------*/
static herr_t
H5S__select_iter_block(const H5S_sel_iter_t *iter, hsize_t *start, hsize_t *end)
{
    herr_t ret_value; /* return value */

    FUNC_ENTER_STATIC_NOERR

    /* Check args */
    HDassert(iter);
    HDassert(start);
    HDassert(end);

    /* Call iter_block routine for selection type */
    ret_value = (*iter->type->iter_block)(iter, start, end);

    FUNC_LEAVE_NOAPI(ret_value)
} /* end H5S__select_iter_block() */
#endif /* LATER */

/*--------------------------------------------------------------------------
 NAME
    H5S_select_iter_nelmts
 PURPOSE
    Get the number of elements left to iterate over in selection
 USAGE
    hssize_t H5S_select_iter_nelmts(sel_iter)
        H5S_sel_iter_t *sel_iter; IN: Selection iterator to query
 RETURNS
    The number of elements in selection on success, 0 on failure
 DESCRIPTION
    Returns the number of elements in current selection for dataspace.
 GLOBAL VARIABLES
 COMMENTS, BUGS, ASSUMPTIONS
    This routine participates in the "Inlining C function pointers"
        pattern, don't call it directly, use the appropriate macro
        defined in H5Sprivate.h.
 EXAMPLES
 REVISION LOG
--------------------------------------------------------------------------*/
hsize_t
H5S_select_iter_nelmts(const H5S_sel_iter_t *sel_iter)
{
    hsize_t ret_value = 0; /* Return value */

    FUNC_ENTER_NOAPI_NOINIT_NOERR

    /* Check args */
    HDassert(sel_iter);

    /* Call iter_nelmts routine for selection type */
    ret_value = (*sel_iter->type->iter_nelmts)(sel_iter);

    FUNC_LEAVE_NOAPI(ret_value)
} /* end H5S_select_iter_nelmts() */

#ifdef LATER

/*--------------------------------------------------------------------------
 NAME
    H5S__select_iter_has_next_block
 PURPOSE
    Check if there is another block available in the selection iterator
 USAGE
    htri_t H5S__select_iter_has_next_block(sel_iter)
        const H5S_sel_iter_t *sel_iter; IN: Selection iterator to query
 RETURNS
    Non-negative on success, negative on failure.
 DESCRIPTION
    Check if there is another block available to advance to in the selection
    iterator.
 GLOBAL VARIABLES
 COMMENTS, BUGS, ASSUMPTIONS
    This routine participates in the "Inlining C function pointers"
        pattern, don't call it directly, use the appropriate macro
        defined in H5Sprivate.h.
 EXAMPLES
 REVISION LOG
--------------------------------------------------------------------------*/
static htri_t
H5S__select_iter_has_next_block(const H5S_sel_iter_t *iter)
{
    herr_t ret_value; /* return value */

    FUNC_ENTER_STATIC_NOERR

    /* Check args */
    HDassert(iter);

    /* Call iter_has_next_block routine for selection type */
    ret_value = (*iter->type->iter_has_next_block)(iter);

    FUNC_LEAVE_NOAPI(ret_value)
} /* end H5S__select_iter_has_next_block() */
#endif /* LATER */

/*--------------------------------------------------------------------------
 NAME
    H5S_select_iter_next
 PURPOSE
    Advance selection iterator to next element
 USAGE
    herr_t H5S_select_iter_next(iter, nelem)
        H5S_sel_iter_t *iter;   IN/OUT: Selection iterator to change
        size_t nelem;           IN: Number of elements to advance by
 RETURNS
    Non-negative on success, negative on failure.
 DESCRIPTION
    Move the current element for the selection iterator to the NELEM'th next
    element in the selection.
 GLOBAL VARIABLES
 COMMENTS, BUGS, ASSUMPTIONS
    This routine participates in the "Inlining C function pointers"
        pattern, don't call it directly, use the appropriate macro
        defined in H5Sprivate.h.
 EXAMPLES
 REVISION LOG
--------------------------------------------------------------------------*/
herr_t
H5S_select_iter_next(H5S_sel_iter_t *iter, size_t nelem)
{
    herr_t ret_value = FAIL; /* Return value */

    FUNC_ENTER_NOAPI_NOINIT_NOERR

    /* Check args */
    HDassert(iter);
    HDassert(nelem > 0);

    /* Call iter_next routine for selection type */
    ret_value = (*iter->type->iter_next)(iter, nelem);

    /* Decrement the number of elements left in selection */
    iter->elmt_left -= nelem;

    FUNC_LEAVE_NOAPI(ret_value)
} /* end H5S_select_iter_next() */

#ifdef LATER

/*--------------------------------------------------------------------------
 NAME
    H5S__select_iter_next_block
 PURPOSE
    Advance selection iterator to next block
 USAGE
    herr_t H5S__select_iter_next_block(iter)
        H5S_sel_iter_t *iter;   IN/OUT: Selection iterator to change
 RETURNS
    Non-negative on success, negative on failure.
 DESCRIPTION
    Move the current element for the selection iterator to the next
    block in the selection.
 GLOBAL VARIABLES
 COMMENTS, BUGS, ASSUMPTIONS
    Doesn't maintain the 'elmt_left' field of the selection iterator.

    This routine participates in the "Inlining C function pointers"
        pattern, don't call it directly, use the appropriate macro
        defined in H5Sprivate.h.
 EXAMPLES
 REVISION LOG
--------------------------------------------------------------------------*/
static herr_t
H5S__select_iter_next_block(H5S_sel_iter_t *iter)
{
    herr_t ret_value; /* return value */

    FUNC_ENTER_STATIC_NOERR

    /* Check args */
    HDassert(iter);

    /* Call iter_next_block routine for selection type */
    ret_value = (*iter->type->iter_next_block)(iter);

    FUNC_LEAVE_NOAPI(ret_value)
} /* end H5S__select_iter_next_block() */
#endif /* LATER */

/*-------------------------------------------------------------------------
 * Function:	H5S_select_iter_get_seq_list
 *
 * Purpose:	Retrieves the next sequence of offset/length pairs for an
 *              iterator on a dataspace
 *
 * Return:	Non-negative on success/Negative on failure
 *
 * Programmer:	Quincey Koziol
 *		Tuesday, May 18, 2004
 *
 * Note: This routine participates in the "Inlining C function pointers"
 *      pattern, don't call it directly, use the appropriate macro
 *      defined in H5Sprivate.h.
 *
 *-------------------------------------------------------------------------
 */
herr_t
H5S_select_iter_get_seq_list(H5S_sel_iter_t *iter, size_t maxseq, size_t maxelmts, size_t *nseq,
                             size_t *nelmts, hsize_t *off, size_t *len)
{
    herr_t ret_value = FAIL; /* Return value */

    FUNC_ENTER_NOAPI_NOINIT

    /* Sanity check */
    HDassert(iter);

    /* Call the selection type's get_seq_list function */
    if ((ret_value = (*iter->type->iter_get_seq_list)(iter, maxseq, maxelmts, nseq, nelmts, off, len)) < 0)
        HGOTO_ERROR(H5E_DATASPACE, H5E_CANTGET, FAIL, "unable to get selection sequence list")

done:
    FUNC_LEAVE_NOAPI(ret_value)
} /* end H5S_select_iter_get_seq_list() */

/*--------------------------------------------------------------------------
 NAME
    H5S_select_iter_release
 PURPOSE
    Release a selection iterator's resources.
 USAGE
    herr_t H5S_select_iter_release(sel_iter)
        H5S_sel_iter_t *sel_iter; IN: Selection iterator to query
 RETURNS
    The number of elements in selection on success, 0 on failure
 DESCRIPTION
    Returns the number of elements in current selection for dataspace.
 GLOBAL VARIABLES
 COMMENTS, BUGS, ASSUMPTIONS
    This routine participates in the "Inlining C function pointers"
        pattern, don't call it directly, use the appropriate macro
        defined in H5Sprivate.h.
 EXAMPLES
 REVISION LOG
--------------------------------------------------------------------------*/
herr_t
H5S_select_iter_release(H5S_sel_iter_t *sel_iter)
{
    herr_t ret_value = FAIL; /* Return value */

    FUNC_ENTER_NOAPI_NOINIT_NOERR

    /* Check args */
    HDassert(sel_iter);

    /* Call selection type-specific release routine */
    ret_value = (*sel_iter->type->iter_release)(sel_iter);

    FUNC_LEAVE_NOAPI(ret_value)
} /* end H5S_select_iter_release() */

/*--------------------------------------------------------------------------
 NAME
    H5S_select_iterate
 PURPOSE
    Iterate over the selected elements in a memory buffer.
 USAGE
    herr_t H5S_select_iterate(buf, type, space, operator, operator_data)
        void *buf;      IN/OUT: Buffer containing elements to iterate over
        H5T_t *type;    IN: Datatype of BUF array.
        H5S_t *space;   IN: Dataspace object containing selection to iterate over
        H5D_operator_t op; IN: Function pointer to the routine to be
                                called for each element in BUF iterated over.
        void *operator_data;    IN/OUT: Pointer to any user-defined data
                                associated with the operation.
 RETURNS
    Returns the return value of the last operator if it was non-zero, or zero
    if all elements were processed. Otherwise returns a negative value.
 DESCRIPTION
    Iterates over the selected elements in a memory buffer, calling the user's
    callback function for each element.  The selection in the dataspace is
    modified so that any elements already iterated over are removed from the
    selection if the iteration is interrupted (by the H5D_operator_t function
    returning non-zero) in the "middle" of the iteration and may be re-started
    by the user where it left off.

    NOTE: Until "subtracting" elements from a selection is implemented,
        the selection is not modified.
--------------------------------------------------------------------------*/
herr_t
H5S_select_iterate(void *buf, const H5T_t *type, const H5S_t *space, const H5S_sel_iter_op_t *op,
                   void *op_data)
{
    H5S_sel_iter_t *iter      = NULL;         /* Selection iteration info */
    hbool_t         iter_init = FALSE;        /* Selection iteration info has been initialized */
    hsize_t *       off       = NULL;         /* Array to store sequence offsets */
    size_t *        len       = NULL;         /* Array to store sequence lengths */
    hssize_t        nelmts;                   /* Number of elements in selection */
    hsize_t         space_size[H5S_MAX_RANK]; /* Dataspace size */
    size_t          max_elem;                 /* Maximum number of elements allowed in sequences */
    size_t          elmt_size;                /* Datatype size */
    unsigned        ndims;                    /* Number of dimensions in dataspace */
    herr_t          user_ret  = 0;            /* User's return value */
    herr_t          ret_value = SUCCEED;      /* Return value */

    FUNC_ENTER_NOAPI(FAIL)

    /* Check args */
    HDassert(buf);
    HDassert(type);
    HDassert(space);
    HDassert(op);

    /* Get the datatype size */
    if (0 == (elmt_size = H5T_get_size(type)))
        HGOTO_ERROR(H5E_DATATYPE, H5E_BADSIZE, FAIL, "datatype size invalid")

    /* Allocate the selection iterator */
    if (NULL == (iter = H5FL_MALLOC(H5S_sel_iter_t)))
        HGOTO_ERROR(H5E_DATASPACE, H5E_CANTALLOC, FAIL, "can't allocate selection iterator")

    /* Initialize iterator */
    if (H5S_select_iter_init(iter, space, elmt_size, 0) < 0)
        HGOTO_ERROR(H5E_DATASPACE, H5E_CANTINIT, FAIL, "unable to initialize selection iterator")
    iter_init = TRUE; /* Selection iteration info has been initialized */

    /* Get the number of elements in selection */
    if ((nelmts = (hssize_t)H5S_GET_SELECT_NPOINTS(space)) < 0)
        HGOTO_ERROR(H5E_DATASPACE, H5E_CANTCOUNT, FAIL, "can't get number of elements selected")

    /* Get the rank of the dataspace */
    ndims = space->extent.rank;

    if (ndims > 0) {
        /* Copy the size of the space */
        HDassert(space->extent.size);
        H5MM_memcpy(space_size, space->extent.size, ndims * sizeof(hsize_t));
    } /* end if */
    space_size[ndims] = elmt_size;

    /* Compute the maximum number of bytes required */
    H5_CHECKED_ASSIGN(max_elem, size_t, nelmts, hssize_t);

    /* Allocate the offset & length arrays */
    if (NULL == (len = H5FL_SEQ_MALLOC(size_t, H5D_IO_VECTOR_SIZE)))
        HGOTO_ERROR(H5E_DATASPACE, H5E_CANTALLOC, FAIL, "can't allocate length vector array")
    if (NULL == (off = H5FL_SEQ_MALLOC(hsize_t, H5D_IO_VECTOR_SIZE)))
        HGOTO_ERROR(H5E_DATASPACE, H5E_CANTALLOC, FAIL, "can't allocate offset vector array")

    /* Loop, while elements left in selection */
    while (max_elem > 0 && user_ret == 0) {
        size_t nelem;    /* Number of elements used in sequences */
        size_t nseq;     /* Number of sequences generated */
        size_t curr_seq; /* Current sequence being worked on */

        /* Get the sequences of bytes */
        if (H5S_SELECT_ITER_GET_SEQ_LIST(iter, (size_t)H5D_IO_VECTOR_SIZE, max_elem, &nseq, &nelem, off,
                                         len) < 0)
            HGOTO_ERROR(H5E_INTERNAL, H5E_UNSUPPORTED, FAIL, "sequence length generation failed")

        /* Loop, while sequences left to process */
        for (curr_seq = 0; curr_seq < nseq && user_ret == 0; curr_seq++) {
            hsize_t curr_off; /* Current offset within sequence */
            size_t  curr_len; /* Length of bytes left to process in sequence */

            /* Get the current offset */
            curr_off = off[curr_seq];

            /* Get the number of bytes in sequence */
            curr_len = len[curr_seq];

            /* Loop, while bytes left in sequence */
            while (curr_len > 0 && user_ret == 0) {
                hsize_t  coords[H5S_MAX_RANK]; /* Coordinates of element in dataspace */
                hsize_t  tmp_off;              /* Temporary offset within sequence */
                uint8_t *loc;                  /* Current element location in buffer */
                int      i;                    /* Local Index variable */

                /* Compute the coordinate from the offset */
                for (i = (int)ndims, tmp_off = curr_off; i >= 0; i--) {
                    coords[i] = tmp_off % space_size[i];
                    tmp_off /= space_size[i];
                } /* end for */

                /* Get the location within the user's buffer */
                loc = (unsigned char *)buf + curr_off;

                /* Check which type of callback to make */
                switch (op->op_type) {
                    case H5S_SEL_ITER_OP_APP:
                        /* Make the application callback */
                        user_ret = (op->u.app_op.op)(loc, op->u.app_op.type_id, ndims, coords, op_data);
                        break;

                    case H5S_SEL_ITER_OP_LIB:
                        /* Call the library's callback */
                        user_ret = (op->u.lib_op)(loc, type, ndims, coords, op_data);
                        break;

                    default:
                        HGOTO_ERROR(H5E_DATASPACE, H5E_UNSUPPORTED, FAIL, "unsupported op type")
                } /* end switch */

                /* Check for error return from iterator */
                if (user_ret < 0)
                    HERROR(H5E_DATASPACE, H5E_CANTNEXT, "iteration operator failed");

                /* Increment offset in dataspace */
                curr_off += elmt_size;

                /* Decrement number of bytes left in sequence */
                curr_len -= elmt_size;
            } /* end while */
        }     /* end for */

        /* Decrement number of elements left to process */
        max_elem -= nelem;
    } /* end while */

    /* Set return value */
    ret_value = user_ret;

done:
    /* Release resources, if allocated */
    if (len)
        len = H5FL_SEQ_FREE(size_t, len);
    if (off)
        off = H5FL_SEQ_FREE(hsize_t, off);

    /* Release selection iterator */
    if (iter_init && H5S_SELECT_ITER_RELEASE(iter) < 0)
        HDONE_ERROR(H5E_DATASPACE, H5E_CANTRELEASE, FAIL, "unable to release selection iterator")
    if (iter)
        iter = H5FL_FREE(H5S_sel_iter_t, iter);

    FUNC_LEAVE_NOAPI(ret_value)
} /* end H5S_select_iterate() */

/*--------------------------------------------------------------------------
 NAME
    H5Sget_select_type
 PURPOSE
    Retrieve the type of selection in a dataspace
 USAGE
    H5S_sel_type H5Sget_select_type(space_id)
        hid_t space_id;	        IN: Dataspace object to query
 RETURNS
    Non-negative on success/Negative on failure.  Return value is from the
    set of values in the H5S_sel_type enumerated type.
 DESCRIPTION
        This function retrieves the type of selection currently defined for
    a dataspace.
--------------------------------------------------------------------------*/
H5S_sel_type
H5Sget_select_type(hid_t space_id)
{
    H5S_t *      space;     /* dataspace to modify */
    H5S_sel_type ret_value; /* Return value */

    FUNC_ENTER_API(H5S_SEL_ERROR)
    H5TRACE1("St", "i", space_id);

    /* Check args */
    if (NULL == (space = (H5S_t *)H5I_object_verify(space_id, H5I_DATASPACE)))
        HGOTO_ERROR(H5E_ATOM, H5E_BADATOM, H5S_SEL_ERROR, "not a dataspace")

    /* Set return value */
    ret_value = H5S_GET_SELECT_TYPE(space);

done:
    FUNC_LEAVE_API(ret_value)
} /* end H5Sget_select_type() */

/*--------------------------------------------------------------------------
 NAME
    H5S_get_select_type
 PURPOSE
    Retrieve the type of selection in a dataspace
 USAGE
    H5S_sel_type H5Sget_select_type(space)
        const H5S_t *space;	        IN: Dataspace object to query
 RETURNS
    Non-negative on success/Negative on failure.  Return value is from the
    set of values in the H5S_sel_type enumerated type.
 DESCRIPTION
        This function retrieves the type of selection currently defined for
    a dataspace.
 COMMENTS
     This routine participates in the "Inlining C function pointers"
        pattern, don't call it directly, use the appropriate macro
        defined in H5Sprivate.h.
--------------------------------------------------------------------------*/
H5_ATTR_PURE H5S_sel_type
H5S_get_select_type(const H5S_t *space)
{
    H5S_sel_type ret_value = H5S_SEL_ERROR; /* Return value */

    FUNC_ENTER_NOAPI_NOINIT_NOERR

    /* Check args */
    HDassert(space);

    /* Set return value */
    ret_value = H5S_GET_SELECT_TYPE(space);

    FUNC_LEAVE_NOAPI(ret_value)
} /* end H5S_get_select_type() */

/*--------------------------------------------------------------------------
 NAME
    H5S_select_shape_same
 PURPOSE
    Check if two selections are the same shape
 USAGE
    htri_t H5S_select_shape_same(space1, space2)
        const H5S_t *space1;         IN: 1st Dataspace pointer to compare
        const H5S_t *space2;         IN: 2nd Dataspace pointer to compare
 RETURNS
    TRUE/FALSE/FAIL
 DESCRIPTION
    Checks to see if the current selection in the dataspaces are the same
    dimensionality and shape.

    This is primarily used for reading the entire selection in one swoop.
 GLOBAL VARIABLES
 COMMENTS, BUGS, ASSUMPTIONS
    This routine participates in the "Inlining C function pointers" pattern,
    don't call it directly, use the appropriate macro defined in H5Sprivate.h.
 EXAMPLES
 REVISION LOG
--------------------------------------------------------------------------*/
htri_t
H5S_select_shape_same(const H5S_t *space1, const H5S_t *space2)
{
    H5S_sel_iter_t *iter_a      = NULL;  /* Selection a iteration info */
    H5S_sel_iter_t *iter_b      = NULL;  /* Selection b iteration info */
    hbool_t         iter_a_init = FALSE; /* Selection a iteration info has been initialized */
    hbool_t         iter_b_init = FALSE; /* Selection b iteration info has been initialized */
    htri_t          ret_value   = TRUE;  /* Return value */

    FUNC_ENTER_NOAPI(FAIL)

    /* Check args */
    HDassert(space1);
    HDassert(space2);

    /* Check for different number of elements selected */
    if (H5S_GET_SELECT_NPOINTS(space1) != H5S_GET_SELECT_NPOINTS(space2))
        HGOTO_DONE(FALSE)

    /* Check special cases if both dataspaces aren't scalar */
    /* (If only one is, the number of selected points check is sufficient) */
    if (space1->extent.rank > 0 && space2->extent.rank > 0) {
        const H5S_t *space_a;      /* Dataspace with larger rank */
        const H5S_t *space_b;      /* Dataspace with smaller rank */
        unsigned     space_a_rank; /* Number of dimensions of dataspace A */
        unsigned     space_b_rank; /* Number of dimensions of dataspace B */
        int          space_a_dim;  /* Current dimension in dataspace A */
        int          space_b_dim;  /* Current dimension in dataspace B */
        H5S_sel_type sel_a_type;   /* Selection type for dataspace A */
        H5S_sel_type sel_b_type;   /* Selection type for dataspace B */

        /* Need to be able to handle spaces of different rank:
         *
         * To simplify logic, let space_a point to the element of the set
         * {space1, space2} with the largest rank or space1 if the ranks
         * are identical.
         *
         * Similarly, let space_b point to the element of {space1, space2}
         * with the smallest rank, or space2 if they are identical.
         *
         * Let:  space_a_rank be the rank of space_a,
         *       space_b_rank be the rank of space_b,
         *
         * Set all this up here.
         */
        if (space1->extent.rank >= space2->extent.rank) {
            space_a = space1;
            space_b = space2;
        } /* end if */
        else {
            space_a = space2;
            space_b = space1;
        } /* end else */
        space_a_rank = space_a->extent.rank;
        space_b_rank = space_b->extent.rank;
        HDassert(space_a_rank >= space_b_rank);
        HDassert(space_b_rank > 0);

        /* Get selection type for both dataspaces */
        sel_a_type = H5S_GET_SELECT_TYPE(space_a);
        sel_b_type = H5S_GET_SELECT_TYPE(space_b);

        /* If selections aren't "none", compare their bounds */
        if (sel_a_type != H5S_SEL_NONE && sel_b_type != H5S_SEL_NONE) {
            hsize_t low_a[H5S_MAX_RANK];  /* Low bound of selection in dataspace a */
            hsize_t low_b[H5S_MAX_RANK];  /* Low bound of selection in dataspace b */
            hsize_t high_a[H5S_MAX_RANK]; /* High bound of selection in dataspace a */
            hsize_t high_b[H5S_MAX_RANK]; /* High bound of selection in dataspace b */

            /* Get low & high bounds for both dataspaces */
            if (H5S_SELECT_BOUNDS(space_a, low_a, high_a) < 0)
                HGOTO_ERROR(H5E_DATASPACE, H5E_CANTGET, FAIL,
                            "can't get selection bounds for first dataspace")
            if (H5S_SELECT_BOUNDS(space_b, low_b, high_b) < 0)
                HGOTO_ERROR(H5E_DATASPACE, H5E_CANTGET, FAIL,
                            "can't get selection bounds for second dataspace")

            /* Check that the range between the low & high bounds are the same */
            space_a_dim = (int)space_a_rank - 1;
            space_b_dim = (int)space_b_rank - 1;
            while (space_b_dim >= 0) {
                /* Sanity check */
                HDassert(low_a[space_a_dim] <= high_a[space_a_dim]);
                HDassert(low_a[space_b_dim] <= high_a[space_b_dim]);

                /* Verify that the ranges are the same */
                if ((high_a[space_a_dim] - low_a[space_a_dim]) != (high_b[space_b_dim] - low_b[space_b_dim]))
                    HGOTO_DONE(FALSE)

                /* Go to next dimension */
                space_a_dim--;
                space_b_dim--;
            } /* end while */

            /* Check that the rest of the ranges in space a are "flat" */
            while (space_a_dim >= 0) {
                /* Sanity check */
                HDassert(low_a[space_a_dim] <= high_a[space_a_dim]);

                /* This range should be flat to be the same in a lower dimension */
                if (low_a[space_a_dim] != high_a[space_a_dim])
                    HGOTO_DONE(FALSE)

                space_a_dim--;
            } /* end while */
<<<<<<< HEAD
=======

            /* Check for a single block in each selection */
            if (H5S_SELECT_IS_SINGLE(space_a) && H5S_SELECT_IS_SINGLE(space_b)) {
                /* If both selections are a single block and their bounds are
                 * the same, then the selections are the same, even if the
                 * selection types are different.
                 */
                HGOTO_DONE(TRUE)
            } /* end if */
>>>>>>> 18bbd3f0
        }     /* end if */

        /* If the dataspaces have the same selection type, use the selection's
         * shape_same operator.
         */
        if (sel_a_type == sel_b_type)
            ret_value = (*space_a->select.type->shape_same)(space_a, space_b);
        /* Otherwise, iterate through all the blocks in the selection */
        else {
            hsize_t  start_a[H5S_MAX_RANK]; /* Start point of selection block in dataspace a */
            hsize_t  start_b[H5S_MAX_RANK]; /* Start point of selection block in dataspace b */
            hsize_t  end_a[H5S_MAX_RANK];   /* End point of selection block in dataspace a */
            hsize_t  end_b[H5S_MAX_RANK];   /* End point of selection block in dataspace b */
            hssize_t offset[H5S_MAX_RANK];  /* Offset of selection b blocks relative to selection a blocks */
            hbool_t  first_block = TRUE;    /* Flag to indicate the first block */

            /* Allocate the selection iterators */
            if (NULL == (iter_a = H5FL_MALLOC(H5S_sel_iter_t)))
                HGOTO_ERROR(H5E_DATASPACE, H5E_CANTALLOC, FAIL, "can't allocate selection iterator")
            if (NULL == (iter_b = H5FL_MALLOC(H5S_sel_iter_t)))
                HGOTO_ERROR(H5E_DATASPACE, H5E_CANTALLOC, FAIL, "can't allocate selection iterator")

            /* Initialize iterator for each dataspace selection
             * Use '0' for element size instead of actual element size to indicate
             * that the selection iterator shouldn't be "flattened", since we
             * aren't actually going to be doing I/O with the iterators.
             */
            if (H5S_select_iter_init(iter_a, space_a, (size_t)0, 0) < 0)
                HGOTO_ERROR(H5E_DATASPACE, H5E_CANTINIT, FAIL, "unable to initialize selection iterator a")
            iter_a_init = TRUE;
            if (H5S_select_iter_init(iter_b, space_b, (size_t)0, 0) < 0)
                HGOTO_ERROR(H5E_DATASPACE, H5E_CANTINIT, FAIL, "unable to initialize selection iterator b")
            iter_b_init = TRUE;

            /* Iterate over all the blocks in each selection */
            while (1) {
                htri_t status_a, status_b; /* Status from next block checks */

                /* Get the current block for each selection iterator */
                if (H5S_SELECT_ITER_BLOCK(iter_a, start_a, end_a) < 0)
                    HGOTO_ERROR(H5E_DATASPACE, H5E_CANTGET, FAIL, "unable to get iterator block a")
                if (H5S_SELECT_ITER_BLOCK(iter_b, start_b, end_b) < 0)
                    HGOTO_ERROR(H5E_DATASPACE, H5E_CANTGET, FAIL, "unable to get iterator block b")

                space_a_dim = (int)space_a_rank - 1;
                space_b_dim = (int)space_b_rank - 1;

                /* The first block only compares the sizes and sets the
                 * relative offsets for later blocks
                 */
                if (first_block) {
                    /* If the block sizes in the common dimensions from
                     * each selection don't match, get out
                     */
                    while (space_b_dim >= 0) {
                        if ((end_a[space_a_dim] - start_a[space_a_dim]) !=
                            (end_b[space_b_dim] - start_b[space_b_dim]))
                            HGOTO_DONE(FALSE)

                        /* Set the relative locations of the selections */
                        offset[space_a_dim] = (hssize_t)start_b[space_b_dim] - (hssize_t)start_a[space_a_dim];

                        space_a_dim--;
                        space_b_dim--;
                    } /* end while */

                    /* Similarly, if the block size in any dimension that appears only
                     * in space_a is not equal to 1, get out.
                     */
                    while (space_a_dim >= 0) {
                        if (start_a[space_a_dim] != end_a[space_a_dim])
                            HGOTO_DONE(FALSE)

                        space_a_dim--;
                    } /* end while */

                    /* Reset "first block" flag */
                    first_block = FALSE;
                } /* end if */
                /* Check over the blocks for each selection */
                else {
                    /* For dimensions that space_a and space_b have in common: */
                    while (space_b_dim >= 0) {
                        /* Check if the blocks are in the same relative location */
                        if ((hsize_t)((hssize_t)start_a[space_a_dim] + offset[space_a_dim]) !=
                            start_b[space_b_dim])
                            HGOTO_DONE(FALSE)

                        /* If the block sizes from each selection doesn't match, get out */
                        if ((end_a[space_a_dim] - start_a[space_a_dim]) !=
                            (end_b[space_b_dim] - start_b[space_b_dim]))
                            HGOTO_DONE(FALSE)

                        space_a_dim--;
                        space_b_dim--;
                    } /* end while */

                    /* For dimensions that appear only in space_a: */
                    while (space_a_dim >= 0) {
                        /* If the block size isn't 1, get out */
                        if (start_a[space_a_dim] != end_a[space_a_dim])
                            HGOTO_DONE(FALSE)

                        space_a_dim--;
                    } /* end while */
                }     /* end else */

                /* Check if we are able to advance to the next selection block */
                if ((status_a = H5S_SELECT_ITER_HAS_NEXT_BLOCK(iter_a)) < 0)
                    HGOTO_ERROR(H5E_DATASPACE, H5E_CANTNEXT, FAIL, "unable to check iterator block a")

                if ((status_b = H5S_SELECT_ITER_HAS_NEXT_BLOCK(iter_b)) < 0)
                    HGOTO_ERROR(H5E_DATASPACE, H5E_CANTNEXT, FAIL, "unable to check iterator block b")

                /* Did we run out of blocks at the same time? */
                if ((status_a == FALSE) && (status_b == FALSE))
                    break;
                else if (status_a != status_b)
                    HGOTO_DONE(FALSE)
                else {
                    /* Advance to next block in selection iterators */
                    if (H5S_SELECT_ITER_NEXT_BLOCK(iter_a) < 0)
                        HGOTO_ERROR(H5E_DATASPACE, H5E_CANTNEXT, FAIL,
                                    "unable to advance to next iterator block a")

                    if (H5S_SELECT_ITER_NEXT_BLOCK(iter_b) < 0)
                        HGOTO_ERROR(H5E_DATASPACE, H5E_CANTNEXT, FAIL,
                                    "unable to advance to next iterator block b")
                } /* end else */
            }     /* end while */
        }         /* end else */
    }             /* end if */

done:
    if (iter_a_init && H5S_SELECT_ITER_RELEASE(iter_a) < 0)
        HDONE_ERROR(H5E_DATASPACE, H5E_CANTRELEASE, FAIL, "unable to release selection iterator a")
    if (iter_a)
        iter_a = H5FL_FREE(H5S_sel_iter_t, iter_a);
    if (iter_b_init && H5S_SELECT_ITER_RELEASE(iter_b) < 0)
        HDONE_ERROR(H5E_DATASPACE, H5E_CANTRELEASE, FAIL, "unable to release selection iterator b")
    if (iter_b)
        iter_b = H5FL_FREE(H5S_sel_iter_t, iter_b);

    FUNC_LEAVE_NOAPI(ret_value)
} /* end H5S_select_shape_same() */

/*--------------------------------------------------------------------------
 NAME
    H5Sselect_shape_same
 PURPOSE
    Check if two selections are the same shape
 USAGE
    htri_t H5Sselect_shape_same(space1_id, space2_id)
        hid_t space1_id;         IN: ID of 1st Dataspace pointer to compare
        hid_t space2_id;         IN: ID of 2nd Dataspace pointer to compare
 RETURNS
    TRUE/FALSE/FAIL
 DESCRIPTION
    Checks to see if the current selection in the dataspaces are the same
    dimensionality and shape.
    This is primarily used for reading the entire selection in one swoop.
 GLOBAL VARIABLES
 COMMENTS, BUGS, ASSUMPTIONS
 EXAMPLES
 REVISION LOG
--------------------------------------------------------------------------*/
htri_t
H5Sselect_shape_same(hid_t space1_id, hid_t space2_id)
{
    H5S_t *space1, *space2; /* Dataspaces to compare */
    htri_t ret_value;       /* Return value */

    FUNC_ENTER_API(FAIL)
    H5TRACE2("t", "ii", space1_id, space2_id);

    if (NULL == (space1 = (H5S_t *)H5I_object_verify(space1_id, H5I_DATASPACE)))
        HGOTO_ERROR(H5E_DATASPACE, H5E_BADTYPE, FAIL, "not a dataspace")
    if (NULL == (space2 = (H5S_t *)H5I_object_verify(space2_id, H5I_DATASPACE)))
        HGOTO_ERROR(H5E_DATASPACE, H5E_BADTYPE, FAIL, "not a dataspace")

    if ((ret_value = H5S_select_shape_same(space1, space2)) < 0)
        HGOTO_ERROR(H5E_DATASPACE, H5E_CANTCOMPARE, FAIL, "can't compare selections")

done:
    FUNC_LEAVE_API(ret_value)
} /* end H5Sselect_shape_same() */

/*--------------------------------------------------------------------------
 NAME
    H5S_select_intersect_block
 PURPOSE
    Check if current selection intersects with a block
 USAGE
    htri_t H5S_select_intersect_block(space, start, end)
        const H5S_t *space;      IN: Dataspace to compare
        const hsize_t *start;    IN: Starting coordinate of block
        const hsize_t *end;      IN: Opposite ("ending") coordinate of block
 RETURNS
    TRUE / FALSE / FAIL
 DESCRIPTION
    Checks to see if the current selection in the dataspace intersects with
    the block given.
 GLOBAL VARIABLES
 COMMENTS, BUGS, ASSUMPTIONS
    Assumes that start & end block bounds are _inclusive_, so start == end
    value OK.

    This routine participates in the "Inlining C function pointers" pattern,
    don't call it directly, use the appropriate macro defined in H5Sprivate.h.
--------------------------------------------------------------------------*/
htri_t
H5S_select_intersect_block(const H5S_t *space, const hsize_t *start, const hsize_t *end)
{
    htri_t ret_value = TRUE; /* Return value */

    FUNC_ENTER_NOAPI(FAIL)

    /* Check args */
    HDassert(space);
    HDassert(start);
    HDassert(end);

    /* If selections aren't "none", compare their bounds */
    if (H5S_SEL_NONE != H5S_GET_SELECT_TYPE(space)) {
        hsize_t  low[H5S_MAX_RANK];  /* Low bound of selection in dataspace */
        hsize_t  high[H5S_MAX_RANK]; /* High bound of selection in dataspace */
        unsigned u;                  /* Local index variable */

        /* Get low & high bounds for dataspace selection */
        if (H5S_SELECT_BOUNDS(space, low, high) < 0)
            HGOTO_ERROR(H5E_DATASPACE, H5E_CANTGET, FAIL, "can't get selection bounds for dataspace")

        /* Loop over selection bounds and block, checking for overlap */
        for (u = 0; u < space->extent.rank; u++)
            /* If selection bounds & block don't overlap, can leave now */
            if (!H5S_RANGE_OVERLAP(low[u], high[u], start[u], end[u]))
                HGOTO_DONE(FALSE)
    } /* end if */

    /* Call selection type's intersect routine */
    if ((ret_value = (*space->select.type->intersect_block)(space, start, end)) < 0)
        HGOTO_ERROR(H5E_DATASPACE, H5E_CANTCOMPARE, FAIL, "can't intersect block with selection")

done:
    FUNC_LEAVE_NOAPI(ret_value)
} /* end H5S_select_intersect_block() */

/*--------------------------------------------------------------------------
 NAME
    H5Sselect_intersect_block
 PURPOSE
    Check if current selection intersects with a block
 USAGE
    htri_t H5Sselect_intersect_block(space_id, start, end)
        hid_t space1_id;         IN: ID of dataspace pointer to compare
        const hsize_t *start;    IN: Starting coordinate of block
        const hsize_t *end;      IN: Opposite ("ending") coordinate of block
 RETURNS
    TRUE / FALSE / FAIL
 DESCRIPTION
    Checks to see if the current selection in the dataspace intersects with
    the block given.
 GLOBAL VARIABLES
 COMMENTS, BUGS, ASSUMPTIONS
    Assumes that start & end block bounds are _inclusive_, so start == end
    value OK.
 EXAMPLES
 REVISION LOG
--------------------------------------------------------------------------*/
htri_t
H5Sselect_intersect_block(hid_t space_id, const hsize_t *start, const hsize_t *end)
{
    H5S_t *  space;            /* Dataspace to query */
    unsigned u;                /* Local index value */
    htri_t   ret_value = FAIL; /* Return value */

    FUNC_ENTER_API(FAIL)
    H5TRACE3("t", "i*h*h", space_id, start, end);

    /* Check arguments */
    if (NULL == (space = (H5S_t *)H5I_object_verify(space_id, H5I_DATASPACE)))
        HGOTO_ERROR(H5E_DATASPACE, H5E_BADTYPE, FAIL, "not a dataspace")
    if (NULL == start)
        HGOTO_ERROR(H5E_DATASPACE, H5E_BADVALUE, FAIL, "block start array pointer is NULL")
    if (NULL == end)
        HGOTO_ERROR(H5E_DATASPACE, H5E_BADVALUE, FAIL, "block end array pointer is NULL")

    /* Range check start & end values */
    for (u = 0; u < space->extent.rank; u++)
        if (start[u] > end[u])
            HGOTO_ERROR(H5E_DATASPACE, H5E_BADRANGE, FAIL, "block start[%u] (%llu) > end[%u] (%llu)", u,
                        (unsigned long long)start[u], u, (unsigned long long)end[u])

    /* Call internal routine to do comparison */
    if ((ret_value = H5S_select_intersect_block(space, start, end)) < 0)
        HGOTO_ERROR(H5E_DATASPACE, H5E_CANTCOMPARE, FAIL, "can't compare selection and block")

done:
    FUNC_LEAVE_API(ret_value)
} /* end H5Sselect_intersect_block() */

/*--------------------------------------------------------------------------
 NAME
    H5S_select_construct_projection

 PURPOSE
    Given a dataspace a of rank n with some selection, construct a new
    dataspace b of rank m (m != n), with the selection in a being
    topologically identical to that in b (as verified by
    H5S_select_shape_same().

    This function exists, as some I/O code chokes on topologically
    identical selections with different ranks.  At least to begin
    with, we will deal with the issue by constructing projections
    of the memory dataspace with ranks equaling those of the file
    dataspace.

    Note that if m > n, it is possible that the starting point in the
    buffer associated with the memory dataspace will have to be
    adjusted to match the projected dataspace.  If the buf parameter
    is not NULL, the function must return an adjusted buffer base
    address in *adj_buf_ptr.

 USAGE
    htri_t H5S_select_construct_projection(base_space,
                                           new_space_ptr,
                                           new_space_rank,
                                           buf,
                                           adj_buf_ptr)
        const H5S_t *base_space;     IN: Ptr to Dataspace to project
        H5S_t ** new_space_ptr;     OUT: Ptr to location in which to return
                                         the address of the projected space
        int new_space_rank;	     IN: Rank of the projected space.
        const void * buf;            IN: Base address of the buffer
                                         associated with the base space.
                                         May be NULL.
        void ** adj_buf_ptr;        OUT: If buf != NULL, store the base
                                         address of the section of buf
                                         that is described by *new_space_ptr
                                         in *adj_buf_ptr.

 RETURNS
    Non-negative on success/Negative on failure.

 DESCRIPTION
    Construct a new dataspace and associated selection which is a
    projection of the supplied dataspace and associated selection into
    the specified rank.  Return it in *new_space_ptr.

    If buf is supplied, computes the base address of the projected
    selection in buf, and stores the base address in *adj_buf_ptr.

 GLOBAL VARIABLES
 COMMENTS, BUGS, ASSUMPTIONS
    The selection in the supplied base_space has thickness 1 in all
    dimensions greater than new_space_rank.  Note that here we count
    dimensions from the fastest changing coordinate to the slowest
    changing changing coordinate.
 EXAMPLES
 REVISION LOG
--------------------------------------------------------------------------*/
herr_t
H5S_select_construct_projection(const H5S_t *base_space, H5S_t **new_space_ptr, unsigned new_space_rank,
                                const void *buf, void const **adj_buf_ptr, hsize_t element_size)
{
    H5S_t *  new_space = NULL;                         /* New dataspace constructed */
    hsize_t  base_space_dims[H5S_MAX_RANK];            /* Current dimensions of base dataspace */
    hsize_t  base_space_maxdims[H5S_MAX_RANK];         /* Maximum dimensions of base dataspace */
    int      sbase_space_rank;                         /* Signed # of dimensions of base dataspace */
    unsigned base_space_rank;                          /* # of dimensions of base dataspace */
    hsize_t  projected_space_element_offset = 0;       /* Offset of selected element in projected buffer */
    herr_t   ret_value                      = SUCCEED; /* Return value */

    FUNC_ENTER_NOAPI(FAIL)

    /* Sanity checks */
    HDassert(base_space != NULL);
    HDassert((H5S_GET_EXTENT_TYPE(base_space) == H5S_SCALAR) ||
             (H5S_GET_EXTENT_TYPE(base_space) == H5S_SIMPLE));
    HDassert(new_space_ptr != NULL);
    HDassert((new_space_rank != 0) || (H5S_GET_SELECT_NPOINTS(base_space) <= 1));
    HDassert(new_space_rank <= H5S_MAX_RANK);
    HDassert((buf == NULL) || (adj_buf_ptr != NULL));
    HDassert(element_size > 0);

    /* Get the extent info for the base dataspace */
    if ((sbase_space_rank = H5S_get_simple_extent_dims(base_space, base_space_dims, base_space_maxdims)) < 0)
        HGOTO_ERROR(H5E_DATASPACE, H5E_CANTGET, FAIL, "unable to get dimensionality of base space")
    base_space_rank = (unsigned)sbase_space_rank;
    HDassert(base_space_rank != new_space_rank);

    /* Check if projected space is scalar */
    if (new_space_rank == 0) {
        hssize_t npoints; /* Number of points selected */

        /* Retreve the number of elements selected */
        if ((npoints = (hssize_t)H5S_GET_SELECT_NPOINTS(base_space)) < 0)
            HGOTO_ERROR(H5E_DATASPACE, H5E_CANTGET, FAIL, "unable to get number of points selected")
        HDassert(npoints <= 1);

        /* Create new scalar dataspace */
        if (NULL == (new_space = H5S_create(H5S_SCALAR)))
            HGOTO_ERROR(H5E_DATASPACE, H5E_CANTCREATE, FAIL, "unable to create scalar dataspace")

        /* No need to register the dataspace(i.e. get an ID) as
         * we will just be discarding it shortly.
         */

        /* Selection for the new space will be either all or
         * none, depending on whether the base space has 0 or
         * 1 elements selected.
         *
         * Observe that the base space can't have more than
         * one selected element, since its selection has the
         * same shape as the file dataspace, and that data
         * space is scalar.
         */
        if (1 == npoints) {
            /* Assuming that the selection in the base dataspace is not
             * empty, we must compute the offset of the selected item in
             * the buffer associated with the base dataspace.
             *
             * Since the new space rank is zero, we know that the
             * the base space must have rank at least 1 -- and
             * hence it is a simple dataspace.  However, the
             * selection, may be either point, hyperspace, or all.
             *
             */
            if (H5S_SELECT_PROJECT_SCALAR(base_space, &projected_space_element_offset) < 0)
                HGOTO_ERROR(H5E_DATASPACE, H5E_CANTSET, FAIL, "unable to project scalar selection")
        } /* end if */
        else {
            HDassert(0 == npoints);

            if (H5S_select_none(new_space) < 0)
                HGOTO_ERROR(H5E_DATASPACE, H5E_CANTDELETE, FAIL, "can't delete default selection")
        }                                         /* end else */
    }                                             /* end if */
    else {                                        /* projected space must be simple */
        hsize_t  new_space_dims[H5S_MAX_RANK];    /* Current dimensions for new dataspace */
        hsize_t  new_space_maxdims[H5S_MAX_RANK]; /* Maximum dimensions for new dataspace */
        unsigned rank_diff;                       /* Difference in ranks */

        /* Set up the dimensions of the new, projected dataspace.
         *
         * How we do this depends on whether we are projecting up into
         * increased dimensions, or down into a reduced number of
         * dimensions.
         *
         * If we are projecting up (the first half of the following
         * if statement), we copy the dimensions of the base data
         * space into the fastest changing dimensions of the new
         * projected dataspace, and set the remaining dimensions to
         * one.
         *
         * If we are projecting down (the second half of the following
         * if statement), we just copy the dimensions with the most
         * quickly changing dimensions into the dims for the projected
         * data set.
         *
         * This works, because H5S_select_shape_same() will return
         * true on selections of different rank iff:
         *
         * 1) the selection in the lower rank dataspace matches that
         *    in the dimensions with the fastest changing indicies in
         *    the larger rank dataspace, and
         *
         * 2) the selection has thickness 1 in all ranks that appear
         *    only in the higher rank dataspace (i.e. those with
         *    more slowly changing indicies).
         */
        if (new_space_rank > base_space_rank) {
            hsize_t tmp_dim_size = 1; /* Temporary dimension value, for filling arrays */

            /* we must copy the dimensions of the base space into
             * the fastest changing dimensions of the new space,
             * and set the remaining dimensions to 1
             */
            rank_diff = new_space_rank - base_space_rank;
            H5VM_array_fill(new_space_dims, &tmp_dim_size, sizeof(tmp_dim_size), rank_diff);
            H5VM_array_fill(new_space_maxdims, &tmp_dim_size, sizeof(tmp_dim_size), rank_diff);
            H5MM_memcpy(&new_space_dims[rank_diff], base_space_dims,
                        sizeof(new_space_dims[0]) * base_space_rank);
            H5MM_memcpy(&new_space_maxdims[rank_diff], base_space_maxdims,
                        sizeof(new_space_maxdims[0]) * base_space_rank);
        }      /* end if */
        else { /* new_space_rank < base_space_rank */
            /* we must copy the fastest changing dimension of the
             * base space into the dimensions of the new space.
             */
            rank_diff = base_space_rank - new_space_rank;
            H5MM_memcpy(new_space_dims, &base_space_dims[rank_diff],
                        sizeof(new_space_dims[0]) * new_space_rank);
            H5MM_memcpy(new_space_maxdims, &base_space_maxdims[rank_diff],
                        sizeof(new_space_maxdims[0]) * new_space_rank);
        } /* end else */

        /* now have the new space rank and dimensions set up --
         * so we can create the new simple dataspace.
         */
        if (NULL == (new_space = H5S_create_simple(new_space_rank, new_space_dims, new_space_maxdims)))
            HGOTO_ERROR(H5E_DATASPACE, H5E_CANTCREATE, FAIL, "can't create simple dataspace")

        /* No need to register the dataspace(i.e. get an ID) as
         * we will just be discarding it shortly.
         */

        /* If we get this far, we have successfully created the projected
         * dataspace.  We must now project the selection in the base
         * dataspace into the projected dataspace.
         */
        if (H5S_SELECT_PROJECT_SIMPLE(base_space, new_space, &projected_space_element_offset) < 0)
            HGOTO_ERROR(H5E_DATASPACE, H5E_CANTSET, FAIL, "unable to project simple selection")

        /* If we get this far, we have created the new dataspace, and projected
         * the selection in the base dataspace into the new dataspace.
         *
         * If the base dataspace is simple, check to see if the
         * offset_changed flag on the base selection has been set -- if so,
         * project the offset into the new dataspace and set the
         * offset_changed flag.
         */
        if (H5S_GET_EXTENT_TYPE(base_space) == H5S_SIMPLE && base_space->select.offset_changed) {
            if (new_space_rank > base_space_rank) {
                HDmemset(new_space->select.offset, 0, sizeof(new_space->select.offset[0]) * rank_diff);
                H5MM_memcpy(&new_space->select.offset[rank_diff], base_space->select.offset,
                            sizeof(new_space->select.offset[0]) * base_space_rank);
            } /* end if */
            else
                H5MM_memcpy(new_space->select.offset, &base_space->select.offset[rank_diff],
                            sizeof(new_space->select.offset[0]) * new_space_rank);

            /* Propagate the offset changed flag into the new dataspace. */
            new_space->select.offset_changed = TRUE;
        } /* end if */
    }     /* end else */

    /* If we have done the projection correctly, the following assertion
     * should hold.
     */
    HDassert(TRUE == H5S_select_shape_same(base_space, new_space));

    /* load the address of the new space into *new_space_ptr */
    *new_space_ptr = new_space;

    /* now adjust the buffer if required */
    if (buf != NULL) {
        if (new_space_rank < base_space_rank) {
            /* a bit of pointer magic here:
             *
             * Since we can't do pointer arithmetic on void pointers, we first
             * cast buf to a pointer to byte -- i.e. uint8_t.
             *
             * We then multiply the projected space element offset we
             * calculated earlier by the supplied element size, add this
             * value to the type cast buf pointer, cast the result back
             * to a pointer to void, and assign the result to *adj_buf_ptr.
             */
            *adj_buf_ptr = (const void *)(((const uint8_t *)buf) +
                                          ((size_t)(projected_space_element_offset * element_size)));
        } /* end if */
        else
            /* No adjustment necessary */
            *adj_buf_ptr = buf;
    } /* end if */

done:
    /* Cleanup on error */
    if (ret_value < 0)
        if (new_space && H5S_close(new_space) < 0)
            HDONE_ERROR(H5E_DATASPACE, H5E_CANTRELEASE, FAIL, "unable to release dataspace")

    FUNC_LEAVE_NOAPI(ret_value)
} /* end H5S_select_construct_projection() */

/*--------------------------------------------------------------------------
 NAME
    H5S_select_fill
 PURPOSE
    Fill a selection in memory with a value
 USAGE
    herr_t H5S_select_fill(fill,fill_size,space,buf)
        const void *fill;       IN: Pointer to fill value to use
        size_t fill_size;       IN: Size of elements in memory buffer & size of
                                    fill value
        H5S_t *space;           IN: Dataspace describing memory buffer &
                                    containing selection to use.
        void *buf;              IN/OUT: Memory buffer to fill selection in
 RETURNS
    Non-negative on success/Negative on failure.
 DESCRIPTION
    Use the selection in the dataspace to fill elements in a memory buffer.
 GLOBAL VARIABLES
 COMMENTS, BUGS, ASSUMPTIONS
    The memory buffer elements are assumed to have the same datatype as the
    fill value being placed into them.
 EXAMPLES
 REVISION LOG
--------------------------------------------------------------------------*/
herr_t
H5S_select_fill(const void *fill, size_t fill_size, const H5S_t *space, void *_buf)
{
    H5S_sel_iter_t *iter      = NULL;    /* Selection iteration info */
    hbool_t         iter_init = FALSE;   /* Selection iteration info has been initialized */
    hsize_t *       off       = NULL;    /* Array to store sequence offsets */
    size_t *        len       = NULL;    /* Array to store sequence lengths */
    hssize_t        nelmts;              /* Number of elements in selection */
    size_t          max_elem;            /* Total number of elements in selection */
    herr_t          ret_value = SUCCEED; /* Return value */

    FUNC_ENTER_NOAPI(FAIL)

    /* Check args */
    HDassert(fill);
    HDassert(fill_size > 0);
    HDassert(space);
    HDassert(_buf);

    /* Allocate the selection iterator */
    if (NULL == (iter = H5FL_MALLOC(H5S_sel_iter_t)))
        HGOTO_ERROR(H5E_DATASPACE, H5E_CANTALLOC, FAIL, "can't allocate selection iterator")

    /* Initialize iterator */
    if (H5S_select_iter_init(iter, space, fill_size, 0) < 0)
        HGOTO_ERROR(H5E_DATASPACE, H5E_CANTINIT, FAIL, "unable to initialize selection iterator")
    iter_init = TRUE; /* Selection iteration info has been initialized */

    /* Get the number of elements in selection */
    if ((nelmts = (hssize_t)H5S_GET_SELECT_NPOINTS(space)) < 0)
        HGOTO_ERROR(H5E_DATASPACE, H5E_CANTCOUNT, FAIL, "can't get number of elements selected")

    /* Compute the number of bytes to process */
    H5_CHECKED_ASSIGN(max_elem, size_t, nelmts, hssize_t);

    /* Allocate the offset & length arrays */
    if (NULL == (len = H5FL_SEQ_MALLOC(size_t, H5D_IO_VECTOR_SIZE)))
        HGOTO_ERROR(H5E_DATASPACE, H5E_CANTALLOC, FAIL, "can't allocate length vector array")
    if (NULL == (off = H5FL_SEQ_MALLOC(hsize_t, H5D_IO_VECTOR_SIZE)))
        HGOTO_ERROR(H5E_DATASPACE, H5E_CANTALLOC, FAIL, "can't allocate offset vector array")

    /* Loop, while elements left in selection */
    while (max_elem > 0) {
        size_t nseq;     /* Number of sequences generated */
        size_t curr_seq; /* Current sequnce being worked on */
        size_t nelem;    /* Number of elements used in sequences */

        /* Get the sequences of bytes */
        if (H5S_SELECT_ITER_GET_SEQ_LIST(iter, (size_t)H5D_IO_VECTOR_SIZE, max_elem, &nseq, &nelem, off,
                                         len) < 0)
            HGOTO_ERROR(H5E_INTERNAL, H5E_UNSUPPORTED, FAIL, "sequence length generation failed")

        /* Loop over sequences */
        for (curr_seq = 0; curr_seq < nseq; curr_seq++) {
            uint8_t *buf; /* Current location in buffer */

            /* Get offset in memory buffer */
            buf = (uint8_t *)_buf + off[curr_seq];

            /* Fill each sequence in memory with fill value */
            HDassert((len[curr_seq] % fill_size) == 0);
            H5VM_array_fill(buf, fill, fill_size, (len[curr_seq] / fill_size));
        } /* end for */

        /* Decrement number of elements left to process */
        max_elem -= nelem;
    } /* end while */

done:
    /* Release resources, if allocated */
    if (len)
        len = H5FL_SEQ_FREE(size_t, len);
    if (off)
        off = H5FL_SEQ_FREE(hsize_t, off);

    /* Release selection iterator */
    if (iter_init && H5S_SELECT_ITER_RELEASE(iter) < 0)
        HDONE_ERROR(H5E_DATASPACE, H5E_CANTRELEASE, FAIL, "unable to release selection iterator")
    if (iter)
        iter = H5FL_FREE(H5S_sel_iter_t, iter);

    FUNC_LEAVE_NOAPI(ret_value)
} /* end H5S_select_fill() */

/*--------------------------------------------------------------------------
 NAME
    H5S_select_project_intersection

 PURPOSE
    Projects the intersection of of the selections of src_space and
    src_intersect_space within the selection of src_space as a selection
    within the selection of dst_space

 USAGE
    herr_t H5S_select_project_intersection(src_space,dst_space,src_intersect_space,proj_space,share_selection)
        H5S_t *src_space;       IN: Selection that is mapped to dst_space, and intersected with
src_intersect_space H5S_t *dst_space;       IN: Selection that is mapped to src_space H5S_t
*src_intersect_space; IN: Selection whose intersection with src_space is projected to dst_space to obtain the
result H5S_t **new_space_ptr;  OUT: Will contain the result (intersection of src_intersect_space and src_space
projected from src_space to dst_space) after the operation hbool_t share_selection; IN: Whether we are allowed
to share structures inside dst_space with proj_space

 RETURNS
    Non-negative on success/Negative on failure.

 DESCRIPTION
    Projects the intersection of of the selections of src_space and
    src_intersect_space within the selection of src_space as a selection
    within the selection of dst_space.  The result is placed in the
    selection of new_space_ptr.

 GLOBAL VARIABLES
 COMMENTS, BUGS, ASSUMPTIONS
 EXAMPLES
 REVISION LOG
--------------------------------------------------------------------------*/
herr_t
H5S_select_project_intersection(const H5S_t *src_space, const H5S_t *dst_space,
                                const H5S_t *src_intersect_space, H5S_t **new_space_ptr,
                                hbool_t share_selection)
{
<<<<<<< HEAD
    H5S_t *        new_space               = NULL; /* New dataspace constructed */
    H5S_t *        tmp_src_intersect_space = NULL; /* Temporary SIS converted from points->hyperslabs */
    H5S_sel_iter_t ss_iter;                        /* Selection iterator for src_space */
    hbool_t        ss_iter_init = FALSE;           /* Whether ss_iter has been initialized */
    H5S_sel_iter_t ds_iter;                        /* Selection iterator for dst_space */
    hbool_t        ds_iter_init = FALSE;           /* Whether ds_iter has been initialized */
    herr_t         ret_value    = SUCCEED;         /* Return value */
=======
    H5S_t *         new_space               = NULL;    /* New dataspace constructed */
    H5S_t *         tmp_src_intersect_space = NULL;    /* Temporary SIS converted from points->hyperslabs */
    H5S_sel_iter_t *ss_iter                 = NULL;    /* Selection iterator for src_space */
    hbool_t         ss_iter_init            = FALSE;   /* Whether ss_iter has been initialized */
    H5S_sel_iter_t *ds_iter                 = NULL;    /* Selection iterator for dst_space */
    hbool_t         ds_iter_init            = FALSE;   /* Whether ds_iter has been initialized */
    herr_t          ret_value               = SUCCEED; /* Return value */
>>>>>>> 18bbd3f0

    FUNC_ENTER_NOAPI(FAIL)

    /* Sanity checks */
    HDassert(src_space);
    HDassert(dst_space);
    HDassert(src_intersect_space);
    HDassert(new_space_ptr);
    HDassert(H5S_GET_SELECT_NPOINTS(src_space) == H5S_GET_SELECT_NPOINTS(dst_space));
    HDassert(H5S_GET_EXTENT_NDIMS(src_space) == H5S_GET_EXTENT_NDIMS(src_intersect_space));

    if (NULL == (ss_iter = H5FL_CALLOC(H5S_sel_iter_t)))
        HGOTO_ERROR(H5E_DATASPACE, H5E_CANTALLOC, FAIL, "can't allocate selection iterator")
    if (NULL == (ds_iter = H5FL_CALLOC(H5S_sel_iter_t)))
        HGOTO_ERROR(H5E_DATASPACE, H5E_CANTALLOC, FAIL, "can't allocate selection iterator")

    /* Create new space, using dst extent.  Start with "all" selection. */
    if (NULL == (new_space = H5S_create(H5S_SIMPLE)))
        HGOTO_ERROR(H5E_DATASPACE, H5E_CANTCREATE, FAIL, "unable to create output dataspace")
    if (H5S__extent_copy_real(&new_space->extent, &dst_space->extent, TRUE) < 0)
        HGOTO_ERROR(H5E_DATASPACE, H5E_CANTCOPY, FAIL, "unable to copy destination space extent")

    /* If the intersecting space is "all", the intersection must be equal to the
     * source space and the projection must be equal to the destination space */
    if (H5S_GET_SELECT_TYPE(src_intersect_space) == H5S_SEL_ALL) {
        /* Copy the destination selection. */
        if (H5S_select_copy(new_space, dst_space, FALSE) < 0)
            HGOTO_ERROR(H5E_DATASPACE, H5E_CANTCOPY, FAIL, "can't copy destination space selection")
    } /* end if */
    /* If any of the selections contain no elements, the projection must be
     * "none" */
    else if ((H5S_GET_SELECT_NPOINTS(src_intersect_space) == 0) || (H5S_GET_SELECT_NPOINTS(src_space) == 0) ||
             (H5S_GET_SELECT_NPOINTS(dst_space) == 0)) {
        /* Change to "none" selection */
        if (H5S_select_none(new_space) < 0)
            HGOTO_ERROR(H5E_DATASPACE, H5E_CANTDELETE, FAIL, "can't change selection")
    } /* end if */
    else {
        /* Handle scalar dataspaces.  It should not be possible for the source
         * intersect space or the source space to be scalar since scalar spaces
         * only support all or none selections, and both of those cases are
         * covered above, and the source intersect space must have the same
         * rank, so it also cannot be scalar, as scalar dataspaces have a rank
         * of 0. */
        HDassert(H5S_GET_EXTENT_TYPE(src_space) != H5S_SCALAR);
        HDassert(H5S_GET_EXTENT_TYPE(src_intersect_space) != H5S_SCALAR);

        /* Check for scalar dst_space.  In this case we simply check if the
         * (single) point selected in src_space intersects src_intersect_space,
         * if so select all in new_space, otherwise select none. */
        if (H5S_GET_EXTENT_TYPE(dst_space) == H5S_SCALAR) {
            hsize_t coords_start[H5S_MAX_RANK];
            hsize_t coords_end[H5S_MAX_RANK];
            htri_t  intersect;

            /* Get source space bounds.  Should be a single point. */
            if (H5S_SELECT_BOUNDS(src_space, coords_start, coords_end) < 0)
                HGOTO_ERROR(H5E_DATASPACE, H5E_CANTGET, FAIL, "can't get source space bounds")
            HDassert(0 == HDmemcmp(coords_start, coords_end,
                                   H5S_GET_EXTENT_NDIMS(src_space) * sizeof(coords_start[0])));

            /* Check for intersection */
            if ((intersect = H5S_SELECT_INTERSECT_BLOCK(src_intersect_space, coords_start, coords_end)) < 0)
                HGOTO_ERROR(H5E_DATASPACE, H5E_CANTCOMPARE, FAIL, "can't check for intersection")

            /* Select all or none as appropriate */
            if (intersect) {
                if (H5S_select_all(new_space, TRUE) < 0)
                    HGOTO_ERROR(H5E_DATASPACE, H5E_CANTSET, FAIL, "can't select all")
            } /* end if */
            else if (H5S_select_none(new_space) < 0)
                HGOTO_ERROR(H5E_DATASPACE, H5E_CANTDELETE, FAIL, "can't change selection")
        } /* end if */
        else {
            /* If the source intersect space is a point selection, convert it to a
             * hyperslab (discarding ordering).  We can get away with this because
             * the order does not matter for the source intersect space */
            /* Maybe we should just leave it as a point selection for the point by
             * point algorithm?  The search through the selection in
             * H5S_SELECT_INTERSECT_BLOCK will likely be O(N) either way.  -NAF */
            if (H5S_GET_SELECT_TYPE(src_intersect_space) == H5S_SEL_POINTS) {
                H5S_pnt_node_t *curr_pnt = src_intersect_space->select.sel_info.pnt_lst->head;

                /* Create dataspace and copy extent */
                if (NULL == (tmp_src_intersect_space = H5S_create(H5S_SIMPLE)))
                    HGOTO_ERROR(H5E_DATASPACE, H5E_CANTCREATE, FAIL,
                                "unable to create temporary source intersect dataspace")
                if (H5S__extent_copy_real(&tmp_src_intersect_space->extent, &src_intersect_space->extent,
                                          FALSE) < 0)
                    HGOTO_ERROR(H5E_DATASPACE, H5E_CANTCOPY, FAIL,
                                "unable to copy source intersect space extent")

                /* Iterate over points */
                for (curr_pnt = src_intersect_space->select.sel_info.pnt_lst->head; curr_pnt;
                     curr_pnt = curr_pnt->next)
                    /* Add point to hyperslab selection */
                    if (H5S_hyper_add_span_element(tmp_src_intersect_space, src_intersect_space->extent.rank,
                                                   curr_pnt->pnt) < 0)
                        HGOTO_ERROR(H5E_DATASPACE, H5E_CANTSELECT, FAIL,
                                    "can't add point to temporary dataspace selection")

                /* Redirect local src_intersect_space pointer (will not affect
                 * calling function) */
                src_intersect_space = tmp_src_intersect_space;
            } /* end for */

            /* By this point, src_intersect_space must be a hyperslab selection */
            HDassert(H5S_GET_SELECT_TYPE(src_intersect_space) == H5S_SEL_HYPERSLABS);

            /* If either the source space or the destination space is a point
             * selection, iterate element by element */
            if ((H5S_GET_SELECT_TYPE(src_space) == H5S_SEL_POINTS) ||
                (H5S_GET_SELECT_TYPE(dst_space) == H5S_SEL_POINTS)) {
                hsize_t coords[H5S_MAX_RANK];
                htri_t  intersect;

                /* Start with "none" selection */
                if (H5S_select_none(new_space) < 0)
                    HGOTO_ERROR(H5E_DATASPACE, H5E_CANTDELETE, FAIL, "can't change selection")

                /* Initialize iterators */
<<<<<<< HEAD
                if (H5S_select_iter_init(&ss_iter, src_space, 1, H5S_SEL_ITER_SHARE_WITH_DATASPACE) < 0)
                    HGOTO_ERROR(H5E_DATASPACE, H5E_CANTINIT, FAIL,
                                "can't initialize source space selection iterator")
                ss_iter_init = TRUE;
                if (H5S_select_iter_init(&ds_iter, dst_space, 1, H5S_SEL_ITER_SHARE_WITH_DATASPACE) < 0)
=======
                if (H5S_select_iter_init(ss_iter, src_space, 1, H5S_SEL_ITER_SHARE_WITH_DATASPACE) < 0)
                    HGOTO_ERROR(H5E_DATASPACE, H5E_CANTINIT, FAIL,
                                "can't initialize source space selection iterator")
                ss_iter_init = TRUE;
                if (H5S_select_iter_init(ds_iter, dst_space, 1, H5S_SEL_ITER_SHARE_WITH_DATASPACE) < 0)
>>>>>>> 18bbd3f0
                    HGOTO_ERROR(H5E_DATASPACE, H5E_CANTINIT, FAIL,
                                "can't initialize destination space selection iterator")
                ds_iter_init = TRUE;

                /* Iterate over points */
                do {
                    HDassert(ss_iter->elmt_left > 0);
                    HDassert(ss_iter->elmt_left > 0);

                    /* Get SS coords */
<<<<<<< HEAD
                    if (H5S_SELECT_ITER_COORDS(&ss_iter, coords) < 0)
=======
                    if (H5S_SELECT_ITER_COORDS(ss_iter, coords) < 0)
>>>>>>> 18bbd3f0
                        HGOTO_ERROR(H5E_DATASPACE, H5E_CANTGET, FAIL,
                                    "can't get source selection coordinates")

                    /* Check for intersection */
                    if ((intersect = H5S_SELECT_INTERSECT_BLOCK(src_intersect_space, coords, coords)) < 0)
                        HGOTO_ERROR(H5E_DATASPACE, H5E_CANTCOMPARE, FAIL, "can't check for intersection")

                    /* Add point if it intersects */
                    if (intersect) {
                        /* Get DS coords */
<<<<<<< HEAD
                        if (H5S_SELECT_ITER_COORDS(&ds_iter, coords) < 0)
=======
                        if (H5S_SELECT_ITER_COORDS(ds_iter, coords) < 0)
>>>>>>> 18bbd3f0
                            HGOTO_ERROR(H5E_DATASPACE, H5E_CANTGET, FAIL,
                                        "can't get destination selection coordinates")

                        /* Add point to new_space */
                        if (H5S_select_elements(new_space, H5S_SELECT_APPEND, 1, coords) < 0)
                            HGOTO_ERROR(H5E_DATASPACE, H5E_CANTSELECT, FAIL,
                                        "can't add point to new selection")
                    } /* end if */

                    /* Advance iterators */
<<<<<<< HEAD
                    if (H5S_SELECT_ITER_NEXT(&ss_iter, 1) < 0)
                        HGOTO_ERROR(H5E_DATASPACE, H5E_CANTNEXT, FAIL,
                                    "can't advacne source selection iterator")
                    ss_iter.elmt_left--;
                    if (H5S_SELECT_ITER_NEXT(&ds_iter, 1) < 0)
                        HGOTO_ERROR(H5E_DATASPACE, H5E_CANTNEXT, FAIL,
                                    "can't advacne destination selection iterator")
                    ds_iter.elmt_left--;
                } while (ss_iter.elmt_left > 0);
                HDassert(H5S_SELECT_ITER_NELMTS(&ds_iter) == 0);
=======
                    if (H5S_SELECT_ITER_NEXT(ss_iter, 1) < 0)
                        HGOTO_ERROR(H5E_DATASPACE, H5E_CANTNEXT, FAIL,
                                    "can't advacne source selection iterator")
                    ss_iter->elmt_left--;
                    if (H5S_SELECT_ITER_NEXT(ds_iter, 1) < 0)
                        HGOTO_ERROR(H5E_DATASPACE, H5E_CANTNEXT, FAIL,
                                    "can't advacne destination selection iterator")
                    ds_iter->elmt_left--;
                } while (ss_iter->elmt_left > 0);
                HDassert(H5S_SELECT_ITER_NELMTS(ds_iter) == 0);
>>>>>>> 18bbd3f0
            } /* end if */
            else {
                HDassert(H5S_GET_SELECT_TYPE(src_space) != H5S_SEL_NONE);
                HDassert(H5S_GET_SELECT_TYPE(dst_space) != H5S_SEL_NONE);

                /* Source and destination selections are all or hyperslab,
                 * intersecting selection is hyperslab.  Call the hyperslab routine
                 * to project to another hyperslab selection. */
                if (H5S__hyper_project_intersection(src_space, dst_space, src_intersect_space, new_space,
                                                    share_selection) < 0)
                    HGOTO_ERROR(H5E_DATASPACE, H5E_CANTCLIP, FAIL,
                                "can't project hyperslab onto destination selection")
            } /* end else */
        }     /* end else */
    }         /* end else */

    /* load the address of the new space into *new_space_ptr */
    *new_space_ptr = new_space;

done:
    /* Cleanup on error */
    if (ret_value < 0)
        if (new_space && H5S_close(new_space) < 0)
            HDONE_ERROR(H5E_DATASPACE, H5E_CANTRELEASE, FAIL, "unable to release dataspace")

    /* General cleanup */
    if (tmp_src_intersect_space && H5S_close(tmp_src_intersect_space) < 0)
        HDONE_ERROR(H5E_DATASPACE, H5E_CANTRELEASE, FAIL, "unable to release temporary dataspace")
<<<<<<< HEAD
    if (ss_iter_init && H5S_SELECT_ITER_RELEASE(&ss_iter) < 0)
        HDONE_ERROR(H5E_DATASPACE, H5E_CANTRELEASE, FAIL, "unable to release source selection iterator")
    if (ds_iter_init && H5S_SELECT_ITER_RELEASE(&ds_iter) < 0)
=======
    if (ss_iter_init && H5S_SELECT_ITER_RELEASE(ss_iter) < 0)
        HDONE_ERROR(H5E_DATASPACE, H5E_CANTRELEASE, FAIL, "unable to release source selection iterator")
    if (ds_iter_init && H5S_SELECT_ITER_RELEASE(ds_iter) < 0)
>>>>>>> 18bbd3f0
        HDONE_ERROR(H5E_DATASPACE, H5E_CANTRELEASE, FAIL, "unable to release destination selection iterator")

    ss_iter = H5FL_FREE(H5S_sel_iter_t, ss_iter);
    ds_iter = H5FL_FREE(H5S_sel_iter_t, ds_iter);

    FUNC_LEAVE_NOAPI(ret_value)
} /* end H5S_select_project_intersection() */

/*--------------------------------------------------------------------------
 NAME
    H5Sselect_project_intersection

 PURPOSE
    Projects the intersection of of the selections of src_space_id and
    src_intersect_space_id within the selection of src_space_id as a
    selection within the selection of dst_space_id.

 USAGE
    hid_t H5Sselect_project_intersection(src_space_id,dst_space_d,src_intersect_space_id)
        hid_t src_space_id;         IN: Selection that is mapped to dst_space_id, and intersected with
src_intersect_space_id hid_t dst_space_id;         IN: Selection that is mapped to src_space_id hid_t
src_intersect_space_id; IN: Selection whose intersection with src_space_id is projected to dst_space_id to
obtain the result

 RETURNS
    A dataspace with a selection equal to the intersection of
    src_intersect_space_id and src_space_id projected from src_space to
    dst_space on success, negative on failure.

 DESCRIPTION
    Projects the intersection of of the selections of src_space and
    src_intersect_space within the selection of src_space as a selection
    within the selection of dst_space.  The result is placed in the
    selection of new_space_ptr.

 GLOBAL VARIABLES
 COMMENTS, BUGS, ASSUMPTIONS
 EXAMPLES
 REVISION LOG
--------------------------------------------------------------------------*/
hid_t
H5Sselect_project_intersection(hid_t src_space_id, hid_t dst_space_id, hid_t src_intersect_space_id)
{
    H5S_t *src_space, *dst_space, *src_intersect_space; /* Input dataspaces */
    H5S_t *proj_space = NULL;                           /* Output dataspace */
    hid_t  ret_value;                                   /* Return value */

    FUNC_ENTER_API(FAIL)
    H5TRACE3("i", "iii", src_space_id, dst_space_id, src_intersect_space_id);

    /* Check args */
    if (NULL == (src_space = (H5S_t *)H5I_object_verify(src_space_id, H5I_DATASPACE)))
        HGOTO_ERROR(H5E_DATASPACE, H5E_BADTYPE, FAIL, "not a dataspace")
    if (NULL == (dst_space = (H5S_t *)H5I_object_verify(dst_space_id, H5I_DATASPACE)))
        HGOTO_ERROR(H5E_DATASPACE, H5E_BADTYPE, FAIL, "not a dataspace")
    if (NULL == (src_intersect_space = (H5S_t *)H5I_object_verify(src_intersect_space_id, H5I_DATASPACE)))
        HGOTO_ERROR(H5E_DATASPACE, H5E_BADTYPE, FAIL, "not a dataspace")

    /* Check numbers of points selected matches in source and destination */
    if (H5S_GET_SELECT_NPOINTS(src_space) != H5S_GET_SELECT_NPOINTS(dst_space))
        HGOTO_ERROR(H5E_DATASPACE, H5E_BADVALUE, FAIL,
                    "number of points selected in source space does not match that in destination space")

    /* Check numbers of dimensions matches in source and source intersect spaces
     */
    if (H5S_GET_EXTENT_NDIMS(src_space) != H5S_GET_EXTENT_NDIMS(src_intersect_space))
        HGOTO_ERROR(H5E_DATASPACE, H5E_BADVALUE, FAIL,
                    "rank of source space does not match rank of source intersect space")

    /* Perform operation */
    if (H5S_select_project_intersection(src_space, dst_space, src_intersect_space, &proj_space, FALSE) < 0)
        HGOTO_ERROR(H5E_DATASET, H5E_CANTCLIP, FAIL, "can't project dataspace intersection")

    /* Atomize */
    if ((ret_value = H5I_register(H5I_DATASPACE, proj_space, TRUE)) < 0)
        HGOTO_ERROR(H5E_ATOM, H5E_CANTREGISTER, FAIL, "unable to register dataspace atom")

done:
    if (ret_value < 0)
        if (proj_space && H5S_close(proj_space) < 0)
            HDONE_ERROR(H5E_DATASPACE, H5E_CANTRELEASE, FAIL, "unable to release dataspace")

    FUNC_LEAVE_API(ret_value)
} /* end H5Sselect_project_intersection() */

/*--------------------------------------------------------------------------
 NAME
    H5S_select_subtract

 PURPOSE
    Subtract one selection from another

 USAGE
    herr_t H5S_select_subtract(space,subtract_space)
        H5S_t *space;           IN/OUT: Selection to be operated on
        H5S_t *subtract_space;  IN: Selection that will be subtracted from space

 RETURNS
    Non-negative on success/Negative on failure.

 DESCRIPTION
    Removes any and all portions of space that are also present in
    subtract_space.  In essence, performs an A_NOT_B operation with the
    two selections.

 GLOBAL VARIABLES
 COMMENTS, BUGS, ASSUMPTIONS
 EXAMPLES
 REVISION LOG
--------------------------------------------------------------------------*/
herr_t
H5S_select_subtract(H5S_t *space, H5S_t *subtract_space)
{
    herr_t ret_value = SUCCEED; /* Return value */

    FUNC_ENTER_NOAPI(FAIL)

    /* Sanity checks */
    HDassert(space);
    HDassert(subtract_space);

    /* If either space is using the none selection, then we do not need to do
     * anything */
    if ((space->select.type->type != H5S_SEL_NONE) && (subtract_space->select.type->type != H5S_SEL_NONE)) {
        /* If subtract_space is using the all selection, set space to none */
        if (subtract_space->select.type->type == H5S_SEL_ALL) {
            /* Change to "none" selection */
            if (H5S_select_none(space) < 0)
                HGOTO_ERROR(H5E_DATASPACE, H5E_CANTDELETE, FAIL, "can't change selection")
        } /* end if */
        /* If either selection is a point selection, fail currently */
        else if ((subtract_space->select.type->type == H5S_SEL_POINTS) ||
                 (space->select.type->type == H5S_SEL_POINTS)) {
            HGOTO_ERROR(H5E_DATASPACE, H5E_UNSUPPORTED, FAIL, "point selections not currently supported")
        } /* end if */
        else {
            /* Check for all selection in space, convert to hyperslab */
            if (space->select.type->type == H5S_SEL_ALL) {
                /* Convert current "all" selection to "real" hyperslab selection */
                /* Then allow operation to proceed */
                hsize_t  tmp_start[H5S_MAX_RANK];  /* Temporary start information */
                hsize_t  tmp_stride[H5S_MAX_RANK]; /* Temporary stride information */
                hsize_t  tmp_count[H5S_MAX_RANK];  /* Temporary count information */
                hsize_t  tmp_block[H5S_MAX_RANK];  /* Temporary block information */
                unsigned u;                        /* Local index variable */

                /* Fill in temporary information for the dimensions */
                for (u = 0; u < space->extent.rank; u++) {
                    tmp_start[u]  = 0;
                    tmp_stride[u] = 1;
                    tmp_count[u]  = 1;
                    tmp_block[u]  = space->extent.size[u];
                } /* end for */

                /* Convert to hyperslab selection */
                if (H5S_select_hyperslab(space, H5S_SELECT_SET, tmp_start, tmp_stride, tmp_count, tmp_block) <
                    0)
                    HGOTO_ERROR(H5E_DATASPACE, H5E_CANTSELECT, FAIL, "can't convert selection")
            } /* end if */

            HDassert(space->select.type->type == H5S_SEL_HYPERSLABS);
            HDassert(subtract_space->select.type->type == H5S_SEL_HYPERSLABS);

            /* Both spaces are now hyperslabs, perform the operation */
            if (H5S__modify_select(space, H5S_SELECT_NOTB, subtract_space) < 0)
                HGOTO_ERROR(H5E_DATASPACE, H5E_CANTCLIP, FAIL, "can't subtract hyperslab")
        } /* end else */
    }     /* end if */

done:
    FUNC_LEAVE_NOAPI(ret_value)
} /* end H5S_select_subtract() */

/*--------------------------------------------------------------------------
 NAME
    H5Ssel_iter_create
 PURPOSE
    Create a dataspace selection iterator for a dataspace's selection
 USAGE
    hid_t H5Ssel_iter_create(space)
        hid_t   space;  IN: ID of the dataspace with selection to iterate over
 RETURNS
    Valid dataspace selection iterator ID on success, H5I_INVALID_HID on failure
 DESCRIPTION
    Creates a selection iterator and initializes it to start at the first
    element selected in the dataspace.
 PROGRAMMER
    Quincey Koziol -  February 11, 2019
 GLOBAL VARIABLES
 COMMENTS, BUGS, ASSUMPTIONS
 EXAMPLES
 REVISION LOG
--------------------------------------------------------------------------*/
hid_t
H5Ssel_iter_create(hid_t space_id, size_t elmt_size, unsigned flags)
{
    H5S_t *         space;     /* Dataspace with selection to iterate over */
    H5S_sel_iter_t *sel_iter;  /* Selection iterator created */
    hid_t           ret_value; /* Return value */

    FUNC_ENTER_API(H5I_INVALID_HID)
    H5TRACE3("i", "izIu", space_id, elmt_size, flags);

    /* Check args */
    if (NULL == (space = (H5S_t *)H5I_object_verify(space_id, H5I_DATASPACE)))
        HGOTO_ERROR(H5E_DATASPACE, H5E_BADTYPE, H5I_INVALID_HID, "not a dataspace")
    if (elmt_size == 0)
        HGOTO_ERROR(H5E_DATASPACE, H5E_BADVALUE, H5I_INVALID_HID, "element size must be greater than 0")
    if (flags != (flags & H5S_SEL_ITER_ALL_PUBLIC_FLAGS))
        HGOTO_ERROR(H5E_DATASPACE, H5E_BADVALUE, H5I_INVALID_HID, "invalid selection iterator flag")

    /* Allocate the iterator */
    if (NULL == (sel_iter = H5FL_MALLOC(H5S_sel_iter_t)))
        HGOTO_ERROR(H5E_DATASPACE, H5E_CANTALLOC, H5I_INVALID_HID, "can't allocate selection iterator")

    /* Add flag to indicate that this iterator is from an API call */
    flags |= H5S_SEL_ITER_API_CALL;

    /* Initialize the selection iterator */
    if (H5S_select_iter_init(sel_iter, space, elmt_size, flags) < 0)
        HGOTO_ERROR(H5E_DATASPACE, H5E_CANTINIT, H5I_INVALID_HID, "unable to initialize selection iterator")

    /* Atomize */
    if ((ret_value = H5I_register(H5I_SPACE_SEL_ITER, sel_iter, TRUE)) < 0)
        HGOTO_ERROR(H5E_DATASPACE, H5E_CANTREGISTER, H5I_INVALID_HID,
                    "unable to register dataspace selection iterator atom")

done:
    FUNC_LEAVE_API(ret_value)
} /* end H5Ssel_iter_create() */

/*--------------------------------------------------------------------------
 NAME
    H5Ssel_iter_get_seq_list
 PURPOSE
    Retrieve a list of offset / length sequences for the elements in an iterator
 USAGE
    herr_t H5Ssel_iter_get_seq_list(sel_iter_id, maxseq, maxbytes, nseq, nbytes, off, len)
        hid_t   sel_iter_id;  IN: ID of the dataspace selection iterator to retrieve sequence from
        size_t  maxseq;       IN: Max. # of sequences to retrieve
        size_t  maxbytes;     IN: Max. # of bytes to retrieve in sequences
        size_t *nseq;         OUT: # of sequences retrieved
        size_t *nbytes;       OUT: # of bytes retrieved, in all sequences
        hsize_t *off;         OUT: Array of sequence offsets
        size_t *len;          OUT: Array of sequence lengths
 RETURNS
    Non-negative on success / Negative on failure
 DESCRIPTION
    Retrieve a list of offset / length pairs (a list of "sequences") matching
    the selected elements for an iterator, according to the iteration order for
    the iterator.  The lengths returned are in _bytes_, not elements.

    Note that the iteration order for "all" and "hyperslab" selections is
    row-major (i.e. "C-ordered"), but the iteration order for "point"
    selections is "in order selected", unless the H5S_SEL_ITER_GET_SEQ_LIST_SORTED
    flag is passed to H5Sset_iter_create for a point selection.

    MAXSEQ and MAXBYTES specify the most sequences or bytes possible to
    place into the OFF and LEN arrays. *NSEQ and *NBYTES return the actual
    number of sequences and bytes put into the arrays.

    Each call to H5Ssel_iter_get_seq_list() will retrieve the next set
    of sequences for the selection being iterated over.

    The total number of bytes possible to retrieve from a selection iterator
    is the 'elmt_size' passed to H5Ssel_iter_create multiplied by the number
    of elements selected in the dataspace the iterator was created from
    (which can be retrieved with H5Sget_select_npoints).  When there are no
    further sequences of elements to retrieve, calls to this routine will
    set *NSEQ and *NBYTES to zero.
 PROGRAMMER
    Quincey Koziol -  February 11, 2019
 GLOBAL VARIABLES
 COMMENTS, BUGS, ASSUMPTIONS
 EXAMPLES
 REVISION LOG
--------------------------------------------------------------------------*/
herr_t
H5Ssel_iter_get_seq_list(hid_t sel_iter_id, size_t maxseq, size_t maxbytes, size_t *nseq, size_t *nbytes,
                         hsize_t *off, size_t *len)
{
    H5S_sel_iter_t *sel_iter;            /* Dataspace selection iterator to operate on */
    herr_t          ret_value = SUCCEED; /* Return value */

    FUNC_ENTER_API(FAIL)
    H5TRACE7("e", "izz*z*z*h*z", sel_iter_id, maxseq, maxbytes, nseq, nbytes, off, len);

    /* Check args */
    if (NULL == (sel_iter = (H5S_sel_iter_t *)H5I_object_verify(sel_iter_id, H5I_SPACE_SEL_ITER)))
        HGOTO_ERROR(H5E_DATASPACE, H5E_BADTYPE, FAIL, "not a dataspace selection iterator")
    if (NULL == nseq)
        HGOTO_ERROR(H5E_DATASPACE, H5E_BADVALUE, FAIL, "'nseq' pointer is NULL")
    if (NULL == nbytes)
        HGOTO_ERROR(H5E_DATASPACE, H5E_BADVALUE, FAIL, "'nbytes' pointer is NULL")
    if (NULL == off)
        HGOTO_ERROR(H5E_DATASPACE, H5E_BADVALUE, FAIL, "offset array pointer is NULL")
    if (NULL == len)
        HGOTO_ERROR(H5E_DATASPACE, H5E_BADVALUE, FAIL, "length array pointer is NULL")

    /* Get the sequences of bytes */
    if (maxseq > 0 && maxbytes > 0 && sel_iter->elmt_left > 0) {
        if (H5S_SELECT_ITER_GET_SEQ_LIST(sel_iter, maxseq, maxbytes, nseq, nbytes, off, len) < 0)
            HGOTO_ERROR(H5E_DATASPACE, H5E_CANTGET, FAIL, "sequence length generation failed")
    } /* end if */
    else
        *nseq = *nbytes = 0;

done:
    FUNC_LEAVE_API(ret_value)
} /* end H5Ssel_iter_get_seq_list() */

<<<<<<< HEAD
=======
/*--------------------------------------------------------------------------
 NAME
    H5Ssel_iter_reset
 PURPOSE
    Resets a dataspace selection iterator back to an initial state.
 USAGE
    herr_t H5Ssel_iter_reset(sel_iter_id)
        hid_t   sel_iter_id;  IN: ID of the dataspace selection iterator to
                                  reset
        hid_t   space_id;     IN: ID of the dataspace with selection to
                                  iterate over
 RETURNS
    Non-negative on success / Negative on failure
 DESCRIPTION
    Resets a dataspace selection iterator back to an initial state so that
    the iterator may be used for iteration once again.
 GLOBAL VARIABLES
 COMMENTS, BUGS, ASSUMPTIONS
 EXAMPLES
 REVISION LOG
--------------------------------------------------------------------------*/
herr_t
H5Ssel_iter_reset(hid_t sel_iter_id, hid_t space_id)
{
    H5S_sel_iter_t *sel_iter;
    H5S_t *         space;
    herr_t          ret_value = SUCCEED;

    FUNC_ENTER_API(FAIL)
    H5TRACE2("e", "ii", sel_iter_id, space_id);

    /* Check args */
    if (NULL == (sel_iter = (H5S_sel_iter_t *)H5I_object_verify(sel_iter_id, H5I_SPACE_SEL_ITER)))
        HGOTO_ERROR(H5E_DATASPACE, H5E_BADTYPE, FAIL, "not a dataspace selection iterator")
    if (NULL == (space = (H5S_t *)H5I_object_verify(space_id, H5I_DATASPACE)))
        HGOTO_ERROR(H5E_DATASPACE, H5E_BADTYPE, FAIL, "not a dataspace")

    /* Call selection type-specific release routine */
    if (H5S_SELECT_ITER_RELEASE(sel_iter) < 0)
        HGOTO_ERROR(H5E_DATASPACE, H5E_CANTRELEASE, FAIL,
                    "problem releasing a selection iterator's type-specific info")

    /* Simply re-initialize iterator */
    if (H5S_select_iter_init(sel_iter, space, sel_iter->elmt_size, sel_iter->flags) < 0)
        HGOTO_ERROR(H5E_DATASPACE, H5E_CANTINIT, FAIL, "unable to re-initialize selection iterator")

done:
    FUNC_LEAVE_API(ret_value)
} /* end H5Ssel_iter_reset() */

>>>>>>> 18bbd3f0
/*-------------------------------------------------------------------------
 * Function:	H5S_sel_iter_close
 *
 * Purpose:	Releases a dataspace selection iterator and its memory.
 *
 * Return:	Non-negative on success / Negative on failure
 *
 * Programmer:	Quincey Koziol
 *		Monday, February 11, 2019
 *
 *-------------------------------------------------------------------------
 */
herr_t
H5S_sel_iter_close(H5S_sel_iter_t *sel_iter)
{
    herr_t ret_value = SUCCEED; /* Return value */

    FUNC_ENTER_NOAPI(FAIL)

    /* Sanity check */
    HDassert(sel_iter);

    /* Call selection type-specific release routine */
    if (H5S_SELECT_ITER_RELEASE(sel_iter) < 0)
        HGOTO_ERROR(H5E_DATASPACE, H5E_CANTRELEASE, FAIL,
                    "problem releasing a selection iterator's type-specific info")

    /* Release the structure */
    sel_iter = H5FL_FREE(H5S_sel_iter_t, sel_iter);

done:
    FUNC_LEAVE_NOAPI(ret_value)
} /* end H5S_sel_iter_close() */

/*--------------------------------------------------------------------------
 NAME
    H5Ssel_iter_close
 PURPOSE
    Close a dataspace selection iterator
 USAGE
    herr_t H5Ssel_iter_close(sel_iter_id)
        hid_t   sel_iter_id;  IN: ID of the dataspace selection iterator to close
 RETURNS
    Non-negative on success / Negative on failure
 DESCRIPTION
    Close a dataspace selection iterator, releasing its state.
 PROGRAMMER
    Quincey Koziol -  February 11, 2019
 GLOBAL VARIABLES
 COMMENTS, BUGS, ASSUMPTIONS
 EXAMPLES
 REVISION LOG
--------------------------------------------------------------------------*/
herr_t
H5Ssel_iter_close(hid_t sel_iter_id)
{
    herr_t ret_value = SUCCEED; /* Return value */

    FUNC_ENTER_API(FAIL)
    H5TRACE1("e", "i", sel_iter_id);

    /* Check args */
    if (NULL == H5I_object_verify(sel_iter_id, H5I_SPACE_SEL_ITER))
        HGOTO_ERROR(H5E_DATASPACE, H5E_BADTYPE, FAIL, "not a dataspace selection iterator")

    /* When the reference count reaches zero the resources are freed */
    if (H5I_dec_app_ref(sel_iter_id) < 0)
        HGOTO_ERROR(H5E_DATASPACE, H5E_CANTDEC, FAIL, "problem freeing dataspace selection iterator ID")

done:
    FUNC_LEAVE_API(ret_value)
} /* end H5Ssel_iter_close() */<|MERGE_RESOLUTION|>--- conflicted
+++ resolved
@@ -31,10 +31,7 @@
 #include "H5Eprivate.h"  /* Error handling		  	*/
 #include "H5FLprivate.h" /* Free Lists                           */
 #include "H5Iprivate.h"  /* IDs			  		*/
-<<<<<<< HEAD
-=======
 #include "H5MMprivate.h" /* Memory management                    */
->>>>>>> 18bbd3f0
 #include "H5Spkg.h"      /* Dataspaces 				*/
 #include "H5VMprivate.h" /* Vector and array functions		*/
 
@@ -137,11 +134,7 @@
 herr_t
 H5Soffset_simple(hid_t space_id, const hssize_t *offset)
 {
-<<<<<<< HEAD
-    H5S_t *space;               /* Dataspace to query */
-=======
     H5S_t *space;               /* Dataspace to modify */
->>>>>>> 18bbd3f0
     herr_t ret_value = SUCCEED; /* Return value */
 
     FUNC_ENTER_API(FAIL)
@@ -1850,8 +1843,6 @@
 
                 space_a_dim--;
             } /* end while */
-<<<<<<< HEAD
-=======
 
             /* Check for a single block in each selection */
             if (H5S_SELECT_IS_SINGLE(space_a) && H5S_SELECT_IS_SINGLE(space_b)) {
@@ -1861,7 +1852,6 @@
                  */
                 HGOTO_DONE(TRUE)
             } /* end if */
->>>>>>> 18bbd3f0
         }     /* end if */
 
         /* If the dataspaces have the same selection type, use the selection's
@@ -2582,15 +2572,6 @@
                                 const H5S_t *src_intersect_space, H5S_t **new_space_ptr,
                                 hbool_t share_selection)
 {
-<<<<<<< HEAD
-    H5S_t *        new_space               = NULL; /* New dataspace constructed */
-    H5S_t *        tmp_src_intersect_space = NULL; /* Temporary SIS converted from points->hyperslabs */
-    H5S_sel_iter_t ss_iter;                        /* Selection iterator for src_space */
-    hbool_t        ss_iter_init = FALSE;           /* Whether ss_iter has been initialized */
-    H5S_sel_iter_t ds_iter;                        /* Selection iterator for dst_space */
-    hbool_t        ds_iter_init = FALSE;           /* Whether ds_iter has been initialized */
-    herr_t         ret_value    = SUCCEED;         /* Return value */
-=======
     H5S_t *         new_space               = NULL;    /* New dataspace constructed */
     H5S_t *         tmp_src_intersect_space = NULL;    /* Temporary SIS converted from points->hyperslabs */
     H5S_sel_iter_t *ss_iter                 = NULL;    /* Selection iterator for src_space */
@@ -2598,7 +2579,6 @@
     H5S_sel_iter_t *ds_iter                 = NULL;    /* Selection iterator for dst_space */
     hbool_t         ds_iter_init            = FALSE;   /* Whether ds_iter has been initialized */
     herr_t          ret_value               = SUCCEED; /* Return value */
->>>>>>> 18bbd3f0
 
     FUNC_ENTER_NOAPI(FAIL)
 
@@ -2720,19 +2700,11 @@
                     HGOTO_ERROR(H5E_DATASPACE, H5E_CANTDELETE, FAIL, "can't change selection")
 
                 /* Initialize iterators */
-<<<<<<< HEAD
-                if (H5S_select_iter_init(&ss_iter, src_space, 1, H5S_SEL_ITER_SHARE_WITH_DATASPACE) < 0)
-                    HGOTO_ERROR(H5E_DATASPACE, H5E_CANTINIT, FAIL,
-                                "can't initialize source space selection iterator")
-                ss_iter_init = TRUE;
-                if (H5S_select_iter_init(&ds_iter, dst_space, 1, H5S_SEL_ITER_SHARE_WITH_DATASPACE) < 0)
-=======
                 if (H5S_select_iter_init(ss_iter, src_space, 1, H5S_SEL_ITER_SHARE_WITH_DATASPACE) < 0)
                     HGOTO_ERROR(H5E_DATASPACE, H5E_CANTINIT, FAIL,
                                 "can't initialize source space selection iterator")
                 ss_iter_init = TRUE;
                 if (H5S_select_iter_init(ds_iter, dst_space, 1, H5S_SEL_ITER_SHARE_WITH_DATASPACE) < 0)
->>>>>>> 18bbd3f0
                     HGOTO_ERROR(H5E_DATASPACE, H5E_CANTINIT, FAIL,
                                 "can't initialize destination space selection iterator")
                 ds_iter_init = TRUE;
@@ -2743,11 +2715,7 @@
                     HDassert(ss_iter->elmt_left > 0);
 
                     /* Get SS coords */
-<<<<<<< HEAD
-                    if (H5S_SELECT_ITER_COORDS(&ss_iter, coords) < 0)
-=======
                     if (H5S_SELECT_ITER_COORDS(ss_iter, coords) < 0)
->>>>>>> 18bbd3f0
                         HGOTO_ERROR(H5E_DATASPACE, H5E_CANTGET, FAIL,
                                     "can't get source selection coordinates")
 
@@ -2758,11 +2726,7 @@
                     /* Add point if it intersects */
                     if (intersect) {
                         /* Get DS coords */
-<<<<<<< HEAD
-                        if (H5S_SELECT_ITER_COORDS(&ds_iter, coords) < 0)
-=======
                         if (H5S_SELECT_ITER_COORDS(ds_iter, coords) < 0)
->>>>>>> 18bbd3f0
                             HGOTO_ERROR(H5E_DATASPACE, H5E_CANTGET, FAIL,
                                         "can't get destination selection coordinates")
 
@@ -2773,18 +2737,6 @@
                     } /* end if */
 
                     /* Advance iterators */
-<<<<<<< HEAD
-                    if (H5S_SELECT_ITER_NEXT(&ss_iter, 1) < 0)
-                        HGOTO_ERROR(H5E_DATASPACE, H5E_CANTNEXT, FAIL,
-                                    "can't advacne source selection iterator")
-                    ss_iter.elmt_left--;
-                    if (H5S_SELECT_ITER_NEXT(&ds_iter, 1) < 0)
-                        HGOTO_ERROR(H5E_DATASPACE, H5E_CANTNEXT, FAIL,
-                                    "can't advacne destination selection iterator")
-                    ds_iter.elmt_left--;
-                } while (ss_iter.elmt_left > 0);
-                HDassert(H5S_SELECT_ITER_NELMTS(&ds_iter) == 0);
-=======
                     if (H5S_SELECT_ITER_NEXT(ss_iter, 1) < 0)
                         HGOTO_ERROR(H5E_DATASPACE, H5E_CANTNEXT, FAIL,
                                     "can't advacne source selection iterator")
@@ -2795,7 +2747,6 @@
                     ds_iter->elmt_left--;
                 } while (ss_iter->elmt_left > 0);
                 HDassert(H5S_SELECT_ITER_NELMTS(ds_iter) == 0);
->>>>>>> 18bbd3f0
             } /* end if */
             else {
                 HDassert(H5S_GET_SELECT_TYPE(src_space) != H5S_SEL_NONE);
@@ -2824,15 +2775,9 @@
     /* General cleanup */
     if (tmp_src_intersect_space && H5S_close(tmp_src_intersect_space) < 0)
         HDONE_ERROR(H5E_DATASPACE, H5E_CANTRELEASE, FAIL, "unable to release temporary dataspace")
-<<<<<<< HEAD
-    if (ss_iter_init && H5S_SELECT_ITER_RELEASE(&ss_iter) < 0)
-        HDONE_ERROR(H5E_DATASPACE, H5E_CANTRELEASE, FAIL, "unable to release source selection iterator")
-    if (ds_iter_init && H5S_SELECT_ITER_RELEASE(&ds_iter) < 0)
-=======
     if (ss_iter_init && H5S_SELECT_ITER_RELEASE(ss_iter) < 0)
         HDONE_ERROR(H5E_DATASPACE, H5E_CANTRELEASE, FAIL, "unable to release source selection iterator")
     if (ds_iter_init && H5S_SELECT_ITER_RELEASE(ds_iter) < 0)
->>>>>>> 18bbd3f0
         HDONE_ERROR(H5E_DATASPACE, H5E_CANTRELEASE, FAIL, "unable to release destination selection iterator")
 
     ss_iter = H5FL_FREE(H5S_sel_iter_t, ss_iter);
@@ -3144,8 +3089,6 @@
     FUNC_LEAVE_API(ret_value)
 } /* end H5Ssel_iter_get_seq_list() */
 
-<<<<<<< HEAD
-=======
 /*--------------------------------------------------------------------------
  NAME
     H5Ssel_iter_reset
@@ -3196,7 +3139,6 @@
     FUNC_LEAVE_API(ret_value)
 } /* end H5Ssel_iter_reset() */
 
->>>>>>> 18bbd3f0
 /*-------------------------------------------------------------------------
  * Function:	H5S_sel_iter_close
  *
