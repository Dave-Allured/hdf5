/* * * * * * * * * * * * * * * * * * * * * * * * * * * * * * * * * * * * * * *
 * Copyright by The HDF Group.                                               *
 * Copyright by the Board of Trustees of the University of Illinois.         *
 * All rights reserved.                                                      *
 *                                                                           *
 * This file is part of HDF5.  The full HDF5 copyright notice, including     *
 * terms governing use, modification, and redistribution, is contained in    *
 * the COPYING file, which can be found at the root of the source code       *
 * distribution tree, or in https://www.hdfgroup.org/licenses.               *
 * If you do not have access to either file, you may request a copy from     *
 * help@hdfgroup.org.                                                        *
 * * * * * * * * * * * * * * * * * * * * * * * * * * * * * * * * * * * * * * */

/*
 * This file contains public declarations for the H5E module.
 */
#ifndef H5Epublic_H
#define H5Epublic_H

#include <stdio.h> /*FILE arg of H5Eprint()                     */

/* Public headers needed by this file */
#include "H5public.h"
#include "H5Ipublic.h"

/* Value for the default error stack */
#define H5E_DEFAULT (hid_t)0

<<<<<<< HEAD
/* Different kinds of error information */
=======
/**
 * Different kinds of error information
 */
>>>>>>> 18bbd3f0
typedef enum H5E_type_t { H5E_MAJOR, H5E_MINOR } H5E_type_t;

/**
 * Information about an error; element of error stack
 */
typedef struct H5E_error2_t {
<<<<<<< HEAD
    hid_t       cls_id;    /*class ID                           */
    hid_t       maj_num;   /*major error ID		     */
    hid_t       min_num;   /*minor error number		     */
    unsigned    line;      /*line in file where error occurs    */
    const char *func_name; /*function in which error occurred   */
    const char *file_name; /*file in which error occurred       */
    const char *desc;      /*optional supplied description      */
=======
    hid_t cls_id;
    /**< Class ID                           */
    hid_t maj_num;
    /**< Major error ID		                */
    hid_t min_num;
    /**< Minor error number		            */
    unsigned line;
    /**< Line in file where error occurs    */
    const char *func_name;
    /**< Function in which error occurred   */
    const char *file_name;
    /**< File in which error occurred       */
    const char *desc;
    /**< Optional supplied description      */
>>>>>>> 18bbd3f0
} H5E_error2_t;

/* When this header is included from a private header, don't make calls to H5open() */
#undef H5OPEN
<<<<<<< HEAD
#ifndef _H5private_H
#define H5OPEN H5open(),
#else /* _H5private_H */
#define H5OPEN
#endif /* _H5private_H */
=======
#ifndef H5private_H
#define H5OPEN H5open(),
#else /* H5private_H */
#define H5OPEN
#endif /* H5private_H */
>>>>>>> 18bbd3f0

/* HDF5 error class */
#define H5E_ERR_CLS (H5OPEN H5E_ERR_CLS_g)
H5_DLLVAR hid_t H5E_ERR_CLS_g;

/* Include the automatically generated public header information */
/* (This includes the list of major and minor error codes for the library) */
#include "H5Epubgen.h"

/*
 * One often needs to temporarily disable automatic error reporting when
 * trying something that's likely or expected to fail.  The code to try can
 * be nested between calls to H5Eget_auto() and H5Eset_auto(), but it's
 * easier just to use this macro like:
 *     H5E_BEGIN_TRY {
 *        ...stuff here that's likely to fail...
 *      } H5E_END_TRY;
 *
 * Warning: don't break, return, or longjmp() from the body of the loop or
 *        the error reporting won't be properly restored!
 *
 * These two macros still use the old API functions for backward compatibility
 * purpose.
 */
#ifndef H5_NO_DEPRECATED_SYMBOLS
#define H5E_BEGIN_TRY                                                                                        \
    {                                                                                                        \
        unsigned H5E_saved_is_v2;                                                                            \
        union {                                                                                              \
            H5E_auto1_t efunc1;                                                                              \
            H5E_auto2_t efunc2;                                                                              \
        } H5E_saved;                                                                                         \
        void *H5E_saved_edata;                                                                               \
                                                                                                             \
        (void)H5Eauto_is_v2(H5E_DEFAULT, &H5E_saved_is_v2);                                                  \
        if (H5E_saved_is_v2) {                                                                               \
            (void)H5Eget_auto2(H5E_DEFAULT, &H5E_saved.efunc2, &H5E_saved_edata);                            \
            (void)H5Eset_auto2(H5E_DEFAULT, NULL, NULL);                                                     \
        }                                                                                                    \
        else {                                                                                               \
            (void)H5Eget_auto1(&H5E_saved.efunc1, &H5E_saved_edata);                                         \
            (void)H5Eset_auto1(NULL, NULL);                                                                  \
        }

#define H5E_END_TRY                                                                                          \
    if (H5E_saved_is_v2)                                                                                     \
        (void)H5Eset_auto2(H5E_DEFAULT, H5E_saved.efunc2, H5E_saved_edata);                                  \
    else                                                                                                     \
        (void)H5Eset_auto1(H5E_saved.efunc1, H5E_saved_edata);                                               \
    }
#else /* H5_NO_DEPRECATED_SYMBOLS */
#define H5E_BEGIN_TRY                                                                                        \
    {                                                                                                        \
        H5E_auto2_t saved_efunc;                                                                             \
        void *      H5E_saved_edata;                                                                         \
                                                                                                             \
        (void)H5Eget_auto2(H5E_DEFAULT, &saved_efunc, &H5E_saved_edata);                                     \
        (void)H5Eset_auto2(H5E_DEFAULT, NULL, NULL);

#define H5E_END_TRY                                                                                          \
    (void)H5Eset_auto2(H5E_DEFAULT, saved_efunc, H5E_saved_edata);                                           \
    }
#endif /* H5_NO_DEPRECATED_SYMBOLS */

/*
 * Public API Convenience Macros for Error reporting - Documented
 */
/* Use the Standard C __FILE__ & __LINE__ macros instead of typing them in */
#define H5Epush_sim(func, cls, maj, min, str)                                                                \
    H5Epush2(H5E_DEFAULT, __FILE__, func, __LINE__, cls, maj, min, str)

/*
 * Public API Convenience Macros for Error reporting - Undocumented
 */
/* Use the Standard C __FILE__ & __LINE__ macros instead of typing them in */
/*  And return after pushing error onto stack */
#define H5Epush_ret(func, cls, maj, min, str, ret)                                                           \
<<<<<<< HEAD
    {                                                                                                        \
        H5Epush2(H5E_DEFAULT, __FILE__, func, __LINE__, cls, maj, min, str);                                 \
        return (ret);                                                                                        \
    }
=======
    do {                                                                                                     \
        H5Epush2(H5E_DEFAULT, __FILE__, func, __LINE__, cls, maj, min, str);                                 \
        return (ret);                                                                                        \
    } while (0)
>>>>>>> 18bbd3f0

/* Use the Standard C __FILE__ & __LINE__ macros instead of typing them in
 * And goto a label after pushing error onto stack.
 */
#define H5Epush_goto(func, cls, maj, min, str, label)                                                        \
    {                                                                                                        \
        H5Epush2(H5E_DEFAULT, __FILE__, func, __LINE__, cls, maj, min, str);                                 \
        goto label;                                                                                          \
    }

/**
 * Error stack traversal direction
 */
typedef enum H5E_direction_t {
<<<<<<< HEAD
    H5E_WALK_UPWARD   = 0, /*begin deep, end at API function    */
    H5E_WALK_DOWNWARD = 1  /*begin at API function, end deep    */
=======
    H5E_WALK_UPWARD   = 0, /**< begin w/ most specific error, end at API function */
    H5E_WALK_DOWNWARD = 1  /**< begin at API function, end w/ most specific error */
>>>>>>> 18bbd3f0
} H5E_direction_t;

#ifdef __cplusplus
extern "C" {
#endif

/* Error stack traversal callback function pointers */
<<<<<<< HEAD
typedef herr_t (*H5E_walk2_t)(unsigned n, const H5E_error2_t *err_desc, void *client_data);
=======
//! <!-- [H5E_walk2_t_snip] -->
/**
 * \brief Callback function for H5Ewalk2()
 *
 * \param[in] n Indexed error position in the stack
 * \param[in] err_desc Pointer to a data structure describing the error
 * \param[in] client_data Pointer to client data in the format expected by the
 *                        user-defined function
 * \return \herr_t
 */
typedef herr_t (*H5E_walk2_t)(unsigned n, const H5E_error2_t *err_desc, void *client_data);
//! <!-- [H5E_walk2_t_snip] -->

//! <!-- [H5E_auto2_t_snip] -->
/**
 * \brief Callback function for H5Eset_auto2()
 *
 * \estack_id{estack}
 * \param[in] client_data Pointer to client data in the format expected by the
 *                        user-defined function
 * \return \herr_t
 */
>>>>>>> 18bbd3f0
typedef herr_t (*H5E_auto2_t)(hid_t estack, void *client_data);
//! <!-- [H5E_auto2_t_snip] -->

/* Public API functions */
<<<<<<< HEAD
H5_DLL hid_t   H5Eregister_class(const char *cls_name, const char *lib_name, const char *version);
H5_DLL herr_t  H5Eunregister_class(hid_t class_id);
H5_DLL herr_t  H5Eclose_msg(hid_t err_id);
H5_DLL hid_t   H5Ecreate_msg(hid_t cls, H5E_type_t msg_type, const char *msg);
H5_DLL hid_t   H5Ecreate_stack(void);
H5_DLL hid_t   H5Eget_current_stack(void);
H5_DLL herr_t  H5Eclose_stack(hid_t stack_id);
H5_DLL ssize_t H5Eget_class_name(hid_t class_id, char *name, size_t size);
H5_DLL herr_t  H5Eset_current_stack(hid_t err_stack_id);
H5_DLL herr_t  H5Epush2(hid_t err_stack, const char *file, const char *func, unsigned line, hid_t cls_id,
                        hid_t maj_id, hid_t min_id, const char *msg, ...);
H5_DLL herr_t  H5Epop(hid_t err_stack, size_t count);
H5_DLL herr_t  H5Eprint2(hid_t err_stack, FILE *stream);
H5_DLL herr_t  H5Ewalk2(hid_t err_stack, H5E_direction_t direction, H5E_walk2_t func, void *client_data);
H5_DLL herr_t  H5Eget_auto2(hid_t estack_id, H5E_auto2_t *func, void **client_data);
H5_DLL herr_t  H5Eset_auto2(hid_t estack_id, H5E_auto2_t func, void *client_data);
H5_DLL herr_t  H5Eclear2(hid_t err_stack);
H5_DLL herr_t  H5Eauto_is_v2(hid_t err_stack, unsigned *is_stack);
H5_DLL ssize_t H5Eget_msg(hid_t msg_id, H5E_type_t *type, char *msg, size_t size);
=======
/**
 * --------------------------------------------------------------------------
 * \ingroup H5E
 *
 * \brief Registers a client library or application program to the HDF5 error API
 *
 * \param[in] cls_name Name of the error class
 * \param[in] lib_name Name of the client library or application to which the error class belongs
 * \param[in] version Version of the client library or application to which the
              error class belongs. Can be \c NULL.
 * \return Returns a class identifier on success; otherwise returns H5I_INVALID_ID.
 *
 * \details H5Eregister_class() registers a client library or application
 *          program to the HDF5 error API so that the client library or
 *          application program can report errors together with the HDF5
 *          library. It receives an identifier for this error class for further
 *          error operations. The library name and version number will be
 *          printed out in the error message as a preamble.
 *
 * \since 1.8.0
 */
H5_DLL hid_t H5Eregister_class(const char *cls_name, const char *lib_name, const char *version);
/**
 * --------------------------------------------------------------------------
 * \ingroup H5E
 *
 * \brief Removes an error class
 *
 * \param[in] class_id Error class identifier.
 * \return \herr_t
 *
 * \details H5Eunregister_class() removes the error class specified by \p
 *          class_id. All the major and minor errors in this class will also be
 *          closed.
 *
 * \since 1.8.0
 */
H5_DLL herr_t H5Eunregister_class(hid_t class_id);
/**
 * --------------------------------------------------------------------------
 * \ingroup H5E
 *
 * \brief Closes an error message
 *
 * \param[in] err_id An error message identifier
 * \return \herr_t
 *
 * \details H5Eclose_msg() closes an error message identifier, which can be
 *          either a major or minor message.
 *
 * \since 1.8.0
 */
H5_DLL herr_t H5Eclose_msg(hid_t err_id);
/**
 * --------------------------------------------------------------------------
 * \ingroup H5E
 *
 * \brief Adds a major error message to an error class
 *
 * \param[in] cls An error class identifier
 * \param[in] msg_type The type of the error message
 * \param[in] msg Major error message
 * \return \herr_t
 *
 * \details H5Ecreate_msg() adds an error message to an error class defined by
 *          client library or application program. The error message can be
 *          either major or minor as indicated by the parameter \p msg_type.
 *
 *          Use H5Eclose_msg() to close the message identifier returned by this
 *          function.
 *
 * \since 1.8.0
 */
H5_DLL hid_t H5Ecreate_msg(hid_t cls, H5E_type_t msg_type, const char *msg);
/**
 * --------------------------------------------------------------------------
 * \ingroup H5E
 *
 * \brief Creates a new, empty error stack
 *
 * \return \hid_ti{error stack}
 *
 * \details H5Ecreate_stack() creates a new empty error stack and returns the
 *          new stack’s identifier. Use H5Eclose_stack() to close the error stack
 *          identifier returned by this function.
 *
 * \since 1.8.0
 */
H5_DLL hid_t H5Ecreate_stack(void);
/**
 * --------------------------------------------------------------------------
 * \ingroup H5E
 *
 * \brief Returns a copy of the current error stack
 *
 * \return \hid_ti{error stack}
 *
 * \details H5Eget_current_stack() copies the current error stack and returns an
 *          error stack identifier for the new copy.
 *
 * \since 1.8.0
 */
H5_DLL hid_t H5Eget_current_stack(void);
/**
 * --------------------------------------------------------------------------
 * \ingroup H5E
 *
 * \brief Closes an error stack handle
 *
 * \estack_id{stack_id}
 *
 * \return \herr_t
 *
 * \details H5Eclose_stack() closes the error stack handle \p stack_id
 *          and releases its resources. #H5E_DEFAULT cannot be closed.
 *
 * \since 1.8.0
 */
H5_DLL herr_t H5Eclose_stack(hid_t stack_id);
/**
 * --------------------------------------------------------------------------
 * \ingroup H5E
 *
 * \brief Retrieves error class name
 *
 * \param[in] class_id Error class identifier
 * \param[out] name Buffer for the error class name
 * \param[in] size The maximum number of characters the class name to be returned
 *            by this function in\p name.
 * \return Returns non-negative value as on success; otherwise returns negative value.
 *
 * \details H5Eget_class_name() retrieves the name of the error class specified
 *          by the class identifier. If non-NULL pointer is passed in for \p
 *          name and \p size is greater than zero, the class name of \p size
 *          long is returned. The length of the error class name is also
 *          returned. If NULL is passed in as \p name, only the length of class
 *          name is returned. If zero is returned, it means no name. The user is
 *          responsible for allocating sufficient buffer space for the name.
 *
 * \since 1.8.0
 */
H5_DLL ssize_t H5Eget_class_name(hid_t class_id, char *name, size_t size);
/**
 * --------------------------------------------------------------------------
 * \ingroup H5E
 *
 * \brief Replaces the current error stack
 *
 * \estack_id{err_stack_id}
 *
 * \return \herr_t
 *
 * \details H5Eset_current_stack() replaces the content of the current error
 *          stack with a copy of the content of the error stack specified by
 *          \p err_stack_id, and it closes the error stack specified by
 *          \p err_stack_id.
 *
 * \since 1.8.0
 */
H5_DLL herr_t H5Eset_current_stack(hid_t err_stack_id);
/**
 * --------------------------------------------------------------------------
 * \ingroup H5E
 *
 * \brief Pushes a new error record onto an error stack
 *
 * \estack_id{err_stack}. If the identifier is #H5E_DEFAULT, the error record
 *                        will be pushed to the current stack.
 * \param[in] file Name of the file in which the error was detected
 * \param[in] func Name of the function in which the error was detected
 * \param[in] line Line number in the file where the error was detected
 * \param[in] cls_id Error class identifier
 * \param[in] maj_id Major error identifier
 * \param[in] min_id Minor error identifier
 * \param[in] msg Error description string
 * \return \herr_t
 *
 * \details H5Epush2() pushes a new error record onto the error stack specified
 *          by \p err_stack.\n
 *          The error record contains the error class identifier \p cls_id, the
 *          major and minor message identifiers \p maj_id and \p min_id, the
 *          function name \p func where the error was detected, the file name \p
 *          file and line number \p line in the file where the error was
 *          detected, and an error description \p msg.\n
 *          The major and minor errors must be in the same error class.\n
 *          The function name, filename, and error description strings must be
 *          statically allocated.\n
 *          \p msg can be a format control string with additional
 *          arguments. This design of appending additional arguments is similar
 *          to the system and C functions printf() and fprintf().
 *
 * \since 1.8.0
 */
H5_DLL herr_t H5Epush2(hid_t err_stack, const char *file, const char *func, unsigned line, hid_t cls_id,
                       hid_t maj_id, hid_t min_id, const char *msg, ...);
/**
 * --------------------------------------------------------------------------
 * \ingroup H5E
 *
 * \brief Deletes specified number of error messages from the error stack
 *
 * \estack_id{err_stack}
 * \param[in] count The number of error messages to be deleted from the top
 *                  of error stack
 * \return \herr_t
 *
 * \details H5Epop() deletes the number of error records specified in \p count
 *          from the top of the error stack specified by \p err_stack (including
 *          major, minor messages and description). The number of error messages
 *          to be deleted is specified by \p count.
 *
 * \since 1.8.0
 */
H5_DLL herr_t H5Epop(hid_t err_stack, size_t count);
/**
 * --------------------------------------------------------------------------
 * \ingroup H5E
 *
 * \brief Prints the specified error stack in a default manner
 *
 * \estack_id{err_stack}
 * \param[in] stream File pointer, or \c NULL for \c stderr
 * \return \herr_t
 *
 * \details H5Eprint2() prints the error stack specified by \p err_stack on the
 *          specified stream, \p stream. Even if the error stack is empty, a
 *          one-line message of the following form will be printed:
 *          \code{.unparsed}
 *          HDF5-DIAG: Error detected in HDF5 library version: 1.5.62 thread 0.
 *          \endcode
 *
 *          A similar line will appear before the error messages of each error
 *          class stating the library name, library version number, and thread
 *          identifier.
 *
 *          If \p err_stack is #H5E_DEFAULT, the current error stack will be
 *          printed.
 *
 *          H5Eprint2() is a convenience function for H5Ewalk2() with a function
 *          that prints error messages. Users are encouraged to write their own
 *          more specific error handlers.
 *
 * \since 1.8.0
 */
H5_DLL herr_t H5Eprint2(hid_t err_stack, FILE *stream);
/**
 * --------------------------------------------------------------------------
 * \ingroup H5E
 *
 * \brief Walks the specified error stack, calling the specified function
 *
 * \estack_id{err_stack}
 * \param[in] direction Direction in which the error stack is to be walked
 * \param[in] func Function to be called for each error encountered
 * \param[in] client_data Data to be passed to \p func
 * \return \herr_t
 *
 * \details H5Ewalk2() walks the error stack specified by err_stack for the
 *          current thread and calls the function specified in \p func for each
 *          error along the way.
 *
 *          If the value of \p err_stack is #H5E_DEFAULT, then H5Ewalk2() walks
 *          the current error stack.
 *
 *          \p direction specifies whether the stack is walked from the inside
 *          out or the outside in. A value of #H5E_WALK_UPWARD means to begin
 *          with the most specific error and end at the API; a value of
 *          #H5E_WALK_DOWNWARD means to start at the API and end at the
 *          innermost function where the error was first detected.
 *
 *          \p func, a function conforming to the #H5E_walk2_t prototype, will
 *          be called for each error in the error stack. Its arguments will
 *          include an index number \c n (beginning at zero regardless of stack
 *          traversal direction), an error stack entry \c err_desc, and the \c
 *          client_data pointer passed to H5Eprint(). The #H5E_walk2_t prototype
 *          is as follows:
 *          \snippet this H5E_walk2_t_snip
 *
 * \since 1.8.0
 */
H5_DLL herr_t H5Ewalk2(hid_t err_stack, H5E_direction_t direction, H5E_walk2_t func, void *client_data);
/**
 * --------------------------------------------------------------------------
 * \ingroup H5E
 *
 * \brief Returns the settings for the automatic error stack traversal
 *        function and its data
 *
 * \estack_id
 * \param[out] func The function currently set to be called upon an error condition
 * \param[out] client_data Data currently set to be passed to the error function
 * \return \herr_t
 *
 * \details H5Eget_auto2() returns the settings for the automatic error stack
 *          traversal function, \p func, and its data, \p client_data, that are
 *          associated with the error stack specified by \p estack_id.
 *
 *          Either or both of the \p func and \p client_data arguments may be
 *          \c NULL, in which case the value is not returned.
 *
 *          The library initializes its default error stack traversal functions
 *          to H5Eprint1() and H5Eprint2(). A call to H5Eget_auto2() returns
 *          H5Eprint2() or the user-defined function passed in through
 *          H5Eset_auto2(). A call to H5Eget_auto1() returns H5Eprint1() or the
 *          user-defined function passed in through H5Eset_auto1(). However, if
 *          the application passes in a user-defined function through
 *          H5Eset_auto1(), it should call H5Eget_auto1() to query the traversal
 *          function. If the application passes in a user-defined function
 *          through H5Eset_auto2(), it should call H5Eget_auto2() to query the
 *          traversal function.
 *
 *          Mixing the new style and the old style functions will cause a
 *          failure. For example, if the application sets a user-defined
 *          old-style traversal function through H5Eset_auto1(), a call to
 *          H5Eget_auto2() will fail and will indicate that the application has
 *          mixed H5Eset_auto1() and H5Eget_auto2(). On the other hand, mixing
 *          H5Eset_auto2() and H5Eget_auto1() will also cause a failure. But if
 *          the traversal functions are the library’s default H5Eprint1() or
 *          H5Eprint2(), mixing H5Eset_auto1() and H5Eget_auto2() or mixing
 *          H5Eset_auto2() and H5Eget_auto1() does not fail.
 *
 * \since 1.8.0
 */
H5_DLL herr_t H5Eget_auto2(hid_t estack_id, H5E_auto2_t *func, void **client_data);
/**
 * --------------------------------------------------------------------------
 * \ingroup H5E
 *
 * \brief Turns automatic error printing on or off
 *
 * \estack_id
 * \param[in] func Function to be called upon an error condition
 * \param[in] client_data Data passed to the error function
 * \return \herr_t
 *
 * \details H5Eset_auto2() turns on or off automatic printing of errors for the
 *          error stack specified with \p estack_id. An \p estack_id value of
 *          #H5E_DEFAULT indicates the current stack.
 *
 *          When automatic printing is turned on, by the use of a non-null \p func
 *          pointer, any API function which returns an error indication will
 *          first call \p func, passing it \p client_data as an argument.
 *
 *          \p func, a function compliant with the #H5E_auto2_t prototype, is
 *          defined in the H5Epublic.h source code file as:
 *          \snippet this H5E_auto2_t_snip
 *
 *          When the library is first initialized, the auto printing function is
 *          set to H5Eprint2() (cast appropriately) and \p client_data is the
 *          standard error stream pointer, \c stderr.
 *
 *          Automatic stack traversal is always in the #H5E_WALK_DOWNWARD
 *          direction.
 *
 *          Automatic error printing is turned off with a H5Eset_auto2() call
 *          with a \c NULL \p func pointer.
 *
 * \since 1.8.0
 */
H5_DLL herr_t H5Eset_auto2(hid_t estack_id, H5E_auto2_t func, void *client_data);
/**
 * --------------------------------------------------------------------------
 * \ingroup H5E
 *
 * \brief Clears the specified error stack or the error stack for the current thread
 *
 * \estack_id{err_stack}
 * \return \herr_t
 *
 * \details H5Eclear2() clears the error stack specified by \p err_stack, or, if
 *          \p err_stack is set to #H5E_DEFAULT, the error stack for the current
 *          thread.
 *
 *          \p err_stack is an error stack identifier, such as that returned by
 *          H5Eget_current_stack().
 *
 *          The current error stack is also cleared whenever an API function is
 *          called, with certain exceptions (for instance, H5Eprint1() or
 *          H5Eprint2()).
 *
 * \since 1.8.0
 */
H5_DLL herr_t H5Eclear2(hid_t err_stack);
/**
 * --------------------------------------------------------------------------
 * \ingroup H5E
 *
 * \brief Determines the type of error stack
 *
 * \estack_id{err_stack}
 * \param[out] is_stack A flag indicating which error stack \c typedef the
 *                      specified error stack conforms to
 *
 * \return \herr_t
 *
 * \details H5Eauto_is_v2() determines whether the error auto reporting function
 *          for an error stack conforms to the #H5E_auto2_t \c typedef or the
 *          #H5E_auto1_t \c typedef.
 *
 *          The \p is_stack parameter is set to 1 if the error stack conforms to
 *          #H5E_auto2_t and 0 if it conforms to #H5E_auto1_t.
 *
 * \since 1.8.0
 */
H5_DLL herr_t H5Eauto_is_v2(hid_t err_stack, unsigned *is_stack);
/**
 * --------------------------------------------------------------------------
 * \ingroup H5E
 *
 * \brief Retrieves an error message
 *
 * \param[in] msg_id Error message identifier
 * \param[out] type The type of the error message Valid values are #H5E_MAJOR
 *                  and #H5E_MINOR.
 * \param[out] msg Error message buffer
 * \param[in] size The length of error message to be returned by this function
 * \return Returns the size of the error message in bytes on success; otherwise
 *         returns a negative value.
 *
 * \details H5Eget_msg() retrieves the error message including its length and
 *          type. The error message is specified by \p msg_id. The user is
 *          responsible for passing in sufficient buffer space for the
 *          message. If \p msg is not NULL and \p size is greater than zero, the
 *          error message of \p size long is returned. The length of the message
 *          is also returned. If NULL is passed in as \p msg, only the length
 *          and type of the message is returned. If the return value is zero, it
 *          means there is no message.
 *
 * \since 1.8.0
 */
H5_DLL ssize_t H5Eget_msg(hid_t msg_id, H5E_type_t *type, char *msg, size_t size);
/**
 * --------------------------------------------------------------------------
 * \ingroup H5E
 *
 * \brief Retrieves the number of error messages in an error stack
 *
 * \estack_id{error_stack_id}
 * \return Returns a non-negative value on success; otherwise returns a negative value.
 *
 * \details H5Eget_num() retrieves the number of error records in the error
 *          stack specified by \p error_stack_id (including major, minor
 *          messages and description).
 *
 * \since 1.8.0
 */
>>>>>>> 18bbd3f0
H5_DLL ssize_t H5Eget_num(hid_t error_stack_id);

/* Symbols defined for compatibility with previous versions of the HDF5 API.
 *
 * Use of these symbols is deprecated.
 */
#ifndef H5_NO_DEPRECATED_SYMBOLS

/* Typedefs */

/* Alias major & minor error types to hid_t's, for compatibility with new
 *      error API in v1.8
 */
typedef hid_t H5E_major_t;
typedef hid_t H5E_minor_t;

/**
 * Information about an error element of error stack.
 */
typedef struct H5E_error1_t {
<<<<<<< HEAD
    H5E_major_t maj_num;   /*major error number                 */
    H5E_minor_t min_num;   /*minor error number                 */
    const char *func_name; /*function in which error occurred   */
    const char *file_name; /*file in which error occurred       */
    unsigned    line;      /*line in file where error occurs    */
    const char *desc;      /*optional supplied description      */
=======
    H5E_major_t maj_num;   /**< major error number                 */
    H5E_minor_t min_num;   /**< minor error number                 */
    const char *func_name; /**< function in which error occurred   */
    const char *file_name; /**< file in which error occurred       */
    unsigned    line;      /**< line in file where error occurs    */
    const char *desc;      /**< optional supplied description      */
>>>>>>> 18bbd3f0
} H5E_error1_t;

/* Error stack traversal callback function pointers */
//! <!-- [H5E_walk1_t_snip] -->
/**
 * \brief Callback function for H5Ewalk1()
 *
 * \param[in] n Indexed error position in the stack
 * \param[in] err_desc Pointer to a data structure describing the error
 * \param[in] client_data Pointer to client data in the format expected by the
 *                        user-defined function
 * \return \herr_t
 */
typedef herr_t (*H5E_walk1_t)(int n, H5E_error1_t *err_desc, void *client_data);
//! <!-- [H5E_walk1_t_snip] -->

//! <!-- [H5E_auto1_t_snip] -->
/**
 * \brief Callback function for H5Eset_auto1()
 *
 * \param[in] client_data Pointer to client data in the format expected by the
 *                        user-defined function
 * \return \herr_t
 */
typedef herr_t (*H5E_auto1_t)(void *client_data);
//! <!-- [H5E_auto1_t_snip] -->

/* Function prototypes */
/**
 * --------------------------------------------------------------------------
 * \ingroup H5E
 *
 * \brief Clears the error stack for the current thread
 *
 * \return \herr_t
 *
 * \details H5Eclear1() clears the error stack for the current thread.\n
 *          The stack is also cleared whenever an API function is called, with
 *          certain exceptions (for instance, H5Eprint1()).
 *
 * \deprecated 1.8.0 Function H5Eclear() renamed to H5Eclear1() and deprecated
 *                   in this release.
 */
H5_DLL herr_t H5Eclear1(void);
/**
 * --------------------------------------------------------------------------
 * \ingroup H5E
 *
 * \brief Returns the current settings for the automatic error stack traversal
 *        function and its data
 *
 * \param[out] func Current setting for the function to be called upon an error
 *                  condition
 * \param[out] client_data Current setting for the data passed to the error
 *                         function
 * \return \herr_t
 *
 * \details H5Eget_auto1() returns the current settings for the automatic error
 *          stack traversal function, \p func, and its data,
 *          \p client_data. Either or both arguments may be \c NULL, in which case the
 *          value is not returned.
 *
 *          The library initializes its default error stack traversal functions
 *          to H5Eprint1() and H5Eprint2(). A call to H5Eget_auto2() returns
 *          H5Eprint2() or the user-defined function passed in through
 *          H5Eset_auto2(). A call to H5Eget_auto1() returns H5Eprint1() or the
 *          user-defined function passed in through H5Eset_auto1(). However, if
 *          the application passes in a user-defined function through
 *          H5Eset_auto1(), it should call H5Eget_auto1() to query the traversal
 *          function. If the application passes in a user-defined function
 *          through H5Eset_auto2(), it should call H5Eget_auto2() to query the
 *          traversal function.
 *
 *          Mixing the new style and the old style functions will cause a
 *          failure. For example, if the application sets a user-defined
 *          old-style traversal function through H5Eset_auto1(), a call to
 *          H5Eget_auto2() will fail and will indicate that the application has
 *          mixed H5Eset_auto1() and H5Eget_auto2(). On the other hand, mixing
 *          H5Eset_auto2() and H5Eget_auto1() will also cause a failure. But if
 *          the traversal functions are the library’s default H5Eprint1() or
 *          H5Eprint2(), mixing H5Eset_auto1() and H5Eget_auto2() or mixing
 *          H5Eset_auto2() and H5Eget_auto1() does not fail.
 *
 * \deprecated 1.8.0 Function H5Eget_auto() renamed to H5Eget_auto1() and
 *                   deprecated in this release.
 */
H5_DLL herr_t H5Eget_auto1(H5E_auto1_t *func, void **client_data);
<<<<<<< HEAD
H5_DLL herr_t H5Epush1(const char *file, const char *func, unsigned line, H5E_major_t maj, H5E_minor_t min,
                       const char *str);
=======
/**
 * --------------------------------------------------------------------------
 * \ingroup H5E
 *
 * \brief Pushes a new error record onto the error stack
 *
 * \param[in] file Name of the file in which the error was detected
 * \param[in] func Name of the function in which the error was detected
 * \param[in] line Line number in the file where the error was detected
 * \param[in] maj Major error identifier
 * \param[in] min Minor error identifier
 * \param[in] str Error description string
 * \return \herr_t
 *
 * \details H5Epush1() pushes a new error record onto the error stack for the
 *          current thread.\n
 *          The error has major and minor numbers \p maj_num
 *          and \p min_num, the function \p func where the error was detected, the
 *          name of the file \p file where the error was detected, the line \p line
 *          within that file, and an error description string \p str.\n
 *          The function name, filename, and error description strings must be statically
 *          allocated.
 *
 * \since 1.4.0
 * \deprecated 1.8.0 Function H5Epush() renamed to H5Epush1() and
 *                   deprecated in this release.
 */
H5_DLL herr_t H5Epush1(const char *file, const char *func, unsigned line, H5E_major_t maj, H5E_minor_t min,
                       const char *str);
/**
 * --------------------------------------------------------------------------
 * \ingroup H5E
 *
 * \brief Prints the current error stack in a default manner
 *
 * \param[in] stream File pointer, or \c NULL for \c stderr
 * \return \herr_t
 *
 * \details H5Eprint1() prints prints the error stack for the current thread
 *          on the specified stream, \p stream. Even if the error stack is empty, a
 *          one-line message of the following form will be printed:
 *          \code{.unparsed}
 *          HDF5-DIAG: Error detected in thread 0.
 *          \endcode
 *          H5Eprint1() is a convenience function for H5Ewalk1() with a function
 *          that prints error messages. Users are encouraged to write their own
 *          more specific error handlers.
 *
 * \deprecated 1.8.0 Function H5Eprint() renamed to H5Eprint1() and
 *                   deprecated in this release.
 */
>>>>>>> 18bbd3f0
H5_DLL herr_t H5Eprint1(FILE *stream);
/**
 * --------------------------------------------------------------------------
 * \ingroup H5E
 *
 * \brief Turns automatic error printing on or off
 *
 * \param[in] func Function to be called upon an error condition
 * \param[in] client_data Data passed to the error function
 * \return \herr_t
 *
 * \details H5Eset_auto1() turns on or off automatic printing of errors. When
 *          turned on (non-null \p func pointer), any API function which returns
 *          an error indication will first call \p func, passing it \p
 *          client_data as an argument.
 *
 *          \p func, a function conforming to the #H5E_auto1_t prototype, is
 *          defined in the H5Epublic.h source code file as:
 *          \snippet this H5E_auto1_t_snip
 *
 *          When the library is first initialized, the auto printing function is
 *          set to H5Eprint1() (cast appropriately) and \p client_data is the
 *          standard error stream pointer, \c stderr.
 *
 *          Automatic stack traversal is always in the #H5E_WALK_DOWNWARD
 *          direction.
 *
 * \deprecated 1.8.0 Function H5Eset_auto() renamed to H5Eset_auto1() and
 *                   deprecated in this release.
 */
H5_DLL herr_t H5Eset_auto1(H5E_auto1_t func, void *client_data);
<<<<<<< HEAD
H5_DLL herr_t H5Ewalk1(H5E_direction_t direction, H5E_walk1_t func, void *client_data);
H5_DLL char * H5Eget_major(H5E_major_t maj);
H5_DLL char * H5Eget_minor(H5E_minor_t min);
=======
/**
 * --------------------------------------------------------------------------
 * \ingroup H5E
 *
 * \brief Walks the current error stack, calling the specified function
 *
 * \param[in] direction Direction in which the error stack is to be walked
 * \param[in] func Function to be called for each error encountered
 * \param[in] client_data Data to be passed to \p func
 * \return \herr_t
 *
 * \details H5Ewalk1() walks the error stack for the current thread and calls
 *          the function specified in \p func for each error along the way.
 *
 *          \p direction specifies whether the stack is walked from the inside
 *          out or the outside in. A value of #H5E_WALK_UPWARD means to begin
 *          with the most specific error and end at the API; a value of
 *          #H5E_WALK_DOWNWARD means to start at the API and end at the
 *          innermost function where the error was first detected.
 *
 *          \p func, a function conforming to the #H5E_walk1_t prototype, will
 *          be called for each error in the error stack. Its arguments will
 *          include an index number \c n (beginning at zero regardless of stack
 *          traversal direction), an error stack entry \c err_desc, and the \c
 *          client_data pointer passed to H5Eprint(). The #H5E_walk1_t prototype
 *          is as follows:
 *          \snippet this H5E_walk1_t_snip
 *
 * \deprecated 1.8.0 Function H5Ewalk() renamed to H5Ewalk1() and
 *                   deprecated in this release.
 */
H5_DLL herr_t H5Ewalk1(H5E_direction_t direction, H5E_walk1_t func, void *client_data);
/**
 * --------------------------------------------------------------------------
 * \ingroup H5E
 *
 * \brief Returns a character string describing an error specified by a major
 *        error number
 *
 * \param[in] maj Major error number
 * \return \herr_t
 *
 * \details Given a major error number, H5Eget_major() returns a constant
 *          character string that describes the error.
 *
 * \attention This function returns a dynamically allocated string (\c char
 *            array). An application calling this function must free the memory
 *            associated with the return value to prevent a memory leak.
 *
 * \deprecated 1.8.0 Function deprecated in this release.
 */
H5_DLL char *H5Eget_major(H5E_major_t maj);
/**
 * --------------------------------------------------------------------------
 * \ingroup H5E
 *
 * \brief Returns a character string describing an error specified by a minor
 *        error number
 *
 * \param[in] min Minor error number
 * \return \herr_t
 *
 * \details Given a minor error number, H5Eget_minor() returns a constant
 *          character string that describes the error.
 *
 * \attention In the Release 1.8.x series, H5Eget_minor() returns a string of
 *            dynamic allocated \c char array. An application calling this
 *            function from an HDF5 library of Release 1.8.0 or later must free
 *            the memory associated with the return value to prevent a memory
 *            leak. This is a change from the 1.6.x release series.
 *
 * \deprecated 1.8.0 Function deprecated and return type changed in this release.
 */
H5_DLL char *H5Eget_minor(H5E_minor_t min);
>>>>>>> 18bbd3f0
#endif /* H5_NO_DEPRECATED_SYMBOLS */

#ifdef __cplusplus
}
#endif

<<<<<<< HEAD
#endif /* end _H5Epublic_H */
=======
#endif /* end H5Epublic_H */
>>>>>>> 18bbd3f0
<|MERGE_RESOLUTION|>--- conflicted
+++ resolved
@@ -26,28 +26,15 @@
 /* Value for the default error stack */
 #define H5E_DEFAULT (hid_t)0
 
-<<<<<<< HEAD
-/* Different kinds of error information */
-=======
 /**
  * Different kinds of error information
  */
->>>>>>> 18bbd3f0
 typedef enum H5E_type_t { H5E_MAJOR, H5E_MINOR } H5E_type_t;
 
 /**
  * Information about an error; element of error stack
  */
 typedef struct H5E_error2_t {
-<<<<<<< HEAD
-    hid_t       cls_id;    /*class ID                           */
-    hid_t       maj_num;   /*major error ID		     */
-    hid_t       min_num;   /*minor error number		     */
-    unsigned    line;      /*line in file where error occurs    */
-    const char *func_name; /*function in which error occurred   */
-    const char *file_name; /*file in which error occurred       */
-    const char *desc;      /*optional supplied description      */
-=======
     hid_t cls_id;
     /**< Class ID                           */
     hid_t maj_num;
@@ -62,24 +49,15 @@
     /**< File in which error occurred       */
     const char *desc;
     /**< Optional supplied description      */
->>>>>>> 18bbd3f0
 } H5E_error2_t;
 
 /* When this header is included from a private header, don't make calls to H5open() */
 #undef H5OPEN
-<<<<<<< HEAD
-#ifndef _H5private_H
-#define H5OPEN H5open(),
-#else /* _H5private_H */
-#define H5OPEN
-#endif /* _H5private_H */
-=======
 #ifndef H5private_H
 #define H5OPEN H5open(),
 #else /* H5private_H */
 #define H5OPEN
 #endif /* H5private_H */
->>>>>>> 18bbd3f0
 
 /* HDF5 error class */
 #define H5E_ERR_CLS (H5OPEN H5E_ERR_CLS_g)
@@ -157,17 +135,10 @@
 /* Use the Standard C __FILE__ & __LINE__ macros instead of typing them in */
 /*  And return after pushing error onto stack */
 #define H5Epush_ret(func, cls, maj, min, str, ret)                                                           \
-<<<<<<< HEAD
-    {                                                                                                        \
-        H5Epush2(H5E_DEFAULT, __FILE__, func, __LINE__, cls, maj, min, str);                                 \
-        return (ret);                                                                                        \
-    }
-=======
     do {                                                                                                     \
         H5Epush2(H5E_DEFAULT, __FILE__, func, __LINE__, cls, maj, min, str);                                 \
         return (ret);                                                                                        \
     } while (0)
->>>>>>> 18bbd3f0
 
 /* Use the Standard C __FILE__ & __LINE__ macros instead of typing them in
  * And goto a label after pushing error onto stack.
@@ -182,13 +153,8 @@
  * Error stack traversal direction
  */
 typedef enum H5E_direction_t {
-<<<<<<< HEAD
-    H5E_WALK_UPWARD   = 0, /*begin deep, end at API function    */
-    H5E_WALK_DOWNWARD = 1  /*begin at API function, end deep    */
-=======
     H5E_WALK_UPWARD   = 0, /**< begin w/ most specific error, end at API function */
     H5E_WALK_DOWNWARD = 1  /**< begin at API function, end w/ most specific error */
->>>>>>> 18bbd3f0
 } H5E_direction_t;
 
 #ifdef __cplusplus
@@ -196,9 +162,6 @@
 #endif
 
 /* Error stack traversal callback function pointers */
-<<<<<<< HEAD
-typedef herr_t (*H5E_walk2_t)(unsigned n, const H5E_error2_t *err_desc, void *client_data);
-=======
 //! <!-- [H5E_walk2_t_snip] -->
 /**
  * \brief Callback function for H5Ewalk2()
@@ -221,32 +184,10 @@
  *                        user-defined function
  * \return \herr_t
  */
->>>>>>> 18bbd3f0
 typedef herr_t (*H5E_auto2_t)(hid_t estack, void *client_data);
 //! <!-- [H5E_auto2_t_snip] -->
 
 /* Public API functions */
-<<<<<<< HEAD
-H5_DLL hid_t   H5Eregister_class(const char *cls_name, const char *lib_name, const char *version);
-H5_DLL herr_t  H5Eunregister_class(hid_t class_id);
-H5_DLL herr_t  H5Eclose_msg(hid_t err_id);
-H5_DLL hid_t   H5Ecreate_msg(hid_t cls, H5E_type_t msg_type, const char *msg);
-H5_DLL hid_t   H5Ecreate_stack(void);
-H5_DLL hid_t   H5Eget_current_stack(void);
-H5_DLL herr_t  H5Eclose_stack(hid_t stack_id);
-H5_DLL ssize_t H5Eget_class_name(hid_t class_id, char *name, size_t size);
-H5_DLL herr_t  H5Eset_current_stack(hid_t err_stack_id);
-H5_DLL herr_t  H5Epush2(hid_t err_stack, const char *file, const char *func, unsigned line, hid_t cls_id,
-                        hid_t maj_id, hid_t min_id, const char *msg, ...);
-H5_DLL herr_t  H5Epop(hid_t err_stack, size_t count);
-H5_DLL herr_t  H5Eprint2(hid_t err_stack, FILE *stream);
-H5_DLL herr_t  H5Ewalk2(hid_t err_stack, H5E_direction_t direction, H5E_walk2_t func, void *client_data);
-H5_DLL herr_t  H5Eget_auto2(hid_t estack_id, H5E_auto2_t *func, void **client_data);
-H5_DLL herr_t  H5Eset_auto2(hid_t estack_id, H5E_auto2_t func, void *client_data);
-H5_DLL herr_t  H5Eclear2(hid_t err_stack);
-H5_DLL herr_t  H5Eauto_is_v2(hid_t err_stack, unsigned *is_stack);
-H5_DLL ssize_t H5Eget_msg(hid_t msg_id, H5E_type_t *type, char *msg, size_t size);
-=======
 /**
  * --------------------------------------------------------------------------
  * \ingroup H5E
@@ -693,7 +634,6 @@
  *
  * \since 1.8.0
  */
->>>>>>> 18bbd3f0
 H5_DLL ssize_t H5Eget_num(hid_t error_stack_id);
 
 /* Symbols defined for compatibility with previous versions of the HDF5 API.
@@ -714,21 +654,12 @@
  * Information about an error element of error stack.
  */
 typedef struct H5E_error1_t {
-<<<<<<< HEAD
-    H5E_major_t maj_num;   /*major error number                 */
-    H5E_minor_t min_num;   /*minor error number                 */
-    const char *func_name; /*function in which error occurred   */
-    const char *file_name; /*file in which error occurred       */
-    unsigned    line;      /*line in file where error occurs    */
-    const char *desc;      /*optional supplied description      */
-=======
     H5E_major_t maj_num;   /**< major error number                 */
     H5E_minor_t min_num;   /**< minor error number                 */
     const char *func_name; /**< function in which error occurred   */
     const char *file_name; /**< file in which error occurred       */
     unsigned    line;      /**< line in file where error occurs    */
     const char *desc;      /**< optional supplied description      */
->>>>>>> 18bbd3f0
 } H5E_error1_t;
 
 /* Error stack traversal callback function pointers */
@@ -816,10 +747,6 @@
  *                   deprecated in this release.
  */
 H5_DLL herr_t H5Eget_auto1(H5E_auto1_t *func, void **client_data);
-<<<<<<< HEAD
-H5_DLL herr_t H5Epush1(const char *file, const char *func, unsigned line, H5E_major_t maj, H5E_minor_t min,
-                       const char *str);
-=======
 /**
  * --------------------------------------------------------------------------
  * \ingroup H5E
@@ -871,7 +798,6 @@
  * \deprecated 1.8.0 Function H5Eprint() renamed to H5Eprint1() and
  *                   deprecated in this release.
  */
->>>>>>> 18bbd3f0
 H5_DLL herr_t H5Eprint1(FILE *stream);
 /**
  * --------------------------------------------------------------------------
@@ -903,11 +829,6 @@
  *                   deprecated in this release.
  */
 H5_DLL herr_t H5Eset_auto1(H5E_auto1_t func, void *client_data);
-<<<<<<< HEAD
-H5_DLL herr_t H5Ewalk1(H5E_direction_t direction, H5E_walk1_t func, void *client_data);
-H5_DLL char * H5Eget_major(H5E_major_t maj);
-H5_DLL char * H5Eget_minor(H5E_minor_t min);
-=======
 /**
  * --------------------------------------------------------------------------
  * \ingroup H5E
@@ -982,15 +903,10 @@
  * \deprecated 1.8.0 Function deprecated and return type changed in this release.
  */
 H5_DLL char *H5Eget_minor(H5E_minor_t min);
->>>>>>> 18bbd3f0
 #endif /* H5_NO_DEPRECATED_SYMBOLS */
 
 #ifdef __cplusplus
 }
 #endif
 
-<<<<<<< HEAD
-#endif /* end _H5Epublic_H */
-=======
-#endif /* end H5Epublic_H */
->>>>>>> 18bbd3f0
+#endif /* end H5Epublic_H */