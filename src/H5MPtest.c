--- conflicted
+++ resolved
@@ -135,13 +135,6 @@
 
         /* Check that the free space from the blocks on the free list
          * corresponds to space in page */
-<<<<<<< HEAD
-#ifdef QAK
-        HDfprintf(stderr, "%s: page_free = %Zu, page->free_size = %Zu\n", "H5MP_pool_is_free_size_correct",
-                  page_free, page->free_size);
-#endif /* QAK */
-=======
->>>>>>> 18bbd3f0
         if (page_free != page->free_size)
             HGOTO_DONE(FALSE)
 
@@ -154,13 +147,6 @@
 
     /* Check that the free space from the pages
      * corresponds to free space in pool */
-<<<<<<< HEAD
-#ifdef QAK
-    HDfprintf(stderr, "%s: pool_free = %Zu, mp->free_size = %Zu\n", "H5MP_pool_is_free_size_correct",
-              pool_free, mp->free_size);
-#endif /* QAK */
-=======
->>>>>>> 18bbd3f0
     if (pool_free != mp->free_size)
         HGOTO_DONE(FALSE)
 
