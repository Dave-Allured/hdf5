/* * * * * * * * * * * * * * * * * * * * * * * * * * * * * * * * * * * * * * *
 * Copyright by The HDF Group.                                               *
 * Copyright by the Board of Trustees of the University of Illinois.         *
 * All rights reserved.                                                      *
 *                                                                           *
 * This file is part of HDF5.  The full HDF5 copyright notice, including     *
 * terms governing use, modification, and redistribution, is contained in    *
 * the COPYING file, which can be found at the root of the source code       *
 * distribution tree, or in https://www.hdfgroup.org/licenses.               *
 * If you do not have access to either file, you may request a copy from     *
 * help@hdfgroup.org.                                                        *
 * * * * * * * * * * * * * * * * * * * * * * * * * * * * * * * * * * * * * * */

/****************/
/* Module Setup */
/****************/

#include "H5Dmodule.h" /* This source code file is part of the H5D module */

/***********/
/* Headers */
/***********/
#include "H5private.h"   /* Generic Functions			*/
#include "H5CXprivate.h" /* API Contexts                         */
#include "H5Dpkg.h"      /* Dataset functions			*/
#include "H5Eprivate.h"  /* Error handling		  	*/
#include "H5FLprivate.h" /* Free Lists                           */
#include "H5Iprivate.h"  /* IDs                                  */
#include "H5MMprivate.h" /* Memory management			*/

/****************/
/* Local Macros */
/****************/

/******************/
/* Local Typedefs */
/******************/

/********************/
/* Local Prototypes */
/********************/
static herr_t H5D__scatter_file(const H5D_io_info_t *io_info, H5S_sel_iter_t *file_iter, size_t nelmts,
                                const void *buf);
static size_t H5D__gather_file(const H5D_io_info_t *io_info, H5S_sel_iter_t *file_iter, size_t nelmts,
                               void *buf);
static herr_t H5D__compound_opt_read(size_t nelmts, H5S_sel_iter_t *iter, const H5D_type_info_t *type_info,
                                     void *user_buf /*out*/);
static herr_t H5D__compound_opt_write(size_t nelmts, const H5D_type_info_t *type_info);

/*********************/
/* Package Variables */
/*********************/

/*******************/
/* Local Variables */
/*******************/

/* Declare extern free list to manage the H5S_sel_iter_t struct */
H5FL_EXTERN(H5S_sel_iter_t);

/* Declare extern free list to manage sequences of size_t */
H5FL_SEQ_EXTERN(size_t);

/* Declare extern free list to manage sequences of hsize_t */
H5FL_SEQ_EXTERN(hsize_t);

/*-------------------------------------------------------------------------
 * Function:	H5D__scatter_file
 *
 * Purpose:	Scatters dataset elements from the type conversion buffer BUF
 *		to the file F where the data points are arranged according to
 *		the file dataspace FILE_SPACE and stored according to
 *		LAYOUT and EFL. Each element is ELMT_SIZE bytes.
 *		The caller is requesting that NELMTS elements are copied.
 *
 * Return:	Non-negative on success/Negative on failure
 *
 * Programmer:	Quincey Koziol
 *              Thursday, June 20, 2002
 *
 *-------------------------------------------------------------------------
 */
static herr_t
H5D__scatter_file(const H5D_io_info_t *_io_info, H5S_sel_iter_t *iter, size_t nelmts, const void *_buf)
{
<<<<<<< HEAD
    H5D_io_info_t   tmp_io_info;           /* Temporary I/O info object */
    H5D_dset_info_t tmp_dset_info;         /* Temporary I/O info object */
    hsize_t *       off = NULL;            /* Pointer to sequence offsets */
    hsize_t         mem_off;               /* Offset in memory */
    size_t          mem_curr_seq;          /* "Current sequence" in memory */
    size_t          dset_curr_seq;         /* "Current sequence" in dataset */
    size_t *        len = NULL;            /* Array to store sequence lengths */
    size_t          orig_mem_len, mem_len; /* Length of sequence in memory */
    size_t          nseq;                  /* Number of sequences generated */
    size_t          nelem;                 /* Number of elements used in sequences */
    size_t          dxpl_vec_size;         /* Vector length from API context's DXPL */
    size_t          vec_size;              /* Vector length */
    herr_t          ret_value = SUCCEED;   /* Return value */
=======
    H5D_io_info_t tmp_io_info;           /* Temporary I/O info object */
    hsize_t      *off = NULL;            /* Pointer to sequence offsets */
    hsize_t       mem_off;               /* Offset in memory */
    size_t        mem_curr_seq;          /* "Current sequence" in memory */
    size_t        dset_curr_seq;         /* "Current sequence" in dataset */
    size_t       *len = NULL;            /* Array to store sequence lengths */
    size_t        orig_mem_len, mem_len; /* Length of sequence in memory */
    size_t        nseq;                  /* Number of sequences generated */
    size_t        nelem;                 /* Number of elements used in sequences */
    size_t        dxpl_vec_size;         /* Vector length from API context's DXPL */
    size_t        vec_size;              /* Vector length */
    herr_t        ret_value = SUCCEED;   /* Return value */
>>>>>>> ae414872

    FUNC_ENTER_PACKAGE

    /* Check args */
    HDassert(_io_info);
    HDassert(iter);
    HDassert(nelmts > 0);
    HDassert(_buf);

    /* Set up temporary I/O info object */
    H5MM_memcpy(&tmp_io_info, _io_info, sizeof(*_io_info));
    HDmemcpy(&tmp_dset_info, &(_io_info->dsets_info[0]), sizeof(tmp_dset_info));
    tmp_io_info.op_type    = H5D_IO_OP_WRITE;
    tmp_dset_info.buf.cvp  = _buf;
    tmp_io_info.dsets_info = &tmp_dset_info;

    /* Get info from API context */
    if (H5CX_get_vec_size(&dxpl_vec_size) < 0)
        HGOTO_ERROR(H5E_DATASET, H5E_CANTGET, FAIL, "can't retrieve I/O vector size")

    /* Allocate the vector I/O arrays */
    if (dxpl_vec_size > H5D_IO_VECTOR_SIZE)
        vec_size = dxpl_vec_size;
    else
        vec_size = H5D_IO_VECTOR_SIZE;
    if (NULL == (len = H5FL_SEQ_MALLOC(size_t, vec_size)))
        HGOTO_ERROR(H5E_DATASET, H5E_CANTALLOC, FAIL, "can't allocate I/O length vector array")
    if (NULL == (off = H5FL_SEQ_MALLOC(hsize_t, vec_size)))
        HGOTO_ERROR(H5E_DATASET, H5E_CANTALLOC, FAIL, "can't allocate I/O offset vector array")

    /* Loop until all elements are written */
    while (nelmts > 0) {
        /* Get list of sequences for selection to write */
        if (H5S_SELECT_ITER_GET_SEQ_LIST(iter, vec_size, nelmts, &nseq, &nelem, off, len) < 0)
            HGOTO_ERROR(H5E_INTERNAL, H5E_UNSUPPORTED, FAIL, "sequence length generation failed")

        /* Reset the current sequence information */
        mem_curr_seq = dset_curr_seq = 0;
        orig_mem_len = mem_len = nelem * iter->elmt_size;
        mem_off                = 0;

        /* Write sequence list out */
        if ((*tmp_dset_info.layout_ops.writevv)(&tmp_io_info, nseq, &dset_curr_seq, len, off, (size_t)1,
                                                &mem_curr_seq, &mem_len, &mem_off) < 0)
            HGOTO_ERROR(H5E_DATASPACE, H5E_WRITEERROR, FAIL, "write error")

        /* Update buffer */
        tmp_dset_info.buf.cvp = (const uint8_t *)tmp_dset_info.buf.cvp + orig_mem_len;

        /* Decrement number of elements left to process */
        nelmts -= nelem;
    } /* end while */

done:
    /* Release resources, if allocated */
    if (len)
        len = H5FL_SEQ_FREE(size_t, len);
    if (off)
        off = H5FL_SEQ_FREE(hsize_t, off);

    FUNC_LEAVE_NOAPI(ret_value)
} /* H5D__scatter_file() */

/*-------------------------------------------------------------------------
 * Function:	H5D__gather_file
 *
 * Purpose:	Gathers data points from file F and accumulates them in the
 *		type conversion buffer BUF.  The LAYOUT argument describes
 *		how the data is stored on disk and EFL describes how the data
 *		is organized in external files.  ELMT_SIZE is the size in
 *		bytes of a datum which this function treats as opaque.
 *		FILE_SPACE describes the dataspace of the dataset on disk
 *		and the elements that have been selected for reading (via
 *		hyperslab, etc).  This function will copy at most NELMTS
 *		elements.
 *
 * Return:	Success:	Number of elements copied.
 *		Failure:	0
 *
 * Programmer:	Quincey Koziol
 *              Monday, June 24, 2002
 *
 *-------------------------------------------------------------------------
 */
static size_t
H5D__gather_file(const H5D_io_info_t *_io_info, H5S_sel_iter_t *iter, size_t nelmts, void *_buf /*out*/)
{
<<<<<<< HEAD
    H5D_io_info_t   tmp_io_info;           /* Temporary I/O info object */
    H5D_dset_info_t tmp_dset_info;         /* Temporary I/O info object */
    hsize_t *       off = NULL;            /* Pointer to sequence offsets */
    hsize_t         mem_off;               /* Offset in memory */
    size_t          mem_curr_seq;          /* "Current sequence" in memory */
    size_t          dset_curr_seq;         /* "Current sequence" in dataset */
    size_t *        len = NULL;            /* Pointer to sequence lengths */
    size_t          orig_mem_len, mem_len; /* Length of sequence in memory */
    size_t          nseq;                  /* Number of sequences generated */
    size_t          nelem;                 /* Number of elements used in sequences */
    size_t          dxpl_vec_size;         /* Vector length from API context's DXPL */
    size_t          vec_size;              /* Vector length */
    size_t          ret_value = nelmts;    /* Return value */
=======
    H5D_io_info_t tmp_io_info;           /* Temporary I/O info object */
    hsize_t      *off = NULL;            /* Pointer to sequence offsets */
    hsize_t       mem_off;               /* Offset in memory */
    size_t        mem_curr_seq;          /* "Current sequence" in memory */
    size_t        dset_curr_seq;         /* "Current sequence" in dataset */
    size_t       *len = NULL;            /* Pointer to sequence lengths */
    size_t        orig_mem_len, mem_len; /* Length of sequence in memory */
    size_t        nseq;                  /* Number of sequences generated */
    size_t        nelem;                 /* Number of elements used in sequences */
    size_t        dxpl_vec_size;         /* Vector length from API context's DXPL */
    size_t        vec_size;              /* Vector length */
    size_t        ret_value = nelmts;    /* Return value */
>>>>>>> ae414872

    FUNC_ENTER_PACKAGE

    /* Check args */
    HDassert(_io_info);
    HDassert(_io_info->dsets_info[0].dset);
    HDassert(_io_info->dsets_info[0].store);
    HDassert(iter);
    HDassert(nelmts > 0);
    HDassert(_buf);

    /* Set up temporary I/O info object */
    H5MM_memcpy(&tmp_io_info, _io_info, sizeof(*_io_info));
    HDmemcpy(&tmp_dset_info, &(_io_info->dsets_info[0]), sizeof(tmp_dset_info));
    tmp_io_info.op_type    = H5D_IO_OP_READ;
    tmp_dset_info.buf.vp   = _buf;
    tmp_io_info.dsets_info = &tmp_dset_info;

    /* Get info from API context */
    if (H5CX_get_vec_size(&dxpl_vec_size) < 0)
        HGOTO_ERROR(H5E_DATASET, H5E_CANTGET, 0, "can't retrieve I/O vector size")

    /* Allocate the vector I/O arrays */
    if (dxpl_vec_size > H5D_IO_VECTOR_SIZE)
        vec_size = dxpl_vec_size;
    else
        vec_size = H5D_IO_VECTOR_SIZE;
    if (NULL == (len = H5FL_SEQ_MALLOC(size_t, vec_size)))
        HGOTO_ERROR(H5E_DATASET, H5E_CANTALLOC, 0, "can't allocate I/O length vector array")
    if (NULL == (off = H5FL_SEQ_MALLOC(hsize_t, vec_size)))
        HGOTO_ERROR(H5E_DATASET, H5E_CANTALLOC, 0, "can't allocate I/O offset vector array")

    /* Loop until all elements are read */
    while (nelmts > 0) {
        /* Get list of sequences for selection to read */
        if (H5S_SELECT_ITER_GET_SEQ_LIST(iter, vec_size, nelmts, &nseq, &nelem, off, len) < 0)
            HGOTO_ERROR(H5E_INTERNAL, H5E_UNSUPPORTED, 0, "sequence length generation failed")

        /* Reset the current sequence information */
        mem_curr_seq = dset_curr_seq = 0;
        orig_mem_len = mem_len = nelem * iter->elmt_size;
        mem_off                = 0;

        /* Read sequence list in */
        if ((*tmp_dset_info.layout_ops.readvv)(&tmp_io_info, nseq, &dset_curr_seq, len, off, (size_t)1,
                                               &mem_curr_seq, &mem_len, &mem_off) < 0)
            HGOTO_ERROR(H5E_DATASPACE, H5E_READERROR, 0, "read error")

        /* Update buffer */
        tmp_dset_info.buf.vp = (uint8_t *)tmp_dset_info.buf.vp + orig_mem_len;

        /* Decrement number of elements left to process */
        nelmts -= nelem;
    } /* end while */

done:
    /* Release resources, if allocated */
    if (len)
        len = H5FL_SEQ_FREE(size_t, len);
    if (off)
        off = H5FL_SEQ_FREE(hsize_t, off);

    FUNC_LEAVE_NOAPI(ret_value)
} /* H5D__gather_file() */

/*-------------------------------------------------------------------------
 * Function:	H5D__scatter_mem
 *
 * Purpose:	Scatters NELMTS data points from the scatter buffer
 *		TSCAT_BUF to the application buffer BUF.  Each element is
 *		ELMT_SIZE bytes and they are organized in application memory
 *		according to SPACE.
 *
 * Return:	Non-negative on success/Negative on failure
 *
 * Programmer:	Quincey Koziol
 *              Monday, July 8, 2002
 *
 *-------------------------------------------------------------------------
 */
herr_t
H5D__scatter_mem(const void *_tscat_buf, H5S_sel_iter_t *iter, size_t nelmts, void *_buf /*out*/)
{
    uint8_t       *buf       = (uint8_t *)_buf; /* Get local copies for address arithmetic */
    const uint8_t *tscat_buf = (const uint8_t *)_tscat_buf;
    hsize_t       *off       = NULL;    /* Pointer to sequence offsets */
    size_t        *len       = NULL;    /* Pointer to sequence lengths */
    size_t         curr_len;            /* Length of bytes left to process in sequence */
    size_t         nseq;                /* Number of sequences generated */
    size_t         curr_seq;            /* Current sequence being processed */
    size_t         nelem;               /* Number of elements used in sequences */
    size_t         dxpl_vec_size;       /* Vector length from API context's DXPL */
    size_t         vec_size;            /* Vector length */
    herr_t         ret_value = SUCCEED; /* Number of elements scattered */

    FUNC_ENTER_PACKAGE

    /* Check args */
    HDassert(tscat_buf);
    HDassert(iter);
    HDassert(nelmts > 0);
    HDassert(buf);

    /* Get info from API context */
    if (H5CX_get_vec_size(&dxpl_vec_size) < 0)
        HGOTO_ERROR(H5E_DATASET, H5E_CANTGET, FAIL, "can't retrieve I/O vector size")

    /* Allocate the vector I/O arrays */
    if (dxpl_vec_size > H5D_IO_VECTOR_SIZE)
        vec_size = dxpl_vec_size;
    else
        vec_size = H5D_IO_VECTOR_SIZE;
    if (NULL == (len = H5FL_SEQ_MALLOC(size_t, vec_size)))
        HGOTO_ERROR(H5E_DATASET, H5E_CANTALLOC, FAIL, "can't allocate I/O length vector array")
    if (NULL == (off = H5FL_SEQ_MALLOC(hsize_t, vec_size)))
        HGOTO_ERROR(H5E_DATASET, H5E_CANTALLOC, FAIL, "can't allocate I/O offset vector array")

    /* Loop until all elements are written */
    while (nelmts > 0) {
        /* Get list of sequences for selection to write */
        if (H5S_SELECT_ITER_GET_SEQ_LIST(iter, vec_size, nelmts, &nseq, &nelem, off, len) < 0)
            HGOTO_ERROR(H5E_INTERNAL, H5E_UNSUPPORTED, 0, "sequence length generation failed")

        /* Loop, while sequences left to process */
        for (curr_seq = 0; curr_seq < nseq; curr_seq++) {
            /* Get the number of bytes in sequence */
            curr_len = len[curr_seq];

            H5MM_memcpy(buf + off[curr_seq], tscat_buf, curr_len);

            /* Advance offset in destination buffer */
            tscat_buf += curr_len;
        } /* end for */

        /* Decrement number of elements left to process */
        nelmts -= nelem;
    } /* end while */

done:
    /* Release resources, if allocated */
    if (len)
        len = H5FL_SEQ_FREE(size_t, len);
    if (off)
        off = H5FL_SEQ_FREE(hsize_t, off);

    FUNC_LEAVE_NOAPI(ret_value)
} /* H5D__scatter_mem() */

/*-------------------------------------------------------------------------
 * Function:	H5D__gather_mem
 *
 * Purpose:	Gathers dataset elements from application memory BUF and
 *		copies them into the gather buffer TGATH_BUF.
 *		Each element is ELMT_SIZE bytes and arranged in application
 *		memory according to SPACE.
 *		The caller is requesting that exactly NELMTS be gathered.
 *
 * Return:	Success:	Number of elements copied.
 *		Failure:	0
 *
 * Programmer:	Quincey Koziol
 *              Monday, June 24, 2002
 *
 *-------------------------------------------------------------------------
 */
size_t
H5D__gather_mem(const void *_buf, H5S_sel_iter_t *iter, size_t nelmts, void *_tgath_buf /*out*/)
{
    const uint8_t *buf       = (const uint8_t *)_buf; /* Get local copies for address arithmetic */
    uint8_t       *tgath_buf = (uint8_t *)_tgath_buf;
    hsize_t       *off       = NULL;   /* Pointer to sequence offsets */
    size_t        *len       = NULL;   /* Pointer to sequence lengths */
    size_t         curr_len;           /* Length of bytes left to process in sequence */
    size_t         nseq;               /* Number of sequences generated */
    size_t         curr_seq;           /* Current sequence being processed */
    size_t         nelem;              /* Number of elements used in sequences */
    size_t         dxpl_vec_size;      /* Vector length from API context's DXPL */
    size_t         vec_size;           /* Vector length */
    size_t         ret_value = nelmts; /* Number of elements gathered */

    FUNC_ENTER_PACKAGE

    /* Check args */
    HDassert(buf);
    HDassert(iter);
    HDassert(nelmts > 0);
    HDassert(tgath_buf);

    /* Get info from API context */
    if (H5CX_get_vec_size(&dxpl_vec_size) < 0)
        HGOTO_ERROR(H5E_DATASET, H5E_CANTGET, 0, "can't retrieve I/O vector size")

    /* Allocate the vector I/O arrays */
    if (dxpl_vec_size > H5D_IO_VECTOR_SIZE)
        vec_size = dxpl_vec_size;
    else
        vec_size = H5D_IO_VECTOR_SIZE;
    if (NULL == (len = H5FL_SEQ_MALLOC(size_t, vec_size)))
        HGOTO_ERROR(H5E_DATASET, H5E_CANTALLOC, 0, "can't allocate I/O length vector array")
    if (NULL == (off = H5FL_SEQ_MALLOC(hsize_t, vec_size)))
        HGOTO_ERROR(H5E_DATASET, H5E_CANTALLOC, 0, "can't allocate I/O offset vector array")

    /* Loop until all elements are written */
    while (nelmts > 0) {
        /* Get list of sequences for selection to write */
        if (H5S_SELECT_ITER_GET_SEQ_LIST(iter, vec_size, nelmts, &nseq, &nelem, off, len) < 0)
            HGOTO_ERROR(H5E_INTERNAL, H5E_UNSUPPORTED, 0, "sequence length generation failed")

        /* Loop, while sequences left to process */
        for (curr_seq = 0; curr_seq < nseq; curr_seq++) {
            /* Get the number of bytes in sequence */
            curr_len = len[curr_seq];

            H5MM_memcpy(tgath_buf, buf + off[curr_seq], curr_len);

            /* Advance offset in gather buffer */
            tgath_buf += curr_len;
        } /* end for */

        /* Decrement number of elements left to process */
        nelmts -= nelem;
    } /* end while */

done:
    /* Release resources, if allocated */
    if (len)
        len = H5FL_SEQ_FREE(size_t, len);
    if (off)
        off = H5FL_SEQ_FREE(hsize_t, off);

    FUNC_LEAVE_NOAPI(ret_value)
} /* H5D__gather_mem() */

/*-------------------------------------------------------------------------
 * Function:	H5D__scatgath_read
 *
 * Purpose:	Perform scatter/gather ead from a contiguous [piece of a] dataset.
 *
 * Return:	Non-negative on success/Negative on failure
 *
 * Programmer:	Quincey Koziol
 *		Thursday, March  6, 2008
 *
 *-------------------------------------------------------------------------
 */
herr_t
H5D__scatgath_read(const H5D_io_info_t *io_info, const H5D_type_info_t *type_info, hsize_t nelmts,
                   H5S_t *file_space, H5S_t *mem_space)
{
<<<<<<< HEAD
    void *          buf            = io_info->dsets_info[0].buf.vp; /* Local pointer to application buffer */
    H5S_sel_iter_t *mem_iter       = NULL;                          /* Memory selection iteration info*/
=======
    void           *buf            = io_info->u.rbuf; /* Local pointer to application buffer */
    H5S_sel_iter_t *mem_iter       = NULL;            /* Memory selection iteration info*/
>>>>>>> ae414872
    hbool_t         mem_iter_init  = FALSE; /* Memory selection iteration info has been initialized */
    H5S_sel_iter_t *bkg_iter       = NULL;  /* Background iteration info*/
    hbool_t         bkg_iter_init  = FALSE; /* Background iteration info has been initialized */
    H5S_sel_iter_t *file_iter      = NULL;  /* File selection iteration info*/
    hbool_t         file_iter_init = FALSE; /* File selection iteration info has been initialized */
    hsize_t         smine_start;            /* Strip mine start loc	*/
    size_t          smine_nelmts;           /* Elements per strip	*/
    herr_t          ret_value = SUCCEED;    /* Return value		*/

    FUNC_ENTER_PACKAGE

    /* Sanity check */
    HDassert(io_info);
    HDassert(type_info);
    HDassert(mem_space);
    HDassert(file_space);
    HDassert(buf);

    /* Check for NOOP read */
    if (nelmts == 0)
        HGOTO_DONE(SUCCEED)

    /* Allocate the iterators */
    if (NULL == (mem_iter = H5FL_MALLOC(H5S_sel_iter_t)))
        HGOTO_ERROR(H5E_DATASET, H5E_CANTALLOC, FAIL, "can't allocate memory iterator")
    if (NULL == (bkg_iter = H5FL_MALLOC(H5S_sel_iter_t)))
        HGOTO_ERROR(H5E_DATASET, H5E_CANTALLOC, FAIL, "can't allocate background iterator")
    if (NULL == (file_iter = H5FL_MALLOC(H5S_sel_iter_t)))
        HGOTO_ERROR(H5E_DATASET, H5E_CANTALLOC, FAIL, "can't allocate file iterator")

    /* Figure out the strip mine size. */
    if (H5S_select_iter_init(file_iter, file_space, type_info->src_type_size,
                             H5S_SEL_ITER_GET_SEQ_LIST_SORTED) < 0)
        HGOTO_ERROR(H5E_DATASET, H5E_CANTINIT, FAIL, "unable to initialize file selection information")
    file_iter_init = TRUE; /*file selection iteration info has been initialized */
    if (H5S_select_iter_init(mem_iter, mem_space, type_info->dst_type_size, 0) < 0)
        HGOTO_ERROR(H5E_DATASET, H5E_CANTINIT, FAIL, "unable to initialize memory selection information")
    mem_iter_init = TRUE; /*file selection iteration info has been initialized */
    if (H5S_select_iter_init(bkg_iter, mem_space, type_info->dst_type_size, 0) < 0)
        HGOTO_ERROR(H5E_DATASET, H5E_CANTINIT, FAIL, "unable to initialize background selection information")
    bkg_iter_init = TRUE; /*file selection iteration info has been initialized */

    /* Start strip mining... */
    for (smine_start = 0; smine_start < nelmts; smine_start += smine_nelmts) {
        size_t n; /* Elements operated on */

        /* Go figure out how many elements to read from the file */
        HDassert(H5S_SELECT_ITER_NELMTS(file_iter) == (nelmts - smine_start));
        smine_nelmts = (size_t)MIN(type_info->request_nelmts, (nelmts - smine_start));

        /*
         * Gather the data from disk into the datatype conversion
         * buffer. Also gather data from application to background buffer
         * if necessary.
         */

        /*
         * Gather data
         */
        n = H5D__gather_file(io_info, file_iter, smine_nelmts, type_info->tconv_buf /*out*/);
        if (n != smine_nelmts)
            HGOTO_ERROR(H5E_IO, H5E_READERROR, FAIL, "file gather failed")

        /* If the source and destination are compound types and subset of each other
         * and no conversion is needed, copy the data directly into user's buffer and
         * bypass the rest of steps.
         */
        if (type_info->cmpd_subset && H5T_SUBSET_FALSE != type_info->cmpd_subset->subset) {
            if (H5D__compound_opt_read(smine_nelmts, mem_iter, type_info, buf /*out*/) < 0)
                HGOTO_ERROR(H5E_DATASET, H5E_CANTINIT, FAIL, "datatype conversion failed")
        } /* end if */
        else {
            if (H5T_BKG_YES == type_info->need_bkg) {
                n = H5D__gather_mem(buf, bkg_iter, smine_nelmts, type_info->bkg_buf /*out*/);
                if (n != smine_nelmts)
                    HGOTO_ERROR(H5E_IO, H5E_READERROR, FAIL, "mem gather failed")
            } /* end if */

            /*
             * Perform datatype conversion.
             */
            if (H5T_convert(type_info->tpath, type_info->src_type_id, type_info->dst_type_id, smine_nelmts,
                            (size_t)0, (size_t)0, type_info->tconv_buf, type_info->bkg_buf) < 0)
                HGOTO_ERROR(H5E_DATASET, H5E_CANTCONVERT, FAIL, "datatype conversion failed")

            /* Do the data transform after the conversion (since we're using type mem_type) */
            if (!type_info->is_xform_noop) {
                H5Z_data_xform_t *data_transform; /* Data transform info */

                /* Retrieve info from API context */
                if (H5CX_get_data_transform(&data_transform) < 0)
                    HGOTO_ERROR(H5E_DATASET, H5E_CANTGET, FAIL, "can't get data transform info")

                if (H5Z_xform_eval(data_transform, type_info->tconv_buf, smine_nelmts, type_info->mem_type) <
                    0)
                    HGOTO_ERROR(H5E_DATASET, H5E_BADVALUE, FAIL, "Error performing data transform")
            }

            /* Scatter the data into memory */
            if (H5D__scatter_mem(type_info->tconv_buf, mem_iter, smine_nelmts, buf /*out*/) < 0)
                HGOTO_ERROR(H5E_DATASET, H5E_READERROR, FAIL, "scatter failed")
        } /* end else */
    }     /* end for */

done:
    /* Release selection iterators */
    if (file_iter_init && H5S_SELECT_ITER_RELEASE(file_iter) < 0)
        HDONE_ERROR(H5E_DATASET, H5E_CANTFREE, FAIL, "Can't release selection iterator")
    if (file_iter)
        file_iter = H5FL_FREE(H5S_sel_iter_t, file_iter);
    if (mem_iter_init && H5S_SELECT_ITER_RELEASE(mem_iter) < 0)
        HDONE_ERROR(H5E_DATASET, H5E_CANTFREE, FAIL, "Can't release selection iterator")
    if (mem_iter)
        mem_iter = H5FL_FREE(H5S_sel_iter_t, mem_iter);
    if (bkg_iter_init && H5S_SELECT_ITER_RELEASE(bkg_iter) < 0)
        HDONE_ERROR(H5E_DATASET, H5E_CANTFREE, FAIL, "Can't release selection iterator")
    if (bkg_iter)
        bkg_iter = H5FL_FREE(H5S_sel_iter_t, bkg_iter);

    FUNC_LEAVE_NOAPI(ret_value)
} /* end H5D__scatgath_read() */

/*-------------------------------------------------------------------------
 * Function:	H5D__scatgath_write
 *
 * Purpose:	Perform scatter/gather write to a contiguous [piece of a] dataset.
 *
 * Return:	Non-negative on success/Negative on failure
 *
 * Programmer:	Quincey Koziol
 *		Thursday, March  6, 2008
 *
 *-------------------------------------------------------------------------
 */
herr_t
H5D__scatgath_write(const H5D_io_info_t *io_info, const H5D_type_info_t *type_info, hsize_t nelmts,
                    H5S_t *file_space, H5S_t *mem_space)
{
<<<<<<< HEAD
    const void *    buf            = io_info->dsets_info[0].buf.cvp; /* Local pointer to application buffer */
    H5S_sel_iter_t *mem_iter       = NULL;                           /* Memory selection iteration info*/
=======
    const void     *buf            = io_info->u.wbuf; /* Local pointer to application buffer */
    H5S_sel_iter_t *mem_iter       = NULL;            /* Memory selection iteration info*/
>>>>>>> ae414872
    hbool_t         mem_iter_init  = FALSE; /* Memory selection iteration info has been initialized */
    H5S_sel_iter_t *bkg_iter       = NULL;  /* Background iteration info*/
    hbool_t         bkg_iter_init  = FALSE; /* Background iteration info has been initialized */
    H5S_sel_iter_t *file_iter      = NULL;  /* File selection iteration info*/
    hbool_t         file_iter_init = FALSE; /* File selection iteration info has been initialized */
    hsize_t         smine_start;            /* Strip mine start loc	*/
    size_t          smine_nelmts;           /* Elements per strip	*/
    herr_t          ret_value = SUCCEED;    /* Return value		*/

    FUNC_ENTER_PACKAGE

    /* Sanity check */
    HDassert(io_info);
    HDassert(type_info);
    HDassert(mem_space);
    HDassert(file_space);
    HDassert(buf);

    /* Check for NOOP write */
    if (nelmts == 0)
        HGOTO_DONE(SUCCEED)

    /* Allocate the iterators */
    if (NULL == (mem_iter = H5FL_MALLOC(H5S_sel_iter_t)))
        HGOTO_ERROR(H5E_DATASET, H5E_CANTALLOC, FAIL, "can't allocate memory iterator")
    if (NULL == (bkg_iter = H5FL_MALLOC(H5S_sel_iter_t)))
        HGOTO_ERROR(H5E_DATASET, H5E_CANTALLOC, FAIL, "can't allocate background iterator")
    if (NULL == (file_iter = H5FL_MALLOC(H5S_sel_iter_t)))
        HGOTO_ERROR(H5E_DATASET, H5E_CANTALLOC, FAIL, "can't allocate file iterator")

    /* Figure out the strip mine size. */
    if (H5S_select_iter_init(file_iter, file_space, type_info->dst_type_size,
                             H5S_SEL_ITER_GET_SEQ_LIST_SORTED) < 0)
        HGOTO_ERROR(H5E_DATASET, H5E_CANTINIT, FAIL, "unable to initialize file selection information")
    file_iter_init = TRUE; /*file selection iteration info has been initialized */
    if (H5S_select_iter_init(mem_iter, mem_space, type_info->src_type_size, 0) < 0)
        HGOTO_ERROR(H5E_DATASET, H5E_CANTINIT, FAIL, "unable to initialize memory selection information")
    mem_iter_init = TRUE; /*file selection iteration info has been initialized */
    if (H5S_select_iter_init(bkg_iter, file_space, type_info->dst_type_size,
                             H5S_SEL_ITER_GET_SEQ_LIST_SORTED) < 0)
        HGOTO_ERROR(H5E_DATASET, H5E_CANTINIT, FAIL, "unable to initialize background selection information")
    bkg_iter_init = TRUE; /*file selection iteration info has been initialized */

    /* Start strip mining... */
    for (smine_start = 0; smine_start < nelmts; smine_start += smine_nelmts) {
        size_t n; /* Elements operated on */

        /* Go figure out how many elements to read from the file */
        HDassert(H5S_SELECT_ITER_NELMTS(file_iter) == (nelmts - smine_start));
        smine_nelmts = (size_t)MIN(type_info->request_nelmts, (nelmts - smine_start));

        /*
         * Gather data from application buffer into the datatype conversion
         * buffer. Also gather data from the file into the background buffer
         * if necessary.
         */
        n = H5D__gather_mem(buf, mem_iter, smine_nelmts, type_info->tconv_buf /*out*/);
        if (n != smine_nelmts)
            HGOTO_ERROR(H5E_IO, H5E_WRITEERROR, FAIL, "mem gather failed")

        /* If the source and destination are compound types and the destination is
         * is a subset of the source and no conversion is needed, copy the data
         * directly into user's buffer and bypass the rest of steps.  If the source
         * is a subset of the destination, the optimization is done in conversion
         * function H5T_conv_struct_opt to protect the background data.
         */
        if (type_info->cmpd_subset && H5T_SUBSET_DST == type_info->cmpd_subset->subset &&
            type_info->dst_type_size == type_info->cmpd_subset->copy_size) {
            if (H5D__compound_opt_write(smine_nelmts, type_info) < 0)
                HGOTO_ERROR(H5E_DATASET, H5E_CANTINIT, FAIL, "datatype conversion failed")
        } /* end if */
        else {
            if (H5T_BKG_YES == type_info->need_bkg) {
                n = H5D__gather_file(io_info, bkg_iter, smine_nelmts, type_info->bkg_buf /*out*/);
                if (n != smine_nelmts)
                    HGOTO_ERROR(H5E_IO, H5E_READERROR, FAIL, "file gather failed")
            } /* end if */

            /* Do the data transform before the type conversion (since
             * transforms must be done in the memory type). */
            if (!type_info->is_xform_noop) {
                H5Z_data_xform_t *data_transform; /* Data transform info */

                /* Retrieve info from API context */
                if (H5CX_get_data_transform(&data_transform) < 0)
                    HGOTO_ERROR(H5E_DATASET, H5E_CANTGET, FAIL, "can't get data transform info")

                if (H5Z_xform_eval(data_transform, type_info->tconv_buf, smine_nelmts, type_info->mem_type) <
                    0)
                    HGOTO_ERROR(H5E_DATASET, H5E_BADVALUE, FAIL, "Error performing data transform")
            }

            /*
             * Perform datatype conversion.
             */
            if (H5T_convert(type_info->tpath, type_info->src_type_id, type_info->dst_type_id, smine_nelmts,
                            (size_t)0, (size_t)0, type_info->tconv_buf, type_info->bkg_buf) < 0)
                HGOTO_ERROR(H5E_DATASET, H5E_CANTCONVERT, FAIL, "datatype conversion failed")
        } /* end else */

        /*
         * Scatter the data out to the file.
         */
        if (H5D__scatter_file(io_info, file_iter, smine_nelmts, type_info->tconv_buf) < 0)
            HGOTO_ERROR(H5E_DATASET, H5E_WRITEERROR, FAIL, "scatter failed")
    } /* end for */

done:
    /* Release selection iterators */
    if (file_iter_init && H5S_SELECT_ITER_RELEASE(file_iter) < 0)
        HDONE_ERROR(H5E_DATASET, H5E_CANTFREE, FAIL, "Can't release selection iterator")
    if (file_iter)
        file_iter = H5FL_FREE(H5S_sel_iter_t, file_iter);
    if (mem_iter_init && H5S_SELECT_ITER_RELEASE(mem_iter) < 0)
        HDONE_ERROR(H5E_DATASET, H5E_CANTFREE, FAIL, "Can't release selection iterator")
    if (mem_iter)
        mem_iter = H5FL_FREE(H5S_sel_iter_t, mem_iter);
    if (bkg_iter_init && H5S_SELECT_ITER_RELEASE(bkg_iter) < 0)
        HDONE_ERROR(H5E_DATASET, H5E_CANTFREE, FAIL, "Can't release selection iterator")
    if (bkg_iter)
        bkg_iter = H5FL_FREE(H5S_sel_iter_t, bkg_iter);

    FUNC_LEAVE_NOAPI(ret_value)
} /* end H5D__scatgath_write() */

/*-------------------------------------------------------------------------
 * Function:	H5D__compound_opt_read
 *
 * Purpose:	A special optimization case when the source and
 *              destination members are a subset of each other, and
 *              the order is the same, and no conversion is needed.
 *              For example:
 *                  struct source {            struct destination {
 *                      TYPE1 A;      -->          TYPE1 A;
 *                      TYPE2 B;      -->          TYPE2 B;
 *                      TYPE3 C;      -->          TYPE3 C;
 *                  };                             TYPE4 D;
 *                                                 TYPE5 E;
 *                                             };
 *              or
 *                  struct destination {       struct source {
 *                      TYPE1 A;      <--          TYPE1 A;
 *                      TYPE2 B;      <--          TYPE2 B;
 *                      TYPE3 C;      <--          TYPE3 C;
 *                  };                             TYPE4 D;
 *                                                 TYPE5 E;
 *                                             };
 *              The optimization is simply moving data to the appropriate
 *              places in the buffer.
 *
 * Return:	Non-negative on success/Negative on failure
 *
 * Programmer:	Raymond Lu
 *		11 June 2007
 *
 *-------------------------------------------------------------------------
 */
static herr_t
H5D__compound_opt_read(size_t nelmts, H5S_sel_iter_t *iter, const H5D_type_info_t *type_info,
                       void *user_buf /*out*/)
{
    uint8_t *ubuf = (uint8_t *)user_buf; /* Cast for pointer arithmetic	*/
    uint8_t *xdbuf;                      /* Pointer into dataset buffer */
    hsize_t *off = NULL;                 /* Pointer to sequence offsets */
    size_t  *len = NULL;                 /* Pointer to sequence lengths */
    size_t   src_stride, dst_stride, copy_size;
    size_t   dxpl_vec_size;       /* Vector length from API context's DXPL */
    size_t   vec_size;            /* Vector length */
    herr_t   ret_value = SUCCEED; /* Return value		*/

    FUNC_ENTER_PACKAGE

    /* Check args */
    HDassert(nelmts > 0);
    HDassert(iter);
    HDassert(type_info);
    HDassert(type_info->cmpd_subset);
    HDassert(H5T_SUBSET_SRC == type_info->cmpd_subset->subset ||
             H5T_SUBSET_DST == type_info->cmpd_subset->subset);
    HDassert(user_buf);

    /* Get info from API context */
    if (H5CX_get_vec_size(&dxpl_vec_size) < 0)
        HGOTO_ERROR(H5E_DATASET, H5E_CANTGET, FAIL, "can't retrieve I/O vector size")

    /* Allocate the vector I/O arrays */
    if (dxpl_vec_size > H5D_IO_VECTOR_SIZE)
        vec_size = dxpl_vec_size;
    else
        vec_size = H5D_IO_VECTOR_SIZE;
    if (NULL == (len = H5FL_SEQ_MALLOC(size_t, vec_size)))
        HGOTO_ERROR(H5E_DATASET, H5E_CANTALLOC, FAIL, "can't allocate I/O length vector array")
    if (NULL == (off = H5FL_SEQ_MALLOC(hsize_t, vec_size)))
        HGOTO_ERROR(H5E_DATASET, H5E_CANTALLOC, FAIL, "can't allocate I/O offset vector array")

    /* Get source & destination strides */
    src_stride = type_info->src_type_size;
    dst_stride = type_info->dst_type_size;

    /* Get the size, in bytes, to copy for each element */
    copy_size = type_info->cmpd_subset->copy_size;

    /* Loop until all elements are written */
    xdbuf = type_info->tconv_buf;
    while (nelmts > 0) {
        size_t nseq;     /* Number of sequences generated */
        size_t curr_seq; /* Current sequence being processed */
        size_t elmtno;   /* Element counter */

        /* Get list of sequences for selection to write */
        if (H5S_SELECT_ITER_GET_SEQ_LIST(iter, vec_size, nelmts, &nseq, &elmtno, off, len) < 0)
            HGOTO_ERROR(H5E_INTERNAL, H5E_UNSUPPORTED, 0, "sequence length generation failed")

        /* Loop, while sequences left to process */
        for (curr_seq = 0; curr_seq < nseq; curr_seq++) {
            size_t   curr_off;    /* Offset of bytes left to process in sequence */
            size_t   curr_len;    /* Length of bytes left to process in sequence */
            size_t   curr_nelmts; /* Number of elements to process in sequence   */
            uint8_t *xubuf;
            size_t   i; /* Local index variable */

            /* Get the number of bytes and offset in sequence */
            curr_len = len[curr_seq];
            H5_CHECK_OVERFLOW(off[curr_seq], hsize_t, size_t);
            curr_off = (size_t)off[curr_seq];

            /* Decide the number of elements and position in the buffer. */
            curr_nelmts = curr_len / dst_stride;
            xubuf       = ubuf + curr_off;

            /* Copy the data into the right place. */
            for (i = 0; i < curr_nelmts; i++) {
                HDmemmove(xubuf, xdbuf, copy_size);

                /* Update pointers */
                xdbuf += src_stride;
                xubuf += dst_stride;
            } /* end for */
        }     /* end for */

        /* Decrement number of elements left to process */
        nelmts -= elmtno;
    } /* end while */

done:
    /* Release resources, if allocated */
    if (len)
        len = H5FL_SEQ_FREE(size_t, len);
    if (off)
        off = H5FL_SEQ_FREE(hsize_t, off);

    FUNC_LEAVE_NOAPI(ret_value)
} /* end H5D__compound_opt_read() */

/*-------------------------------------------------------------------------
 * Function:	H5D__compound_opt_write
 *
 * Purpose:	A special optimization case when the source and
 *              destination members are a subset of each other, and
 *              the order is the same, and no conversion is needed.
 *              For example:
 *                  struct source {            struct destination {
 *                      TYPE1 A;      -->          TYPE1 A;
 *                      TYPE2 B;      -->          TYPE2 B;
 *                      TYPE3 C;      -->          TYPE3 C;
 *                  };                             TYPE4 D;
 *                                                 TYPE5 E;
 *                                             };
 *              or
 *                  struct destination {       struct source {
 *                      TYPE1 A;      <--          TYPE1 A;
 *                      TYPE2 B;      <--          TYPE2 B;
 *                      TYPE3 C;      <--          TYPE3 C;
 *                  };                             TYPE4 D;
 *                                                 TYPE5 E;
 *                                             };
 *              The optimization is simply moving data to the appropriate
 *              places in the buffer.
 *
 *
 * Return:	Non-negative on success/Negative on failure
 *
 * Programmer:	Raymond Lu
 *		11 June 2007
 *
 *-------------------------------------------------------------------------
 */
static herr_t
H5D__compound_opt_write(size_t nelmts, const H5D_type_info_t *type_info)
{
    uint8_t *xsbuf, *xdbuf;          /* Source & destination pointers into dataset buffer */
    size_t   src_stride, dst_stride; /* Strides through source & destination datatypes */
    size_t   i;                      /* Local index variable */

    FUNC_ENTER_PACKAGE_NOERR

    /* Check args */
    HDassert(nelmts > 0);
    HDassert(type_info);

    /* Initialize values for loop */
    src_stride = type_info->src_type_size;
    dst_stride = type_info->dst_type_size;

    /* Loop until all elements are written */
    xsbuf = (uint8_t *)type_info->tconv_buf;
    xdbuf = (uint8_t *)type_info->tconv_buf;
    for (i = 0; i < nelmts; i++) {
        HDmemmove(xdbuf, xsbuf, dst_stride);

        /* Update pointers */
        xsbuf += src_stride;
        xdbuf += dst_stride;
    } /* end for */

    FUNC_LEAVE_NOAPI(SUCCEED)
} /* end H5D__compound_opt_write() */<|MERGE_RESOLUTION|>--- conflicted
+++ resolved
@@ -83,34 +83,19 @@
 static herr_t
 H5D__scatter_file(const H5D_io_info_t *_io_info, H5S_sel_iter_t *iter, size_t nelmts, const void *_buf)
 {
-<<<<<<< HEAD
     H5D_io_info_t   tmp_io_info;           /* Temporary I/O info object */
     H5D_dset_info_t tmp_dset_info;         /* Temporary I/O info object */
-    hsize_t *       off = NULL;            /* Pointer to sequence offsets */
+    hsize_t        *off = NULL;            /* Pointer to sequence offsets */
     hsize_t         mem_off;               /* Offset in memory */
     size_t          mem_curr_seq;          /* "Current sequence" in memory */
     size_t          dset_curr_seq;         /* "Current sequence" in dataset */
-    size_t *        len = NULL;            /* Array to store sequence lengths */
+    size_t         *len = NULL;            /* Array to store sequence lengths */
     size_t          orig_mem_len, mem_len; /* Length of sequence in memory */
     size_t          nseq;                  /* Number of sequences generated */
     size_t          nelem;                 /* Number of elements used in sequences */
     size_t          dxpl_vec_size;         /* Vector length from API context's DXPL */
     size_t          vec_size;              /* Vector length */
     herr_t          ret_value = SUCCEED;   /* Return value */
-=======
-    H5D_io_info_t tmp_io_info;           /* Temporary I/O info object */
-    hsize_t      *off = NULL;            /* Pointer to sequence offsets */
-    hsize_t       mem_off;               /* Offset in memory */
-    size_t        mem_curr_seq;          /* "Current sequence" in memory */
-    size_t        dset_curr_seq;         /* "Current sequence" in dataset */
-    size_t       *len = NULL;            /* Array to store sequence lengths */
-    size_t        orig_mem_len, mem_len; /* Length of sequence in memory */
-    size_t        nseq;                  /* Number of sequences generated */
-    size_t        nelem;                 /* Number of elements used in sequences */
-    size_t        dxpl_vec_size;         /* Vector length from API context's DXPL */
-    size_t        vec_size;              /* Vector length */
-    herr_t        ret_value = SUCCEED;   /* Return value */
->>>>>>> ae414872
 
     FUNC_ENTER_PACKAGE
 
@@ -198,34 +183,19 @@
 static size_t
 H5D__gather_file(const H5D_io_info_t *_io_info, H5S_sel_iter_t *iter, size_t nelmts, void *_buf /*out*/)
 {
-<<<<<<< HEAD
     H5D_io_info_t   tmp_io_info;           /* Temporary I/O info object */
     H5D_dset_info_t tmp_dset_info;         /* Temporary I/O info object */
-    hsize_t *       off = NULL;            /* Pointer to sequence offsets */
+    hsize_t        *off = NULL;            /* Pointer to sequence offsets */
     hsize_t         mem_off;               /* Offset in memory */
     size_t          mem_curr_seq;          /* "Current sequence" in memory */
     size_t          dset_curr_seq;         /* "Current sequence" in dataset */
-    size_t *        len = NULL;            /* Pointer to sequence lengths */
+    size_t         *len = NULL;            /* Pointer to sequence lengths */
     size_t          orig_mem_len, mem_len; /* Length of sequence in memory */
     size_t          nseq;                  /* Number of sequences generated */
     size_t          nelem;                 /* Number of elements used in sequences */
     size_t          dxpl_vec_size;         /* Vector length from API context's DXPL */
     size_t          vec_size;              /* Vector length */
     size_t          ret_value = nelmts;    /* Return value */
-=======
-    H5D_io_info_t tmp_io_info;           /* Temporary I/O info object */
-    hsize_t      *off = NULL;            /* Pointer to sequence offsets */
-    hsize_t       mem_off;               /* Offset in memory */
-    size_t        mem_curr_seq;          /* "Current sequence" in memory */
-    size_t        dset_curr_seq;         /* "Current sequence" in dataset */
-    size_t       *len = NULL;            /* Pointer to sequence lengths */
-    size_t        orig_mem_len, mem_len; /* Length of sequence in memory */
-    size_t        nseq;                  /* Number of sequences generated */
-    size_t        nelem;                 /* Number of elements used in sequences */
-    size_t        dxpl_vec_size;         /* Vector length from API context's DXPL */
-    size_t        vec_size;              /* Vector length */
-    size_t        ret_value = nelmts;    /* Return value */
->>>>>>> ae414872
 
     FUNC_ENTER_PACKAGE
 
@@ -475,13 +445,8 @@
 H5D__scatgath_read(const H5D_io_info_t *io_info, const H5D_type_info_t *type_info, hsize_t nelmts,
                    H5S_t *file_space, H5S_t *mem_space)
 {
-<<<<<<< HEAD
-    void *          buf            = io_info->dsets_info[0].buf.vp; /* Local pointer to application buffer */
+    void           *buf            = io_info->dsets_info[0].buf.vp; /* Local pointer to application buffer */
     H5S_sel_iter_t *mem_iter       = NULL;                          /* Memory selection iteration info*/
-=======
-    void           *buf            = io_info->u.rbuf; /* Local pointer to application buffer */
-    H5S_sel_iter_t *mem_iter       = NULL;            /* Memory selection iteration info*/
->>>>>>> ae414872
     hbool_t         mem_iter_init  = FALSE; /* Memory selection iteration info has been initialized */
     H5S_sel_iter_t *bkg_iter       = NULL;  /* Background iteration info*/
     hbool_t         bkg_iter_init  = FALSE; /* Background iteration info has been initialized */
@@ -620,13 +585,8 @@
 H5D__scatgath_write(const H5D_io_info_t *io_info, const H5D_type_info_t *type_info, hsize_t nelmts,
                     H5S_t *file_space, H5S_t *mem_space)
 {
-<<<<<<< HEAD
-    const void *    buf            = io_info->dsets_info[0].buf.cvp; /* Local pointer to application buffer */
+    const void     *buf            = io_info->dsets_info[0].buf.cvp; /* Local pointer to application buffer */
     H5S_sel_iter_t *mem_iter       = NULL;                           /* Memory selection iteration info*/
-=======
-    const void     *buf            = io_info->u.wbuf; /* Local pointer to application buffer */
-    H5S_sel_iter_t *mem_iter       = NULL;            /* Memory selection iteration info*/
->>>>>>> ae414872
     hbool_t         mem_iter_init  = FALSE; /* Memory selection iteration info has been initialized */
     H5S_sel_iter_t *bkg_iter       = NULL;  /* Background iteration info*/
     hbool_t         bkg_iter_init  = FALSE; /* Background iteration info has been initialized */
