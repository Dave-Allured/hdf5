--- conflicted
+++ resolved
@@ -45,15 +45,9 @@
 /********************/
 /* Local Prototypes */
 /********************/
-<<<<<<< HEAD
-static herr_t H5SM_compare_cb(const void *obj, size_t obj_len, void *udata);
-static herr_t H5SM_compare_iter_op(H5O_t *oh, H5O_mesg_t *mesg, unsigned sequence, unsigned *oh_modified,
-                                   void *udata);
-=======
 static herr_t H5SM__compare_cb(const void *obj, size_t obj_len, void *udata);
 static herr_t H5SM__compare_iter_op(H5O_t *oh, H5O_mesg_t *mesg, unsigned sequence, unsigned *oh_modified,
                                     void *udata);
->>>>>>> 18bbd3f0
 
 /*********************/
 /* Package Variables */
@@ -119,13 +113,8 @@
  *-------------------------------------------------------------------------
  */
 static herr_t
-<<<<<<< HEAD
-H5SM_compare_iter_op(H5O_t *oh, H5O_mesg_t *mesg /*in,out*/, unsigned sequence,
-                     unsigned H5_ATTR_UNUSED *oh_modified, void *_udata /*in,out*/)
-=======
 H5SM__compare_iter_op(H5O_t *oh, H5O_mesg_t *mesg /*in,out*/, unsigned sequence,
                       unsigned H5_ATTR_UNUSED *oh_modified, void *_udata /*in,out*/)
->>>>>>> 18bbd3f0
 {
     H5SM_compare_udata_t *udata     = (H5SM_compare_udata_t *)_udata;
     herr_t                ret_value = H5_ITER_CONT;
@@ -238,11 +227,7 @@
          */
         if (mesg->location == H5SM_IN_HEAP) {
             /* Call heap op routine with comparison callback */
-<<<<<<< HEAD
-            if (H5HF_op(key->fheap, &(mesg->u.heap_loc.fheap_id), H5SM_compare_cb, &udata) < 0)
-=======
             if (H5HF_op(key->fheap, &(mesg->u.heap_loc.fheap_id), H5SM__compare_cb, &udata) < 0)
->>>>>>> 18bbd3f0
                 HGOTO_ERROR(H5E_HEAP, H5E_CANTCOMPARE, FAIL, "can't compare btree2 records")
         } /* end if */
         else {
@@ -266,11 +251,7 @@
 
             /* Locate the right message and compare with it */
             op.op_type  = H5O_MESG_OP_LIB;
-<<<<<<< HEAD
-            op.u.lib_op = H5SM_compare_iter_op;
-=======
             op.u.lib_op = H5SM__compare_iter_op;
->>>>>>> 18bbd3f0
             if (H5O_msg_iterate(&oloc, mesg->msg_type_id, &op, &udata) < 0)
                 HGOTO_ERROR(H5E_SYM, H5E_NOTFOUND, FAIL, "error iterating over links")
         } /* end else */
