--- conflicted
+++ resolved
@@ -425,15 +425,9 @@
     loc_params.type = H5VL_OBJECT_BY_SELF;
     loc_params.obj_type = H5I_get_type(loc_id);
 
-<<<<<<< HEAD
     /* get the location object */
     if(NULL == (obj = H5VL_get_object(loc_id)))
         HGOTO_ERROR(H5E_ARGS, H5E_BADTYPE, FAIL, "invalid location identifier")
-=======
-    /* Finish initializing attribute */
-    if(H5A__open_common(&loc, attr) < 0)
-        HGOTO_ERROR(H5E_ATTR, H5E_CANTINIT, FAIL, "unable to initialize attribute")
->>>>>>> bf53b8c9
 
     /* Open the attribute through the VOL */
     if(NULL == (attr = H5VL_attr_open(obj->vol_obj, loc_params, obj->vol_info->vol_cls, 
@@ -640,16 +634,10 @@
     if(NULL == buf)
         HGOTO_ERROR(H5E_ARGS, H5E_BADVALUE, FAIL, "null attribute buffer")
 
-<<<<<<< HEAD
     /* write the data through the VOL */
     if((ret_value = H5VL_attr_write(attr->vol_obj, attr->vol_info->vol_cls, 
                                     dtype_id, buf, H5AC_dxpl_id, H5_REQUEST_NULL)) < 0)
 	HGOTO_ERROR(H5E_ATTR, H5E_READERROR, FAIL, "can't read data")
-=======
-    /* Go write the actual data to the attribute */
-    if((ret_value = H5A__write(attr, mem_type, buf, H5AC_dxpl_id)) < 0)
-        HGOTO_ERROR(H5E_ATTR, H5E_WRITEERROR, FAIL, "unable to write attribute")
->>>>>>> bf53b8c9
 
 done:
     FUNC_LEAVE_API(ret_value)
@@ -688,16 +676,10 @@
     if(NULL == buf)
         HGOTO_ERROR(H5E_ARGS, H5E_BADVALUE, FAIL, "null attribute buffer")
 
-<<<<<<< HEAD
     /* Read the data through the VOL */
     if((ret_value = H5VL_attr_read(attr->vol_obj, attr->vol_info->vol_cls, 
                                    dtype_id, buf, H5AC_ind_dxpl_id, H5_REQUEST_NULL)) < 0)
 	HGOTO_ERROR(H5E_ATTR, H5E_READERROR, FAIL, "can't read data")
-=======
-    /* Go write the actual data to the attribute */
-    if((ret_value = H5A__read(attr, mem_type, buf, H5AC_ind_dxpl_id)) < 0)
-        HGOTO_ERROR(H5E_ATTR, H5E_READERROR, FAIL, "unable to read attribute")
->>>>>>> bf53b8c9
 
 done:
     FUNC_LEAVE_API(ret_value)
@@ -867,7 +849,6 @@
     if(!buf && buf_size)
 	HGOTO_ERROR(H5E_ARGS, H5E_BADVALUE, FAIL, "invalid buffer")
 
-<<<<<<< HEAD
     loc_params.type = H5VL_OBJECT_BY_SELF;
     loc_params.obj_type = H5I_get_type(attr_id);
 
@@ -876,11 +857,6 @@
                      H5AC_ind_dxpl_id, H5_REQUEST_NULL, 
                      loc_params, buf_size, buf, &ret_value) < 0)
         HGOTO_ERROR(H5E_INTERNAL, H5E_CANTGET, FAIL, "unable to get name")
-=======
-    /* Call private function in turn */
-    if(0 > (ret_value = H5A__get_name(my_attr, buf_size, buf)))
-	HGOTO_ERROR(H5E_ATTR, H5E_CANTGET, FAIL, "can't get attribute name")
->>>>>>> bf53b8c9
 
 done:
     FUNC_LEAVE_API(ret_value)
@@ -1024,7 +1000,6 @@
     if(NULL == (attr = (H5VL_object_t *)H5I_object_verify(attr_id, H5I_ATTR)))
         HGOTO_ERROR(H5E_ARGS, H5E_BADTYPE, FAIL, "not an attribute")
 
-<<<<<<< HEAD
     loc_params.type = H5VL_OBJECT_BY_SELF;
     loc_params.obj_type = H5I_get_type(attr_id);
 
@@ -1032,11 +1007,6 @@
     if(H5VL_attr_get(attr->vol_obj, attr->vol_info->vol_cls, H5VL_ATTR_GET_INFO, 
                      H5AC_ind_dxpl_id, H5_REQUEST_NULL, loc_params, ainfo) < 0)
         HGOTO_ERROR(H5E_INTERNAL, H5E_CANTGET, FAIL, "unable to get attribute info")
-=======
-    /* Get the attribute information */
-    if(H5A__get_info(attr, ainfo) < 0)
-	HGOTO_ERROR(H5E_ATTR, H5E_CANTGET, FAIL, "unable to get attribute info")
->>>>>>> bf53b8c9
 
 done:
     FUNC_LEAVE_API(ret_value)
@@ -1088,15 +1058,9 @@
     loc_params.loc_data.loc_by_name.lapl_id = lapl_id;
     loc_params.obj_type = H5I_get_type(loc_id);
 
-<<<<<<< HEAD
     /* get the object */
     if(NULL == (obj = H5VL_get_object(loc_id)))
         HGOTO_ERROR(H5E_ARGS, H5E_BADTYPE, FAIL, "invalid object identifier")
-=======
-    /* Get the attribute information */
-    if(H5A__get_info(attr, ainfo) < 0)
-	HGOTO_ERROR(H5E_ATTR, H5E_CANTGET, FAIL, "unable to get attribute info")
->>>>>>> bf53b8c9
 
     /* get the attribute info through the VOL */
     if(H5VL_attr_get(obj->vol_obj, obj->vol_info->vol_cls, H5VL_ATTR_GET_INFO, 
@@ -1160,15 +1124,9 @@
     loc_params.loc_data.loc_by_idx.lapl_id = lapl_id;
     loc_params.obj_type = H5I_get_type(loc_id);
 
-<<<<<<< HEAD
     /* get the object */
     if(NULL == (obj = H5VL_get_object(loc_id)))
         HGOTO_ERROR(H5E_ARGS, H5E_BADTYPE, FAIL, "invalid object identifier")
-=======
-    /* Get the attribute information */
-    if(H5A__get_info(attr, ainfo) < 0)
-	HGOTO_ERROR(H5E_ATTR, H5E_CANTGET, FAIL, "unable to get attribute info")
->>>>>>> bf53b8c9
 
     /* get the attribute info through the VOL */
     if(H5VL_attr_get(obj->vol_obj, obj->vol_info->vol_cls, H5VL_ATTR_GET_INFO, 
