--- conflicted
+++ resolved
@@ -127,9 +127,6 @@
 H5_DLL herr_t H5HF_sects_debug(H5F_t *f, haddr_t addr, FILE *stream, int indent, int fwidth);
 #endif /* H5HF_DEBUGGING */
 
-<<<<<<< HEAD
-#endif /* _H5HFprivate_H */
-=======
 /* Debugging routines for dumping file structures */
 H5_DLL void   H5HF_hdr_print(const H5HF_hdr_t *hdr, hbool_t dump_internal, FILE *stream, int indent,
                              int fwidth);
@@ -141,5 +138,4 @@
 H5_DLL herr_t H5HF_iblock_debug(H5F_t *f, haddr_t addr, FILE *stream, int indent, int fwidth,
                                 haddr_t hdr_addr, unsigned nrows);
 
-#endif /* H5HFprivate_H */
->>>>>>> 18bbd3f0
+#endif /* H5HFprivate_H */