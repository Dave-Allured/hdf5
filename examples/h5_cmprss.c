/* * * * * * * * * * * * * * * * * * * * * * * * * * * * * * * * * * * * * * *
 * Copyright by The HDF Group.                                               *
 * Copyright by the Board of Trustees of the University of Illinois.         *
 * All rights reserved.                                                      *
 *                                                                           *
 * This file is part of HDF5.  The full HDF5 copyright notice, including     *
 * terms governing use, modification, and redistribution, is contained in    *
 * the COPYING file, which can be found at the root of the source code       *
 * distribution tree, or in https://www.hdfgroup.org/licenses.               *
 * If you do not have access to either file, you may request a copy from     *
 * help@hdfgroup.org.                                                        *
 * * * * * * * * * * * * * * * * * * * * * * * * * * * * * * * * * * * * * * */

/*
 *  This example illustrates how to create a compressed dataset.
 *  It is used in the HDF5 Tutorial.
 */

#include "hdf5.h"

#define FILE "cmprss.h5"
#define RANK 2
#define DIM0 100
#define DIM1 20

int
main()
{

    hid_t file_id, dataset_id, dataspace_id; /* identifiers */
    hid_t plist_id;

    size_t       nelmts;
    unsigned     flags, filter_info;
    H5Z_filter_t filter_type;

    herr_t  status;
    hsize_t dims[2];
    hsize_t cdims[2];

    int i, j, numfilt;
    int buf[DIM0][DIM1];
    int rbuf[DIM0][DIM1];

    /* Uncomment these variables to use SZIP compression
    unsigned szip_options_mask;
    unsigned szip_pixels_per_block;
    */

    /* Create a file.  */
    file_id = H5Fcreate(FILE, H5F_ACC_TRUNC, H5P_DEFAULT, H5P_DEFAULT);

    /* Create dataset "Compressed Data" in the group using absolute name.  */
    dims[0]      = DIM0;
    dims[1]      = DIM1;
    dataspace_id = H5Screate_simple(RANK, dims, NULL);

    plist_id = H5Pcreate(H5P_DATASET_CREATE);

    /* Dataset must be chunked for compression */
    cdims[0] = 20;
    cdims[1] = 20;
    status   = H5Pset_chunk(plist_id, 2, cdims);

    /* Set ZLIB / DEFLATE Compression using compression level 6.
     * To use SZIP Compression comment out these lines.
     */
    status = H5Pset_deflate(plist_id, 6);

    /* Uncomment these lines to set SZIP Compression
    szip_options_mask = H5_SZIP_NN_OPTION_MASK;
    szip_pixels_per_block = 16;
    status = H5Pset_szip (plist_id, szip_options_mask, szip_pixels_per_block);
    */

    dataset_id = H5Dcreate2(file_id, "Compressed_Data", H5T_STD_I32BE, dataspace_id, H5P_DEFAULT, plist_id,
                            H5P_DEFAULT);

    for (i = 0; i < DIM0; i++)
        for (j = 0; j < DIM1; j++)
            buf[i][j] = i + j;

    status = H5Dwrite(dataset_id, H5T_NATIVE_INT, H5S_ALL, H5S_ALL, H5P_DEFAULT, buf);

    status = H5Sclose(dataspace_id);
    status = H5Dclose(dataset_id);
    status = H5Pclose(plist_id);
    status = H5Fclose(file_id);

    /* Now reopen the file and dataset in the file. */
    file_id    = H5Fopen(FILE, H5F_ACC_RDWR, H5P_DEFAULT);
    dataset_id = H5Dopen2(file_id, "Compressed_Data", H5P_DEFAULT);

    /* Retrieve filter information. */
    plist_id = H5Dget_create_plist(dataset_id);

    numfilt = H5Pget_nfilters(plist_id);
    printf("Number of filters associated with dataset: %i\n", numfilt);

    for (i = 0; i < numfilt; i++) {
        nelmts      = 0;
<<<<<<< HEAD
        filter_type = H5Pget_filter2(plist_id, 0, &flags, &nelmts, NULL, 0, NULL, &filter_info);
=======
        filter_type = H5Pget_filter2(plist_id, i, &flags, &nelmts, NULL, 0, NULL, &filter_info);
>>>>>>> 18bbd3f0
        printf("Filter Type: ");
        switch (filter_type) {
            case H5Z_FILTER_DEFLATE:
                printf("H5Z_FILTER_DEFLATE\n");
                break;
            case H5Z_FILTER_SZIP:
                printf("H5Z_FILTER_SZIP\n");
                break;
            default:
                printf("Other filter type included.\n");
        }
    }

    status = H5Dread(dataset_id, H5T_NATIVE_INT, H5S_ALL, H5S_ALL, H5P_DEFAULT, rbuf);

    status = H5Dclose(dataset_id);
    status = H5Pclose(plist_id);
    status = H5Fclose(file_id);
}<|MERGE_RESOLUTION|>--- conflicted
+++ resolved
@@ -99,11 +99,7 @@
 
     for (i = 0; i < numfilt; i++) {
         nelmts      = 0;
-<<<<<<< HEAD
-        filter_type = H5Pget_filter2(plist_id, 0, &flags, &nelmts, NULL, 0, NULL, &filter_info);
-=======
         filter_type = H5Pget_filter2(plist_id, i, &flags, &nelmts, NULL, 0, NULL, &filter_info);
->>>>>>> 18bbd3f0
         printf("Filter Type: ");
         switch (filter_type) {
             case H5Z_FILTER_DEFLATE:
